--- conflicted
+++ resolved
@@ -223,24 +223,6 @@
 }
 
 optional_include()
-<<<<<<< HEAD
-{
-	multiarch_include=`echo $1 | sed "s|include/|include/$HOST_MULTIARCH/|"`
-
-	if optional_file $1 $2;
-	then
-		return 0
-	elif [ X$HOST_MULTIARCH != X ] && optional_file $multiarch_include $2;
-	then
-		return 0
-	fi
-
-	return 1
-}
-
-optional_pfs_service()
-=======
->>>>>>> 909703b9
 {
 	echo -n "checking for header $1..."
 
@@ -471,12 +453,9 @@
 		HOST_MULTIARCH=
 		echo "no"
 	fi
-<<<<<<< HEAD
-=======
 }
 
 format_version()
 {
 	echo "$@" | awk -F. '{printf("%d%03d%03d%03d", $1, $2, $3, $4); }'	
->>>>>>> 909703b9
 }
--- conflicted
+++ resolved
@@ -93,12 +93,8 @@
 	memset(p, 0, sizeof(*p));
 	p->task = wq_task;
 	p->task->disk_allocation_exhausted = 0;
-<<<<<<< HEAD
 	p->coprocess = NULL;
-	//placeholder filesystem until permanent solution
-	char *fs = "ext2";
-=======
->>>>>>> c50a4fa4
+
 
 	if(!create_sandbox_dir(p,disk_allocation)) {
 		work_queue_process_delete(p);

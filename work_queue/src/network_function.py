--- conflicted
+++ resolved
@@ -2,14 +2,10 @@
 
 import socket
 import json
-<<<<<<< HEAD
-import time
-=======
 import multiprocessing
 import os
 
 from function_handler import handler, get_name
->>>>>>> c35cb23f
 
 '''
 The function signature should always be the same, but what is actually
@@ -37,22 +33,13 @@
 		exit(1)
 
 	# information to print to stdout for worker
-<<<<<<< HEAD
 	config = {
-		"name": "my_func",
+		"name": get_name(),
 		"port": s.getsockname()[1],
 		"type": "python",
-		"version": "1.1.2"
 	}
 
 	send_configuration(config)
-=======
-	name = get_name()
-	port = s.getsockname()[1]
-	_type = "python"	
-
-	print('name: {}\nport: {}\ntype: {}'.format(name,port,_type),flush=True)
->>>>>>> c35cb23f
 
 	while True:
 		s.listen()

--- conflicted
+++ resolved
@@ -4,26 +4,10 @@
 import json
 import multiprocessing
 
-<<<<<<< HEAD
-from function_handler import handler, get_name
-
-'''
-The function signature should always be the same, but what is actually
-contained in the event will be different. You decide what is in the event,
-and the function body (that you define) will work accordingly. For now,
-this is just a dummy prototype
-'''
-def function_handler(event, response):
-	res = []
-	for pair in event["p"]:
-		res.append(pair[0] * pair[1])
-	return res
-=======
 # Note: To change. the actual name of the module (i.e. instead of
 # "coprocess_example") should come from some worker's argument.
 import coprocess_example as wq_worker_coprocess
 
->>>>>>> c034c0f0
 
 def send_configuration(config):
     config_string = json.dumps(config)

/*
Copyright (C) 2014- The University of Notre Dame
This software is distributed under the GNU General Public License.
See the file COPYING for details.
*/

#include "work_queue.h"
#include "work_queue_protocol.h"
#include "work_queue_internal.h"
#include "work_queue_resources.h"

#include "cctools.h"
#include "int_sizes.h"
#include "link.h"
#include "link_auth.h"
#include "debug.h"
#include "stringtools.h"
#include "catalog_query.h"
#include "datagram.h"
#include "domain_name_cache.h"
#include "hash_table.h"
#include "interfaces_address.h"
#include "itable.h"
#include "list.h"
#include "macros.h"
#include "username.h"
#include "create_dir.h"
#include "xxmalloc.h"
#include "load_average.h"
#include "buffer.h"
#include "rmonitor.h"
#include "rmonitor_types.h"
#include "rmonitor_poll.h"
#include "category_internal.h"
#include "copy_stream.h"
#include "random.h"
#include "process.h"
#include "path.h"
#include "md5.h"
#include "url_encode.h"
#include "jx_print.h"
#include "shell.h"
#include "pattern.h"
#include "tlq_config.h"
#include "host_disk_info.h"

#include <unistd.h>
#include <dirent.h>
#include <fcntl.h>
#include <sys/stat.h>
#include <sys/wait.h>
#include <assert.h>
#include <errno.h>
#include <limits.h>
#include <math.h>
#include <stdarg.h>
#include <stdio.h>
#include <stdint.h>
#include <stdlib.h>
#include <string.h>
#include <time.h>

// The default tasks capacity reported before information is available.
// Default capacity also implies 1 core, 1024 MB of disk and 512 memory per task.
#define WORK_QUEUE_DEFAULT_CAPACITY_TASKS 10

// The minimum number of task reports to keep
#define WORK_QUEUE_TASK_REPORT_MIN_SIZE 50

// Seconds between updates to the catalog
#define WORK_QUEUE_UPDATE_INTERVAL 60

// Seconds between measurement of manager local resources
#define WORK_QUEUE_RESOURCE_MEASUREMENT_INTERVAL 30

#define WORKER_ADDRPORT_MAX 64
#define WORKER_HASHKEY_MAX 32

#define RESOURCE_MONITOR_TASK_LOCAL_NAME "wq-%d-task-%d"
#define RESOURCE_MONITOR_REMOTE_NAME "cctools-monitor"
#define RESOURCE_MONITOR_REMOTE_NAME_EVENTS RESOURCE_MONITOR_REMOTE_NAME "events.json"

#define MAX_TASK_STDOUT_STORAGE (1*GIGABYTE)

#define MAX_NEW_WORKERS 10

// Result codes for signaling the completion of operations in WQ
typedef enum {
	WQ_SUCCESS = 0,
	WQ_WORKER_FAILURE, 
	WQ_APP_FAILURE
} work_queue_result_code_t;

typedef enum {
	MSG_PROCESSED = 0,        /* Message was processed and connection is still good. */  
	MSG_PROCESSED_DISCONNECT, /* Message was processed and disconnect now expected. */
	MSG_NOT_PROCESSED,        /* Message was not processed, waiting to be consumed. */
	MSG_FAILURE               /* Message not received, connection failure. */
} work_queue_msg_code_t;

typedef enum {
	MON_DISABLED = 0,
	MON_SUMMARY  = 1,   /* generate only summary. */
	MON_FULL     = 2,   /* generate summary, series and monitoring debug output. */
	MON_WATCHDOG = 4    /* kill tasks that exhaust resources */
} work_queue_monitoring_mode;

typedef enum {
	WORKER_DISCONNECT_UNKNOWN  = 0,
	WORKER_DISCONNECT_EXPLICIT,
	WORKER_DISCONNECT_STATUS_WORKER,
	WORKER_DISCONNECT_IDLE_OUT,
	WORKER_DISCONNECT_FAST_ABORT,
	WORKER_DISCONNECT_FAILURE
} worker_disconnect_reason;

typedef enum {
	WORKER_TYPE_UNKNOWN = 1,
	WORKER_TYPE_WORKER  = 2,
	WORKER_TYPE_STATUS  = 4,
	WORKER_TYPE_FOREMAN = 8
} worker_type;

// Threshold for available disk space (MB) beyond which files are not received from worker.
static uint64_t disk_avail_threshold = 100;

int wq_option_scheduler = WORK_QUEUE_SCHEDULE_TIME;

/* default timeout for slow workers to come back to the pool */
double wq_option_blocklist_slow_workers_timeout = 900;

struct work_queue {
	char *name;
	int port;
	int priority;
	int num_tasks_left;

	int next_taskid;

	char workingdir[PATH_MAX];

	struct link      *manager_link;   // incoming tcp connection for workers.
	struct link_info *poll_table;
	int poll_table_size;

	struct itable *tasks;           // taskid -> task
	struct itable *task_state_map;  // taskid -> state
	struct list   *ready_list;      // ready to be sent to a worker

	struct hash_table *worker_table;
	struct hash_table *worker_blocklist;
	struct itable  *worker_task_map;

	struct hash_table *categories;

	struct hash_table *workers_with_available_results;

	struct work_queue_stats *stats;
	struct work_queue_stats *stats_measure;
	struct work_queue_stats *stats_disconnected_workers;
	timestamp_t time_last_wait;
	timestamp_t time_last_log_stats;

	int worker_selection_algorithm;
	int task_ordering;
	int process_pending_check;

	int short_timeout;		// timeout to send/recv a brief message from worker
	int long_timeout;		// timeout to send/recv a brief message from a foreman

	struct list *task_reports;	      /* list of last N work_queue_task_reports. */

	double resource_submit_multiplier; /* Times the resource value, but disk */

	int minimum_transfer_timeout;
	int foreman_transfer_timeout;
	int transfer_outlier_factor;
	int default_transfer_rate;

	char *catalog_hosts;

	time_t catalog_last_update_time;
	time_t resources_last_update_time;
	int    busy_waiting_flag;

	int hungry_minimum;               /* minimum number of waiting tasks to consider queue not hungry. */;

	int wait_for_workers;             /* wait for these many workers before dispatching tasks at start of execution. */

	work_queue_category_mode_t allocation_default_mode;

	FILE *logfile;
	FILE *transactions_logfile;
	int keepalive_interval;
	int keepalive_timeout;
	timestamp_t link_poll_end;	//tracks when we poll link; used to timeout unacknowledged keepalive checks

    char *manager_preferred_connection;

	int monitor_mode;
	FILE *monitor_file;

	char *monitor_output_directory;
	char *monitor_summary_filename;

	char *monitor_exe;
	struct rmsummary *measured_local_resources;
	struct rmsummary *current_max_worker;
	struct rmsummary *max_task_resources_requested;

	char *password;
	double bandwidth;

	char *debug_path;
	int tlq_port;
	char *tlq_url;

	int delayed_wait;
};

struct work_queue_worker {
	char *hostname;
	char *os;
	char *arch;
	char *version;
	char addrport[WORKER_ADDRPORT_MAX];
	char hashkey[WORKER_HASHKEY_MAX];

	worker_type type;                         // unknown, regular worker, status worker, foreman

	int  draining;                            // if 1, worker does not accept anymore tasks. It is shutdown if no task running.

	int  fast_abort_alarm;                    // if 1, no task has finished since a task triggered fast abort.
	                                          // 0 otherwise. A 2nd task triggering fast abort will cause the worker to disconnect

	struct work_queue_stats     *stats;
	struct work_queue_resources *resources;
	struct hash_table           *features;

	char *workerid;

	struct hash_table *current_files;
	struct link *link;
	struct itable *current_tasks;
	struct itable *current_tasks_boxes;
	int finished_tasks;
	int64_t total_tasks_complete;
	int64_t total_bytes_transferred;
	timestamp_t total_task_time;
	timestamp_t total_transfer_time;
	timestamp_t start_time;
	timestamp_t last_msg_recv_time;
	timestamp_t last_update_msg_time;
	int64_t end_time;                   // epoch time (in seconds) at which the worker terminates
										// If -1, means the worker has not reported in. If 0, means no limit.
};

struct work_queue_task_report {
	timestamp_t transfer_time;
	timestamp_t exec_time;
	timestamp_t manager_time;

	struct rmsummary *resources;
};

static void handle_failure(struct work_queue *q, struct work_queue_worker *w, struct work_queue_task *t, work_queue_result_code_t fail_type);

struct blocklist_host_info {
	int    blocked;
	int    times_blocked;
	time_t release_at;
};

static void handle_worker_failure(struct work_queue *q, struct work_queue_worker *w);
static void handle_app_failure(struct work_queue *q, struct work_queue_worker *w, struct work_queue_task *t);
static void remove_worker(struct work_queue *q, struct work_queue_worker *w, worker_disconnect_reason reason);

static void add_task_report(struct work_queue *q, struct work_queue_task *t );

static void commit_task_to_worker(struct work_queue *q, struct work_queue_worker *w, struct work_queue_task *t);
static void reap_task_from_worker(struct work_queue *q, struct work_queue_worker *w, struct work_queue_task *t, work_queue_task_state_t new_state);
static int cancel_task_on_worker(struct work_queue *q, struct work_queue_task *t, work_queue_task_state_t new_state);
static void count_worker_resources(struct work_queue *q, struct work_queue_worker *w);

static void find_max_worker(struct work_queue *q);
static void update_max_worker(struct work_queue *q, struct work_queue_worker *w);

static void push_task_to_ready_list( struct work_queue *q, struct work_queue_task *t );

/* returns old state */
static work_queue_task_state_t change_task_state( struct work_queue *q, struct work_queue_task *t, work_queue_task_state_t new_state);

const char *task_state_str(work_queue_task_state_t state);

/* 1, 0 whether t is in state */
static int task_state_is( struct work_queue *q, uint64_t taskid, work_queue_task_state_t state);
/* pointer to first task found with state. NULL if no such task */
static struct work_queue_task *task_state_any(struct work_queue *q, work_queue_task_state_t state);
/* number of tasks with state */
static int task_state_count( struct work_queue *q, const char *category, work_queue_task_state_t state);
/* number of tasks with the resource allocation request */
static int task_request_count( struct work_queue *q, const char *category, category_allocation_t request);

static work_queue_result_code_t get_result(struct work_queue *q, struct work_queue_worker *w, const char *line);
static work_queue_result_code_t get_available_results(struct work_queue *q, struct work_queue_worker *w);

static int update_task_result(struct work_queue_task *t, work_queue_result_t new_result);

static void process_data_index( struct work_queue *q, struct work_queue_worker *w, time_t stoptime );
static work_queue_msg_code_t process_http_request( struct work_queue *q, struct work_queue_worker *w, const char *path, time_t stoptime );
static work_queue_msg_code_t process_workqueue(struct work_queue *q, struct work_queue_worker *w, const char *line);
static work_queue_msg_code_t process_queue_status(struct work_queue *q, struct work_queue_worker *w, const char *line, time_t stoptime);
static work_queue_msg_code_t process_resource(struct work_queue *q, struct work_queue_worker *w, const char *line);
static work_queue_msg_code_t process_feature(struct work_queue *q, struct work_queue_worker *w, const char *line);

static struct jx * queue_to_jx( struct work_queue *q, struct link *foreman_uplink );
static struct jx * queue_lean_to_jx( struct work_queue *q, struct link *foreman_uplink );

char *work_queue_monitor_wrap(struct work_queue *q, struct work_queue_worker *w, struct work_queue_task *t, struct rmsummary *limits);

const struct rmsummary *task_max_resources(struct work_queue *q, struct work_queue_task *t);
const struct rmsummary *task_min_resources(struct work_queue *q, struct work_queue_task *t);

void work_queue_accumulate_task(struct work_queue *q, struct work_queue_task *t);
struct category *work_queue_category_lookup_or_create(struct work_queue *q, const char *name);

static void write_transaction(struct work_queue *q, const char *str);
static void write_transaction_task(struct work_queue *q, struct work_queue_task *t);
static void write_transaction_category(struct work_queue *q, struct category *c);
static void write_transaction_worker(struct work_queue *q, struct work_queue_worker *w, int leaving, worker_disconnect_reason reason_leaving);
static void write_transaction_worker_resources(struct work_queue *q, struct work_queue_worker *w);

static void fill_deprecated_queue_stats(struct work_queue *q, struct work_queue_stats *s);
static void fill_deprecated_tasks_stats(struct work_queue_task *t);

/** Clone a @ref work_queue_file
This performs a deep copy of the file struct.
@param file The file to clone.
@return A newly allocated file.
*/
static struct work_queue_file *work_queue_file_clone(const struct work_queue_file *file);

/** Clone a list of @ref work_queue_file structs
Thie performs a deep copy of the file list.
@param list The list to clone.
@return A newly allocated list of files.
*/
static struct list *work_queue_task_file_list_clone(struct list *list);

/** Write manager's resources to resource summary file and close the file **/
void work_queue_disable_monitoring(struct work_queue *q);

/******************************************************/
/********** work_queue internal functions *************/
/******************************************************/

static int64_t overcommitted_resource_total(struct work_queue *q, int64_t total) {
	int64_t r = 0;
	if(total != 0)
	{
		r = ceil(total * q->resource_submit_multiplier);
	}

	return r;
}

//Returns count of workers according to type
static int count_workers(struct work_queue *q, int type) {
	struct work_queue_worker *w;
	char* id;

	int count = 0;

	hash_table_firstkey(q->worker_table);
	while(hash_table_nextkey(q->worker_table, &id, (void**)&w)) {
		if(w->type & type) {
			count++;
		}
	}

	return count;
}

//Returns count of workers that are available to run tasks.
static int available_workers(struct work_queue *q) {
	struct work_queue_worker *w;
	char* id;
	int available_workers = 0;

	hash_table_firstkey(q->worker_table);
	while(hash_table_nextkey(q->worker_table, &id, (void**)&w)) {
		if(strcmp(w->hostname, "unknown") != 0) {
			if(overcommitted_resource_total(q, w->resources->cores.total) > w->resources->cores.inuse || w->resources->disk.total > w->resources->disk.inuse || overcommitted_resource_total(q, w->resources->memory.total) > w->resources->memory.inuse){
				available_workers++;
			}
		}
	}

	return available_workers;
}

//Returns count of workers that are running at least 1 task.
static int workers_with_tasks(struct work_queue *q) {
	struct work_queue_worker *w;
	char* id;
	int workers_with_tasks = 0;

	hash_table_firstkey(q->worker_table);
	while(hash_table_nextkey(q->worker_table, &id, (void**)&w)) {
		if(strcmp(w->hostname, "unknown")){
			if(itable_size(w->current_tasks)){
				workers_with_tasks++;
			}
		}
	}

	return workers_with_tasks;
}

static void log_queue_stats(struct work_queue *q, int force)
{
	struct work_queue_stats s;

	timestamp_t now = timestamp_get();
	if(!force && (now - q->time_last_log_stats < ONE_SECOND)) {
		return;
	}

	work_queue_get_stats(q, &s);
	debug(D_WQ, "workers connections -- known: %d, connecting: %d, available: %d.",
			s.workers_connected,
			s.workers_init,
			available_workers(q));

	q->time_last_log_stats = now;
	if(!q->logfile) {
		return;
	}

	buffer_t B;
	buffer_init(&B);

	buffer_printf(&B, "%" PRIu64, timestamp_get());

	/* Stats for the current state of workers: */
	buffer_printf(&B, " %d", s.workers_connected);
	buffer_printf(&B, " %d", s.workers_init);
	buffer_printf(&B, " %d", s.workers_idle);
	buffer_printf(&B, " %d", s.workers_busy);
	buffer_printf(&B, " %d", s.workers_able);

	/* Cummulative stats for workers: */
	buffer_printf(&B, " %d", s.workers_joined);
	buffer_printf(&B, " %d", s.workers_removed);
	buffer_printf(&B, " %d", s.workers_released);
	buffer_printf(&B, " %d", s.workers_idled_out);
	buffer_printf(&B, " %d", s.workers_fast_aborted);
	buffer_printf(&B, " %d", s.workers_blocked);
	buffer_printf(&B, " %d", s.workers_lost);

	/* Stats for the current state of tasks: */
	buffer_printf(&B, " %d", s.tasks_waiting);
	buffer_printf(&B, " %d", s.tasks_on_workers);
	buffer_printf(&B, " %d", s.tasks_running);
	buffer_printf(&B, " %d", s.tasks_with_results);

	/* Cummulative stats for tasks: */
	buffer_printf(&B, " %d", s.tasks_submitted);
	buffer_printf(&B, " %d", s.tasks_dispatched);
	buffer_printf(&B, " %d", s.tasks_done);
	buffer_printf(&B, " %d", s.tasks_failed);
	buffer_printf(&B, " %d", s.tasks_cancelled);
	buffer_printf(&B, " %d", s.tasks_exhausted_attempts);

	/* Master time statistics: */
	buffer_printf(&B, " %" PRId64, s.time_when_started);
	buffer_printf(&B, " %" PRId64, s.time_send);
	buffer_printf(&B, " %" PRId64, s.time_receive);
	buffer_printf(&B, " %" PRId64, s.time_send_good);
	buffer_printf(&B, " %" PRId64, s.time_receive_good);
	buffer_printf(&B, " %" PRId64, s.time_status_msgs);
	buffer_printf(&B, " %" PRId64, s.time_internal);
	buffer_printf(&B, " %" PRId64, s.time_polling);
	buffer_printf(&B, " %" PRId64, s.time_application);

	/* Workers time statistics: */
	buffer_printf(&B, " %" PRId64, s.time_workers_execute);
	buffer_printf(&B, " %" PRId64, s.time_workers_execute_good);
	buffer_printf(&B, " %" PRId64, s.time_workers_execute_exhaustion);

	/* BW statistics */
	buffer_printf(&B, " %" PRId64, s.bytes_sent);
	buffer_printf(&B, " %" PRId64, s.bytes_received);
	buffer_printf(&B, " %f", s.bandwidth);

	/* resources statistics */
	buffer_printf(&B, " %d", s.capacity_tasks);
	buffer_printf(&B, " %d", s.capacity_cores);
	buffer_printf(&B, " %d", s.capacity_memory);
	buffer_printf(&B, " %d", s.capacity_disk);
	buffer_printf(&B, " %d", s.capacity_instantaneous);
	buffer_printf(&B, " %d", s.capacity_weighted);
	buffer_printf(&B, " %f", s.manager_load);

	buffer_printf(&B, " %" PRId64, s.total_cores);
	buffer_printf(&B, " %" PRId64, s.total_memory);
	buffer_printf(&B, " %" PRId64, s.total_disk);

	buffer_printf(&B, " %" PRId64, s.committed_cores);
	buffer_printf(&B, " %" PRId64, s.committed_memory);
	buffer_printf(&B, " %" PRId64, s.committed_disk);

	buffer_printf(&B, " %" PRId64, s.max_cores);
	buffer_printf(&B, " %" PRId64, s.max_memory);
	buffer_printf(&B, " %" PRId64, s.max_disk);

	buffer_printf(&B, " %" PRId64, s.min_cores);
	buffer_printf(&B, " %" PRId64, s.min_memory);
	buffer_printf(&B, " %" PRId64, s.min_disk);

	fprintf(q->logfile, "%s\n", buffer_tostring(&B));

	buffer_free(&B);
}

static void link_to_hash_key(struct link *link, char *key)
{
	sprintf(key, "0x%p", link);
}

/**
 * This function sends a message to the worker and records the time the message is
 * successfully sent. This timestamp is used to determine when to send keepalive checks.
 */
__attribute__ (( format(printf,3,4) ))
static int send_worker_msg( struct work_queue *q, struct work_queue_worker *w, const char *fmt, ... )
{
	va_list va;
	time_t stoptime;
	buffer_t B[1];
	buffer_init(B);
	buffer_abortonfailure(B, 1);
	buffer_max(B, WORK_QUEUE_LINE_MAX);

	va_start(va, fmt);
	buffer_putvfstring(B, fmt, va);
	va_end(va);

	debug(D_WQ, "tx to %s (%s): %s", w->hostname, w->addrport, buffer_tostring(B));

	//If foreman, then we wait until foreman gives the manager some attention.
	if(w->type == WORKER_TYPE_FOREMAN)
		stoptime = time(0) + q->long_timeout;
	else
		stoptime = time(0) + q->short_timeout;

	int result = link_putlstring(w->link, buffer_tostring(B), buffer_pos(B), stoptime);

	buffer_free(B);

	return result;
}

void work_queue_broadcast_message(struct work_queue *q, const char *msg) {
	if(!q)
		return;

	struct work_queue_worker *w;
	char* id;

	hash_table_firstkey(q->worker_table);
	while(hash_table_nextkey(q->worker_table, &id, (void**)&w)) {
		send_worker_msg(q, w, "%s", msg);
	}
}

work_queue_msg_code_t process_name(struct work_queue *q, struct work_queue_worker *w, char *line)
{
	debug(D_WQ, "Sending project name to worker (%s)", w->addrport);

	//send project name (q->name) if there is one. otherwise send blank line
	send_worker_msg(q, w, "%s\n", q->name ? q->name : "");

	return MSG_PROCESSED;
}

work_queue_msg_code_t advertise_tlq_url(struct work_queue *q, struct work_queue_worker *w, char *line)
{
	//attempt to find local TLQ server to retrieve manager URL
	if(q->tlq_port && q->debug_path && !q->tlq_url) {
		debug(D_TLQ, "looking up manager TLQ URL");
		time_t config_stoptime = time(0) + 10;
		q->tlq_url = tlq_config_url(q->tlq_port, q->debug_path, config_stoptime);
		if(q->tlq_url) debug(D_TLQ, "set manager TLQ URL: %s", q->tlq_url);
		else debug(D_TLQ, "error setting manager TLQ URL");
	}
	else if(q->tlq_port && !q->debug_path && !q->tlq_url) debug(D_TLQ, "cannot get manager TLQ URL: no debug log path set");

	char worker_url[WORK_QUEUE_LINE_MAX];
	int n = sscanf(line, "tlq %s", worker_url);
	if(n != 1) debug(D_TLQ, "empty TLQ URL received from worker (%s)", w->addrport);
	else debug(D_TLQ, "received worker (%s) TLQ URL %s", w->addrport, worker_url);

	//send manager TLQ URL if there is one
	if(q->tlq_url) {
		debug(D_TLQ, "sending manager TLQ URL to worker (%s)", w->addrport);
		send_worker_msg(q, w, "tlq %s\n", q->tlq_url);
	}
	return MSG_PROCESSED;
}

work_queue_msg_code_t process_info(struct work_queue *q, struct work_queue_worker *w, char *line)
{
	char field[WORK_QUEUE_LINE_MAX];
	char value[WORK_QUEUE_LINE_MAX];

	int n = sscanf(line,"info %s %[^\n]", field, value);

	if(n != 2)
		return MSG_FAILURE;

	if(string_prefix_is(field, "workers_joined")) {
		w->stats->workers_joined = atoll(value);
	} else if(string_prefix_is(field, "workers_removed")) {
		w->stats->workers_removed = atoll(value);
	} else if(string_prefix_is(field, "time_send")) {
		w->stats->time_send = atoll(value);
	} else if(string_prefix_is(field, "time_receive")) {
		w->stats->time_receive = atoll(value);
	} else if(string_prefix_is(field, "time_execute")) {
		w->stats->time_workers_execute = atoll(value);
	} else if(string_prefix_is(field, "bytes_sent")) {
		w->stats->bytes_sent = atoll(value);
	} else if(string_prefix_is(field, "bytes_received")) {
		w->stats->bytes_received = atoll(value);
	} else if(string_prefix_is(field, "tasks_waiting")) {
		w->stats->tasks_waiting = atoll(value);
	} else if(string_prefix_is(field, "tasks_running")) {
		w->stats->tasks_running = atoll(value);
	} else if(string_prefix_is(field, "idle-disconnecting")) {
		remove_worker(q, w, WORKER_DISCONNECT_IDLE_OUT);
		q->stats->workers_idled_out++;
	} else if(string_prefix_is(field, "end_of_resource_update")) {
		count_worker_resources(q, w);
		write_transaction_worker_resources(q, w);
	} else if(string_prefix_is(field, "worker-id")) {
		free(w->workerid);
		w->workerid = xxstrdup(value);
		write_transaction_worker(q, w, 0, 0);
	} else if(string_prefix_is(field, "worker-end-time")) {
		w->end_time = MAX(0, atoll(value));
	}

	//Note we always mark info messages as processed, as they are optional.
	return MSG_PROCESSED;
}


/**
 * This function receives a message from worker and records the time a message is successfully
 * received. This timestamp is used in keepalive timeout computations.
 */
static work_queue_msg_code_t recv_worker_msg(struct work_queue *q, struct work_queue_worker *w, char *line, size_t length )
{
	time_t stoptime;
	//If foreman, then we wait until foreman gives the manager some attention.
	if(w->type == WORKER_TYPE_FOREMAN)
		stoptime = time(0) + q->long_timeout;
	else
		stoptime = time(0) + q->short_timeout;

	int result = link_readline(w->link, line, length, stoptime);

	if (result <= 0) {
		return MSG_FAILURE;
	}

	w->last_msg_recv_time = timestamp_get();

	debug(D_WQ, "rx from %s (%s): %s", w->hostname, w->addrport, line);

	char path[length];

	// Check for status updates that can be consumed here.
	if(string_prefix_is(line, "alive")) {
		result = MSG_PROCESSED;
	} else if(string_prefix_is(line, "workqueue")) {
		result = process_workqueue(q, w, line);
	} else if (string_prefix_is(line,"queue_status") || string_prefix_is(line, "worker_status") || string_prefix_is(line, "task_status") || string_prefix_is(line, "wable_status") || string_prefix_is(line, "resources_status")) {
		result = process_queue_status(q, w, line, stoptime);
	} else if (string_prefix_is(line, "available_results")) {
		hash_table_insert(q->workers_with_available_results, w->hashkey, w);
		result = MSG_PROCESSED;
	} else if (string_prefix_is(line, "resource")) {
		result = process_resource(q, w, line);
	} else if (string_prefix_is(line, "feature")) {
		result = process_feature(q, w, line);
	} else if (string_prefix_is(line, "auth")) {
		debug(D_WQ|D_NOTICE,"worker (%s) is attempting to use a password, but I do not have one.",w->addrport);
		result = MSG_FAILURE;
	} else if (string_prefix_is(line,"ready")) {
		debug(D_WQ|D_NOTICE,"worker (%s) is an older worker that is not compatible with this manager.",w->addrport);
		result = MSG_FAILURE;
	} else if (string_prefix_is(line, "name")) {
		result = process_name(q, w, line);
	} else if (string_prefix_is(line, "info")) {
		result = process_info(q, w, line);
	} else if (string_prefix_is(line, "tlq")) {
		result = advertise_tlq_url(q, w, line);
	} else if( sscanf(line,"GET %s HTTP/%*d.%*d",path)==1) {
	        result = process_http_request(q,w,path,stoptime);
	} else {
		// Message is not a status update: return it to the user.
		result = MSG_NOT_PROCESSED;
	}

	return result;
}


/*
Call recv_worker_msg and silently retry if the result indicates
an asynchronous update message like 'keepalive' or 'resource'.
*/

work_queue_msg_code_t recv_worker_msg_retry( struct work_queue *q, struct work_queue_worker *w, char *line, int length )
{
	work_queue_msg_code_t result = MSG_PROCESSED;

	do {
		result = recv_worker_msg(q, w,line,length);
	} while(result == MSG_PROCESSED);

	return result;
}

static double get_queue_transfer_rate(struct work_queue *q, char **data_source)
{
	double queue_transfer_rate; // bytes per second
	int64_t     q_total_bytes_transferred = q->stats->bytes_sent + q->stats->bytes_received;
	timestamp_t q_total_transfer_time     = q->stats->time_send  + q->stats->time_receive;

	// Note q_total_transfer_time is timestamp_t with units of microseconds.
	if(q_total_transfer_time>1000000) {
		queue_transfer_rate = 1000000.0 * q_total_bytes_transferred / q_total_transfer_time;
		if (data_source) {
			*data_source = xxstrdup("overall queue");
		}
	} else {
		queue_transfer_rate = q->default_transfer_rate;
		if (data_source) {
			*data_source = xxstrdup("conservative default");
		}
	}

	return queue_transfer_rate;
}

/*
Select an appropriate timeout value for the transfer of a certain number of bytes.
We do not know in advance how fast the system will perform.

So do this by starting with an assumption of bandwidth taken from the worker,
from the queue, or from a (slow) default number, depending on what information is available.
The timeout is chosen to be a multiple of the expected transfer time from the assumed bandwidth.

The overall effect is to reject transfers that are 10x slower than what has been seen before.

Two exceptions are made:
- The transfer time cannot be below a configurable minimum time.
- A foreman must have a high minimum, because its attention is divided
  between the manager and the workers that it serves.
*/

static int get_transfer_wait_time(struct work_queue *q, struct work_queue_worker *w, struct work_queue_task *t, int64_t length)
{
	double avg_transfer_rate; // bytes per second
	char *data_source;

	if(w->total_transfer_time>1000000) {
		// Note w->total_transfer_time is timestamp_t with units of microseconds.
		avg_transfer_rate = 1000000 * w->total_bytes_transferred / w->total_transfer_time;
		data_source = xxstrdup("worker's observed");
	} else {
		avg_transfer_rate = get_queue_transfer_rate(q, &data_source);
	}

	double tolerable_transfer_rate = avg_transfer_rate / q->transfer_outlier_factor; // bytes per second

	int timeout = length / tolerable_transfer_rate;

	if(w->type == WORKER_TYPE_FOREMAN) {
		// A foreman must have a much larger minimum timeout, b/c it does not respond immediately to the manager.
		timeout = MAX(q->foreman_transfer_timeout,timeout);
	} else {
		// An ordinary manager has a lower minimum timeout b/c it responds immediately to the manager.
		timeout = MAX(q->minimum_transfer_timeout,timeout);
	}

	/* Don't bother printing anything for transfers of less than 1MB, to avoid excessive output. */

	if( length >= 1048576 ) {
		debug(D_WQ,"%s (%s) using %s average transfer rate of %.2lf MB/s\n", w->hostname, w->addrport, data_source, avg_transfer_rate/MEGABYTE);

		debug(D_WQ, "%s (%s) will try up to %d seconds to transfer this %.2lf MB file.", w->hostname, w->addrport, timeout, length/1000000.0);
	}

	free(data_source);
	return timeout;
}

void update_catalog(struct work_queue *q, struct link *foreman_uplink, int force_update )
{
	// Only advertise if we have a name.
	if(!q->name) return;

	// Only advertise every last_update_time seconds.
	if(!force_update && (time(0) - q->catalog_last_update_time) < WORK_QUEUE_UPDATE_INTERVAL)
		return;

	// If host and port are not set, pick defaults.
	if(!q->catalog_hosts) q->catalog_hosts = xxstrdup(CATALOG_HOST);

	// Generate the manager status in an jx, and print it to a buffer.
	struct jx *j = queue_to_jx(q,foreman_uplink);
	char *str = jx_print_string(j);

	// Send the buffer.
	debug(D_WQ, "Advertising manager status to the catalog server(s) at %s ...", q->catalog_hosts);
	if(!catalog_query_send_update_conditional(q->catalog_hosts, str)) {

		// If the send failed b/c the buffer is too big, send the lean version instead.
		struct jx *lj = queue_lean_to_jx(q,foreman_uplink);
		char *lstr = jx_print_string(lj);
		catalog_query_send_update(q->catalog_hosts,lstr);
		free(lstr);
		jx_delete(lj);
	}

	// Clean up.
	free(str);
	jx_delete(j);
	q->catalog_last_update_time = time(0);
}

static void clean_task_state(struct work_queue_task *t, int full_clean) {

		t->time_when_commit_start = 0;
		t->time_when_commit_end   = 0;
		t->time_when_retrieval    = 0;

		t->time_workers_execute_last = 0;

		t->bytes_sent = 0;
		t->bytes_received = 0;
		t->bytes_transferred = 0;

		t->disk_allocation_exhausted = 0;

		if(t->output) {
			free(t->output);
			t->output = NULL;
		}

		if(t->hostname) {
			free(t->hostname);
			t->hostname = NULL;
		}

		if(t->host) {
			free(t->host);
			t->host = NULL;
		}

		if(full_clean) {
			t->resource_request = CATEGORY_ALLOCATION_FIRST;
			t->try_count = 0;
			t->exhausted_attempts = 0;
			t->fast_abort_count = 0;

			t->time_workers_execute_all = 0;
			t->time_workers_execute_exhaustion = 0;
			t->time_workers_execute_failure = 0;

			rmsummary_delete(t->resources_allocated);
			rmsummary_delete(t->resources_measured);
		}

		fill_deprecated_tasks_stats(t);

		/* If result is never updated, then it is mark as a failure. */
		t->result = WORK_QUEUE_RESULT_UNKNOWN;
}

static void cleanup_worker(struct work_queue *q, struct work_queue_worker *w)
{
	char *key, *value;
	struct work_queue_task *t;
	struct rmsummary *r;
	uint64_t taskid;

	if(!q || !w) return;

	hash_table_firstkey(w->current_files);
	while(hash_table_nextkey(w->current_files, &key, (void **) &value)) {
		hash_table_remove(w->current_files, key);
		free(value);
		hash_table_firstkey(w->current_files);
	}

	itable_firstkey(w->current_tasks);
	while(itable_nextkey(w->current_tasks, &taskid, (void **)&t)) {
		if (t->time_when_commit_end >= t->time_when_commit_start) {
			timestamp_t delta_time = timestamp_get() - t->time_when_commit_end;
			t->time_workers_execute_failure += delta_time;
			t->time_workers_execute_all     += delta_time;
		}

		clean_task_state(t, 0);
		reap_task_from_worker(q, w, t, WORK_QUEUE_TASK_READY);

		itable_firstkey(w->current_tasks);
	}

	itable_firstkey(w->current_tasks_boxes);
	while(itable_nextkey(w->current_tasks_boxes, &taskid, (void **) &r)) {
		rmsummary_delete(r);
	}

	itable_clear(w->current_tasks);
	itable_clear(w->current_tasks_boxes);
	w->finished_tasks = 0;
}

#define accumulate_stat(qs, ws, field) (qs)->field += (ws)->field

static void record_removed_worker_stats(struct work_queue *q, struct work_queue_worker *w)
{
	struct work_queue_stats *qs = q->stats_disconnected_workers;
	struct work_queue_stats *ws = w->stats;

	accumulate_stat(qs, ws, workers_joined);
	accumulate_stat(qs, ws, workers_removed);
	accumulate_stat(qs, ws, workers_released);
	accumulate_stat(qs, ws, workers_idled_out);
	accumulate_stat(qs, ws, workers_fast_aborted);
	accumulate_stat(qs, ws, workers_blocked);
	accumulate_stat(qs, ws, workers_lost);

	accumulate_stat(qs, ws, time_send);
	accumulate_stat(qs, ws, time_receive);
	accumulate_stat(qs, ws, time_workers_execute);

	accumulate_stat(qs, ws, bytes_sent);
	accumulate_stat(qs, ws, bytes_received);

	//Count all the workers joined as removed.
	qs->workers_removed = ws->workers_joined;
}

static void remove_worker(struct work_queue *q, struct work_queue_worker *w, worker_disconnect_reason reason)
{
	if(!q || !w) return;

	debug(D_WQ, "worker %s (%s) removed", w->hostname, w->addrport);

	if(w->type == WORKER_TYPE_WORKER || w->type == WORKER_TYPE_FOREMAN) {
		q->stats->workers_removed++;
	}

	write_transaction_worker(q, w, 1, reason);

	cleanup_worker(q, w);

	hash_table_remove(q->worker_table, w->hashkey);
	hash_table_remove(q->workers_with_available_results, w->hashkey);

	record_removed_worker_stats(q, w);

	if(w->link)
		link_close(w->link);

	itable_delete(w->current_tasks);
	itable_delete(w->current_tasks_boxes);
	hash_table_delete(w->current_files);
	work_queue_resources_delete(w->resources);
	free(w->workerid);

	if(w->features)
		hash_table_delete(w->features);

	free(w->stats);
	free(w->hostname);
	free(w->os);
	free(w->arch);
	free(w->version);
	free(w);

	/* update the largest worker seen */
	find_max_worker(q);

	debug(D_WQ, "%d workers connected in total now", count_workers(q, WORKER_TYPE_WORKER | WORKER_TYPE_FOREMAN));
}

static int release_worker(struct work_queue *q, struct work_queue_worker *w)
{
	if(!w) return 0;


	send_worker_msg(q,w,"release\n");

	remove_worker(q, w, WORKER_DISCONNECT_EXPLICIT);

	q->stats->workers_released++;

	return 1;
}

static void add_worker(struct work_queue *q)
{
	struct link *link;
	struct work_queue_worker *w;
	char addr[LINK_ADDRESS_MAX];
	int port;

	link = link_accept(q->manager_link, time(0) + q->short_timeout);
	if(!link) return;

	link_keepalive(link, 1);
	link_tune(link, LINK_TUNE_INTERACTIVE);

	if(!link_address_remote(link, addr, &port)) {
		link_close(link);
		return;
	}

	debug(D_WQ,"worker %s:%d connected",addr,port);

	if(q->password) {
		debug(D_WQ,"worker %s:%d authenticating",addr,port);
		if(!link_auth_password(link,q->password,time(0)+q->short_timeout)) {
			debug(D_WQ|D_NOTICE,"worker %s:%d presented the wrong password",addr,port);
			link_close(link);
			return;
		}
	}

	w = malloc(sizeof(*w));
	if(!w) {
		debug(D_NOTICE, "Cannot allocate memory for worker %s:%d.", addr, port);
		link_close(link);
		return;
	}

	memset(w, 0, sizeof(*w));
	w->hostname = strdup("unknown");
	w->os = strdup("unknown");
	w->arch = strdup("unknown");
	w->version = strdup("unknown");
	w->type = WORKER_TYPE_UNKNOWN;
	w->draining = 0;
	w->link = link;
	w->current_files = hash_table_create(0, 0);
	w->current_tasks = itable_create(0);
	w->current_tasks_boxes = itable_create(0);
	w->finished_tasks = 0;
	w->start_time = timestamp_get();
	w->end_time = -1;

	w->last_update_msg_time = w->start_time;

	w->resources = work_queue_resources_create();

	w->workerid = NULL;

	w->stats     = calloc(1, sizeof(struct work_queue_stats));
	link_to_hash_key(link, w->hashkey);
	sprintf(w->addrport, "%s:%d", addr, port);
	hash_table_insert(q->worker_table, w->hashkey, w);

	return;
}

/*
Get a single file from a remote worker.
*/
static work_queue_result_code_t get_file( struct work_queue *q, struct work_queue_worker *w, struct work_queue_task *t, const char *local_name, int64_t length, int64_t * total_bytes)
{
	// If a bandwidth limit is in effect, choose the effective stoptime.
	timestamp_t effective_stoptime = 0;
	if(q->bandwidth) {
		effective_stoptime = (length/q->bandwidth)*1000000 + timestamp_get();
	}

	// Choose the actual stoptime.
	time_t stoptime = time(0) + get_transfer_wait_time(q, w, t, length);

	// If necessary, create parent directories of the file.
	char dirname[WORK_QUEUE_LINE_MAX];
	path_dirname(local_name,dirname);
	if(strchr(local_name,'/')) {
		if(!create_dir(dirname, 0777)) {
			debug(D_WQ, "Could not create directory - %s (%s)", dirname, strerror(errno));
			link_soak(w->link, length, stoptime);
			return WQ_APP_FAILURE;
		}
	}

	// Create the local file.
	debug(D_WQ, "Receiving file %s (size: %"PRId64" bytes) from %s (%s) ...", local_name, length, w->addrport, w->hostname);
	// Check if there is space for incoming file at manager
	if(!check_disk_space_for_filesize(dirname, length, disk_avail_threshold)) {
		debug(D_WQ, "Could not recieve file %s, not enough disk space (%"PRId64" bytes needed)\n", local_name, length);
		return WQ_APP_FAILURE;
	}

	int fd = open(local_name, O_WRONLY | O_TRUNC | O_CREAT, 0777);
	if(fd < 0) {
		debug(D_NOTICE, "Cannot open file %s for writing: %s", local_name, strerror(errno));
		link_soak(w->link, length, stoptime);
		return WQ_APP_FAILURE;
	}

	// Write the data on the link to file.
	int64_t actual = link_stream_to_fd(w->link, fd, length, stoptime);

	close(fd);

	if(actual != length) {
		debug(D_WQ, "Received item size (%"PRId64") does not match the expected size - %"PRId64" bytes.", actual, length);
		unlink(local_name);
		return WQ_WORKER_FAILURE;
	}

	*total_bytes += length;

	// If the transfer was too fast, slow things down.
	timestamp_t current_time = timestamp_get();
	if(effective_stoptime && effective_stoptime > current_time) {
		usleep(effective_stoptime - current_time);
	}

	return WQ_SUCCESS;
}

/*
This function implements the recursive get protocol.
The manager sents a single get message, then the worker
responds with a continuous stream of dir and file message
that indicate the entire contents of the directory.
This makes it efficient to move deep directory hierarchies with
high throughput and low latency.
*/
static work_queue_result_code_t get_file_or_directory( struct work_queue *q, struct work_queue_worker *w, struct work_queue_task *t, const char *remote_name, const char *local_name, int64_t * total_bytes)
{
	// Remember the length of the specified remote path so it can be chopped from the result.
	int remote_name_len = strlen(remote_name);

	// Send the name of the file/dir name to fetch
	debug(D_WQ, "%s (%s) sending back %s to %s", w->hostname, w->addrport, remote_name, local_name);
	send_worker_msg(q,w, "get %s 1\n",remote_name);

	work_queue_result_code_t result = WQ_SUCCESS; //return success unless something fails below

	char *tmp_remote_path = NULL;
	char *length_str      = NULL;
	char *errnum_str      = NULL;

	// Process the recursive file/dir responses as they are sent.
	while(1) {
		char line[WORK_QUEUE_LINE_MAX];

		free(tmp_remote_path);
		free(length_str);

		tmp_remote_path = NULL;
		length_str      = NULL;

		work_queue_msg_code_t mcode;
		mcode = recv_worker_msg_retry(q, w, line, sizeof(line));
		if(mcode!=MSG_NOT_PROCESSED) {
			result = WQ_WORKER_FAILURE;
			break;
		}

		if(pattern_match(line, "^dir (%S+) (%d+)$", &tmp_remote_path, &length_str) >= 0) {
			char *tmp_local_name = string_format("%s%s",local_name, (tmp_remote_path + remote_name_len));
			int result_dir = create_dir(tmp_local_name,0777);
			if(!result_dir) {
				debug(D_WQ, "Could not create directory - %s (%s)", tmp_local_name, strerror(errno));
				result = WQ_APP_FAILURE;
				free(tmp_local_name);
				break;
			}
			free(tmp_local_name);
		} else if(pattern_match(line, "^file (.+) (%d+)$", &tmp_remote_path, &length_str) >= 0) {
			int64_t length = strtoll(length_str, NULL, 10);
			char *tmp_local_name = string_format("%s%s",local_name, (tmp_remote_path + remote_name_len));
			result = get_file(q,w,t,tmp_local_name,length,total_bytes);
			free(tmp_local_name);
			//Return if worker failure. Else wait for end message from worker.
			if(result == WQ_WORKER_FAILURE) break;
		} else if(pattern_match(line, "^missing (.+) (%d+)$", &tmp_remote_path, &errnum_str) >= 0) {
			// If the output file is missing, we make a note of that in the task result,
			// but we continue and consider the transfer a 'success' so that other
			// outputs are transferred and the task is given back to the caller.
			int errnum = atoi(errnum_str);
			debug(D_WQ, "%s (%s): could not access requested file %s (%s)",w->hostname,w->addrport,remote_name,strerror(errnum));
			update_task_result(t, WORK_QUEUE_RESULT_OUTPUT_MISSING);
		} else if(!strcmp(line,"end")) {
			// We have to return on receiving an end message.
			if (result == WQ_SUCCESS) {
				return result;
			} else {
				break;
			}
		} else {
			debug(D_WQ, "%s (%s): sent invalid response to get: %s",w->hostname,w->addrport,line);
			result = WQ_WORKER_FAILURE; //signal sys-level failure
			break;
		}
	}

	free(tmp_remote_path);
	free(length_str);

	// If we failed to *transfer* the output file, then that is a hard
	// failure which causes this function to return failure and the task
	// to be returned to the queue to be attempted elsewhere.
	debug(D_WQ, "%s (%s) failed to return output %s to %s", w->addrport, w->hostname, remote_name, local_name);
	if(result == WQ_APP_FAILURE) {
		update_task_result(t, WORK_QUEUE_RESULT_OUTPUT_MISSING);;
	}
	return result;
}

/*
For a given task and file, generate the name under which the file
should be stored in the remote cache directory.

The basic strategy is to construct a name that is unique to the
namespace from where the file is drawn, so that tasks sharing
the same input file can share the same copy.

In the common case of files, the cached name is based on the
hash of the local path, with the basename of the local path
included simply to assist with debugging.

In each of the other file types, a similar approach is taken,
including a hash and a name where one is known, or another
unique identifier where no name is available.
*/

char *make_cached_name( const struct work_queue_file *f )
{
	static unsigned int file_count = 0;
	file_count++;

	/* Default of payload is remote name (needed only for directories) */
	char *payload = f->payload ? f->payload : f->remote_name;

	unsigned char digest[MD5_DIGEST_LENGTH];
	char payload_enc[PATH_MAX];

	if(f->type == WORK_QUEUE_BUFFER) {
		//dummy digest for buffers
		md5_buffer("buffer", 6, digest);
	} else {
		md5_buffer(payload,strlen(payload),digest);
		url_encode(path_basename(payload), payload_enc, PATH_MAX);
	}

	/* 0 for cache files, file_count for non-cache files. With this, non-cache
	 * files cannot be shared among tasks, and can be safely deleted once a
	 * task finishes. */
	unsigned int cache_file_id = 0;
	if(!(f->flags & WORK_QUEUE_CACHE)) {
		cache_file_id = file_count;
	}

	switch(f->type) {
		case WORK_QUEUE_FILE:
		case WORK_QUEUE_DIRECTORY:
			return string_format("file-%d-%s-%s", cache_file_id, md5_string(digest), payload_enc);
			break;
		case WORK_QUEUE_FILE_PIECE:
			return string_format("piece-%d-%s-%s-%lld-%lld",cache_file_id, md5_string(digest),payload_enc,(long long)f->offset,(long long)f->piece_length);
			break;
		case WORK_QUEUE_REMOTECMD:
			return string_format("cmd-%d-%s", cache_file_id, md5_string(digest));
			break;
		case WORK_QUEUE_URL:
			return string_format("url-%d-%s", cache_file_id, md5_string(digest));
			break;
		case WORK_QUEUE_BUFFER:
		default:
			return string_format("buffer-%d-%s", cache_file_id, md5_string(digest));
			break;
	}
}

/*
This function stores an output file from the remote cache directory
to a third-party location, which can be either a remote filesystem
(WORK_QUEUE_FS_PATH) or a command to run (WORK_QUEUE_FS_CMD).
Returns 1 on success at worker and 0 on invalid message from worker.
*/
static int do_thirdput( struct work_queue *q, struct work_queue_worker *w,  const char *cached_name, const char *payload, int command )
{
	char line[WORK_QUEUE_LINE_MAX];
	int result;

	send_worker_msg(q,w,"thirdput %d %s %s\n",command,cached_name,payload);

	work_queue_msg_code_t mcode;
	mcode = recv_worker_msg_retry(q, w, line, WORK_QUEUE_LINE_MAX);
	if(mcode!=MSG_NOT_PROCESSED) {
		return WQ_WORKER_FAILURE;
	}

	if(sscanf(line, "thirdput-complete %d", &result)) {
		return result;
	} else {
		debug(D_WQ, "Error: invalid message received (%s)\n", line);
		return WQ_WORKER_FAILURE;
	}
}

/*
Get a single output file, located at the worker under 'cached_name'.
*/
static work_queue_result_code_t get_output_file( struct work_queue *q, struct work_queue_worker *w, struct work_queue_task *t, struct work_queue_file *f )
{
	int64_t total_bytes = 0;
	work_queue_result_code_t result = WQ_SUCCESS; //return success unless something fails below.

	timestamp_t open_time = timestamp_get();

	if(f->flags & WORK_QUEUE_THIRDPUT) {
		if(!strcmp(f->cached_name, f->payload)) {
			debug(D_WQ, "output file %s already on shared filesystem", f->cached_name);
			f->flags |= WORK_QUEUE_PREEXIST;
		} else {
			result = do_thirdput(q,w,f->cached_name,f->payload,WORK_QUEUE_FS_PATH);
		}
	} else if(f->type == WORK_QUEUE_REMOTECMD) {
		result = do_thirdput(q,w,f->cached_name,f->payload,WORK_QUEUE_FS_CMD);
	} else {
		result = get_file_or_directory(q, w, t, f->cached_name, f->payload, &total_bytes);
	}

	timestamp_t close_time = timestamp_get();
	timestamp_t sum_time = close_time - open_time;

	if(total_bytes>0) {
		q->stats->bytes_received += total_bytes;

		t->bytes_received    += total_bytes;
		t->bytes_transferred += total_bytes;

		w->total_bytes_transferred += total_bytes;
		w->total_transfer_time += sum_time;

		debug(D_WQ, "%s (%s) sent %.2lf MB in %.02lfs (%.02lfs MB/s) average %.02lfs MB/s", w->hostname, w->addrport, total_bytes / 1000000.0, sum_time / 1000000.0, (double) total_bytes / sum_time, (double) w->total_bytes_transferred / w->total_transfer_time);
	}

	// If the transfer was successful, make a record of it in the cache.
	if(result == WQ_SUCCESS && f->flags & WORK_QUEUE_CACHE) {
		struct stat local_info;
		if (stat(f->payload,&local_info) == 0) {
			struct stat *remote_info = malloc(sizeof(*remote_info));
			if(!remote_info) {
				debug(D_NOTICE, "Cannot allocate memory for cache entry for output file %s at %s (%s)", f->payload, w->hostname, w->addrport);
				return WQ_APP_FAILURE;
			}
			memcpy(remote_info, &local_info, sizeof(local_info));
			hash_table_insert(w->current_files, f->cached_name, remote_info);
		} else {
			debug(D_NOTICE, "Cannot stat file %s: %s", f->payload, strerror(errno));
		}
	}

	return result;
}

static work_queue_result_code_t get_output_files( struct work_queue *q, struct work_queue_worker *w, struct work_queue_task *t )
{
	struct work_queue_file *f;
	work_queue_result_code_t result = WQ_SUCCESS;

	if(t->output_files) {
		list_first_item(t->output_files);
		while((f = list_next_item(t->output_files))) {
			int task_succeeded = (t->result==WORK_QUEUE_RESULT_SUCCESS && t->return_status==0);

			// skip failure-only files on success 
			if(f->flags&WORK_QUEUE_FAILURE_ONLY && task_succeeded) continue;

 			// skip success-only files on failure
			if(f->flags&WORK_QUEUE_SUCCESS_ONLY && !task_succeeded) continue;

			// otherwise, get the file.
			result = get_output_file(q,w,t,f);

			//if success or app-level failure, continue to get other files.
			//if worker failure, return.
			if(result == WQ_WORKER_FAILURE) {
				break;
			}
		}
	}

	// tell the worker you no longer need that task's output directory.
	send_worker_msg(q,w, "kill %d\n",t->taskid);

	return result;
}

static work_queue_result_code_t get_monitor_output_file( struct work_queue *q, struct work_queue_worker *w, struct work_queue_task *t )
{
	struct work_queue_file *f;
	work_queue_result_code_t result = WQ_SUCCESS;

	const char *summary_name = RESOURCE_MONITOR_REMOTE_NAME ".summary";

	if(t->output_files) {
		list_first_item(t->output_files);
		while((f = list_next_item(t->output_files))) {
			if(!strcmp(summary_name, f->remote_name)) {
				result = get_output_file(q,w,t,f);
				break;
			}
		}
	}

	// tell the worker you no longer need that task's output directory.
	send_worker_msg(q,w, "kill %d\n",t->taskid);

	return result;
}

static void delete_worker_file( struct work_queue *q, struct work_queue_worker *w, const char *filename, int flags, int except_flags ) {
	if(!(flags & except_flags)) {
		send_worker_msg(q,w, "unlink %s\n", filename);
		hash_table_remove(w->current_files, filename);
	}
}

// Sends "unlink file" for every file in the list except those that match one or more of the "except_flags"
static void delete_worker_files( struct work_queue *q, struct work_queue_worker *w, struct list *files, int except_flags ) {
	struct work_queue_file *tf;

	if(!files) return;

	list_first_item(files);
	while((tf = list_next_item(files))) {
		delete_worker_file(q, w, tf->cached_name, tf->flags, except_flags);
	}
}

static void delete_task_output_files(struct work_queue *q, struct work_queue_worker *w, struct work_queue_task *t)
{
	delete_worker_files(q, w, t->output_files, 0);
}

static void delete_uncacheable_files( struct work_queue *q, struct work_queue_worker *w, struct work_queue_task *t )
{
	delete_worker_files(q, w, t->input_files, WORK_QUEUE_CACHE | WORK_QUEUE_PREEXIST);
	delete_worker_files(q, w, t->output_files, WORK_QUEUE_CACHE | WORK_QUEUE_PREEXIST);
}

char *monitor_file_name(struct work_queue *q, struct work_queue_task *t, const char *ext) {
	char *dir;
	
	if(t->monitor_output_directory) {
		dir = t->monitor_output_directory;
	} else if(q->monitor_output_directory) {
		dir = q->monitor_output_directory;
	} else {
		dir = "./";
	}

	return string_format("%s/" RESOURCE_MONITOR_TASK_LOCAL_NAME "%s",
			dir, getpid(), t->taskid, ext ? ext : "");
}

void read_measured_resources(struct work_queue *q, struct work_queue_task *t) {

	char *summary = monitor_file_name(q, t, ".summary");

	if(t->resources_measured)
		rmsummary_delete(t->resources_measured);

	t->resources_measured = rmsummary_parse_file_single(summary);

	if(t->resources_measured) {
		t->resources_measured->category = xxstrdup(t->category);
		t->return_status = t->resources_measured->exit_status;
	} else {
		/* if no resources were measured, then we don't overwrite the return
		 * status, and mark the task as with error from monitoring. */
			update_task_result(t, WORK_QUEUE_RESULT_RMONITOR_ERROR);
	}

	free(summary);
}

void resource_monitor_append_report(struct work_queue *q, struct work_queue_task *t)
{
	if(q->monitor_mode == MON_DISABLED)
		return;

	char *summary = monitor_file_name(q, t, ".summary");

	if(q->monitor_output_directory) {
		int monitor_fd = fileno(q->monitor_file);

		struct flock lock;
		lock.l_type   = F_WRLCK;
		lock.l_start  = 0;
		lock.l_whence = SEEK_SET;
		lock.l_len    = 0;

		fcntl(monitor_fd, F_SETLKW, &lock);

		if(!t->resources_measured)
		{
			fprintf(q->monitor_file, "# Summary for task %d was not available.\n", t->taskid);
		}

		FILE *fs = fopen(summary, "r");
		if(fs) {
			copy_stream_to_stream(fs, q->monitor_file);
			fclose(fs);
		}

		fprintf(q->monitor_file, "\n");

		lock.l_type   = F_ULOCK;
		fcntl(monitor_fd, F_SETLK, &lock);
	}

	/* Remove individual summary file unless it is named specifically. */
	int keep = 0;
	if(t->monitor_output_directory)
		keep = 1;

	if(q->monitor_mode & MON_FULL && q->monitor_output_directory)
		keep = 1;
				
	if(!keep)
		unlink(summary);

	free(summary);
}

void resource_monitor_compress_logs(struct work_queue *q, struct work_queue_task *t) {
	char *series    = monitor_file_name(q, t, ".series");
	char *debug_log = monitor_file_name(q, t, ".debug");

	char *command = string_format("gzip -9 -q %s %s", series, debug_log);

	int status;
	int rc = shellcode(command, NULL, NULL, 0, NULL, NULL, &status);

	if(rc) {
		debug(D_NOTICE, "Could no succesfully compress '%s', and '%s'\n", series, debug_log);
	}

	free(series);
	free(debug_log);
	free(command);
}

static void fetch_output_from_worker(struct work_queue *q, struct work_queue_worker *w, int taskid)
{
	struct work_queue_task *t;
	work_queue_result_code_t result = WQ_SUCCESS;

	t = itable_lookup(w->current_tasks, taskid);
	if(!t) {
		debug(D_WQ, "Failed to find task %d at worker %s (%s).", taskid, w->hostname, w->addrport);
		handle_failure(q, w, t, WQ_WORKER_FAILURE);
		return;
	}

	// Start receiving output...
	t->time_when_retrieval = timestamp_get();

	if(t->result == WORK_QUEUE_RESULT_RESOURCE_EXHAUSTION) {
		result = get_monitor_output_file(q,w,t);
	} else {
		result = get_output_files(q,w,t);
	}

	if(result != WQ_SUCCESS) {
		debug(D_WQ, "Failed to receive output from worker %s (%s).", w->hostname, w->addrport);
		handle_failure(q, w, t, result);
	}

	if(result == WQ_WORKER_FAILURE) {
		// Finish receiving output:
		t->time_when_done = timestamp_get();

		return;
	}

	delete_uncacheable_files(q,w,t);

	/* if q is monitoring, append the task summary to the single
	 * queue summary, update t->resources_used, and delete the task summary. */
	if(q->monitor_mode) {
		read_measured_resources(q, t);

		/* Further, if we got debug and series files, gzip them. */
		if(q->monitor_mode & MON_FULL)
			resource_monitor_compress_logs(q, t);
	}

	// Finish receiving output.
	t->time_when_done = timestamp_get();

	work_queue_accumulate_task(q, t);

	// At this point, a task is completed.
	reap_task_from_worker(q, w, t, WORK_QUEUE_TASK_RETRIEVED);

	w->finished_tasks--;
	w->total_tasks_complete++;

	// At least one task has finished without triggering fast abort, thus we
	// now have evidence that worker is not slow (e.g., it was probably the
	// previous task that was slow).
	w->fast_abort_alarm = 0;

	if(t->result == WORK_QUEUE_RESULT_RESOURCE_EXHAUSTION) {
		if(t->resources_measured && t->resources_measured->limits_exceeded) {
			struct jx *j = rmsummary_to_json(t->resources_measured->limits_exceeded, 1);
			if(j) {
				char *str = jx_print_string(j);
				debug(D_WQ, "Task %d exhausted resources on %s (%s): %s\n",
						t->taskid,
						w->hostname,
						w->addrport,
						str);
				free(str);
				jx_delete(j);
			}
		} else {
				debug(D_WQ, "Task %d exhausted resources on %s (%s), but not resource usage was available.\n",
						t->taskid,
						w->hostname,
						w->addrport);
		}

		struct category *c = work_queue_category_lookup_or_create(q, t->category);
		category_allocation_t next = category_next_label(c, t->resource_request, /* resource overflow */ 1, t->resources_requested, t->resources_measured);

		if(next == CATEGORY_ALLOCATION_ERROR) {
			debug(D_WQ, "Task %d failed given max resource exhaustion.\n", t->taskid);
		}
		else {
			debug(D_WQ, "Task %d resubmitted using new resource allocation.\n", t->taskid);
			t->resource_request = next;
			change_task_state(q, t, WORK_QUEUE_TASK_READY);
			return;
		}
	}

	/* print warnings if the task ran for a very short time (1s) and exited with common non-zero status */
	if(t->result == WORK_QUEUE_RESULT_SUCCESS && t->time_workers_execute_last < 1000000) {
		switch(t->return_status) {
			case(126):
				warn(D_WQ, "Task %d ran for a very short time and exited with code %d.\n", t->taskid, t->return_status);
				warn(D_WQ, "This usually means that the task's command is not an executable,\n");
				warn(D_WQ, "or that the worker's scratch directory is on a no-exec partition.\n");
				break;
			case(127):
				warn(D_WQ, "Task %d ran for a very short time and exited with code %d.\n", t->taskid, t->return_status);
				warn(D_WQ, "This usually means that the task's command could not be found, or that\n");
				warn(D_WQ, "it uses a shared library not available at the worker, or that\n");
				warn(D_WQ, "it uses a version of the glibc different than the one at the worker.\n");
				break;
			case(139):
				warn(D_WQ, "Task %d ran for a very short time and exited with code %d.\n", t->taskid, t->return_status);
				warn(D_WQ, "This usually means that the task's command had a segmentation fault,\n");
				warn(D_WQ, "either because it has a memory access error (segfault), or because\n");
				warn(D_WQ, "it uses a version of a shared library different from the one at the worker.\n");
				break;
			default:
				break;
		}
	}

	add_task_report(q, t);
	debug(D_WQ, "%s (%s) done in %.02lfs total tasks %lld average %.02lfs",
			w->hostname,
			w->addrport,
			(t->time_when_done - t->time_when_commit_start) / 1000000.0,
			(long long) w->total_tasks_complete,
			w->total_task_time / w->total_tasks_complete / 1000000.0);

	return;
}

static int expire_waiting_tasks(struct work_queue *q)
{
	struct work_queue_task *t;
	int expired = 0;
	int count;

	double current_time = timestamp_get() / ONE_SECOND;
	count = task_state_count(q, NULL, WORK_QUEUE_TASK_READY);

	while(count > 0)
	{
		count--;

		t = list_pop_head(q->ready_list);

		if(t->resources_requested->end > 0 && t->resources_requested->end <= current_time)
		{
			update_task_result(t, WORK_QUEUE_RESULT_TASK_TIMEOUT);
			change_task_state(q, t, WORK_QUEUE_TASK_RETRIEVED);
			expired++;
		} else if(t->max_retries > 0 && t->try_count > t->max_retries) {
			update_task_result(t, WORK_QUEUE_RESULT_MAX_RETRIES);
			change_task_state(q, t, WORK_QUEUE_TASK_RETRIEVED);
			expired++;
		} else {
			list_push_tail(q->ready_list, t);
		}
	}

	return expired;
}


/*
This function handles app-level failures. It remove the task from WQ and marks
the task as complete so it is returned to the application.
*/
static void handle_app_failure(struct work_queue *q, struct work_queue_worker *w, struct work_queue_task *t)
{
	//remove the task from tables that track dispatched tasks.
	//and add the task to complete list so it is given back to the application.
	reap_task_from_worker(q, w, t, WORK_QUEUE_TASK_RETRIEVED);

	/*If the failure happened after a task execution, we remove all the output
	files specified for that task from the worker's cache.  This is because the
	application may resubmit the task and the resubmitted task may produce
	different outputs. */
	if(t) {
		if(t->time_when_commit_end > 0) {
			delete_task_output_files(q,w,t);
		}
	}

	return;
}

static void handle_worker_failure(struct work_queue *q, struct work_queue_worker *w)
{
	//WQ failures happen in the manager-worker interactions. In this case, we
	//remove the worker and retry the tasks dispatched to it elsewhere.
	remove_worker(q, w, WORKER_DISCONNECT_FAILURE);
	return;
}

static void handle_failure(struct work_queue *q, struct work_queue_worker *w, struct work_queue_task *t, work_queue_result_code_t fail_type)
{
	if(fail_type == WQ_APP_FAILURE) {
		handle_app_failure(q, w, t);
	} else {
		handle_worker_failure(q, w);
	}
	return;
}

static work_queue_msg_code_t process_workqueue(struct work_queue *q, struct work_queue_worker *w, const char *line)
{
	char items[4][WORK_QUEUE_LINE_MAX];
	int worker_protocol;

	int n = sscanf(line,"workqueue %d %s %s %s %s",&worker_protocol,items[0],items[1],items[2],items[3]);
	if(n != 5)
		return MSG_FAILURE;

	if(worker_protocol!=WORK_QUEUE_PROTOCOL_VERSION) {
		debug(D_WQ|D_NOTICE,"worker (%s) is using work queue protocol %d, but I am using protocol %d",w->addrport,worker_protocol,WORK_QUEUE_PROTOCOL_VERSION);
		work_queue_block_host(q, w->hostname);
		return MSG_FAILURE;
	}

	if(w->hostname) free(w->hostname);
	if(w->os)       free(w->os);
	if(w->arch)     free(w->arch);
	if(w->version)  free(w->version);

	w->hostname = strdup(items[0]);
	w->os       = strdup(items[1]);
	w->arch     = strdup(items[2]);
	w->version  = strdup(items[3]);

	if(!strcmp(w->os, "foreman"))
	{
		w->type = WORKER_TYPE_FOREMAN;
	} else {
		w->type = WORKER_TYPE_WORKER;
	}

	q->stats->workers_joined++;
	debug(D_WQ, "%d workers are connected in total now", count_workers(q, WORKER_TYPE_WORKER | WORKER_TYPE_FOREMAN));


	debug(D_WQ, "%s (%s) running CCTools version %s on %s (operating system) with architecture %s is ready", w->hostname, w->addrport, w->version, w->os, w->arch);

	if(cctools_version_cmp(CCTOOLS_VERSION, w->version) != 0) {
		debug(D_DEBUG, "Warning: potential worker version mismatch: worker %s (%s) is version %s, and manager is version %s", w->hostname, w->addrport, w->version, CCTOOLS_VERSION);
	}


	return MSG_PROCESSED;
}

/*
If the manager has requested that a file be watched with WORK_QUEUE_WATCH,
the worker will periodically send back update messages indicating that
the file has been written to.  There are a variety of ways in which the
message could be stale (e.g. task was cancelled) so if the message does
not line up with an expected task and file, then we discard it and keep
going.
*/

static work_queue_result_code_t get_update( struct work_queue *q, struct work_queue_worker *w, const char *line )
{
	int64_t taskid;
	char path[WORK_QUEUE_LINE_MAX];
	int64_t offset;
	int64_t length;

	int n = sscanf(line,"update %"PRId64" %s %"PRId64" %"PRId64,&taskid,path,&offset,&length);
	if(n!=4) {
		debug(D_WQ,"Invalid message from worker %s (%s): %s", w->hostname, w->addrport, line );
		return WQ_WORKER_FAILURE;
	}

	struct work_queue_task *t = itable_lookup(w->current_tasks,taskid);
	if(!t) {
		debug(D_WQ,"worker %s (%s) sent output for unassigned task %"PRId64, w->hostname, w->addrport, taskid);
		link_soak(w->link,length,time(0)+get_transfer_wait_time(q,w,0,length));
		return WQ_SUCCESS;
	}


	time_t stoptime = time(0) + get_transfer_wait_time(q,w,t,length);

	struct work_queue_file *f;
	const char *local_name = 0;

	list_first_item(t->output_files);
	while((f=list_next_item(t->output_files))) {
		if(!strcmp(path,f->remote_name)) {
			local_name = f->payload;
			break;
		}
	}

	if(!local_name) {
		debug(D_WQ,"worker %s (%s) sent output for unwatched file %s",w->hostname,w->addrport,path);
		link_soak(w->link,length,stoptime);
		return WQ_SUCCESS;
	}

	int fd = open(local_name,O_WRONLY|O_CREAT,0777);
	if(fd<0) {
		debug(D_WQ,"unable to update watched file %s: %s",local_name,strerror(errno));
		link_soak(w->link,length,stoptime);
		return WQ_SUCCESS;
	}

	lseek(fd,offset,SEEK_SET);
	link_stream_to_fd(w->link,fd,length,stoptime);
	ftruncate(fd,offset+length);
	close(fd);

	return WQ_SUCCESS;
}

/*
Failure to store result is treated as success so we continue to retrieve the
output files of the task.
*/
static work_queue_result_code_t get_result(struct work_queue *q, struct work_queue_worker *w, const char *line) {

	if(!q || !w || !line) 
		return WQ_WORKER_FAILURE;

	struct work_queue_task *t;

	int task_status, exit_status;
	uint64_t taskid;
	int64_t output_length, retrieved_output_length;
	timestamp_t execution_time;

	int64_t actual;

	timestamp_t observed_execution_time;
	timestamp_t effective_stoptime = 0;
	time_t stoptime;

	//Format: task completion status, exit status (exit code or signal), output length, execution time, taskid
	char items[5][WORK_QUEUE_PROTOCOL_FIELD_MAX];
	int n = sscanf(line, "result %s %s %s %s %" SCNd64"", items[0], items[1], items[2], items[3], &taskid);

	if(n < 5) {
		debug(D_WQ, "Invalid message from worker %s (%s): %s", w->hostname, w->addrport, line);
		return WQ_WORKER_FAILURE;
	}

	task_status = atoi(items[0]);
	exit_status   = atoi(items[1]);
	output_length = atoll(items[2]);

	t = itable_lookup(w->current_tasks, taskid);
	if(!t) {
		debug(D_WQ, "Unknown task result from worker %s (%s): no task %" PRId64" assigned to worker.  Ignoring result.", w->hostname, w->addrport, taskid);
		stoptime = time(0) + get_transfer_wait_time(q, w, 0, output_length);
		link_soak(w->link, output_length, stoptime);
		return WQ_SUCCESS;
	}

	if(task_status == WORK_QUEUE_RESULT_FORSAKEN) {
		// Delete any input files that are not to be cached.
		delete_worker_files(q, w, t->input_files, WORK_QUEUE_CACHE | WORK_QUEUE_PREEXIST);

		/* task will be resubmitted, so we do not update any of the execution stats */
		reap_task_from_worker(q, w, t, WORK_QUEUE_TASK_READY);

		return WQ_SUCCESS;
	}

	observed_execution_time = timestamp_get() - t->time_when_commit_end;

	execution_time = atoll(items[3]);
	t->time_workers_execute_last = observed_execution_time > execution_time ? execution_time : observed_execution_time;

	t->time_workers_execute_all += t->time_workers_execute_last;

	if(task_status == WORK_QUEUE_RESULT_DISK_ALLOC_FULL) {
		t->disk_allocation_exhausted = 1;
	}
	else {
		t->disk_allocation_exhausted = 0;
	}

	if(q->bandwidth) {
		effective_stoptime = (output_length/q->bandwidth)*1000000 + timestamp_get();
	}

	if(output_length <= MAX_TASK_STDOUT_STORAGE) {
		retrieved_output_length = output_length;
	} else {
		retrieved_output_length = MAX_TASK_STDOUT_STORAGE;
		fprintf(stderr, "warning: stdout of task %"PRId64" requires %2.2lf GB of storage. This exceeds maximum supported size of %d GB. Only %d GB will be retreived.\n", taskid, ((double) output_length)/MAX_TASK_STDOUT_STORAGE, MAX_TASK_STDOUT_STORAGE/GIGABYTE, MAX_TASK_STDOUT_STORAGE/GIGABYTE);
		update_task_result(t, WORK_QUEUE_RESULT_STDOUT_MISSING);
	}

	t->output = malloc(retrieved_output_length+1);
	if(t->output == NULL) {
		fprintf(stderr, "error: allocating memory of size %"PRId64" bytes failed for storing stdout of task %"PRId64".\n", retrieved_output_length, taskid);
		//drop the entire length of stdout on the link
		stoptime = time(0) + get_transfer_wait_time(q, w, t, output_length);
		link_soak(w->link, output_length, stoptime);
		retrieved_output_length = 0;
		update_task_result(t, WORK_QUEUE_RESULT_STDOUT_MISSING);
	}

	if(retrieved_output_length > 0) {
		debug(D_WQ, "Receiving stdout of task %"PRId64" (size: %"PRId64" bytes) from %s (%s) ...", taskid, retrieved_output_length, w->addrport, w->hostname);

		//First read the bytes we keep.
		stoptime = time(0) + get_transfer_wait_time(q, w, t, retrieved_output_length);
		actual = link_read(w->link, t->output, retrieved_output_length, stoptime);
		if(actual != retrieved_output_length) {
			debug(D_WQ, "Failure: actual received stdout size (%"PRId64" bytes) is different from expected (%"PRId64" bytes).", actual, retrieved_output_length);
			t->output[actual] = '\0';
			return WQ_WORKER_FAILURE;
		}
		debug(D_WQ, "Retrieved %"PRId64" bytes from %s (%s)", actual, w->hostname, w->addrport);

		//Then read the bytes we need to throw away.
		if(output_length > retrieved_output_length) {
			debug(D_WQ, "Dropping the remaining %"PRId64" bytes of the stdout of task %"PRId64" since stdout length is limited to %d bytes.\n", (output_length-MAX_TASK_STDOUT_STORAGE), taskid, MAX_TASK_STDOUT_STORAGE);
			stoptime = time(0) + get_transfer_wait_time(q, w, t, (output_length-retrieved_output_length));
			link_soak(w->link, (output_length-retrieved_output_length), stoptime);

			//overwrite the last few bytes of buffer to signal truncated stdout.
			char *truncate_msg = string_format("\n>>>>>> WORK QUEUE HAS TRUNCATED THE STDOUT AFTER THIS POINT.\n>>>>>> MAXIMUM OF %d BYTES REACHED, %" PRId64 " BYTES TRUNCATED.", MAX_TASK_STDOUT_STORAGE, output_length - retrieved_output_length);
			memcpy(t->output + MAX_TASK_STDOUT_STORAGE - strlen(truncate_msg) - 1, truncate_msg, strlen(truncate_msg));
			*(t->output + MAX_TASK_STDOUT_STORAGE - 1) = '\0';
			free(truncate_msg);
		}

		timestamp_t current_time = timestamp_get();
		if(effective_stoptime && effective_stoptime > current_time) {
			usleep(effective_stoptime - current_time);
		}
	} else {
		actual = 0;
	}

	if(t->output)
		t->output[actual] = 0;

	t->result        = task_status;
	t->return_status = exit_status;

	q->stats->time_workers_execute += t->time_workers_execute_last;

	w->finished_tasks++;

	// Convert resource_monitor status into work queue status if needed.
	if(q->monitor_mode) {
		if(t->return_status == RM_OVERFLOW) {
			update_task_result(t, WORK_QUEUE_RESULT_RESOURCE_EXHAUSTION);
		} else if(t->return_status == RM_TIME_EXPIRE) {
			update_task_result(t, WORK_QUEUE_RESULT_TASK_TIMEOUT);
		}
	}

	change_task_state(q, t, WORK_QUEUE_TASK_WAITING_RETRIEVAL);

	return WQ_SUCCESS;
}

static work_queue_result_code_t get_available_results(struct work_queue *q, struct work_queue_worker *w)
{

	//max_count == -1, tells the worker to send all available results.
	send_worker_msg(q, w, "send_results %d\n", -1);
	debug(D_WQ, "Reading result(s) from %s (%s)", w->hostname, w->addrport);

	char line[WORK_QUEUE_LINE_MAX];
	int i = 0;

	work_queue_result_code_t result = WQ_SUCCESS; //return success unless something fails below.

	while(1) {
		work_queue_msg_code_t mcode;
		mcode = recv_worker_msg_retry(q, w, line, sizeof(line));
		if(mcode!=MSG_NOT_PROCESSED) {
			result = WQ_WORKER_FAILURE;
			break;
		}

		if(string_prefix_is(line,"result")) {
			result = get_result(q, w, line);
			if(result != WQ_SUCCESS) break;
			i++;
		} else if(string_prefix_is(line,"update")) {
			result = get_update(q,w,line);
			if(result != WQ_SUCCESS) break;
		} else if(!strcmp(line,"end")) {
			//Only return success if last message is end.
			break;
		} else {
			debug(D_WQ, "%s (%s): sent invalid response to send_results: %s",w->hostname,w->addrport,line);
			result = WQ_WORKER_FAILURE;
			break;
		}
	}

	if(result != WQ_SUCCESS) {
		handle_worker_failure(q, w);
	}

	return result;
}

static int update_task_result(struct work_queue_task *t, work_queue_result_t new_result) {

	if(new_result & ~(0x7)) {
		/* Upper bits are set, so this is not related to old-style result for
		 * inputs, outputs, or stdout, so we simply make an update. */
		t->result = new_result;
	} else if(t->result != WORK_QUEUE_RESULT_UNKNOWN && t->result & ~(0x7)) {
		/* Ignore new result, since we only update for input, output, or
		 * stdout missing when no other result exists. This is because
		 * missing inputs/outputs are anyway expected with other kind of
		 * errors. */
	} else if(new_result == WORK_QUEUE_RESULT_INPUT_MISSING) {
		/* input missing always appears by itself, so yet again we simply make an update. */
		t->result = new_result;
	} else if(new_result == WORK_QUEUE_RESULT_OUTPUT_MISSING) {
		/* output missing clobbers stdout missing. */
		t->result = new_result;
	} else {
		/* we only get here for stdout missing. */
		t->result = new_result;
	}

	return t->result;
}

static struct jx *blocked_to_json( struct work_queue  *q ) {
	if(hash_table_size(q->worker_blocklist) < 1) {
		return NULL;
	}

	struct jx *j = jx_array(0);

	char *hostname;
	struct blocklist_host_info *info;

	hash_table_firstkey(q->worker_blocklist);
	while(hash_table_nextkey(q->worker_blocklist, &hostname, (void *) &info)) {
		if(info->blocked) {
			jx_array_insert(j, jx_string(hostname));
		}
	}

	return j;
}

static struct rmsummary  *total_resources_needed(struct work_queue *q) {

	struct work_queue_task *t;

	struct rmsummary *total = rmsummary_create(0);

	/* for waiting tasks, we use what they would request if dispatched right now. */
	list_first_item(q->ready_list);
	while((t = list_next_item(q->ready_list))) {
		const struct rmsummary *s = task_min_resources(q, t);
		rmsummary_add(total, s);
	}

	/* for running tasks, we use what they have been allocated already. */
	char *key;
	struct work_queue_worker *w;
	hash_table_firstkey(q->worker_table);

	while(hash_table_nextkey(q->worker_table, &key, (void **) &w)) {
		if(w->resources->tag < 0) {
			continue;
		}

		total->cores  += w->resources->cores.inuse;
		total->memory += w->resources->memory.inuse;
		total->disk   += w->resources->disk.inuse;
		total->gpus   += w->resources->gpus.inuse;
	}

	return total;
}

static const struct rmsummary *largest_seen_resources(struct work_queue *q, const char *category) {
	char *key;
	struct category *c;

	if(category) {
		c = work_queue_category_lookup_or_create(q, category);
		return c->max_allocation;
	} else {
		hash_table_firstkey(q->categories);
		while(hash_table_nextkey(q->categories, &key, (void **) &c)) {
			rmsummary_merge_max(q->max_task_resources_requested, c->max_allocation);
		}
		return q->max_task_resources_requested;
	}
}

static int check_worker_fit(struct work_queue_worker *w, const struct rmsummary *s) {

	if(w->resources->workers.total < 1)
		return 0;

	if(!s)
		return w->resources->workers.total;

	if(s->cores > w->resources->cores.largest)
		return 0;
	if(s->memory > w->resources->memory.largest)
		return 0;
	if(s->disk > w->resources->disk.largest)
		return 0;
	if(s->gpus > w->resources->gpus.largest)
		return 0;

	return w->resources->workers.total;
}

static int count_workers_for_waiting_tasks(struct work_queue *q, const struct rmsummary *s) {

	int count = 0;

	char *key;
	struct work_queue_worker *w;
	hash_table_firstkey(q->worker_table);
	while(hash_table_nextkey(q->worker_table, &key, (void**)&w)) {
		count += check_worker_fit(w, s);
	}

	return count;
}

/* category_to_jx creates a jx expression with category statistics that can be
sent to the catalog.
*/

void category_jx_insert_max(struct jx *j, struct category *c, const char *field, const struct rmsummary *largest) {

	double l = rmsummary_get(largest, field);
	double m = -1;
	double e = -1;

	if(c) {
		m = rmsummary_get(c->max_resources_seen, field);
		if(c->max_resources_seen->limits_exceeded) {
			e = rmsummary_get(c->max_resources_seen->limits_exceeded, field);
		}
	}

	char *field_str = string_format("max_%s", field);

	if(l > -1){
		char *max_str = string_format("%s", rmsummary_resource_to_str(field, l, 0));
		jx_insert_string(j, field_str, max_str);
		free(max_str);
	} else if(c && !category_in_steady_state(c) && e > -1) {
		char *max_str = string_format(">%s", rmsummary_resource_to_str(field, m - 1, 0));
		jx_insert_string(j, field_str, max_str);
		free(max_str);
	} else if(c && m > -1) {
		char *max_str = string_format("~%s", rmsummary_resource_to_str(field, m, 0));
		jx_insert_string(j, field_str, max_str);
		free(max_str);
	}

	free(field_str);
}


static struct jx * category_to_jx(struct work_queue *q, const char *category) {
	struct work_queue_stats s;
	struct category *c = NULL;
	const struct rmsummary *largest = largest_seen_resources(q, category);

	if(category) {
		c = work_queue_category_lookup_or_create(q, category);
		work_queue_get_stats_category(q, category, &s);
	} else {
		work_queue_get_stats(q, &s);
		category = "whole queue";
	}

	if(s.tasks_waiting + s.tasks_on_workers + s.tasks_done < 1) {
		return 0;
	}

	struct jx *j = jx_object(0);
	if(!j) {
		return 0;
	}

	jx_insert_string(j,  "category",         category);
	jx_insert_integer(j, "tasks_waiting",    s.tasks_waiting);
	jx_insert_integer(j, "tasks_running",    s.tasks_running);
	jx_insert_integer(j, "tasks_on_workers", s.tasks_on_workers);
	jx_insert_integer(j, "tasks_dispatched", s.tasks_dispatched);
	jx_insert_integer(j, "tasks_done",       s.tasks_done);
	jx_insert_integer(j, "tasks_failed",     s.tasks_failed);
	jx_insert_integer(j, "tasks_cancelled",  s.tasks_cancelled);
	jx_insert_integer(j, "workers_able",	 s.workers_able);

	category_jx_insert_max(j, c, "cores",  largest);
	category_jx_insert_max(j, c, "memory", largest);
	category_jx_insert_max(j, c, "disk",   largest);

	if(c && c->first_allocation) {
		if(c->first_allocation->cores > -1)
			jx_insert_integer(j, "first_cores", c->first_allocation->cores);
		if(c->first_allocation->memory > -1)
			jx_insert_integer(j, "first_memory", c->first_allocation->memory);
		if(c->first_allocation->disk > -1)
			jx_insert_integer(j, "first_disk", c->first_allocation->disk);

		jx_insert_integer(j, "first_allocation_count", task_request_count(q, c->name, CATEGORY_ALLOCATION_FIRST));
		jx_insert_integer(j, "max_allocation_count",   task_request_count(q, c->name, CATEGORY_ALLOCATION_MAX));
	} else {
		jx_insert_integer(j, "first_allocation_count", 0);
		jx_insert_integer(j, "max_allocation_count", s.tasks_waiting + s.tasks_running + s.tasks_on_workers);
	}


	return j;
}

static struct jx *categories_to_jx(struct work_queue *q) {
	struct jx *a = jx_array(0);

	struct category *c;
	char *category_name;
	hash_table_firstkey(q->categories);
	while(hash_table_nextkey(q->categories, &category_name, (void **) &c)) {
		struct jx *j = category_to_jx(q, category_name);
		if(j) {
			jx_array_insert(a, j);
		}
	}

	//overall queue
	struct jx *j = category_to_jx(q, NULL);
	if(j) {
		jx_array_insert(a, j);
	}

	return a;
}

/*
queue_to_jx examines the overall queue status and creates
an jx expression which can be sent directly to the
user that connects via work_queue_status.
*/

static struct jx * queue_to_jx( struct work_queue *q, struct link *foreman_uplink )
{
	struct jx *j = jx_object(0);
	if(!j) return 0;

	// Insert all properties from work_queue_stats

	struct work_queue_stats info;
	work_queue_get_stats(q,&info);

	// Add special properties expected by the catalog server
	char owner[USERNAME_MAX];
	username_get(owner);

	jx_insert_string(j,"type","wq_master");
	if(q->name) jx_insert_string(j,"project",q->name);
	jx_insert_integer(j,"starttime",(q->stats->time_when_started/1000000)); // catalog expects time_t not timestamp_t
	jx_insert_string(j,"working_dir",q->workingdir);
	jx_insert_string(j,"owner",owner);
	jx_insert_string(j,"version",CCTOOLS_VERSION);
	jx_insert_integer(j,"port",work_queue_port(q));
	jx_insert_integer(j,"priority",info.priority);
	jx_insert_string(j,"manager_preferred_connection",q->manager_preferred_connection);

	struct jx *interfaces = interfaces_of_host();
	if(interfaces) {
		jx_insert(j,jx_string("network_interfaces"),interfaces);
	}

	//send info on workers
	jx_insert_integer(j,"workers",info.workers_connected);
	jx_insert_integer(j,"workers_connected",info.workers_connected);
	jx_insert_integer(j,"workers_init",info.workers_init);
	jx_insert_integer(j,"workers_idle",info.workers_idle);
	jx_insert_integer(j,"workers_busy",info.workers_busy);
	jx_insert_integer(j,"workers_able",info.workers_able);

	jx_insert_integer(j,"workers_joined",info.workers_joined);
	jx_insert_integer(j,"workers_removed",info.workers_removed);
	jx_insert_integer(j,"workers_released",info.workers_released);
	jx_insert_integer(j,"workers_idled_out",info.workers_idled_out);
	jx_insert_integer(j,"workers_fast_aborted",info.workers_fast_aborted);
	jx_insert_integer(j,"workers_lost",info.workers_lost);

	//workers_blocked adds host names, not a count
	struct jx *blocklist = blocked_to_json(q);
	if(blocklist) {
		jx_insert(j,jx_string("workers_blocked"), blocklist);
	}


	//send info on tasks
	jx_insert_integer(j,"tasks_waiting",info.tasks_waiting);
	jx_insert_integer(j,"tasks_on_workers",info.tasks_on_workers);
	jx_insert_integer(j,"tasks_running",info.tasks_running);
	jx_insert_integer(j,"tasks_with_results",info.tasks_with_results);
	jx_insert_integer(j,"tasks_left",q->num_tasks_left);

	jx_insert_integer(j,"tasks_submitted",info.tasks_submitted);
	jx_insert_integer(j,"tasks_dispatched",info.tasks_dispatched);
	jx_insert_integer(j,"tasks_done",info.tasks_done);
	jx_insert_integer(j,"tasks_failed",info.tasks_failed);
	jx_insert_integer(j,"tasks_cancelled",info.tasks_cancelled);
	jx_insert_integer(j,"tasks_exhausted_attempts",info.tasks_exhausted_attempts);

	// tasks_complete is deprecated, but the old work_queue_status expects it.
	jx_insert_integer(j,"tasks_complete",info.tasks_done);

	//send info on queue
	jx_insert_integer(j,"time_when_started",info.time_when_started);
	jx_insert_integer(j,"time_send",info.time_send);
	jx_insert_integer(j,"time_receive",info.time_receive);
	jx_insert_integer(j,"time_send_good",info.time_send_good);
	jx_insert_integer(j,"time_receive_good",info.time_receive_good);
	jx_insert_integer(j,"time_status_msgs",info.time_status_msgs);
	jx_insert_integer(j,"time_internal",info.time_internal);
	jx_insert_integer(j,"time_polling",info.time_polling);
	jx_insert_integer(j,"time_application",info.time_application);

	jx_insert_integer(j,"time_workers_execute",info.time_workers_execute);
	jx_insert_integer(j,"time_workers_execute_good",info.time_workers_execute_good);
	jx_insert_integer(j,"time_workers_execute_exhaustion",info.time_workers_execute_exhaustion);

	jx_insert_integer(j,"bytes_sent",info.bytes_sent);
	jx_insert_integer(j,"bytes_received",info.bytes_received);

	jx_insert_integer(j,"capacity_tasks",info.capacity_tasks);
	jx_insert_integer(j,"capacity_cores",info.capacity_cores);
	jx_insert_integer(j,"capacity_memory",info.capacity_memory);
	jx_insert_integer(j,"capacity_disk",info.capacity_disk);
	jx_insert_integer(j,"capacity_gpus",info.capacity_gpus);
	jx_insert_integer(j,"capacity_instantaneous",info.capacity_instantaneous);
	jx_insert_integer(j,"capacity_weighted",info.capacity_weighted);
	jx_insert_integer(j,"manager_load",info.manager_load);

	if(q->tlq_url) jx_insert_string(j,"tlq_url",q->tlq_url);

	// Add the resources computed from tributary workers.
	struct work_queue_resources r;
	aggregate_workers_resources(q,&r,NULL);
	work_queue_resources_add_to_jx(&r,j);

	// If this is a foreman, add the manager address and the disk resources
	if(foreman_uplink) {
		int port;
		char address[LINK_ADDRESS_MAX];
		char addrport[WORK_QUEUE_LINE_MAX];

		link_address_remote(foreman_uplink,address,&port);
		sprintf(addrport,"%s:%d",address,port);
		jx_insert_string(j,"my_manager",addrport);

		// get foreman local resources and overwrite disk usage
		struct work_queue_resources local_resources;
		work_queue_resources_measure_locally(&local_resources,q->workingdir);
		r.disk.total = local_resources.disk.total;
		r.disk.inuse = local_resources.disk.inuse;
		work_queue_resources_add_to_jx(&r,j);
	}

	//add the stats per category
	jx_insert(j, jx_string("categories"), categories_to_jx(q));

	//add total resources used/needed by the queue
	struct rmsummary *total = total_resources_needed(q);
	jx_insert_integer(j,"tasks_total_cores",total->cores);
	jx_insert_integer(j,"tasks_total_memory",total->memory);
	jx_insert_integer(j,"tasks_total_disk",total->disk);
	jx_insert_integer(j,"tasks_total_gpus",total->gpus);

	return j;
}

/*
queue_to_jx examines the overall queue status and creates
an jx expression which can be sent to the catalog.
It different from queue_to_jx in that only the minimum information that
workers, work_queue_status and the work_queue_factory need.
*/

static struct jx * queue_lean_to_jx( struct work_queue *q, struct link *foreman_uplink )
{
	struct jx *j = jx_object(0);
	if(!j) return 0;

	// Insert all properties from work_queue_stats

	struct work_queue_stats info;
	work_queue_get_stats(q,&info);

	//information regarding how to contact the manager
	jx_insert_string(j,"version",CCTOOLS_VERSION);
	jx_insert_string(j,"type","wq_master");
	jx_insert_integer(j,"port",work_queue_port(q));

	char owner[USERNAME_MAX];
	username_get(owner);
	jx_insert_string(j,"owner",owner);

	if(q->name) jx_insert_string(j,"project",q->name);
	jx_insert_integer(j,"starttime",(q->stats->time_when_started/1000000)); // catalog expects time_t not timestamp_t
	jx_insert_string(j,"manager_preferred_connection",q->manager_preferred_connection);



	struct jx *interfaces = interfaces_of_host();
	if(interfaces) {
		jx_insert(j,jx_string("network_interfaces"),interfaces);
	}

	//task information for general work_queue_status report
	jx_insert_integer(j,"tasks_waiting",info.tasks_waiting);
	jx_insert_integer(j,"tasks_running",info.tasks_running);
	jx_insert_integer(j,"tasks_complete",info.tasks_done);    // tasks_complete is deprecated, but the old work_queue_status expects it.

	//addtional task information for work_queue_factory
	jx_insert_integer(j,"tasks_on_workers",info.tasks_on_workers);
	jx_insert_integer(j,"tasks_left",q->num_tasks_left);

	//capacity information the factory needs
	jx_insert_integer(j,"capacity_tasks",info.capacity_tasks);
	jx_insert_integer(j,"capacity_cores",info.capacity_cores);
	jx_insert_integer(j,"capacity_memory",info.capacity_memory);
	jx_insert_integer(j,"capacity_disk",info.capacity_disk);
	jx_insert_integer(j,"capacity_gpus",info.capacity_gpus);
	jx_insert_integer(j,"capacity_weighted",info.capacity_weighted);
	jx_insert_double(j,"manager_load",info.manager_load);

	//resources information the factory needs
	struct rmsummary *total = total_resources_needed(q);
	jx_insert_integer(j,"tasks_total_cores",total->cores);
	jx_insert_integer(j,"tasks_total_memory",total->memory);
	jx_insert_integer(j,"tasks_total_disk",total->disk);
	jx_insert_integer(j,"tasks_total_gpus",total->gpus);

	//worker information for general work_queue_status report
	jx_insert_integer(j,"workers",info.workers_connected);
	jx_insert_integer(j,"workers_connected",info.workers_connected);


	//additional worker information the factory needs
	struct jx *blocklist = blocked_to_json(q);
	if(blocklist) {
		jx_insert(j,jx_string("workers_blocked"), blocklist);   //danger! unbounded field
	}

	// Add information about the foreman
	if(foreman_uplink) {
		int port;
		char address[LINK_ADDRESS_MAX];
		char addrport[WORK_QUEUE_LINE_MAX];

		link_address_remote(foreman_uplink,address,&port);
		sprintf(addrport,"%s:%d",address,port);
		jx_insert_string(j,"my_manager",addrport);
	}

	return j;
}



void current_tasks_to_jx( struct jx *j, struct work_queue_worker *w )
{
	struct work_queue_task *t;
	uint64_t taskid;
	int n = 0;

	itable_firstkey(w->current_tasks);
	while(itable_nextkey(w->current_tasks, &taskid, (void**)&t)) {
		char task_string[WORK_QUEUE_LINE_MAX];

		sprintf(task_string, "current_task_%03d_id", n);
		jx_insert_integer(j,task_string,t->taskid);

		sprintf(task_string, "current_task_%03d_command", n);
		jx_insert_string(j,task_string,t->command_line);
		n++;
	}
}

struct jx * worker_to_jx( struct work_queue *q, struct work_queue_worker *w )
{
	struct jx *j = jx_object(0);
	if(!j) return 0;
	
	if(strcmp(w->hostname, "QUEUE_STATUS") == 0){
		return 0;
	}
	jx_insert_string(j,"hostname",w->hostname);
	jx_insert_string(j,"os",w->os);
	jx_insert_string(j,"arch",w->arch);
	jx_insert_string(j,"address_port",w->addrport);
	jx_insert_integer(j,"ncpus",w->resources->cores.total);
	jx_insert_integer(j,"total_tasks_complete",w->total_tasks_complete);
	jx_insert_integer(j,"total_tasks_running",itable_size(w->current_tasks));
	jx_insert_integer(j,"total_bytes_transferred",w->total_bytes_transferred);
	jx_insert_integer(j,"total_transfer_time",w->total_transfer_time);
	jx_insert_integer(j,"start_time",w->start_time);
	jx_insert_integer(j,"current_time",timestamp_get());


	work_queue_resources_add_to_jx(w->resources,j);

	current_tasks_to_jx(j, w);

	return j;
}

static void priority_add_to_jx(struct jx *j, double priority)
{
	int decimals = 2;
	int factor   = pow(10, decimals);

	int dpart = ((int) (priority * factor)) - ((int) priority) * factor;

	char *str;

	if(dpart == 0)
		str = string_format("%d", (int) priority);
	else
		str = string_format("%.2g", priority);

	jx_insert_string(j, "priority", str);

	free(str);
}


struct jx * task_to_jx( struct work_queue *q, struct work_queue_task *t, const char *state, const char *host )
{
	struct jx *j = jx_object(0);

	jx_insert_integer(j,"taskid",t->taskid);
	jx_insert_string(j,"state",state);
	if(t->tag) jx_insert_string(j,"tag",t->tag);
	if(t->category) jx_insert_string(j,"category",t->category);
	jx_insert_string(j,"command",t->command_line);
	if(host) jx_insert_string(j,"host",host);

	if(host) {
		jx_insert_integer(j,"cores",t->resources_allocated->cores);
		jx_insert_integer(j,"gpus",t->resources_allocated->gpus);
		jx_insert_integer(j,"memory",t->resources_allocated->memory);
		jx_insert_integer(j,"disk",t->resources_allocated->disk);
	} else {
		const struct rmsummary *min = task_min_resources(q, t);
		const struct rmsummary *max = task_max_resources(q, t);
		struct rmsummary *limits = rmsummary_create(-1);

		rmsummary_merge_override(limits, max);
		rmsummary_merge_max(limits, min);

		jx_insert_integer(j,"cores",limits->cores);
		jx_insert_integer(j,"gpus",limits->gpus);
		jx_insert_integer(j,"memory",limits->memory);
		jx_insert_integer(j,"disk",limits->disk);

		rmsummary_delete(limits);
	}

	priority_add_to_jx(j, t->priority);


	return j;
}

/*
Send a brief human-readable index listing the data
types that can be queried via this API.
*/

static void process_data_index( struct work_queue *q, struct work_queue_worker *w, time_t stoptime )
{
	buffer_t buf;
	buffer_init(&buf);

	buffer_printf(&buf,"<h1>Work Queue Data API</h1>");
        buffer_printf(&buf,"<ul>\n");
	buffer_printf(&buf,"<li> <a href=\"/queue_status\">Queue Status</a>\n");
	buffer_printf(&buf,"<li> <a href=\"/task_status\">Task Status</a>\n");
	buffer_printf(&buf,"<li> <a href=\"/worker_status\">Worker Status</a>\n");
	buffer_printf(&buf,"<li> <a href=\"/resources_status\">Resources Status</a>\n");
        buffer_printf(&buf,"</ul>\n");

	send_worker_msg(q,w,buffer_tostring(&buf),buffer_pos(&buf),stoptime);

	buffer_free(&buf);

}

/*
Process an HTTP request that comes in via a worker port.
This represents a web browser that connected directly
to the manager to fetch status data.
*/

static work_queue_msg_code_t process_http_request( struct work_queue *q, struct work_queue_worker *w, const char *path, time_t stoptime )
{
	char line[WORK_QUEUE_LINE_MAX];

	// Consume (and ignore) the remainder of the headers.
	while(link_readline(w->link,line,WORK_QUEUE_LINE_MAX,stoptime)) {
		if(line[0]==0) break;
	}

	send_worker_msg(q,w,"HTTP/1.1 200 OK\nConnection: close\n");
	if(!strcmp(path,"/")) {
	        // Requests to root get a simple human readable index.
		send_worker_msg(q,w,"Content-type: text/html\n\n");
		process_data_index(q, w, stoptime );
	} else {
	        // Other requests get raw JSON data.
		send_worker_msg(q,w,"Access-Control-Allow-Origin: *\n");
		send_worker_msg(q,w,"Content-type: text/plain\n\n");
		process_queue_status(q, w, &path[1], stoptime );
	}

	// Return success but require a disconnect now.
	return MSG_PROCESSED_DISCONNECT;
}

/*
Process a queue status request which returns raw JSON.
This could come via the HTTP interface, or via a plain request.
*/

static work_queue_msg_code_t process_queue_status( struct work_queue *q, struct work_queue_worker *target, const char *line, time_t stoptime )
{
	struct link *l = target->link;

	struct jx *a = jx_array(NULL);

	target->type = WORKER_TYPE_STATUS;

	free(target->hostname);
	target->hostname = xxstrdup("QUEUE_STATUS");

	if(!strcmp(line, "queue_status")) {
		struct jx *j = queue_to_jx( q, 0 );
		if(j) {
			jx_array_insert(a, j);
		}
	} else if(!strcmp(line, "task_status")) {
		struct work_queue_task *t;
		struct work_queue_worker *w;
		struct jx *j;
		uint64_t taskid;

		itable_firstkey(q->tasks);
		while(itable_nextkey(q->tasks,&taskid,(void**)&t)) {
			w = itable_lookup(q->worker_task_map, taskid);
			work_queue_task_state_t state = (uintptr_t) itable_lookup(q->task_state_map, taskid);
			if(w) {
				j = task_to_jx(q,t,task_state_str(state),w->hostname);
				if(j) {
					// Include detailed information on where the task is running:
					// address and port, workspace
					jx_insert_string(j, "address_port", w->addrport);

					// Timestamps on running task related events
					jx_insert_integer(j, "time_when_submitted", t->time_when_submitted);
					jx_insert_integer(j, "time_when_commit_start", t->time_when_commit_start);
					jx_insert_integer(j, "time_when_commit_end", t->time_when_commit_end);
					jx_insert_integer(j, "current_time", timestamp_get());

					jx_array_insert(a, j);
				}
			} else {
				j = task_to_jx(q,t,task_state_str(state),0);
				if(j) {
					jx_array_insert(a, j);
				}
			}
		}
	} else if(!strcmp(line, "worker_status")) {
		struct work_queue_worker *w;
		struct jx *j;
		char *key;

		hash_table_firstkey(q->worker_table);
		while(hash_table_nextkey(q->worker_table,&key,(void**)&w)) {
			// If the worker has not been initialized, ignore it.
			if(!strcmp(w->hostname, "unknown")) continue;
			j = worker_to_jx(q, w);
			if(j) {
				jx_array_insert(a, j);
			}
		}
	} else if(!strcmp(line, "wable_status")) {
		jx_delete(a);
		a = categories_to_jx(q);
	} else if(!strcmp(line, "resources_status")) {
		struct jx *j = queue_to_jx( q, 0 );
		if(j) {
			jx_array_insert(a, j);
		}
	} else {
		debug(D_WQ, "Unknown status request: '%s'", line);
		jx_delete(a);
		return MSG_FAILURE;
	}

	jx_print_link(a,l,stoptime);
	jx_delete(a);

	return MSG_PROCESSED_DISCONNECT;
}

static work_queue_msg_code_t process_resource( struct work_queue *q, struct work_queue_worker *w, const char *line )
{
	char resource_name[WORK_QUEUE_LINE_MAX];
	struct work_queue_resource r;

	int n = sscanf(line, "resource %s %"PRId64" %"PRId64" %"PRId64, resource_name, &r.total, &r.smallest, &r.largest);

	if(n == 2 && !strcmp(resource_name,"tag"))
	{
		/* Shortcut, total has the tag, as "resources tag" only sends one value */
		w->resources->tag = r.total;
	} else if(n == 4) {

		/* inuse is computed by the manager, so we save it here */
		int64_t inuse;

		if(!strcmp(resource_name,"cores")) {
			inuse = w->resources->cores.inuse;
			w->resources->cores = r;
			w->resources->cores.inuse = inuse;
		} else if(!strcmp(resource_name,"memory")) {
			inuse = w->resources->memory.inuse;
			w->resources->memory = r;
			w->resources->memory.inuse = inuse;
		} else if(!strcmp(resource_name,"disk")) {
			inuse = w->resources->disk.inuse;
			w->resources->disk = r;
			w->resources->disk.inuse = inuse;
		} else if(!strcmp(resource_name,"gpus")) {
			inuse = w->resources->gpus.inuse;
			w->resources->gpus = r;
			w->resources->gpus.inuse = inuse;
		} else if(!strcmp(resource_name,"workers")) {
			inuse = w->resources->workers.inuse;
			w->resources->workers = r;
			w->resources->workers.inuse = inuse;
		}
	} else {
		return MSG_FAILURE;
	}

	return MSG_PROCESSED;
}

static work_queue_msg_code_t process_feature( struct work_queue *q, struct work_queue_worker *w, const char *line )
{
	char feature[WORK_QUEUE_LINE_MAX];
	char fdec[WORK_QUEUE_LINE_MAX];

	int n = sscanf(line, "feature %s", feature);

	if(n != 1) {
		return MSG_FAILURE;
	}

	if(!w->features)
		w->features = hash_table_create(4,0);

	url_decode(feature, fdec, WORK_QUEUE_LINE_MAX);

	debug(D_WQ, "Feature found: %s\n", fdec);

	hash_table_insert(w->features, fdec, (void **) 1);

	return MSG_PROCESSED;
}

static work_queue_result_code_t handle_worker(struct work_queue *q, struct link *l)
{
	char line[WORK_QUEUE_LINE_MAX];
	char key[WORK_QUEUE_LINE_MAX];
	struct work_queue_worker *w;

	link_to_hash_key(l, key);
	w = hash_table_lookup(q->worker_table, key);

	work_queue_msg_code_t mcode;
	mcode = recv_worker_msg(q, w, line, sizeof(line));

	// We only expect asynchronous status queries and updates here.

	switch(mcode) {
		case MSG_PROCESSED:
			// A status message was received and processed.
			return WQ_SUCCESS;
			break;

		case MSG_PROCESSED_DISCONNECT:
			// A status query was received and processed, so disconnect.
			remove_worker(q, w, WORKER_DISCONNECT_STATUS_WORKER);
			return WQ_SUCCESS;

		case MSG_NOT_PROCESSED:
			debug(D_WQ, "Invalid message from worker %s (%s): %s", w->hostname, w->addrport, line);
			q->stats->workers_lost++;
			remove_worker(q, w, WORKER_DISCONNECT_FAILURE);
			return WQ_WORKER_FAILURE;
			break;

		case MSG_FAILURE:
			debug(D_WQ, "Failed to read from worker %s (%s)", w->hostname, w->addrport);
			q->stats->workers_lost++;
			remove_worker(q, w, WORKER_DISCONNECT_FAILURE);
			return WQ_WORKER_FAILURE;
	}

	return WQ_SUCCESS;
}

static int build_poll_table(struct work_queue *q, struct link *manager)
{
	int n = 0;
	char *key;
	struct work_queue_worker *w;

	// Allocate a small table, if it hasn't been done yet.
	if(!q->poll_table) {
		q->poll_table = malloc(sizeof(*q->poll_table) * q->poll_table_size);
		if(!q->poll_table) {
			//if we can't allocate a poll table, we can't do anything else.
			fatal("allocating memory for poll table failed.");
		}
	}

	// The first item in the poll table is the manager link, which accepts new connections.
	q->poll_table[0].link = q->manager_link;
	q->poll_table[0].events = LINK_READ;
	q->poll_table[0].revents = 0;
	n = 1;

	if(manager) {
		/* foreman uplink */
		q->poll_table[1].link = manager;
		q->poll_table[1].events = LINK_READ;
		q->poll_table[1].revents = 0;
		n++;
	}

	// For every worker in the hash table, add an item to the poll table
	hash_table_firstkey(q->worker_table);
	while(hash_table_nextkey(q->worker_table, &key, (void **) &w)) {
		// If poll table is not large enough, reallocate it
		if(n >= q->poll_table_size) {
			q->poll_table_size *= 2;
			q->poll_table = realloc(q->poll_table, sizeof(*q->poll_table) * q->poll_table_size);
			if(q->poll_table == NULL) {
				//if we can't allocate a poll table, we can't do anything else.
				fatal("reallocating memory for poll table failed.");
			}
		}

		q->poll_table[n].link = w->link;
		q->poll_table[n].events = LINK_READ;
		q->poll_table[n].revents = 0;
		n++;
	}

	return n;
}

/*
Send a symbolic link to the remote worker.
Note that the target of the link is sent
as sthe "body" of the link, following the
message header.
*/

static int send_symlink( struct work_queue *q, struct work_queue_worker *w, struct work_queue_task *t, const char *localname, const char *remotename, int64_t *total_bytes )
{
	char target[WORK_QUEUE_LINE_MAX];

	int length = readlink(localname,target,sizeof(target));
	if(length<0) return WQ_APP_FAILURE;

	char remotename_encoded[WORK_QUEUE_LINE_MAX];
	url_encode(remotename,remotename_encoded,sizeof(remotename_encoded));

	send_worker_msg(q,w,"symlink %s %d\n",remotename_encoded,length);

	link_write(w->link,target,length,time(0)+q->long_timeout);

	*total_bytes += length;

	return WQ_SUCCESS;
}

/*
Send a single file (or a piece of a file) to the remote worker.
The transfer time is controlled by the size of the file.
If the transfer takes too long, then abort.
*/

static int send_file( struct work_queue *q, struct work_queue_worker *w, struct work_queue_task *t, const char *localname, const char *remotename, off_t offset, int64_t length, struct stat info, int64_t *total_bytes )
{
	time_t stoptime;
	timestamp_t effective_stoptime = 0;
	int64_t actual = 0;

	/* normalize the mode so as not to set up invalid permissions */
	int mode = ( info.st_mode | 0x600 ) & 0777;

	if(!length) {
		length = info.st_size;
	}

	int fd = open(localname, O_RDONLY, 0);
	if(fd < 0) {
		debug(D_NOTICE, "Cannot open file %s: %s", localname, strerror(errno));
		return WQ_APP_FAILURE;
	}

	/* If we are sending only a piece of the file, seek there first. */

	if (offset >= 0 && (offset+length) <= info.st_size) {
		if(lseek(fd, offset, SEEK_SET) == -1) {
			debug(D_NOTICE, "Cannot seek file %s to offset %lld: %s", localname, (long long) offset, strerror(errno));
			close(fd);
			return WQ_APP_FAILURE;
		}
	} else {
		debug(D_NOTICE, "File specification %s (%lld:%lld) is invalid", localname, (long long) offset, (long long) offset+length);
		close(fd);
		return WQ_APP_FAILURE;
	}

	if(q->bandwidth) {
		effective_stoptime = (length/q->bandwidth)*1000000 + timestamp_get();
	}

	/* filenames are url-encoded to avoid problems with spaces, etc */
	char remotename_encoded[WORK_QUEUE_LINE_MAX];
	url_encode(remotename,remotename_encoded,sizeof(remotename_encoded));

	stoptime = time(0) + get_transfer_wait_time(q, w, t, length);
	send_worker_msg(q,w, "put %s %"PRId64" 0%o\n",remotename_encoded, length, mode );
	actual = link_stream_from_fd(w->link, fd, length, stoptime);
	close(fd);

	*total_bytes += actual;

	if(actual != length) return WQ_WORKER_FAILURE;

	timestamp_t current_time = timestamp_get();
	if(effective_stoptime && effective_stoptime > current_time) {
		usleep(effective_stoptime - current_time);
	}

	return WQ_SUCCESS;
}

/* Need prototype here to address mutually recursive code. */

static work_queue_result_code_t send_item( struct work_queue *q, struct work_queue_worker *w, struct work_queue_task *t, const char *name, const char *remotename, int64_t offset, int64_t length, int64_t * total_bytes, int follow_links );

/*
Send a directory and all of its contents using the new streaming protocol.
Do this by sending a "dir" prefix, then all of the directory contents,
and then an "end" marker.
*/

static work_queue_result_code_t send_directory( struct work_queue *q, struct work_queue_worker *w, struct work_queue_task *t, const char *localname, const char *remotename, int64_t * total_bytes )
{
	DIR *dir = opendir(localname);
	if(!dir) {
		debug(D_NOTICE, "Cannot open dir %s: %s", localname, strerror(errno));
		return WQ_APP_FAILURE;
	}

	work_queue_result_code_t result = WQ_SUCCESS;

	char remotename_encoded[WORK_QUEUE_LINE_MAX];
	url_encode(remotename,remotename_encoded,sizeof(remotename_encoded));

	send_worker_msg(q,w,"dir %s\n",remotename_encoded);

	struct dirent *d;
	while((d = readdir(dir))) {
		if(!strcmp(d->d_name, ".") || !strcmp(d->d_name, "..")) continue;

		char *localpath = string_format("%s/%s",localname,d->d_name);

		result = send_item( q, w, t, localpath, d->d_name, 0, 0, total_bytes, 0 );

		free(localpath);

		if(result != WQ_SUCCESS) break;
	}

	send_worker_msg(q,w,"end\n");

	closedir(dir);
	return result;
}

/*
Send a single item, whether it is a directory, symlink, or file.

Note 1: We call stat/lstat here a single time, and then pass it
to the underlying object so as not to minimize syscall work.

Note 2: This function is invoked at the top level with follow_links=1,
since it is common for the user to to pass in a top-level symbolic
link to a file or directory which they want transferred.
However, in recursive calls, follow_links is set to zero,
and internal links are not followed, they are sent natively.
*/


static work_queue_result_code_t send_item( struct work_queue *q, struct work_queue_worker *w, struct work_queue_task *t, const char *localpath, const char *remotepath, int64_t offset, int64_t length, int64_t * total_bytes, int follow_links )
{
	struct stat info;
	int result = WQ_SUCCESS;

	if(follow_links) {
		result = stat(localpath,&info);
	} else {
		result = lstat(localpath,&info);
	}

	if(result>=0) {
		if(S_ISDIR(info.st_mode))  {
			result = send_directory( q, w, t, localpath, remotepath, total_bytes );
		} else if(S_ISLNK(info.st_mode)) {
			result = send_symlink( q, w, t, localpath, remotepath, total_bytes );
		} else if(S_ISREG(info.st_mode)) {
			result = send_file( q, w, t, localpath, remotepath, offset, length, info, total_bytes );
		} else {
			debug(D_NOTICE,"skipping unusual file: %s",strerror(errno));
		}
	} else {
		debug(D_NOTICE, "cannot stat file %s: %s", localpath, strerror(errno));
		result = WQ_APP_FAILURE;
	}

	return result;
}

/*
Send an item to a remote worker, if it is not already cached.
The local file name should already have been expanded by the caller.
If it is in the worker, but a new version is available, warn and return.
We do not want to rewrite the file while some other task may be using it.
Otherwise, send it to the worker.
*/

static work_queue_result_code_t send_item_if_not_cached( struct work_queue *q, struct work_queue_worker *w, struct work_queue_task *t, struct work_queue_file *tf, const char *expanded_local_name, int64_t * total_bytes)
{
	struct stat local_info;
	if(lstat(expanded_local_name, &local_info) < 0) {
		debug(D_NOTICE, "Cannot stat file %s: %s", expanded_local_name, strerror(errno));
		return WQ_APP_FAILURE;
	}

	struct stat *remote_info = hash_table_lookup(w->current_files, tf->cached_name);

	if(remote_info && (remote_info->st_mtime != local_info.st_mtime || remote_info->st_size != local_info.st_size)) {
		debug(D_NOTICE|D_WQ, "File %s changed locally. Task %d will be executed with an older version.", expanded_local_name, t->taskid);
		return WQ_SUCCESS;
	} else if(!remote_info) {

		if(tf->offset==0 && tf->length==0) {
			debug(D_WQ, "%s (%s) needs file %s as '%s'", w->hostname, w->addrport, expanded_local_name, tf->cached_name);
		} else {
		  debug(D_WQ, "%s (%s) needs file %s (offset %lld length %lld) as '%s'", w->hostname, w->addrport, expanded_local_name, (long long) tf->offset, (long long) tf->length, tf->cached_name );
		}

		work_queue_result_code_t result;
		result = send_item(q, w, t, expanded_local_name, tf->cached_name, tf->offset, tf->piece_length, total_bytes, 1 );

		if(result == WQ_SUCCESS && tf->flags & WORK_QUEUE_CACHE) {
			remote_info = xxmalloc(sizeof(*remote_info));
			if(remote_info) {
				memcpy(remote_info, &local_info, sizeof(local_info));
				hash_table_insert(w->current_files, tf->cached_name, remote_info);
			}
		}

		return result;
	} else {
		/* Up-to-date file on the worker, we do nothing. */
		return WQ_SUCCESS;
	}
}

/**
 *	This function expands Work Queue environment variables such as
 * 	$OS, $ARCH, that are specified in the definition of Work Queue
 * 	input files. It expands these variables based on the info reported
 *	by each connected worker.
 *	Will always return a non-empty string. That is if no match is found
 *	for any of the environment variables, it will return the input string
 *	as is.
 * 	*/
static char *expand_envnames(struct work_queue_worker *w, const char *payload)
{
	char *expanded_name;
	char *str, *curr_pos;
	char *delimtr = "$";
	char *token;

	// Shortcut: If no dollars anywhere, duplicate the whole string.
	if(!strchr(payload,'$')) return strdup(payload);

	str = xxstrdup(payload);

	expanded_name = (char *) malloc(strlen(payload) + (50 * sizeof(char)));
	if(expanded_name == NULL) {
		debug(D_NOTICE, "Cannot allocate memory for filename %s.\n", payload);
		return NULL;
	} else {
		//Initialize to null byte so it works correctly with strcat.
		*expanded_name = '\0';
	}

	token = strtok(str, delimtr);
	while(token) {
		if((curr_pos = strstr(token, "ARCH"))) {
			if((curr_pos - token) == 0) {
				strcat(expanded_name, w->arch);
				strcat(expanded_name, token + 4);
			} else {
				//No match. So put back '$' and rest of the string.
				strcat(expanded_name, "$");
				strcat(expanded_name, token);
			}
		} else if((curr_pos = strstr(token, "OS"))) {
			if((curr_pos - token) == 0) {
				//Cygwin oddly reports OS name in all caps and includes version info.
				if(strstr(w->os, "CYGWIN")) {
					strcat(expanded_name, "Cygwin");
				} else {
					strcat(expanded_name, w->os);
				}
				strcat(expanded_name, token + 2);
			} else {
				strcat(expanded_name, "$");
				strcat(expanded_name, token);
			}
		} else {
			//If token and str don't point to same location, then $ sign was before token and needs to be put back.
			if((token - str) > 0) {
				strcat(expanded_name, "$");
			}
			strcat(expanded_name, token);
		}
		token = strtok(NULL, delimtr);
	}

	free(str);

	debug(D_WQ, "File name %s expanded to %s for %s (%s).", payload, expanded_name, w->hostname, w->addrport);

	return expanded_name;
}

static work_queue_result_code_t send_input_file(struct work_queue *q, struct work_queue_worker *w, struct work_queue_task *t, struct work_queue_file *f)
{

	int64_t total_bytes = 0;
	int64_t actual = 0;
	work_queue_result_code_t result = WQ_SUCCESS; //return success unless something fails below

	timestamp_t open_time = timestamp_get();

	switch (f->type) {

	case WORK_QUEUE_BUFFER:
		debug(D_WQ, "%s (%s) needs literal as %s", w->hostname, w->addrport, f->remote_name);
		time_t stoptime = time(0) + get_transfer_wait_time(q, w, t, f->length);
		send_worker_msg(q,w, "put %s %d %o\n",f->cached_name, f->length, 0777 );
		actual = link_putlstring(w->link, f->payload, f->length, stoptime);
		if(actual!=f->length) {
			result = WQ_WORKER_FAILURE;
		}
		total_bytes = actual;
		break;

	case WORK_QUEUE_REMOTECMD:
		debug(D_WQ, "%s (%s) needs %s from remote filesystem using %s", w->hostname, w->addrport, f->remote_name, f->payload);
		send_worker_msg(q,w, "thirdget %d %s %s\n",WORK_QUEUE_FS_CMD, f->cached_name, f->payload);
		break;

	case WORK_QUEUE_URL:
		debug(D_WQ, "%s (%s) needs %s from the url, %s %d", w->hostname, w->addrport, f->cached_name, f->payload, f->length);
		send_worker_msg(q,w, "url %s %d 0%o %d\n",f->cached_name, f->length, 0777, f->flags);
		link_putlstring(w->link, f->payload, f->length, time(0) + q->short_timeout);
		break;

	case WORK_QUEUE_DIRECTORY:
		// Do nothing.  Empty directories are handled by the task specification, while recursive directories are implemented as WORK_QUEUE_FILEs
		break;

	case WORK_QUEUE_FILE:
	case WORK_QUEUE_FILE_PIECE:
		if(f->flags & WORK_QUEUE_THIRDGET) {
			debug(D_WQ, "%s (%s) needs %s from shared filesystem as %s", w->hostname, w->addrport, f->payload, f->remote_name);

			if(!strcmp(f->remote_name, f->payload)) {
				f->flags |= WORK_QUEUE_PREEXIST;
			} else {
				if(f->flags & WORK_QUEUE_SYMLINK) {
					send_worker_msg(q,w, "thirdget %d %s %s\n", WORK_QUEUE_FS_SYMLINK, f->cached_name, f->payload);
				} else {
					send_worker_msg(q,w, "thirdget %d %s %s\n", WORK_QUEUE_FS_PATH, f->cached_name, f->payload);
				}
			}
		} else {
			char *expanded_payload = expand_envnames(w, f->payload);
			if(expanded_payload) {
				result = send_item_if_not_cached(q,w,t,f,expanded_payload,&total_bytes);
				free(expanded_payload);
			} else {
				result = WQ_APP_FAILURE; //signal app-level failure.
			}
		}
		break;
	}

	if(result == WQ_SUCCESS) {
		timestamp_t close_time = timestamp_get();
		timestamp_t elapsed_time = close_time-open_time;

		t->bytes_sent        += total_bytes;
		t->bytes_transferred += total_bytes;

		w->total_bytes_transferred += total_bytes;
		w->total_transfer_time     += elapsed_time;

		q->stats->bytes_sent += total_bytes;

		// Avoid division by zero below.
		if(elapsed_time==0) elapsed_time = 1;

		if(total_bytes > 0) {
			debug(D_WQ, "%s (%s) received %.2lf MB in %.02lfs (%.02lfs MB/s) average %.02lfs MB/s",
				w->hostname,
				w->addrport,
				total_bytes / 1000000.0,
				elapsed_time / 1000000.0,
				(double) total_bytes / elapsed_time,
				(double) w->total_bytes_transferred / w->total_transfer_time
			);
		}
	} else {
		debug(D_WQ, "%s (%s) failed to send %s (%" PRId64 " bytes sent).",
			w->hostname,
			w->addrport,
			f->type == WORK_QUEUE_BUFFER ? "literal data" : f->payload,
			total_bytes);

		if(result == WQ_APP_FAILURE) {
			update_task_result(t, WORK_QUEUE_RESULT_INPUT_MISSING);
		}
	}

	return result;
}

static work_queue_result_code_t send_input_files( struct work_queue *q, struct work_queue_worker *w, struct work_queue_task *t )
{
	struct work_queue_file *f;
	struct stat s;

	// Check for existence of each input file first.
	// If any one fails to exist, set the failure condition and return failure.
	if(t->input_files) {
		list_first_item(t->input_files);
		while((f = list_next_item(t->input_files))) {
			if(f->type == WORK_QUEUE_FILE || f->type == WORK_QUEUE_FILE_PIECE) {
				char * expanded_payload = expand_envnames(w, f->payload);
				if(!expanded_payload) {
					update_task_result(t, WORK_QUEUE_RESULT_INPUT_MISSING);
					return WQ_APP_FAILURE;
				}
				if(stat(expanded_payload, &s) != 0) {
					debug(D_WQ,"Could not stat %s: %s\n", expanded_payload, strerror(errno));
					free(expanded_payload);
					update_task_result(t, WORK_QUEUE_RESULT_INPUT_MISSING);
					return WQ_APP_FAILURE;
				}
				free(expanded_payload);
			}
		}
	}

	// Send each of the input files.
	// If any one fails to be sent, return failure.
	if(t->input_files) {
		list_first_item(t->input_files);
		while((f = list_next_item(t->input_files))) {
			work_queue_result_code_t result = send_input_file(q,w,t,f);
			if(result != WQ_SUCCESS) {
				return result;
			}
		}
	}

	return WQ_SUCCESS;
}

static struct rmsummary *task_worker_box_size(struct work_queue *q, struct work_queue_worker *w, struct work_queue_task *t) {

	const struct rmsummary *min = task_min_resources(q, t);
	const struct rmsummary *max = task_max_resources(q, t);

	struct rmsummary *limits = rmsummary_create(-1);

	rmsummary_merge_override(limits, max);

	int use_whole_worker = 1;

	struct category *c = work_queue_category_lookup_or_create(q, t->category);
	if(c->allocation_mode == CATEGORY_ALLOCATION_MODE_FIXED) {
		double max_proportion = -1;
		if(w->resources->cores.largest > 0) {
			max_proportion = MAX(max_proportion, limits->cores / w->resources->cores.largest);
		}

		if(w->resources->memory.largest > 0) {
			max_proportion = MAX(max_proportion, limits->memory / w->resources->memory.largest);
		}

		if(w->resources->disk.largest > 0) {
			max_proportion = MAX(max_proportion, limits->disk / w->resources->disk.largest);
		}

		if(w->resources->gpus.largest > 0) {
			max_proportion = MAX(max_proportion, limits->gpus / w->resources->gpus.largest);
		}

		if(max_proportion > 0) {
			use_whole_worker = 0;
			/* when cores are unspecified, they are set to 0 if gpus are specified.
			 * Otherwise they get a proportion according to specified
			 * resources. Tasks will get at least one core. */
			if(limits->cores < 0) {
				if(limits->gpus > 0) {
					limits->cores = 0;
				} else {
					limits->cores = MAX(1, floor(w->resources->cores.largest * max_proportion));
				}
			}

			if(limits->gpus < 0) {
				/* unspecified gpus are always 0 */
				limits->gpus = 0;
			}

			if(limits->memory < 0) {
				limits->memory = MAX(1, floor(w->resources->memory.largest * max_proportion));
			}

			if(limits->disk < 0) {
				limits->disk = MAX(1, floor(w->resources->disk.largest * max_proportion));
			}
		}
	}

	if(limits->cores < 1 && limits->gpus < 1 && limits->memory < 1 && limits->disk < 1) {
		/* no resource was specified, using whole worker */
		use_whole_worker = 1;
	}

	if((limits->cores > 0 && limits->cores >= w->resources->cores.largest) ||
			(limits->gpus > 0 && limits->gpus >= w->resources->gpus.largest) ||
			(limits->memory > 0 && limits->memory >= w->resources->memory.largest) ||
			(limits->disk > 0 && limits->disk >= w->resources->disk.largest)) {
		/* at least one specified resource would use the whole worker, thus
		 * using whole worker for all unspecified resources. */
		use_whole_worker = 1;
	}

	if(use_whole_worker) {
		/* default cores for tasks that define gpus is 0 */
		if(limits->cores <= 0) {
			limits->cores = limits->gpus > 0 ? 0 : w->resources->cores.largest;
		}

		/* default gpus is 0 */
		if(limits->gpus <= 0) {
			limits->gpus = 0;
		}

		if(limits->memory <= 0) {
			limits->memory = w->resources->memory.largest;
		}

		if(limits->disk <= 0) {
			limits->disk = w->resources->disk.largest;
		}
	}

	/* never go below specified min resources. */
	rmsummary_merge_max(limits, min);

	return limits;
}

static work_queue_result_code_t start_one_task(struct work_queue *q, struct work_queue_worker *w, struct work_queue_task *t)
{
	/* wrap command at the last minute, so that we have the updated information
	 * about resources. */
	struct rmsummary *limits = task_worker_box_size(q, w, t);

	char *command_line;
	if(q->monitor_mode) {
		command_line = work_queue_monitor_wrap(q, w, t, limits);
	} else {
		command_line = xxstrdup(t->command_line);
	}

	work_queue_result_code_t result = send_input_files(q, w, t);

	if (result != WQ_SUCCESS) {
		free(command_line);
		return result;
	}

	send_worker_msg(q,w, "task %lld\n",  (long long) t->taskid);

	long long cmd_len = strlen(command_line);
	send_worker_msg(q,w, "cmd %lld\n", (long long) cmd_len);
	link_putlstring(w->link, command_line, cmd_len, /* stoptime */ time(0) + (w->type == WORKER_TYPE_FOREMAN ? q->long_timeout : q->short_timeout));
	debug(D_WQ, "%s\n", command_line);
	free(command_line);

	send_worker_msg(q,w, "category %s\n", t->category);

	send_worker_msg(q,w, "cores %s\n",  rmsummary_resource_to_str("cores", limits->cores, 0));
	send_worker_msg(q,w, "gpus %s\n",   rmsummary_resource_to_str("gpus", limits->gpus, 0));
	send_worker_msg(q,w, "memory %s\n", rmsummary_resource_to_str("memory", limits->memory, 0));
	send_worker_msg(q,w, "disk %s\n",   rmsummary_resource_to_str("disk", limits->disk, 0));

	/* Do not specify end, wall_time if running the resource monitor. We let the monitor police these resources. */
	if(q->monitor_mode == MON_DISABLED) {
		if(limits->end > 0) {
			send_worker_msg(q,w, "end_time %s\n",  rmsummary_resource_to_str("end", limits->end, 0));
		}
		if(limits->wall_time > 0) {
			send_worker_msg(q,w, "wall_time %s\n", rmsummary_resource_to_str("wall_time", limits->wall_time, 0));
		}
	}

	itable_insert(w->current_tasks_boxes, t->taskid, limits);
	rmsummary_merge_override(t->resources_allocated, limits);

	/* Note that even when environment variables after resources, values for
	 * CORES, MEMORY, etc. will be set at the worker to the values of
	 * specify_*, if used. */
	char *var;
	list_first_item(t->env_list);
	while((var=list_next_item(t->env_list))) {
		send_worker_msg(q, w,"env %zu\n%s\n", strlen(var), var);
	}

	if(t->input_files) {
		struct work_queue_file *tf;
		list_first_item(t->input_files);
		while((tf = list_next_item(t->input_files))) {
			if(tf->type == WORK_QUEUE_DIRECTORY) {
				send_worker_msg(q,w, "dir %s\n", tf->remote_name);
			} else {
				char remote_name_encoded[PATH_MAX];
				url_encode(tf->remote_name, remote_name_encoded, PATH_MAX);
				send_worker_msg(q,w, "infile %s %s %d\n", tf->cached_name, remote_name_encoded, tf->flags);
			}
		}
	}

	if(t->output_files) {
		struct work_queue_file *tf;
		list_first_item(t->output_files);
		while((tf = list_next_item(t->output_files))) {
			char remote_name_encoded[PATH_MAX];
			url_encode(tf->remote_name, remote_name_encoded, PATH_MAX);
			send_worker_msg(q,w, "outfile %s %s %d\n", tf->cached_name, remote_name_encoded, tf->flags);
		}
	}

	// send_worker_msg returns the number of bytes sent, or a number less than
	// zero to indicate errors. We are lazy here, we only check the last
	// message we sent to the worker (other messages may have failed above).
	int result_msg = send_worker_msg(q,w,"end\n");

	if(result_msg > -1)
	{
		debug(D_WQ, "%s (%s) busy on '%s'", w->hostname, w->addrport, t->command_line);
		return WQ_SUCCESS;
	}
	else
	{
		return WQ_WORKER_FAILURE;
	}
}

/*
Store a report summarizing the performance of a completed task.
Keep a list of reports equal to the number of workers connected.
Used for computing queue capacity below.
*/

static void task_report_delete(struct work_queue_task_report *tr) {
	rmsummary_delete(tr->resources);
	free(tr);
}

static void add_task_report(struct work_queue *q, struct work_queue_task *t)
{
	struct work_queue_task_report *tr;
	struct work_queue_stats s;
	work_queue_get_stats(q, &s);

	if(!t->resources_allocated) {
		return;
	}

	// Create a new report object and add it to the list.
	tr = calloc(1, sizeof(struct work_queue_task_report));

	tr->transfer_time = (t->time_when_commit_end - t->time_when_commit_start) + (t->time_when_done - t->time_when_retrieval);
	tr->exec_time     = t->time_workers_execute_last;
	tr->manager_time  = (((t->time_when_done - t->time_when_commit_start) - tr->transfer_time) - tr->exec_time);
	tr->resources     = rmsummary_copy(t->resources_allocated, 0);

	list_push_tail(q->task_reports, tr);

	// Trim the list, but never below its previous size.
	static int count = WORK_QUEUE_TASK_REPORT_MIN_SIZE;
	count = MAX(count, 2*q->stats->tasks_on_workers);

	while(list_size(q->task_reports) >= count) {
	  tr = list_pop_head(q->task_reports);
	  task_report_delete(tr);
	}

	resource_monitor_append_report(q, t);
}

/*
Compute queue capacity based on stored task reports
and the summary of manager activity.
*/

static void compute_capacity(const struct work_queue *q, struct work_queue_stats *s)
{
	struct work_queue_task_report *capacity = calloc(1, sizeof(*capacity));
	capacity->resources = rmsummary_create(0);

	struct work_queue_task_report *tr;
	double alpha = 0.05;
	int count = list_size(q->task_reports);
	int capacity_instantaneous = 0;

	// Compute the average task properties.
	if(count < 1) {
		capacity->resources->cores  = 1;
		capacity->resources->memory = 512;
		capacity->resources->disk   = 1024;
		capacity->resources->gpus   = 0;

		capacity->exec_time     = WORK_QUEUE_DEFAULT_CAPACITY_TASKS;
		capacity->transfer_time = 1;

		q->stats->capacity_weighted = WORK_QUEUE_DEFAULT_CAPACITY_TASKS;
		capacity_instantaneous = WORK_QUEUE_DEFAULT_CAPACITY_TASKS;

		count = 1;
	} else {
		// Sum up the task reports available.
		list_first_item(q->task_reports);
		while((tr = list_next_item(q->task_reports))) {
			capacity->transfer_time += tr->transfer_time;
			capacity->exec_time     += tr->exec_time;
			capacity->manager_time   += tr->manager_time;

			if(tr->resources) {
				capacity->resources->cores  += tr->resources ? tr->resources->cores  : 1;
				capacity->resources->memory += tr->resources ? tr->resources->memory : 512;
				capacity->resources->disk   += tr->resources ? tr->resources->disk   : 1024;
				capacity->resources->gpus   += tr->resources ? tr->resources->gpus   : 0;
			}
		}

		tr = list_peek_tail(q->task_reports);
		if(tr->transfer_time > 0) {
			capacity_instantaneous = DIV_INT_ROUND_UP(tr->exec_time, (tr->transfer_time + tr->manager_time));
			q->stats->capacity_weighted = (int) ceil((alpha * (float) capacity_instantaneous) + ((1.0 - alpha) * q->stats->capacity_weighted));
			time_t ts;
			time(&ts);
			//debug(D_WQ, "capacity: %lld %"PRId64" %"PRId64" %"PRId64" %d %d %d", (long long) ts, tr->exec_time, tr->transfer_time, tr->manager_time, q->stats->capacity_weighted, s->tasks_done, s->workers_connected);
		}
	}

	capacity->transfer_time = MAX(1, capacity->transfer_time);
	capacity->exec_time     = MAX(1, capacity->exec_time);
	capacity->manager_time   = MAX(1, capacity->manager_time);

	//debug(D_WQ, "capacity.exec_time: %lld", (long long) capacity->exec_time);
	//debug(D_WQ, "capacity.transfer_time: %lld", (long long) capacity->transfer_time);
	//debug(D_WQ, "capacity.manager_time: %lld", (long long) capacity->manager_time);

	// Never go below the default capacity
	int64_t ratio = MAX(WORK_QUEUE_DEFAULT_CAPACITY_TASKS, DIV_INT_ROUND_UP(capacity->exec_time, (capacity->transfer_time + capacity->manager_time)));

	q->stats->capacity_tasks  = ratio;
	q->stats->capacity_cores  = DIV_INT_ROUND_UP(capacity->resources->cores  * ratio, count);
	q->stats->capacity_memory = DIV_INT_ROUND_UP(capacity->resources->memory * ratio, count);
	q->stats->capacity_disk   = DIV_INT_ROUND_UP(capacity->resources->disk   * ratio, count);
	q->stats->capacity_gpus   = DIV_INT_ROUND_UP(capacity->resources->gpus   * ratio, count);
	q->stats->capacity_instantaneous = DIV_INT_ROUND_UP(capacity_instantaneous, 1);

	task_report_delete(capacity);
}

void compute_manager_load(struct work_queue *q, int task_activity) {

	double alpha = 0.05;

	double load = q->stats->manager_load;

	if(task_activity) {
		load = load * (1 - alpha) + 1 * alpha;
	} else {
		load = load * (1 - alpha) + 0 * alpha;
	}

	q->stats->manager_load = load;
}

static int check_hand_against_task(struct work_queue *q, struct work_queue_worker *w, struct work_queue_task *t) {

	/* worker has no reported any resources yet */
	if(w->resources->tag < 0)
		return 0;

	if(w->resources->workers.total < 1) {
		return 0;
	}

	if(w->draining) {
		return 0;
	}

	if(w->type != WORKER_TYPE_FOREMAN) {
		struct blocklist_host_info *info = hash_table_lookup(q->worker_blocklist, w->hostname);
		if (info && info->blocked) {
			return 0;
		}
	}

	struct rmsummary *l = task_worker_box_size(q, w, t);
	struct work_queue_resources *r = w->resources;

	int ok = 1;

	if(r->disk.inuse + l->disk > r->disk.total) { /* No overcommit disk */
		ok = 0;
	}

	if((l->cores > r->cores.total) || (r->cores.inuse + l->cores > overcommitted_resource_total(q, r->cores.total))) {
		ok = 0;
	}

	if((l->memory > r->memory.total) || (r->memory.inuse + l->memory > overcommitted_resource_total(q, r->memory.total))) {
		ok = 0;
	}

	if((l->gpus > r->gpus.total) || (r->gpus.inuse + l->gpus > overcommitted_resource_total(q, r->gpus.total))) {
		ok = 0;
	}

	//if worker's end time has not been received
	if(w->end_time < 0){
		ok = 0;
	}

	//if wall time for worker is specified and there's not enough time for task, then not ok
	if(w->end_time > 0){
		double current_time = timestamp_get() / ONE_SECOND;
		if(t->resources_requested->end > 0 && w->end_time < t->resources_requested->end) {
			ok = 0;
		}
		if(t->min_running_time > 0 && w->end_time - current_time < t->min_running_time){
			ok = 0;
		}
	}

	rmsummary_delete(l);

	if(t->features) {
		if(!w->features)
			return 0;

		char *feature;
		list_first_item(t->features);
		while((feature = list_next_item(t->features))) {
			if(!hash_table_lookup(w->features, feature))
				return 0;
		}
	}

	return ok;
}

static struct work_queue_worker *find_worker_by_files(struct work_queue *q, struct work_queue_task *t)
{
	char *key;
	struct work_queue_worker *w;
	struct work_queue_worker *best_worker = 0;
	int64_t most_task_cached_bytes = 0;
	int64_t task_cached_bytes;
	struct stat *remote_info;
	struct work_queue_file *tf;

	hash_table_firstkey(q->worker_table);
	while(hash_table_nextkey(q->worker_table, &key, (void **) &w)) {
		if( check_hand_against_task(q, w, t) ) {
			task_cached_bytes = 0;
			list_first_item(t->input_files);
			while((tf = list_next_item(t->input_files))) {
				if((tf->type == WORK_QUEUE_FILE || tf->type == WORK_QUEUE_FILE_PIECE) && (tf->flags & WORK_QUEUE_CACHE)) {
					remote_info = hash_table_lookup(w->current_files, tf->cached_name);
					if(remote_info)
						task_cached_bytes += remote_info->st_size;
				}
			}

			if(!best_worker || task_cached_bytes > most_task_cached_bytes) {
				best_worker = w;
				most_task_cached_bytes = task_cached_bytes;
			}
		}
	}

	return best_worker;
}

static struct work_queue_worker *find_worker_by_fcfs(struct work_queue *q, struct work_queue_task *t)
{
	char *key;
	struct work_queue_worker *w;
	hash_table_firstkey(q->worker_table);
	while(hash_table_nextkey(q->worker_table, &key, (void**)&w)) {
		if( check_hand_against_task(q, w, t) ) {
			return w;
		}
	}
	return NULL;
}

static struct work_queue_worker *find_worker_by_random(struct work_queue *q, struct work_queue_task *t)
{
	char *key;
	struct work_queue_worker *w = NULL;
	int random_worker;
	struct list *valid_workers = list_create();

	hash_table_firstkey(q->worker_table);
	while(hash_table_nextkey(q->worker_table, &key, (void**)&w)) {
		if(check_hand_against_task(q, w, t)) {
			list_push_tail(valid_workers, w);
		}
	}

	w = NULL;
	if(list_size(valid_workers) > 0) {
		random_worker = (rand() % list_size(valid_workers)) + 1;

		while(random_worker && list_size(valid_workers)) {
			w = list_pop_head(valid_workers);
			random_worker--;
		}
	}

	list_delete(valid_workers);
	return w;
}

// 1 if a < b, 0 if a >= b
static int compare_worst_fit(struct work_queue_resources *a, struct work_queue_resources *b)
{
	//Total worker order: free cores > free memory > free disk > free gpus
	if((a->cores.total < b->cores.total))
		return 1;

	if((a->cores.total > b->cores.total))
		return 0;

	//Same number of free cores...
	if((a->memory.total < b->memory.total))
		return 1;

	if((a->memory.total > b->memory.total))
		return 0;

	//Same number of free memory...
	if((a->disk.total < b->disk.total))
		return 1;

	if((a->disk.total > b->disk.total))
		return 0;

	//Same number of free disk...
	if((a->gpus.total < b->gpus.total))
		return 1;

	if((a->gpus.total > b->gpus.total))
		return 0;

	//Number of free resources are the same.
	return 0;
}

static struct work_queue_worker *find_worker_by_worst_fit(struct work_queue *q, struct work_queue_task *t)
{
	char *key;
	struct work_queue_worker *w;
	struct work_queue_worker *best_worker = NULL;

	struct work_queue_resources bres;
	struct work_queue_resources wres;

	memset(&bres, 0, sizeof(struct work_queue_resources));
	memset(&wres, 0, sizeof(struct work_queue_resources));

	hash_table_firstkey(q->worker_table);
	while(hash_table_nextkey(q->worker_table, &key, (void **) &w)) {
		if( check_hand_against_task(q, w, t) ) {

			//Use total field on bres, wres to indicate free resources.
			wres.cores.total   = w->resources->cores.total   - w->resources->cores.inuse;
			wres.memory.total  = w->resources->memory.total  - w->resources->memory.inuse;
			wres.disk.total    = w->resources->disk.total    - w->resources->disk.inuse;
			wres.gpus.total    = w->resources->gpus.total    - w->resources->gpus.inuse;

			if(!best_worker || compare_worst_fit(&bres, &wres))
			{
				best_worker = w;
				memcpy(&bres, &wres, sizeof(struct work_queue_resources));
			}
		}
	}

	return best_worker;
}

static struct work_queue_worker *find_worker_by_time(struct work_queue *q, struct work_queue_task *t)
{
	char *key;
	struct work_queue_worker *w;
	struct work_queue_worker *best_worker = 0;
	double best_time = HUGE_VAL;

	hash_table_firstkey(q->worker_table);
	while(hash_table_nextkey(q->worker_table, &key, (void **) &w)) {
		if(check_hand_against_task(q, w, t)) {
			if(w->total_tasks_complete > 0) {
				double t = (w->total_task_time + w->total_transfer_time) / w->total_tasks_complete;
				if(!best_worker || t < best_time) {
					best_worker = w;
					best_time = t;
				}
			}
		}
	}

	if(best_worker) {
		return best_worker;
	} else {
		return find_worker_by_fcfs(q, t);
	}
}

// use task-specific algorithm if set, otherwise default to the queue's setting.
static struct work_queue_worker *find_best_worker(struct work_queue *q, struct work_queue_task *t)
{
	int a = t->worker_selection_algorithm;

	if(a == WORK_QUEUE_SCHEDULE_UNSET) {
		a = q->worker_selection_algorithm;
	}

	switch (a) {
	case WORK_QUEUE_SCHEDULE_FILES:
		return find_worker_by_files(q, t);
	case WORK_QUEUE_SCHEDULE_TIME:
		return find_worker_by_time(q, t);
	case WORK_QUEUE_SCHEDULE_WORST:
		return find_worker_by_worst_fit(q, t);
	case WORK_QUEUE_SCHEDULE_FCFS:
		return find_worker_by_fcfs(q, t);
	case WORK_QUEUE_SCHEDULE_RAND:
	default:
		return find_worker_by_random(q, t);
	}
}

static void count_worker_resources(struct work_queue *q, struct work_queue_worker *w)
{
	struct rmsummary *box;
	uint64_t taskid;

	w->resources->cores.inuse  = 0;
	w->resources->memory.inuse = 0;
	w->resources->disk.inuse   = 0;
	w->resources->gpus.inuse   = 0;

	update_max_worker(q, w);

	if(w->resources->workers.total < 1)
	{
		return;
	}

	itable_firstkey(w->current_tasks_boxes);
	while(itable_nextkey(w->current_tasks_boxes, &taskid, (void **)& box)) {
		w->resources->cores.inuse     += box->cores;
		w->resources->memory.inuse    += box->memory;
		w->resources->disk.inuse      += box->disk;
		w->resources->gpus.inuse      += box->gpus;
	}
}

static void update_max_worker(struct work_queue *q, struct work_queue_worker *w) {
	if(!w)
		return;

	if(w->resources->workers.total < 1) {
		return;
	}

	if(q->current_max_worker->cores < w->resources->cores.largest) {
		q->current_max_worker->cores = w->resources->cores.largest;
	}

	if(q->current_max_worker->memory < w->resources->memory.largest) {
		q->current_max_worker->memory = w->resources->memory.largest;
	}

	if(q->current_max_worker->disk < w->resources->memory.largest) {
		q->current_max_worker->disk = w->resources->memory.largest;
	}

	if(q->current_max_worker->gpus < w->resources->memory.largest) {
		q->current_max_worker->gpus = w->resources->memory.largest;
	}
}

/* we call this function when a worker is disconnected. For efficiency, we use
 * update_max_worker when a worker sends resource updates. */
static void find_max_worker(struct work_queue *q) {
	q->current_max_worker->cores  = 0;
	q->current_max_worker->memory = 0;
	q->current_max_worker->disk   = 0;
	q->current_max_worker->gpus   = 0;

	char *key;
	struct work_queue_worker *w;
	hash_table_firstkey(q->worker_table);
	while(hash_table_nextkey(q->worker_table, &key, (void **) &w)) {
		if(w->resources->workers.total > 0)
		{
			update_max_worker(q, w);
		}
	}
}

static void commit_task_to_worker(struct work_queue *q, struct work_queue_worker *w, struct work_queue_task *t)
{
	t->hostname = xxstrdup(w->hostname);
	t->host = xxstrdup(w->addrport);

	t->time_when_commit_start = timestamp_get();
	work_queue_result_code_t result = start_one_task(q, w, t);
	t->time_when_commit_end = timestamp_get();

	itable_insert(w->current_tasks, t->taskid, t);
	itable_insert(q->worker_task_map, t->taskid, w); //add worker as execution site for t.

	change_task_state(q, t, WORK_QUEUE_TASK_RUNNING);

	t->try_count += 1;
	q->stats->tasks_dispatched += 1;

	count_worker_resources(q, w);

	if(result != WQ_SUCCESS) {
		debug(D_WQ, "Failed to send task %d to worker %s (%s).", t->taskid, w->hostname, w->addrport);
		handle_failure(q, w, t, result);
	}
}

static void reap_task_from_worker(struct work_queue *q, struct work_queue_worker *w, struct work_queue_task *t, work_queue_task_state_t new_state)
{
	struct work_queue_worker *wr = itable_lookup(q->worker_task_map, t->taskid);

	if(wr != w)
	{
		debug(D_WQ, "Cannot reap task %d from worker. It is not being run by %s (%s)\n", t->taskid, w->hostname, w->addrport);
	} else {
		w->total_task_time += t->time_workers_execute_last;
	}

	//update tables.
	struct rmsummary *task_box = itable_lookup(w->current_tasks_boxes, t->taskid);
	if(task_box)
		rmsummary_delete(task_box);

	itable_remove(w->current_tasks_boxes, t->taskid);
	itable_remove(w->current_tasks, t->taskid);
	itable_remove(q->worker_task_map, t->taskid);
	change_task_state(q, t, new_state);

	count_worker_resources(q, w);
}

static int send_one_task( struct work_queue *q )
{
	struct work_queue_task *t;
	struct work_queue_worker *w;

	timestamp_t now = timestamp_get();

	// Consider each task in the order of priority:
	list_first_item(q->ready_list);
	while( (t = list_next_item(q->ready_list))) {

		// Skip task if min requested start time not met.
		if(t->resources_requested->start > now) continue;

		// Find the best worker for the task at the head of the list
		w = find_best_worker(q,t);

		// If there is no suitable worker, consider the next task.
		if(!w) continue;

		// Otherwise, remove it from the ready list and start it:
		commit_task_to_worker(q,w,t);

		return 1;
	}

	return 0;
}

static int receive_one_task( struct work_queue *q )
{
	struct work_queue_task *t;

	struct work_queue_worker *w;
	uint64_t taskid;

	itable_firstkey(q->tasks);
	while( itable_nextkey(q->tasks, &taskid, (void **) &t) ) {
		if( task_state_is(q, taskid, WORK_QUEUE_TASK_WAITING_RETRIEVAL) ) {
			w = itable_lookup(q->worker_task_map, taskid);
			fetch_output_from_worker(q, w, taskid);
			return 1;
		}
	}

	return 0;
}

//Sends keepalives to check if connected workers are responsive, and ask for updates If not, removes those workers.
static void ask_for_workers_updates(struct work_queue *q) {
	struct work_queue_worker *w;
	char *key;
	timestamp_t current_time = timestamp_get();

	hash_table_firstkey(q->worker_table);
	while(hash_table_nextkey(q->worker_table, &key, (void **) &w)) {
		if(q->keepalive_interval > 0) {

			/* we have not received workqueue message from worker yet, so we
			 * simply check agains its start_time. */
			if(!strcmp(w->hostname, "unknown")){
				if ((int)((current_time - w->start_time)/1000000) >= q->keepalive_timeout) {
					debug(D_WQ, "Removing worker %s (%s): hasn't sent its initialization in more than %d s", w->hostname, w->addrport, q->keepalive_timeout);
					handle_worker_failure(q, w);
				}
				continue;
			}


			// send new keepalive check only (1) if we received a response since last keepalive check AND
			// (2) we are past keepalive interval
			if(w->last_msg_recv_time > w->last_update_msg_time) {
				int64_t last_update_elapsed_time = (int64_t)(current_time - w->last_update_msg_time)/1000000;
				if(last_update_elapsed_time >= q->keepalive_interval) {
					if(send_worker_msg(q,w, "check\n")<0) {
						debug(D_WQ, "Failed to send keepalive check to worker %s (%s).", w->hostname, w->addrport);
						handle_worker_failure(q, w);
					} else {
						debug(D_WQ, "Sent keepalive check to worker %s (%s)", w->hostname, w->addrport);
						w->last_update_msg_time = current_time;
					}
				}
			} else {
				// we haven't received a message from worker since its last keepalive check. Check if time
				// since we last polled link for responses has exceeded keepalive timeout. If so, remove worker.
				if (q->link_poll_end > w->last_update_msg_time) {
					if ((int)((q->link_poll_end - w->last_update_msg_time)/1000000) >= q->keepalive_timeout) {
						debug(D_WQ, "Removing worker %s (%s): hasn't responded to keepalive check for more than %d s", w->hostname, w->addrport, q->keepalive_timeout);
						handle_worker_failure(q, w);
					}
				}
			}
		}
	}
}

static int abort_slow_workers(struct work_queue *q)
{
	struct category *c;
	char *category_name;

	struct work_queue_worker *w;
	struct work_queue_task *t;
	uint64_t taskid;

	int removed = 0;

	/* optimization. If no category has a fast abort multiplier, simply return. */
	int fast_abort_flag = 0;

	hash_table_firstkey(q->categories);
	while(hash_table_nextkey(q->categories, &category_name, (void **) &c)) {
		struct work_queue_stats *stats = c->wq_stats;
		if(!stats) {
			/* no stats have been computed yet */
			continue;
		}

		if(stats->tasks_done < 10) {
			c->average_task_time = 0;
			continue;
		}

		c->average_task_time = (stats->time_workers_execute_good + stats->time_send_good + stats->time_receive_good) / stats->tasks_done;

		if(c->fast_abort > 0)
			fast_abort_flag = 1;
	}

	if(!fast_abort_flag)
		return 0;

	struct category *c_def = work_queue_category_lookup_or_create(q, "default");

	timestamp_t current = timestamp_get();

	itable_firstkey(q->tasks);
	while(itable_nextkey(q->tasks, &taskid, (void **) &t)) {
		c = work_queue_category_lookup_or_create(q, t->category);
		/* Fast abort deactivated for this category */
		if(c->fast_abort == 0)
			continue;

		timestamp_t runtime = current - t->time_when_commit_start;
		timestamp_t average_task_time = c->average_task_time;

		/* Not enough samples, skip the task. */
		if(average_task_time < 1)
			continue;

		double multiplier;
		if(c->fast_abort > 0) {
			multiplier = c->fast_abort;
		}
		else if(c_def->fast_abort > 0) {
			/* This category uses the default fast abort. (< 0 use default, 0 deactivate). */
			multiplier = c_def->fast_abort;
		}
		else {
			/* Fast abort also deactivated for the defaut category. */
			continue;
		}

		if(runtime >= (average_task_time * (multiplier + t->fast_abort_count))) {
			w = itable_lookup(q->worker_task_map, t->taskid);
			if(w && (w->type == WORKER_TYPE_WORKER))
			{
				debug(D_WQ, "Task %d is taking too long. Removing from worker.", t->taskid);
				cancel_task_on_worker(q, t, WORK_QUEUE_TASK_READY);
				t->fast_abort_count++;

				/* a task cannot mark two different workers as suspect */
				if(t->fast_abort_count > 1) {
					continue;
				}

				if(w->fast_abort_alarm > 0) {
					/* this is the second task in a row that triggered fast
					 * abort, therefore we have evidence that this a slow
					 * worker (rather than a task) */

					debug(D_WQ, "Removing worker %s (%s): takes too long to execute the current task - %.02lf s (average task execution time by other workers is %.02lf s)", w->hostname, w->addrport, runtime / 1000000.0, average_task_time / 1000000.0);
					work_queue_block_host_with_timeout(q, w->hostname, wq_option_blocklist_slow_workers_timeout);
					remove_worker(q, w, WORKER_DISCONNECT_FAST_ABORT);

					q->stats->workers_fast_aborted++;
					removed++;
				}

				w->fast_abort_alarm = 1;
			}
		}
	}

	return removed;
}

static int shut_down_worker(struct work_queue *q, struct work_queue_worker *w)
{
	if(!w) return 0;

	send_worker_msg(q,w,"exit\n");
	remove_worker(q, w, WORKER_DISCONNECT_EXPLICIT);
	q->stats->workers_released++;

	return 1;
}

static int abort_drained_workers(struct work_queue *q) {
	char *worker_hashkey = NULL;
	struct work_queue_worker *w = NULL;

	int removed = 0;

	hash_table_firstkey(q->worker_table);
	while(hash_table_nextkey(q->worker_table, &worker_hashkey, (void **) &w)) {
		if(w->draining && itable_size(w->current_tasks) == 0) {
			removed++;
			shut_down_worker(q, w);
		}
	}

	return removed;
}


//comparator function for checking if a task matches given tag.
static int tasktag_comparator(void *t, const void *r) {

	struct work_queue_task *task_in_queue = t;
	const char *tasktag = r;

	if (task_in_queue->tag && !strcmp(task_in_queue->tag, tasktag)) {
		return 1;
	}
	return 0;
}


static int cancel_task_on_worker(struct work_queue *q, struct work_queue_task *t, work_queue_task_state_t new_state) {

	struct work_queue_worker *w = itable_lookup(q->worker_task_map, t->taskid);

	if (w) {
		//send message to worker asking to kill its task.
		send_worker_msg(q,w, "kill %d\n",t->taskid);
		debug(D_WQ, "Task with id %d is aborted at worker %s (%s) and removed.", t->taskid, w->hostname, w->addrport);

		//Delete any input files that are not to be cached.
		delete_worker_files(q, w, t->input_files, WORK_QUEUE_CACHE | WORK_QUEUE_PREEXIST);

		//Delete all output files since they are not needed as the task was aborted.
		delete_worker_files(q, w, t->output_files, 0);

		//update tables.
		reap_task_from_worker(q, w, t, new_state);

		return 1;
	} else {
		change_task_state(q, t, new_state);
		return 0;
	}
}

static struct work_queue_task *find_task_by_tag(struct work_queue *q, const char *tasktag) {
	struct work_queue_task *t;
	uint64_t taskid;

	itable_firstkey(q->tasks);
	while(itable_nextkey(q->tasks, &taskid, (void**)&t)) {
		if( tasktag_comparator(t, tasktag) ) {
			return t;
		}
	}

	return NULL;
}


static struct work_queue_file *work_queue_file_clone(const struct work_queue_file *file) {
  const int file_t_size = sizeof(struct work_queue_file);
  struct work_queue_file *new = xxmalloc(file_t_size);

  memcpy(new, file, file_t_size);
  //allocate new memory for strings so we don't segfault when the original
  //memory is freed.
  new->payload     = xxstrdup(file->payload);
  new->remote_name = xxstrdup(file->remote_name);

  if(file->cached_name)
	  new->cached_name = xxstrdup(file->cached_name);

  return new;
}


static struct list *work_queue_task_file_list_clone(struct list *list) {
  struct list *new = list_create();
  struct work_queue_file *old_file, *new_file;

  list_first_item(list);
  while ((old_file = list_next_item(list))) {
	new_file = work_queue_file_clone(old_file);
	list_push_tail(new, new_file);
  }
  return new;
}

static struct list *work_queue_task_env_list_clone(struct list *env_list) {
	struct list *new = list_create();
	char *var;
	list_first_item(env_list);
	while((var=list_next_item(env_list))) {
		list_push_tail(new, xxstrdup(var));
	}

	return new;
}


/******************************************************/
/********** work_queue_task public functions **********/
/******************************************************/

struct work_queue_task *work_queue_task_create(const char *command_line)
{
	struct work_queue_task *t = malloc(sizeof(*t));
	if(!t) {
		fprintf(stderr, "Error: failed to allocate memory for task.\n");
		return NULL;
	}
	memset(t, 0, sizeof(*t));

	/* REMEMBER: Any memory allocation done in this function should have a
	 * corresponding copy in work_queue_task_clone. Otherwise we get
	 * double-free segfaults. */

	if(command_line) t->command_line = xxstrdup(command_line);

	t->worker_selection_algorithm = WORK_QUEUE_SCHEDULE_UNSET;
	t->input_files = list_create();
	t->output_files = list_create();
	t->env_list = list_create();
	t->return_status = -1;

	t->result = WORK_QUEUE_RESULT_UNKNOWN;

	t->resource_request   = CATEGORY_ALLOCATION_FIRST;

	/* In the absence of additional information, a task consumes an entire worker. */
	t->resources_requested = rmsummary_create(-1);
	t->resources_measured  = rmsummary_create(-1);
	t->resources_allocated = rmsummary_create(-1);

	t->category = xxstrdup("default");

	return t;
}


struct work_queue_task *work_queue_task_clone(const struct work_queue_task *task)
{
	struct work_queue_task *new = work_queue_task_create(task->command_line);

	if(task->tag) {
		work_queue_task_specify_tag(new, task->tag);
	}

	if(task->category) {
		work_queue_task_specify_category(new, task->category);
	}

	work_queue_task_specify_algorithm(new, task->worker_selection_algorithm);
	work_queue_task_specify_priority(new, task->priority);
	work_queue_task_specify_max_retries(new, task->max_retries);
	work_queue_task_specify_running_time_min(new, task->min_running_time);


	if(task->monitor_output_directory) {
		work_queue_task_specify_monitor_output(new, task->monitor_output_directory);
	}

	if(task->monitor_snapshot_file) {
		work_queue_specify_snapshot_file(new, task->monitor_snapshot_file);
	}

	new->input_files  = work_queue_task_file_list_clone(task->input_files);
	new->output_files = work_queue_task_file_list_clone(task->output_files);
	new->env_list     = work_queue_task_env_list_clone(task->env_list);

	if(task->features) {
		new->features = list_create();
		char *req;
		list_first_item(task->features);
		while((req = list_next_item(task->features))) {
			list_push_tail(new->features, xxstrdup(req));
		}
	}

	if(task->resources_requested) {
		new->resources_requested = rmsummary_copy(task->resources_requested, 0);
	}


	return new;
}


void work_queue_task_specify_command( struct work_queue_task *t, const char *cmd )
{
	if(t->command_line) free(t->command_line);
	t->command_line = xxstrdup(cmd);
}

void work_queue_task_specify_environment_variable( struct work_queue_task *t, const char *name, const char *value )
{
	if(value) {
		list_push_tail(t->env_list,string_format("%s=%s",name,value));
	} else {
		/* Specifications without = indicate variables to me unset. */
		list_push_tail(t->env_list,string_format("%s",name));
	}
}

/* same as above, but with a typo. can't remove as it is part of already published api. */
void work_queue_task_specify_enviroment_variable( struct work_queue_task *t, const char *name, const char *value ) {
	work_queue_task_specify_environment_variable(t, name, value);
}

void work_queue_task_specify_max_retries( struct work_queue_task *t, int64_t max_retries ) {
	if(max_retries < 1) {
		t->max_retries = 0;
	}
	else {
		t->max_retries = max_retries;
	}
}

void work_queue_task_specify_memory( struct work_queue_task *t, int64_t memory )
{
	if(memory < 0)
	{
		t->resources_requested->memory = -1;
	}
	else
	{
		t->resources_requested->memory = memory;
	}
}

void work_queue_task_specify_disk( struct work_queue_task *t, int64_t disk )
{
	if(disk < 0)
	{
		t->resources_requested->disk = -1;
	}
	else
	{
		t->resources_requested->disk = disk;
	}
}

void work_queue_task_specify_cores( struct work_queue_task *t, int cores )
{
	if(cores < 0)
	{
		t->resources_requested->cores = -1;
	}
	else
	{
		t->resources_requested->cores = cores;
	}
}

void work_queue_task_specify_gpus( struct work_queue_task *t, int gpus )
{
	if(gpus < 0)
	{
		t->resources_requested->gpus = -1;
	}
	else
	{
		t->resources_requested->gpus = gpus;
	}
}

void work_queue_task_specify_end_time( struct work_queue_task *t, int64_t useconds )
{
	if(useconds < 1)
	{
		t->resources_requested->end = -1;
	}
	else
	{
		t->resources_requested->end = DIV_INT_ROUND_UP(useconds, ONE_SECOND);
	}
}

void work_queue_task_specify_start_time_min( struct work_queue_task *t, int64_t useconds )
{
	if(useconds < 1)
	{
		t->resources_requested->start = -1;
	}
	else
	{
		t->resources_requested->start = DIV_INT_ROUND_UP(useconds, ONE_SECOND);
	}
}

void work_queue_task_specify_running_time( struct work_queue_task *t, int64_t useconds )
{
	if(useconds < 1)
	{
		t->resources_requested->wall_time = -1;
	}
	else
	{
		t->resources_requested->wall_time = DIV_INT_ROUND_UP(useconds, ONE_SECOND);
	}
}

void work_queue_task_specify_running_time_max( struct work_queue_task *t, int64_t seconds )
{
	work_queue_task_specify_running_time(t, seconds);
}

void work_queue_task_specify_running_time_min( struct work_queue_task *t, int64_t seconds )
{
	if(seconds < 1)
	{
		t->min_running_time = -1;
	}
	else
	{
		t->min_running_time = seconds;
	}
}

void work_queue_task_specify_resources(struct work_queue_task *t, const struct rmsummary *rm) {
	if(!rm)
		return;

	work_queue_task_specify_cores(t,        rm->cores);
	work_queue_task_specify_memory(t,       rm->memory);
	work_queue_task_specify_disk(t,         rm->disk);
	work_queue_task_specify_gpus(t,         rm->gpus);
	work_queue_task_specify_running_time(t, rm->wall_time);
	work_queue_task_specify_running_time_max(t, rm->wall_time);
	work_queue_task_specify_running_time_min(t, t->min_running_time);
	work_queue_task_specify_end_time(t,     rm->end);
}

void work_queue_task_specify_tag(struct work_queue_task *t, const char *tag)
{
	if(t->tag)
		free(t->tag);
	t->tag = xxstrdup(tag);
}

void work_queue_task_specify_category(struct work_queue_task *t, const char *category)
{
	if(t->category)
		free(t->category);

	t->category = xxstrdup(category ? category : "default");
}

void work_queue_task_specify_feature(struct work_queue_task *t, const char *name)
{
	if(!name) {
		return;
	}

	if(!t->features) {
		t->features = list_create();
	}

	list_push_tail(t->features, xxstrdup(name));
}

struct work_queue_file *work_queue_file_create(const char *payload, const char *remote_name, work_queue_file_t type, work_queue_file_flags_t flags)
{
	struct work_queue_file *f;

	f = malloc(sizeof(*f));
	if(!f) {
		debug(D_NOTICE, "Cannot allocate memory for file %s.\n", remote_name);
		return NULL;
	}

	memset(f, 0, sizeof(*f));

	f->remote_name = xxstrdup(remote_name);
	f->type = type;
	f->flags = flags;

	/* WORK_QUEUE_BUFFER needs to set these after the current function returns */
	if(payload) {
		f->payload = xxstrdup(payload);
		f->length  = strlen(payload);
	}

	f->cached_name = make_cached_name(f);

	return f;
}

int work_queue_task_specify_url(struct work_queue_task *t, const char *file_url, const char *remote_name, work_queue_file_type_t type, work_queue_file_flags_t flags)
{
	struct list *files;
	struct work_queue_file *tf;

	if(!t || !file_url || !remote_name) {
		fprintf(stderr, "Error: Null arguments for task, url, and remote name not allowed in specify_url.\n");
		return 0;
	}
	if(remote_name[0] == '/') {
		fatal("Error: Remote name %s is an absolute path.\n", remote_name);
	}

	if(type == WORK_QUEUE_INPUT) {
		files = t->input_files;

		//check if two different urls map to the same remote name for inputs.
		list_first_item(t->input_files);
		while((tf = (struct work_queue_file*)list_next_item(files))) {
			if(!strcmp(remote_name, tf->remote_name) && strcmp(file_url, tf->payload)) {
				fprintf(stderr, "Error: input url %s conflicts with another input pointing to same remote name (%s).\n", file_url, remote_name);
				return 0;
			}
		}
		//check if there is an output file with the same remote name.
		list_first_item(t->output_files);
		while((tf = (struct work_queue_file*)list_next_item(t->input_files))) {
			if(!strcmp(remote_name, tf->remote_name)){
				fprintf(stderr, "Error: input url %s conflicts with an output pointing to same remote name (%s).\n", file_url, remote_name);
				return 0;
			}
		}
	} else {
		files = t->output_files;

		//check if two different different remote names map to the same url for outputs.
		list_first_item(t->output_files);
		while((tf = (struct work_queue_file*)list_next_item(files))) {
			if(!strcmp(file_url, tf->payload) && strcmp(remote_name, tf->remote_name)) {
				fprintf(stderr, "Error: output url remote name %s conflicts with another output pointing to same url (%s).\n", remote_name, file_url);
				return 0;
			}
		}

		//check if there is an input file with the same remote name.
		list_first_item(t->input_files);
		while((tf = (struct work_queue_file*)list_next_item(t->input_files))) {
			if(!strcmp(remote_name, tf->remote_name)){
				fprintf(stderr, "Error: output url %s conflicts with an input pointing to same remote name (%s).\n", file_url, remote_name);
				return 0;
			}
		}
	}

	tf = work_queue_file_create(file_url, remote_name, WORK_QUEUE_URL, flags);
	if(!tf) return 0;

	list_push_tail(files, tf);

	return 1;
}

int work_queue_task_specify_file(struct work_queue_task *t, const char *local_name, const char *remote_name, work_queue_file_type_t type, work_queue_file_flags_t flags)
{
	struct list *files;
	struct work_queue_file *tf;

	if(!t || !local_name || !remote_name) {
		fprintf(stderr, "Error: Null arguments for task, local name, and remote name not allowed in specify_file.\n");
		return 0;
	}

	// @param remote_name is the path of the file as on the worker machine. In
	// the Work Queue framework, workers are prohibitted from writing to paths
	// outside of their workspaces. When a task is specified, the workspace of
	// the worker(the worker on which the task will be executed) is unlikely to
	// be known. Thus @param remote_name should not be an absolute path.
	if(remote_name[0] == '/') {
		fatal("Error: Remote name %s is an absolute path.\n", remote_name);
	}


	if(type == WORK_QUEUE_INPUT) {
		files = t->input_files;

		//check if two different local names map to the same remote name for inputs.
		list_first_item(t->input_files);
		while((tf = (struct work_queue_file*)list_next_item(t->input_files))) {
			if(!strcmp(remote_name, tf->remote_name) && strcmp(local_name, tf->payload)){
				fprintf(stderr, "Error: input file %s conflicts with another input pointing to same remote name (%s).\n", local_name, remote_name);
				return 0;
			}
		}

		//check if there is an output file with the same remote name.
		list_first_item(t->output_files);
		while((tf = (struct work_queue_file*)list_next_item(t->input_files))) {
			if(!strcmp(remote_name, tf->remote_name)){
				fprintf(stderr, "Error: input file %s conflicts with an output pointing to same remote name (%s).\n", local_name, remote_name);
				return 0;
			}
		}
	} else {
		files = t->output_files;

		//check if two different different remote names map to the same local name for outputs.
		list_first_item(files);
		while((tf = (struct work_queue_file*)list_next_item(files))) {
			if(!strcmp(local_name, tf->payload) && strcmp(remote_name, tf->remote_name)) {
				fprintf(stderr, "Error: output file %s conflicts with another output pointing to same remote name (%s).\n", local_name, remote_name);
				return 0;
			}
		}

		//check if there is an input file with the same remote name.
		list_first_item(t->input_files);
		while((tf = (struct work_queue_file*)list_next_item(t->input_files))) {
			if(!strcmp(remote_name, tf->remote_name)){
				fprintf(stderr, "Error: output file %s conflicts with an input pointing to same remote name (%s).\n", local_name, remote_name);
				return 0;
			}
		}
	}

	tf = work_queue_file_create(local_name, remote_name, WORK_QUEUE_FILE, flags);
	if(!tf) return 0;

	list_push_tail(files, tf);
	return 1;
}

int work_queue_task_specify_directory(struct work_queue_task *t, const char *local_name, const char *remote_name, work_queue_file_type_t type, work_queue_file_flags_t flags, int recursive) {
	struct list *files;
	struct work_queue_file *tf;

	if(!t || !remote_name) {
		fprintf(stderr, "Error: Null arguments for task and remote name not allowed in specify_directory.\n");
		return 0;
	}

	// @param remote_name is the path of the file as on the worker machine. In
	// the Work Queue framework, workers are prohibitted from writing to paths
	// outside of their workspaces. When a task is specified, the workspace of
	// the worker(the worker on which the task will be executed) is unlikely to
	// be known. Thus @param remote_name should not be an absolute path.
	if(remote_name[0] == '/') {
		fatal("Error: Remote name %s is an absolute path.\n", remote_name);
	}

	if(type == WORK_QUEUE_OUTPUT || recursive) {
		return work_queue_task_specify_file(t, local_name, remote_name, type, flags);
	}

	files = t->input_files;

	list_first_item(files);
	while((tf = (struct work_queue_file*)list_next_item(files))) {
		if(!strcmp(remote_name, tf->remote_name))
		{	return 0;	}
	}

	//KNOWN HACK: Every file passes through make_cached_name() which expects the
	//payload field to be set. So we simply set the payload to remote name if
	//local name is null. This doesn't affect the behavior of the file transfers.
	const char *payload = local_name ? local_name : remote_name;

	tf = work_queue_file_create(payload, remote_name, WORK_QUEUE_DIRECTORY, flags);
	if(!tf) return 0;

	list_push_tail(files, tf);
	return 1;

}

int work_queue_task_specify_file_piece(struct work_queue_task *t, const char *local_name, const char *remote_name, off_t start_byte, off_t end_byte, work_queue_file_type_t type, work_queue_file_flags_t flags)
{
	struct list *files;
	struct work_queue_file *tf;
	if(!t || !local_name || !remote_name) {
		fprintf(stderr, "Error: Null arguments for task, local name, and remote name not allowed in specify_file_piece.\n");
		return 0;
	}

	// @param remote_name should not be an absolute path. @see
	// work_queue_task_specify_file
	if(remote_name[0] == '/') {
		fatal("Error: Remote name %s is an absolute path.\n", remote_name);
	}

	if(end_byte < start_byte) {
		fprintf(stderr, "Error: End byte lower than start byte for %s.\n", remote_name);
		return 0;
	}

	if(type == WORK_QUEUE_INPUT) {
		files = t->input_files;

		//check if two different local names map to the same remote name for inputs.
		list_first_item(t->input_files);
		while((tf = (struct work_queue_file*)list_next_item(t->input_files))) {
			if(!strcmp(remote_name, tf->remote_name) && strcmp(local_name, tf->payload)){
				fprintf(stderr, "Error: piece of input file %s conflicts with another input pointing to same remote name (%s).\n", local_name, remote_name);
				return 0;
			}
		}

		//check if there is an output file with the same remote name.
		list_first_item(t->output_files);
		while((tf = (struct work_queue_file*)list_next_item(t->input_files))) {
			if(!strcmp(remote_name, tf->remote_name)){
				fprintf(stderr, "Error: piece of input file %s conflicts with an output pointing to same remote name (%s).\n", local_name, remote_name);
				return 0;
			}
		}
	} else {
		files = t->output_files;

		//check if two different different remote names map to the same local name for outputs.
		list_first_item(files);
		while((tf = (struct work_queue_file*)list_next_item(files))) {
			if(!strcmp(local_name, tf->payload) && strcmp(remote_name, tf->remote_name)) {
				fprintf(stderr, "Error: piece of output file %s conflicts with another output pointing to same remote name (%s).\n", local_name, remote_name);
				return 0;
			}
		}

		//check if there is an input file with the same remote name.
		list_first_item(t->input_files);
		while((tf = (struct work_queue_file*)list_next_item(t->input_files))) {
			if(!strcmp(remote_name, tf->remote_name)){
				fprintf(stderr, "Error: piece of output file %s conflicts with an input pointing to same remote name (%s).\n", local_name, remote_name);
				return 0;
			}
		}
	}

	tf = work_queue_file_create(local_name, remote_name, WORK_QUEUE_FILE_PIECE, flags);
	if(!tf) return 0;

	tf->offset = start_byte;
	tf->piece_length = end_byte - start_byte + 1;

	list_push_tail(files, tf);
	return 1;
}

int work_queue_task_specify_buffer(struct work_queue_task *t, const char *data, int length, const char *remote_name, work_queue_file_flags_t flags)
{
	struct work_queue_file *tf;
	if(!t || !remote_name) {
		fprintf(stderr, "Error: Null arguments for task and remote name not allowed in specify_buffer.\n");
		return 0;
	}

	// @param remote_name should not be an absolute path. @see
	// work_queue_task_specify_file
	if(remote_name[0] == '/') {
		fatal("Error: Remote name %s is an absolute path.\n", remote_name);
	}

	list_first_item(t->input_files);
	while((tf = (struct work_queue_file*)list_next_item(t->input_files))) {
		if(!strcmp(remote_name, tf->remote_name)) {
			fprintf(stderr, "Error: buffer conflicts with another input pointing to same remote name (%s).\n", remote_name);
			return 0;
		}
	}

	list_first_item(t->output_files);
	while((tf = (struct work_queue_file*)list_next_item(t->input_files))) {
		if(!strcmp(remote_name, tf->remote_name)) {
			fprintf(stderr, "Error: buffer conflicts with an output pointing to same remote name (%s).\n", remote_name);
			return 0;
		}
	}

	tf = work_queue_file_create(NULL, remote_name, WORK_QUEUE_BUFFER, flags);
	if(!tf) return 0;

	tf->payload = malloc(length);
	if(!tf->payload) {
		fprintf(stderr, "Error: failed to allocate memory for buffer with remote name %s and length %d bytes.\n", remote_name, length);
		return 0;
	}

	tf->length  = length;

	memcpy(tf->payload, data, length);
	list_push_tail(t->input_files, tf);

	return 1;
}

int work_queue_task_specify_file_command(struct work_queue_task *t, const char *remote_name, const char *cmd, work_queue_file_type_t type, work_queue_file_flags_t flags)
{
	struct list *files;
	struct work_queue_file *tf;
	if(!t || !remote_name || !cmd) {
		fprintf(stderr, "Error: Null arguments for task, remote name, and command not allowed in specify_file_command.\n");
		return 0;
	}

	// @param remote_name should not be an absolute path. @see
	// work_queue_task_specify_file
	if(remote_name[0] == '/') {
		fatal("Error: Remote name %s is an absolute path.\n", remote_name);
	}

	if(type == WORK_QUEUE_INPUT) {
		files = t->input_files;

		//check if two different local names map to the same remote name for inputs.
		list_first_item(t->input_files);
		while((tf = (struct work_queue_file*)list_next_item(t->input_files))) {
			if(!strcmp(remote_name, tf->remote_name) && strcmp(cmd, tf->payload)){
				fprintf(stderr, "Error: input file command %s conflicts with another input pointing to same remote name (%s).\n", cmd, remote_name);
				return 0;
			}
		}

		//check if there is an output file with the same remote name.
		list_first_item(t->output_files);
		while((tf = (struct work_queue_file*)list_next_item(t->input_files))) {
			if(!strcmp(remote_name, tf->remote_name)) {
				fprintf(stderr, "Error: input file command %s conflicts with an output pointing to same remote name (%s).\n", cmd, remote_name);
				return 0;
			}
		}
	} else {
		files = t->output_files;

		//check if two different different remote names map to the same local name for outputs.
		list_first_item(files);
		while((tf = (struct work_queue_file*)list_next_item(files))) {
			if(!strcmp(cmd, tf->payload) && strcmp(remote_name, tf->remote_name)) {
				fprintf(stderr, "Error: output file command %s conflicts with another output pointing to same remote name (%s).\n", cmd, remote_name);
				return 0;
			}
		}

		//check if there is an input file with the same remote name.
		list_first_item(t->input_files);
		while((tf = (struct work_queue_file*)list_next_item(t->input_files))) {
			if(!strcmp(remote_name, tf->remote_name)){
				fprintf(stderr, "Error: output file command %s conflicts with an input pointing to same remote name (%s).\n", cmd, remote_name);
				return 0;
			}
		}
	}

	if(strstr(cmd, "%%") == NULL) {
		fatal("command to transfer file does not contain %%%% specifier: %s", cmd);
	}

	tf = work_queue_file_create(cmd, remote_name, WORK_QUEUE_REMOTECMD, flags);
	if(!tf) return 0;

	list_push_tail(files, tf);

	return 1;
}

int work_queue_specify_snapshot_file(struct work_queue_task *t, const char *monitor_snapshot_file) {

	assert(monitor_snapshot_file);

	free(t->monitor_snapshot_file);
	t->monitor_snapshot_file = xxstrdup(monitor_snapshot_file);

	return work_queue_task_specify_file(t, monitor_snapshot_file, RESOURCE_MONITOR_REMOTE_NAME_EVENTS, WORK_QUEUE_INPUT, WORK_QUEUE_CACHE);

}

void work_queue_task_specify_algorithm(struct work_queue_task *t, work_queue_schedule_t algorithm)
{
	t->worker_selection_algorithm = algorithm;
}

void work_queue_task_specify_priority( struct work_queue_task *t, double priority )
{
	t->priority = priority;
}

void work_queue_task_specify_monitor_output(struct work_queue_task *t, const char *monitor_output_directory) {

	if(!monitor_output_directory) {
		fatal("Error: no monitor_output_file was specified.");
	}

	if(t->monitor_output_directory) {
		free(t->monitor_output_directory);
	}

	t->monitor_output_directory = xxstrdup(monitor_output_directory);
}

void work_queue_file_delete(struct work_queue_file *tf) {
	if(tf->payload)
		free(tf->payload);
	if(tf->remote_name)
		free(tf->remote_name);
	if(tf->cached_name)
		free(tf->cached_name);
	free(tf);
}

void work_queue_invalidate_cached_file(struct work_queue *q, const char *local_name, work_queue_file_t type) {
	struct work_queue_file *f = work_queue_file_create(local_name, local_name, type, WORK_QUEUE_CACHE);

	work_queue_invalidate_cached_file_internal(q, f->cached_name);
	work_queue_file_delete(f);
}

void work_queue_invalidate_cached_file_internal(struct work_queue *q, const char *filename) {
	char *key;
	struct work_queue_worker *w;
	hash_table_firstkey(q->worker_table);
	while(hash_table_nextkey(q->worker_table, &key, (void**)&w)) {
		if(!hash_table_lookup(w->current_files, filename))
			continue;

		if(w->type == WORKER_TYPE_FOREMAN) {
			send_worker_msg(q, w, "invalidate-file %s\n", filename);
		}

		struct work_queue_task *t;
		uint64_t taskid;

		itable_firstkey(w->current_tasks);
		while(itable_nextkey(w->current_tasks, &taskid, (void**)&t)) {
			struct work_queue_file *tf;
			list_first_item(t->input_files);

			while((tf = list_next_item(t->input_files))) {
				if(strcmp(filename, tf->cached_name) == 0) {
					cancel_task_on_worker(q, t, WORK_QUEUE_TASK_READY);
					continue;
				}
			}

			while((tf = list_next_item(t->output_files))) {
				if(strcmp(filename, tf->cached_name) == 0) {
					cancel_task_on_worker(q, t, WORK_QUEUE_TASK_READY);
					continue;
				}
			}
		}

		delete_worker_file(q, w, filename, 0, 0);
	}
}


void work_queue_task_delete(struct work_queue_task *t)
{
	struct work_queue_file *tf;
	if(t) {

		free(t->command_line);
		free(t->tag);
		free(t->category);
		free(t->output);

		if(t->input_files) {
			while((tf = list_pop_tail(t->input_files))) {
				work_queue_file_delete(tf);
			}
			list_delete(t->input_files);
		}
		if(t->output_files) {
			while((tf = list_pop_tail(t->output_files))) {
				work_queue_file_delete(tf);
			}
			list_delete(t->output_files);
		}
		if(t->env_list) {
			char *var;
			while((var=list_pop_tail(t->env_list))) {
				free(var);
			}
			list_delete(t->env_list);
		}

		if(t->features) {
			char *feature;
			while((feature=list_pop_tail(t->features))) {
				free(feature);
			}
			list_delete(t->features);
		}

		free(t->hostname);
		free(t->host);

		rmsummary_delete(t->resources_requested);
		rmsummary_delete(t->resources_measured);
		rmsummary_delete(t->resources_allocated);

		free(t->monitor_output_directory);
		free(t->monitor_snapshot_file);
		free(t);
	}
}

/** DEPRECATED FUNCTIONS **/
int work_queue_task_specify_output_file(struct work_queue_task *t, const char *rname, const char *fname)
{
	return work_queue_task_specify_file(t, fname, rname, WORK_QUEUE_OUTPUT, WORK_QUEUE_CACHE);
}

int work_queue_task_specify_output_file_do_not_cache(struct work_queue_task *t, const char *rname, const char *fname)
{
	return work_queue_task_specify_file(t, fname, rname, WORK_QUEUE_OUTPUT, WORK_QUEUE_NOCACHE);
}

int work_queue_task_specify_input_buf(struct work_queue_task *t, const char *buf, int length, const char *rname)
{
	return work_queue_task_specify_buffer(t, buf, length, rname, WORK_QUEUE_NOCACHE);
}

int work_queue_task_specify_input_file(struct work_queue_task *t, const char *fname, const char *rname)
{
	return work_queue_task_specify_file(t, fname, rname, WORK_QUEUE_INPUT, WORK_QUEUE_CACHE);
}

int work_queue_task_specify_input_file_do_not_cache(struct work_queue_task *t, const char *fname, const char *rname)
{
	return work_queue_task_specify_file(t, fname, rname, WORK_QUEUE_INPUT, WORK_QUEUE_NOCACHE);
}



/******************************************************/
/********** work_queue public functions **********/
/******************************************************/

struct work_queue *work_queue_create(int port)
{
	struct work_queue *q = malloc(sizeof(*q));
	if(!q) {
		fprintf(stderr, "Error: failed to allocate memory for queue.\n");
		return 0;
	}
	char *envstring;

	random_init();

	memset(q, 0, sizeof(*q));

	if(port == 0) {
		envstring = getenv("WORK_QUEUE_PORT");
		if(envstring) {
			port = atoi(envstring);
		}
	}

	/* compatibility code */
	if (getenv("WORK_QUEUE_LOW_PORT"))
		setenv("TCP_LOW_PORT", getenv("WORK_QUEUE_LOW_PORT"), 0);
	if (getenv("WORK_QUEUE_HIGH_PORT"))
		setenv("TCP_HIGH_PORT", getenv("WORK_QUEUE_HIGH_PORT"), 0);

	q->manager_link = link_serve(port);

	if(!q->manager_link) {
		debug(D_NOTICE, "Could not create work_queue on port %i.", port);
		free(q);
		return 0;
	} else {
		char address[LINK_ADDRESS_MAX];
		link_address_local(q->manager_link, address, &q->port);
	}

	getcwd(q->workingdir,PATH_MAX);

	q->next_taskid = 1;

	q->ready_list = list_create();

	q->tasks          = itable_create(0);

	q->task_state_map = itable_create(0);

	q->worker_table = hash_table_create(0, 0);
	q->worker_blocklist = hash_table_create(0, 0);
	q->worker_task_map = itable_create(0);

	q->measured_local_resources = rmsummary_create(-1);
	q->current_max_worker       = rmsummary_create(-1);
	q->max_task_resources_requested = rmsummary_create(-1);

	q->stats                      = calloc(1, sizeof(struct work_queue_stats));
	q->stats_disconnected_workers = calloc(1, sizeof(struct work_queue_stats));
	q->stats_measure              = calloc(1, sizeof(struct work_queue_stats));

	q->workers_with_available_results = hash_table_create(0, 0);

	// The poll table is initially null, and will be created
	// (and resized) as needed by build_poll_table.
	q->poll_table_size = 8;

	q->worker_selection_algorithm = wq_option_scheduler;
	q->process_pending_check = 0;

	q->short_timeout = 5;
	q->long_timeout = 3600;

	q->stats->time_when_started = timestamp_get();
	q->task_reports = list_create();

	q->time_last_wait = 0;
	q->time_last_log_stats = 0;

	q->catalog_hosts = 0;

	q->keepalive_interval = WORK_QUEUE_DEFAULT_KEEPALIVE_INTERVAL;
	q->keepalive_timeout = WORK_QUEUE_DEFAULT_KEEPALIVE_TIMEOUT;

	q->monitor_mode = MON_DISABLED;

	q->hungry_minimum = 10;

	q->wait_for_workers = 0;

	q->allocation_default_mode = WORK_QUEUE_ALLOCATION_MODE_FIXED;
	q->categories = hash_table_create(0, 0);

	// The value -1 indicates that fast abort is inactive by default
	// fast abort depends on categories, thus set after them.
	work_queue_activate_fast_abort(q, -1);

	q->password = 0;

	q->resource_submit_multiplier = 1.0;

	q->minimum_transfer_timeout = 60;
	q->foreman_transfer_timeout = 3600;
	q->transfer_outlier_factor = 10;
	q->default_transfer_rate = 1*MEGABYTE;

	q->manager_preferred_connection = xxstrdup("by_ip");

	if( (envstring  = getenv("WORK_QUEUE_BANDWIDTH")) ) {
		q->bandwidth = string_metric_parse(envstring);
		if(q->bandwidth < 0) {
			q->bandwidth = 0;
		}
	}

	//Deprecated:
	q->task_ordering = WORK_QUEUE_TASK_ORDER_FIFO;
	//

	log_queue_stats(q, 1);

	q->time_last_wait = timestamp_get();

	char hostname[DOMAIN_NAME_MAX];
	if(domain_name_cache_guess(hostname)) {
		debug(D_WQ, "Master advertising as %s:%d", hostname, q->port);
	}
	else {
		debug(D_WQ, "Work Queue is listening on port %d.", q->port);
	}
	return q;
}

int work_queue_enable_monitoring(struct work_queue *q, char *monitor_output_directory, int watchdog)
{
	if(!q)
		return 0;

	q->monitor_mode = MON_DISABLED;
	q->monitor_exe = resource_monitor_locate(NULL);

	if(q->monitor_output_directory) {
		free(q->monitor_output_directory);
		q->monitor_output_directory = NULL;
	}

	if(!q->monitor_exe)
	{
		warn(D_WQ, "Could not find the resource monitor executable. Disabling monitoring.\n");
		return 0;
	}

	if(monitor_output_directory) {
		q->monitor_output_directory = xxstrdup(monitor_output_directory);

		if(!create_dir(q->monitor_output_directory, 0777)) {
			fatal("Could not create monitor output directory - %s (%s)", q->monitor_output_directory, strerror(errno));
		}

		q->monitor_summary_filename = string_format("%s/wq-%d.summaries", q->monitor_output_directory, getpid());
		q->monitor_file             = fopen(q->monitor_summary_filename, "a");

		if(!q->monitor_file)
		{
			fatal("Could not open monitor log file for writing: '%s'\n", q->monitor_summary_filename);
		}

	}

	if(q->measured_local_resources)
		rmsummary_delete(q->measured_local_resources);

	q->measured_local_resources = rmonitor_measure_process(getpid());
	q->monitor_mode = MON_SUMMARY;

	if(watchdog) {
		q->monitor_mode |= MON_WATCHDOG;
	}

	return 1;
}

int work_queue_enable_monitoring_full(struct work_queue *q, char *monitor_output_directory, int watchdog) {
	int status = work_queue_enable_monitoring(q, monitor_output_directory, 1);

	if(status) {
		q->monitor_mode = MON_FULL;

		if(watchdog) {
			q->monitor_mode |= MON_WATCHDOG;
		}
	}

	return status;
}

int work_queue_activate_fast_abort_category(struct work_queue *q, const char *category, double multiplier)
{
	struct category *c = work_queue_category_lookup_or_create(q, category);

	if(multiplier >= 1) {
		debug(D_WQ, "Enabling fast abort multiplier for '%s': %3.3lf\n", category, multiplier);
		c->fast_abort = multiplier;
		return 0;
	} else if(multiplier == 0) {
		debug(D_WQ, "Disabling fast abort multiplier for '%s'.\n", category);
		c->fast_abort = 0;
		return 1;
	} else {
		debug(D_WQ, "Using default fast abort multiplier for '%s'.\n", category);
		c->fast_abort = -1;
		return 0;
	}
}

int work_queue_activate_fast_abort(struct work_queue *q, double multiplier)
{
	return work_queue_activate_fast_abort_category(q, "default", multiplier);
}

int work_queue_port(struct work_queue *q)
{
	char addr[LINK_ADDRESS_MAX];
	int port;

	if(!q) return 0;

	if(link_address_local(q->manager_link, addr, &port)) {
		return port;
	} else {
		return 0;
	}
}

void work_queue_specify_estimate_capacity_on(struct work_queue *q, int value)
{
	// always on
}

void work_queue_specify_algorithm(struct work_queue *q, work_queue_schedule_t algorithm)
{
	q->worker_selection_algorithm = algorithm;
}

void work_queue_specify_task_order(struct work_queue *q, int order)
{
	q->task_ordering = order;
}

void work_queue_specify_name(struct work_queue *q, const char *name)
{
	if(q->name) free(q->name);
	if(name) {
		q->name = xxstrdup(name);
		setenv("WORK_QUEUE_NAME", q->name, 1);
	} else {
		q->name = 0;
	}
}

void work_queue_specify_debug_path(struct work_queue *q, const char *path)
{
	if(q->debug_path) free(q->debug_path);
	if(path) {
		q->debug_path = xxstrdup(path);
		setenv("WORK_QUEUE_DEBUG_PATH", q->debug_path, 1);
	} else {
		q->debug_path = 0;
	}
}

void work_queue_specify_tlq_port(struct work_queue *q, int port)
{
	q->tlq_port = port;
}

const char *work_queue_name(struct work_queue *q)
{
	return q->name;
}

void work_queue_specify_priority(struct work_queue *q, int priority)
{
	q->priority = priority;
}

void work_queue_specify_num_tasks_left(struct work_queue *q, int ntasks)
{
	if(ntasks < 1) {
		q->num_tasks_left = 0;
	}
	else {
		q->num_tasks_left = ntasks;
	}
}

void work_queue_specify_manager_mode(struct work_queue *q, int mode)
{
	// Deprecated: Report to the catalog iff a name is given.
}

void work_queue_specify_catalog_server(struct work_queue *q, const char *hostname, int port)
{
	char hostport[DOMAIN_NAME_MAX + 8];
	if(hostname && (port > 0)) {
		sprintf(hostport, "%s:%d", hostname, port);
		work_queue_specify_catalog_servers(q, hostport);
	} else if(hostname) {
		work_queue_specify_catalog_servers(q, hostname);
	} else if (port > 0) {
		sprintf(hostport, "%d", port);
		setenv("CATALOG_PORT", hostport, 1);
	}
}

void work_queue_specify_catalog_servers(struct work_queue *q, const char *hosts)
{
	if(hosts) {
		if(q->catalog_hosts) free(q->catalog_hosts);
		q->catalog_hosts = strdup(hosts);
		setenv("CATALOG_HOST", hosts, 1);
	}
}

void work_queue_specify_password( struct work_queue *q, const char *password )
{
	q->password = xxstrdup(password);
}

int work_queue_specify_password_file( struct work_queue *q, const char *file )
{
	return copy_file_to_buffer(file,&q->password,NULL)>0;
}

void work_queue_delete(struct work_queue *q)
{
	if(q) {
		struct work_queue_worker *w;
		char *key;

		hash_table_firstkey(q->worker_table);
		while(hash_table_nextkey(q->worker_table, &key, (void **) &w)) {
			release_worker(q, w);
			hash_table_firstkey(q->worker_table);
		}

		log_queue_stats(q, 1);

		if(q->name) {
			update_catalog(q, NULL, 1);
		}

		/* we call this function here before any of the structures are freed. */
		work_queue_disable_monitoring(q);

		if(q->catalog_hosts) free(q->catalog_hosts);

		hash_table_delete(q->worker_table);
		hash_table_delete(q->worker_blocklist);
		itable_delete(q->worker_task_map);

		struct category *c;
		hash_table_firstkey(q->categories);
		while(hash_table_nextkey(q->categories, &key, (void **) &c)) {
			category_delete(q->categories, key);
		}
		hash_table_delete(q->categories);

		list_delete(q->ready_list);

		itable_delete(q->tasks);

		itable_delete(q->task_state_map);

		hash_table_delete(q->workers_with_available_results);

		struct work_queue_task_report *tr;
		list_first_item(q->task_reports);
		while((tr = list_next_item(q->task_reports))) {
			task_report_delete(tr);
		}
		list_delete(q->task_reports);

		free(q->stats);
		free(q->stats_disconnected_workers);
		free(q->stats_measure);

		if(q->name)
			free(q->name);

		if(q->manager_preferred_connection)
			free(q->manager_preferred_connection);

		free(q->poll_table);
		link_close(q->manager_link);
		if(q->logfile) {
			fclose(q->logfile);
		}

		if(q->transactions_logfile) {
			write_transaction(q, "MANAGER END");
			fclose(q->transactions_logfile);
		}

		rmsummary_delete(q->measured_local_resources);
		rmsummary_delete(q->current_max_worker);
		rmsummary_delete(q->max_task_resources_requested);

		free(q);
	}
}

void update_resource_report(struct work_queue *q) {
	// Only measure every few seconds.
	if((time(0) - q->resources_last_update_time) < WORK_QUEUE_RESOURCE_MEASUREMENT_INTERVAL)
		return;

	rmonitor_measure_process_update_to_peak(q->measured_local_resources, getpid());

	q->resources_last_update_time = time(0);
}

void work_queue_disable_monitoring(struct work_queue *q) {
	if(q->monitor_mode == MON_DISABLED)
		return;

	rmonitor_measure_process_update_to_peak(q->measured_local_resources, getpid());
	if(!q->measured_local_resources->exit_type)
		q->measured_local_resources->exit_type = xxstrdup("normal");

	if(q->monitor_mode && q->monitor_summary_filename) {
		fclose(q->monitor_file);

		char template[] = "rmonitor-summaries-XXXXXX";
		int final_fd = mkstemp(template);
		int summs_fd = open(q->monitor_summary_filename, O_RDONLY);

		if( final_fd < 0 || summs_fd < 0 ) {
			warn(D_DEBUG, "Could not consolidate resource summaries.");
			return;
		}

		/* set permissions according to user's mask. getumask is not available yet,
		   and the only way to get the value of the current mask is to change
		   it... */
		mode_t old_mask = umask(0);
		umask(old_mask);
		fchmod(final_fd, 0777 & ~old_mask  );

		FILE *final = fdopen(final_fd, "w");

		const char *user_name = getlogin();
		if(!user_name) {
			user_name = "unknown";
		}

		struct jx *extra = jx_object(
				jx_pair(jx_string("type"), jx_string("work_queue"),
					jx_pair(jx_string("user"), jx_string(user_name),
						NULL)));

		if(q->name) {
			jx_insert_string(extra, "manager_name", q->name);
		}

		rmsummary_print(final, q->measured_local_resources, /* pprint */ 0, extra);

		copy_fd_to_stream(summs_fd, final);

		jx_delete(extra);
		fclose(final);
		close(summs_fd);

		if(rename(template, q->monitor_summary_filename) < 0)
			warn(D_DEBUG, "Could not move monitor report to final destination file.");
	}

	if(q->monitor_exe)
		free(q->monitor_exe);
	if(q->monitor_output_directory)
		free(q->monitor_output_directory);
	if(q->monitor_summary_filename)
		free(q->monitor_summary_filename);
}

void work_queue_monitor_add_files(struct work_queue *q, struct work_queue_task *t) {
	work_queue_task_specify_file(t, q->monitor_exe, RESOURCE_MONITOR_REMOTE_NAME, WORK_QUEUE_INPUT, WORK_QUEUE_CACHE);

	char *summary  = monitor_file_name(q, t, ".summary");
	work_queue_task_specify_file(t, summary, RESOURCE_MONITOR_REMOTE_NAME ".summary", WORK_QUEUE_OUTPUT, WORK_QUEUE_NOCACHE);
	free(summary);

	if(q->monitor_mode & MON_FULL && (q->monitor_output_directory || t->monitor_output_directory)) {
		char *debug  = monitor_file_name(q, t, ".debug");
		char *series = monitor_file_name(q, t, ".series");

		work_queue_task_specify_file(t, debug, RESOURCE_MONITOR_REMOTE_NAME ".debug",   WORK_QUEUE_OUTPUT, WORK_QUEUE_NOCACHE);
		work_queue_task_specify_file(t, series, RESOURCE_MONITOR_REMOTE_NAME ".series", WORK_QUEUE_OUTPUT, WORK_QUEUE_NOCACHE);

		free(debug);
		free(series);
	}
}

char *work_queue_monitor_wrap(struct work_queue *q, struct work_queue_worker *w, struct work_queue_task *t, struct rmsummary *limits)
{
	buffer_t b;
	buffer_init(&b);

	buffer_printf(&b, "-V 'task_id: %d'", t->taskid);

	if(t->category) {
		buffer_printf(&b, " -V 'category: %s'", t->category);
	}

	if(t->monitor_snapshot_file) {
		buffer_printf(&b, " --snapshot-events %s", RESOURCE_MONITOR_REMOTE_NAME_EVENTS);
	}

	if(!(q->monitor_mode & MON_WATCHDOG)) {
		buffer_printf(&b, " --measure-only");
	}

	int extra_files = (q->monitor_mode & MON_FULL);

	char *monitor_cmd = resource_monitor_write_command("./" RESOURCE_MONITOR_REMOTE_NAME, RESOURCE_MONITOR_REMOTE_NAME, limits, /* extra options */ buffer_tostring(&b), /* debug */ extra_files, /* series */ extra_files, /* inotify */ 0, /* measure_dir */ NULL);
	char *wrap_cmd  = string_wrap_command(t->command_line, monitor_cmd);

	buffer_free(&b);
	free(monitor_cmd);

	return wrap_cmd;
}

static double work_queue_task_priority(void *item) {
	assert(item);
	struct work_queue_task *t = item;
	return t->priority;
}

/* Put a given task on the ready list, taking into account the task priority and the queue schedule. */

void push_task_to_ready_list( struct work_queue *q, struct work_queue_task *t )
{
	int by_priority = 1;

	if(t->result == WORK_QUEUE_RESULT_RESOURCE_EXHAUSTION) {
		/* when a task is resubmitted given resource exhaustion, we
		 * push it at the head of the list, so it gets to run as soon
		 * as possible. This avoids the issue in which all 'big' tasks
		 * fail because the first allocation is too small. */
		by_priority = 0;
	}

	if(by_priority) {
		list_push_priority(q->ready_list, work_queue_task_priority, t);
	} else {
		list_push_head(q->ready_list,t);
	}

	/* If the task has been used before, clear out accumulated state. */
	clean_task_state(t, 0);
}


work_queue_task_state_t work_queue_task_state(struct work_queue *q, int taskid) {
	return (int)(uintptr_t)itable_lookup(q->task_state_map, taskid);
}

static void fill_deprecated_tasks_stats(struct work_queue_task *t) {
	t->time_task_submit = t->time_when_submitted;
	t->time_task_finish = t->time_when_done;
	t->time_committed   = t->time_when_commit_start;

	t->time_send_input_start      = t->time_when_commit_start;
	t->time_send_input_finish     = t->time_when_commit_end;
	t->time_receive_result_start  = t->time_when_retrieval;
	t->time_receive_result_finish = t->time_when_done;
	t->time_receive_output_start  = t->time_when_retrieval;
	t->time_receive_output_finish = t->time_when_done;

	t->time_execute_cmd_start  = t->time_when_commit_start;
	t->time_execute_cmd_finish = t->time_when_retrieval;

	t->total_transfer_time = (t->time_when_commit_end - t->time_when_commit_start) + (t->time_when_done - t->time_when_retrieval);

	t->cmd_execution_time = t->time_workers_execute_last;
	t->total_cmd_execution_time = t->time_workers_execute_all;
	t->total_cmd_exhausted_execute_time = t->time_workers_execute_exhaustion;
	t->total_time_until_worker_failure = t->time_workers_execute_failure;

	t->total_bytes_received = t->bytes_received;
	t->total_bytes_sent = t->bytes_sent;
	t->total_bytes_transferred = t->bytes_transferred;
}


/* Changes task state. Returns old state */
/* State of the task. One of WORK_QUEUE_TASK(UNKNOWN|READY|RUNNING|WAITING_RETRIEVAL|RETRIEVED|DONE) */
static work_queue_task_state_t change_task_state( struct work_queue *q, struct work_queue_task *t, work_queue_task_state_t new_state ) {

	work_queue_task_state_t old_state = (uintptr_t) itable_lookup(q->task_state_map, t->taskid);
	itable_insert(q->task_state_map, t->taskid, (void *) new_state);
	// remove from current tables:

	if( old_state == WORK_QUEUE_TASK_READY ) {
		// Treat WORK_QUEUE_TASK_READY specially, as it has the order of the tasks
		list_remove(q->ready_list, t);
	}

	// insert to corresponding table
	debug(D_WQ, "Task %d state change: %s (%d) to %s (%d)\n", t->taskid, task_state_str(old_state), old_state, task_state_str(new_state), new_state);

	switch(new_state) {
		case WORK_QUEUE_TASK_READY:
			update_task_result(t, WORK_QUEUE_RESULT_UNKNOWN);
			push_task_to_ready_list(q, t);
			break;
		case WORK_QUEUE_TASK_DONE:
		case WORK_QUEUE_TASK_CANCELED:
			/* tasks are freed when returned to user, thus we remove them from our local record */
			fill_deprecated_tasks_stats(t);
			itable_remove(q->tasks, t->taskid);
			break;
		default:
			/* do nothing */
			break;
	}

	log_queue_stats(q, 0);
	write_transaction_task(q, t);

	return old_state;
}

const char *task_state_str(work_queue_task_state_t task_state) {
	const char *str;

	switch(task_state) {
		case WORK_QUEUE_TASK_READY:
			str = "WAITING";
			break;
		case WORK_QUEUE_TASK_RUNNING:
			str = "RUNNING";
			break;
		case WORK_QUEUE_TASK_WAITING_RETRIEVAL:
			str = "WAITING_RETRIEVAL";
			break;
		case WORK_QUEUE_TASK_RETRIEVED:
			str = "RETRIEVED";
			break;
		case WORK_QUEUE_TASK_DONE:
			str = "DONE";
			break;
		case WORK_QUEUE_TASK_CANCELED:
			str = "CANCELED";
			break;
		case WORK_QUEUE_TASK_UNKNOWN:
		default:
			str = "UNKNOWN";
			break;
	}

	return str;
}

static int task_in_terminal_state(struct work_queue *q, struct work_queue_task *t) {

	work_queue_task_state_t state = (uintptr_t) itable_lookup(q->task_state_map, t->taskid);

	switch(state) {
		case WORK_QUEUE_TASK_READY:
		case WORK_QUEUE_TASK_RUNNING:
		case WORK_QUEUE_TASK_WAITING_RETRIEVAL:
		case WORK_QUEUE_TASK_RETRIEVED:
			return 0;
			break;
		case WORK_QUEUE_TASK_DONE:
		case WORK_QUEUE_TASK_CANCELED:
		case WORK_QUEUE_TASK_UNKNOWN:
			return 1;
			break;
	}

	return 0;
}

const char *work_queue_result_str(work_queue_result_t result) {
	const char *str;

	switch(result) {
		case WORK_QUEUE_RESULT_SUCCESS:
			str = "SUCCESS";
			break;
		case WORK_QUEUE_RESULT_INPUT_MISSING:
			str = "INPUT_MISS";
			break;
		case WORK_QUEUE_RESULT_OUTPUT_MISSING:
			str = "OUTPUT_MISS";
			break;
		case WORK_QUEUE_RESULT_STDOUT_MISSING:
			str = "STDOUT_MISS";
			break;
		case WORK_QUEUE_RESULT_SIGNAL:
			str = "SIGNAL";
			break;
		case WORK_QUEUE_RESULT_RESOURCE_EXHAUSTION:
			str = "RESOURCE_EXHAUSTION";
			break;
		case WORK_QUEUE_RESULT_TASK_TIMEOUT:
			str = "END_TIME";
			break;
		case WORK_QUEUE_RESULT_FORSAKEN:
			str = "FORSAKEN";
			break;
		case WORK_QUEUE_RESULT_MAX_RETRIES:
			str = "MAX_RETRIES";
			break;
		case WORK_QUEUE_RESULT_TASK_MAX_RUN_TIME:
			str = "MAX_WALL_TIME";
			break;
		case WORK_QUEUE_RESULT_UNKNOWN:
		default:
			str = "UNKNOWN";
			break;
	}

	return str;
}

static int task_state_is( struct work_queue *q, uint64_t taskid, work_queue_task_state_t state) {
	return itable_lookup(q->task_state_map, taskid) == (void *) state;
}

static struct work_queue_task *task_state_any(struct work_queue *q, work_queue_task_state_t state) {
	struct work_queue_task *t;
	uint64_t taskid;

	itable_firstkey(q->tasks);
	while( itable_nextkey(q->tasks, &taskid, (void **) &t) ) {
		if( task_state_is(q, taskid, state) ) {
			return t;
		}
	}

	return NULL;
}

static int task_state_count(struct work_queue *q, const char *category, work_queue_task_state_t state) {
	struct work_queue_task *t;
	uint64_t taskid;

	int count = 0;

	itable_firstkey(q->tasks);
	while( itable_nextkey(q->tasks, &taskid, (void **) &t) ) {
		if( task_state_is(q, taskid, state) ) {
			if(!category || strcmp(category, t->category) == 0) {
				count++;
			}
		}
	}

	return count;
}

static int task_request_count( struct work_queue *q, const char *category, category_allocation_t request) {
	struct work_queue_task *t;
	uint64_t taskid;

	int count = 0;

	itable_firstkey(q->tasks);
	while( itable_nextkey(q->tasks, &taskid, (void **) &t) ) {
		if(t->resource_request == request) {
			if(!category || strcmp(category, t->category) == 0) {
				count++;
			}
		}
	}

	return count;
}

int work_queue_submit_internal(struct work_queue *q, struct work_queue_task *t)
{
	itable_insert(q->tasks, t->taskid, t);

	/* Ensure category structure is created. */
	work_queue_category_lookup_or_create(q, t->category);

	change_task_state(q, t, WORK_QUEUE_TASK_READY);

	t->time_when_submitted = timestamp_get();
	q->stats->tasks_submitted++;

	if(q->monitor_mode != MON_DISABLED)
		work_queue_monitor_add_files(q, t);

	rmsummary_merge_max(q->max_task_resources_requested, t->resources_requested);

	return (t->taskid);
}

int work_queue_submit(struct work_queue *q, struct work_queue_task *t)
{
	if(t->taskid > 0) {
		if(task_in_terminal_state(q, t)) {
			/* this task struct has been submitted before. We keep all the
			 * definitions, but reset all of the stats. */
			clean_task_state(t, /* full clean */ 1);
		} else {
			fatal("Task %d has been already submitted and is not in any final state.", t->taskid);
		}
	}

	t->taskid = q->next_taskid;

	//Increment taskid. So we get a unique taskid for every submit.
	q->next_taskid++;

	return work_queue_submit_internal(q, t);
}

void work_queue_block_host_with_timeout(struct work_queue *q, const char *hostname, time_t timeout)
{
	struct blocklist_host_info *info = hash_table_lookup(q->worker_blocklist, hostname);

	if(!info) {
		info = malloc(sizeof(struct blocklist_host_info));
		info->times_blocked = 0;
		info->blocked       = 0;
	}

	q->stats->workers_blocked++;

	/* count the times the worker goes from active to blocked. */
	if(!info->blocked)
		info->times_blocked++;

	info->blocked = 1;

	if(timeout > 0) {
		debug(D_WQ, "Blocking host %s by %" PRIu64 " seconds (blocked %d times).\n", hostname, (uint64_t) timeout, info->times_blocked);
		info->release_at = time(0) + timeout;
	} else {
		debug(D_WQ, "Blocking host %s indefinitely.\n", hostname);
		info->release_at = -1;
	}

	hash_table_insert(q->worker_blocklist, hostname, (void *) info);
}

void work_queue_block_host(struct work_queue *q, const char *hostname)
{
	work_queue_block_host_with_timeout(q, hostname, -1);
}

void work_queue_unblock_host(struct work_queue *q, const char *hostname)
{
	struct blocklist_host_info *info = hash_table_remove(q->worker_blocklist, hostname);
	if(info) {
		info->blocked = 0;
		info->release_at  = 0;
	}
}

/* deadline < 1 means release all, regardless of release_at time. */
static void work_queue_unblock_all_by_time(struct work_queue *q, time_t deadline)
{
	char *hostname;
	struct blocklist_host_info *info;

	hash_table_firstkey(q->worker_blocklist);
	while(hash_table_nextkey(q->worker_blocklist, &hostname, (void *) &info)) {
		if(!info->blocked)
			continue;

		/* do not clear if blocked indefinitely, and we are not clearing the whole list. */
		if(info->release_at < 1 && deadline > 0)
			continue;

		/* do not clear if the time for this host has not meet the deadline. */
		if(deadline > 0 && info->release_at > deadline)
			continue;

		debug(D_WQ, "Clearing hostname %s from blocklist.\n", hostname);
		work_queue_unblock_host(q, hostname);
	}
}

void work_queue_unblock_all(struct work_queue *q)
{
	work_queue_unblock_all_by_time(q, -1);
}

static void print_password_warning( struct work_queue *q )
{
	static int did_password_warning = 0;

	if(did_password_warning) return;

		if(!q->password && q->name) {
			fprintf(stderr,"warning: this work queue manager is visible to the public.\n");
			fprintf(stderr,"warning: you should set a password with the --password option.\n");
		did_password_warning = 1;
	}
}

#define BEGIN_ACCUM_TIME(q, stat) {\
	if(q->stats_measure->stat != 0) {\
		fatal("Double-counting stat %s. This should not happen, and it is Work Queue bug.");\
	} else {\
		q->stats_measure->stat = timestamp_get();\
	}\
}

#define END_ACCUM_TIME(q, stat) {\
	q->stats->stat += timestamp_get() - q->stats_measure->stat;\
	q->stats_measure->stat = 0;\
}

struct work_queue_task *work_queue_wait(struct work_queue *q, int timeout)
{

	if(timeout == 0) {
		// re-establish old, if unintended behavior, where 0 would wait at
		// least a second. With 0, we would like the loop to be executed at
		// least once, but right now we cannot enforce that. Making it 1, we
		// guarantee that the wait loop is executed once.
		timeout = 1;
	}

	if(timeout != WORK_QUEUE_WAITFORTASK && timeout < 0) {
		debug(D_NOTICE|D_WQ, "Invalid wait timeout value '%d'. Waiting for 5 seconds.", timeout);
		timeout = 5;
	}

	return work_queue_wait_internal(q, timeout, NULL, NULL);
}

/* return number of workers that failed */
static int poll_active_workers(struct work_queue *q, int stoptime, struct link *foreman_uplink, int *foreman_uplink_active)
{
	BEGIN_ACCUM_TIME(q, time_polling);

	int n = build_poll_table(q, foreman_uplink);

	// We poll in at most small time segments (of a second). This lets
	// promptly dispatch tasks, while avoiding busy waiting.
	int msec = q->busy_waiting_flag ? 1000 : 0;
	if(stoptime) {
		msec = MIN(msec, (stoptime - time(0)) * 1000);
	}

	END_ACCUM_TIME(q, time_polling);

	if(msec < 0) {
		return 0;
	}

	BEGIN_ACCUM_TIME(q, time_polling);

	// Poll all links for activity.
	link_poll(q->poll_table, n, msec);
	q->link_poll_end = timestamp_get();

	int i, j = 1;
	// Consider the foreman_uplink passed into the function and disregard if inactive.
	if(foreman_uplink) {
		if(q->poll_table[1].revents) {
			*foreman_uplink_active = 1; //signal that the manager link saw activity
		} else {
			*foreman_uplink_active = 0;
		}
		j++;
	}

	END_ACCUM_TIME(q, time_polling);

	BEGIN_ACCUM_TIME(q, time_status_msgs);

	int workers_failed = 0;
	// Then consider all existing active workers
	for(i = j; i < n; i++) {
		if(q->poll_table[i].revents) {
			if(handle_worker(q, q->poll_table[i].link) == WQ_WORKER_FAILURE) {
				workers_failed++;
			}
		}
	}

	if(hash_table_size(q->workers_with_available_results) > 0) {
		char *key;
		struct work_queue_worker *w;
		hash_table_firstkey(q->workers_with_available_results);
		while(hash_table_nextkey(q->workers_with_available_results,&key,(void**)&w)) {
			get_available_results(q, w);
			hash_table_remove(q->workers_with_available_results, key);
			hash_table_firstkey(q->workers_with_available_results);
		}
	}

	END_ACCUM_TIME(q, time_status_msgs);

	return workers_failed;
}


static int connect_new_workers(struct work_queue *q, int stoptime, int max_new_workers)
{
	int new_workers = 0;

	// If the manager link was awake, then accept at most max_new_workers.
	// Note we are using the information gathered in poll_active_workers, which
	// is a little ugly.
	if(q->poll_table[0].revents) {
		do {
			add_worker(q);
			new_workers++;
		} while(link_usleep(q->manager_link, 0, 1, 0) && (stoptime >= time(0) && (max_new_workers > new_workers)));
	}

	return new_workers;
}


struct work_queue_task *work_queue_wait_internal(struct work_queue *q, int timeout, struct link *foreman_uplink, int *foreman_uplink_active)
/*
   - compute stoptime
   S time left?                              No:  return null
   - task completed?                         Yes: return completed task to user
   - update catalog if appropiate
   - retrieve workers status messages
   - tasks waiting to be retrieved?          Yes: retrieve one task and go to S.
   - tasks waiting to be dispatched?         Yes: dispatch one task and go to S.
   - send keepalives to appropiate workers
   - fast-abort workers
   - if new workers, connect n of them
   - expired tasks?                          Yes: mark expired tasks as retrieved and go to S.
   - queue empty?                            Yes: return null
   - go to S
*/
{
	int events = 0;

	// account for time we spend outside work_queue_wait
	if(q->time_last_wait > 0) {
		q->stats->time_application += timestamp_get() - q->time_last_wait;
	} else {
		q->stats->time_application += timestamp_get() - q->stats->time_when_started;
	}

	print_password_warning(q);

	// compute stoptime
	time_t stoptime = (timeout == WORK_QUEUE_WAITFORTASK) ? 0 : time(0) + timeout;

	int result;
	struct work_queue_task *t = NULL;
	// time left?

	while( (stoptime == 0) || (time(0) < stoptime) ) {

		BEGIN_ACCUM_TIME(q, time_internal);
		// keep track of whether a task has been sent and recieved
		int task_event = 0;
		// task completed?
		if (t == NULL)
		{
			t = task_state_any(q, WORK_QUEUE_TASK_RETRIEVED);
		}
		if(t) {
			change_task_state(q, t, WORK_QUEUE_TASK_DONE);

			if( t->result != WORK_QUEUE_RESULT_SUCCESS )
			{
				q->stats->tasks_failed++;
			}

			// return completed task (t) to the user. We do not return right
			// away, and instead break out of the loop to correctly update the
			// queue time statistics.
			events++;
			END_ACCUM_TIME(q, time_internal);
			if (!q->delayed_wait)
			{
				break;
			}
		}

		 // update catalog if appropriate
		if(q->name) {
			update_catalog(q, foreman_uplink, 0);
		}

		if(q->monitor_mode)
			update_resource_report(q);

		END_ACCUM_TIME(q, time_internal);

		// retrieve worker status messages
		if(poll_active_workers(q, stoptime, foreman_uplink, foreman_uplink_active) > 0) {
			//at least one worker was removed.
			events++;
			// note we keep going, and we do not restart the loop as we do in
			// further events. This is because we give top priority to
			// returning and retrieving tasks.
		}


		q->busy_waiting_flag = 0;

		// tasks waiting to be retrieved?
		BEGIN_ACCUM_TIME(q, time_receive);
		result = receive_one_task(q);
		task_event |= result;
		END_ACCUM_TIME(q, time_receive);
		if(result) {
			// retrieved at least one task
			events++;
			compute_manager_load(q, 1);
			continue;
		}

		// expired tasks
		BEGIN_ACCUM_TIME(q, time_internal);
		result = expire_waiting_tasks(q);
		END_ACCUM_TIME(q, time_internal);
		if(result) {
			// expired at least one task
			events++;
			compute_manager_load(q, 1);
			continue;
		}

		// record that there was not task activity for this iteration
		compute_manager_load(q, 0);

		if(q->wait_for_workers <= hash_table_size(q->worker_table)) {
			if(q->wait_for_workers > 0) {
				debug(D_WQ, "Target number of workers reached (%d).", q->wait_for_workers);
				q->wait_for_workers = 0;
			}
			// tasks waiting to be dispatched?
			BEGIN_ACCUM_TIME(q, time_send);
<<<<<<< HEAD
			task_event |= result;
=======
>>>>>>> 579153eb
			result = send_one_task(q);
			END_ACCUM_TIME(q, time_send);
			if(result) {
				// sent at least one task
				events++;
				continue;
			}
		}
<<<<<<< HEAD
=======

>>>>>>> 579153eb
		//we reach here only if no task was neither sent nor received.
		compute_manager_load(q, 1);

		// send keepalives to appropriate workers
		BEGIN_ACCUM_TIME(q, time_status_msgs);
		ask_for_workers_updates(q);
		END_ACCUM_TIME(q, time_status_msgs);

		// Kill off slow/drained workers.
		BEGIN_ACCUM_TIME(q, time_internal);
		result  = abort_slow_workers(q);
		result += abort_drained_workers(q);
		work_queue_unblock_all_by_time(q, time(0));
		END_ACCUM_TIME(q, time_internal);
		if(result) {
			// removed at least one worker
			events++;
			continue;
		}

		// if new workers, connect n of them
		BEGIN_ACCUM_TIME(q, time_status_msgs);
		result = connect_new_workers(q, stoptime, MAX(q->wait_for_workers, MAX_NEW_WORKERS));
		END_ACCUM_TIME(q, time_status_msgs);
		if(result) {
			// accepted at least one worker
			events++;
			continue;
		}

		if(q->process_pending_check) {

			BEGIN_ACCUM_TIME(q, time_internal);
			int pending = process_pending();
			END_ACCUM_TIME(q, time_internal);

			if(pending) {
				events++;
				break;
			}
		}

		// return if queue is empty and something interesting already happened
		// in this wait.
		if(events > 0) {
			BEGIN_ACCUM_TIME(q, time_internal);
			int done = !task_state_any(q, WORK_QUEUE_TASK_RUNNING) && !task_state_any(q, WORK_QUEUE_TASK_READY) && !task_state_any(q, WORK_QUEUE_TASK_WAITING_RETRIEVAL) && !(foreman_uplink);
			END_ACCUM_TIME(q, time_internal);

			if(done) {
				break;
			}
		}

		/* if we got here, no events were triggered. we set the busy_waiting
		 * flag so that link_poll waits for some time the next time around. */
		q->busy_waiting_flag = 1;

		// If the foreman_uplink is active then break so the caller can handle it.
		if(foreman_uplink) {
			break;
		}
		if (!task_event)
		{
			break;
		}
	}

	if(events > 0) {
		log_queue_stats(q, 1);
	}

	q->time_last_wait = timestamp_get();

	return t;
}

//check if workers' resources are available to execute more tasks
//queue should have at least q->hungry_minimum ready tasks
//@param: 	struct work_queue* - pointer to queue
//@return: 	1 if hungry, 0 otherwise
int work_queue_hungry(struct work_queue *q)
{
	//check if queue is initialized
	//return false if not
	if (q == NULL){
		return 0;
	}

	struct work_queue_stats qstats;
	work_queue_get_stats(q, &qstats);

	//if number of ready tasks is less than q->hungry_minimum, then queue is hungry
	if (qstats.tasks_waiting < q->hungry_minimum){
		return 1;
	}

	//get total available resources consumption (cores, memory, disk, gpus) of all workers of this manager
	//available = total (all) - committed (actual in use)
	int64_t workers_total_avail_cores 	= 0;
	int64_t workers_total_avail_memory 	= 0;
	int64_t workers_total_avail_disk 	= 0;
	int64_t workers_total_avail_gpus 	= 0;

	workers_total_avail_cores 	= overcommitted_resource_total(q, q->stats->total_cores) - q->stats->committed_cores;
	workers_total_avail_memory 	= overcommitted_resource_total(q, q->stats->total_memory) - q->stats->committed_memory;
	workers_total_avail_gpus	= overcommitted_resource_total(q, q->stats->total_gpus) - q->stats->committed_gpus;
	workers_total_avail_disk 	= q->stats->total_disk - q->stats->committed_disk; //never overcommit disk

	//get required resources (cores, memory, disk, gpus) of one waiting task
	int64_t ready_task_cores 	= 0;
	int64_t ready_task_memory 	= 0;
	int64_t ready_task_disk 	= 0;
	int64_t ready_task_gpus		= 0;

	struct work_queue_task *t;

	int count = task_state_count(q, NULL, WORK_QUEUE_TASK_READY);

	while(count > 0)
	{
		count--;
		t = list_pop_head(q->ready_list);

		ready_task_cores  += MAX(1,t->resources_requested->cores);
		ready_task_memory += t->resources_requested->memory;
		ready_task_disk   += t->resources_requested->disk;
		ready_task_gpus   += t->resources_requested->gpus;

		list_push_tail(q->ready_list, t);
	}

	//check possible limiting factors
	//return false if required resources exceed available resources
	if (ready_task_cores > workers_total_avail_cores){
		return 0;
	}
	if (ready_task_memory > workers_total_avail_memory){
		return 0;
	}
	if (ready_task_disk > workers_total_avail_disk){
		return 0;
	}
	if (ready_task_gpus > workers_total_avail_gpus){
		return 0;
	}

	return 1;	//all good
}

int work_queue_shut_down_workers(struct work_queue *q, int n)
{
	struct work_queue_worker *w;
	char *key;
	int i = 0;

	/* by default, remove all workers. */
	if(n < 1)
		n = hash_table_size(q->worker_table);

	if(!q)
		return -1;

	// send worker the "exit" msg
	hash_table_firstkey(q->worker_table);
	while(i < n && hash_table_nextkey(q->worker_table, &key, (void **) &w)) {
		if(itable_size(w->current_tasks) == 0) {
			shut_down_worker(q, w);

			/* shut_down_worker alters the table, so we reset it here. */
			hash_table_firstkey(q->worker_table);
			i++;
		}
	}

	return i;
}

int work_queue_specify_draining_by_hostname(struct work_queue *q, const char *hostname, int drain_flag)
{
	char *worker_hashkey = NULL;
	struct work_queue_worker *w = NULL;

	drain_flag = !!(drain_flag);

	int workers_updated = 0;

	hash_table_firstkey(q->worker_table);
	while(hash_table_nextkey(q->worker_table, &worker_hashkey, (void *) w)) {
		if (!strcmp(w->hostname, hostname)) {
			w->draining = drain_flag;
			workers_updated++;
		}
	}

	return workers_updated;
}

/**
 * Cancel submitted task as long as it has not been retrieved through wait().
 * This returns the work_queue_task struct corresponding to specified task and
 * null if the task is not found.
 */
struct work_queue_task *work_queue_cancel_by_taskid(struct work_queue *q, int taskid) {

	struct work_queue_task *matched_task = NULL;

	matched_task = itable_lookup(q->tasks, taskid);

	if(!matched_task) {
		debug(D_WQ, "Task with id %d is not found in queue.", taskid);
		return NULL;
	}

	cancel_task_on_worker(q, matched_task, WORK_QUEUE_TASK_CANCELED);

	/* change state even if task is not running on a worker. */
	change_task_state(q, matched_task, WORK_QUEUE_TASK_CANCELED);

	q->stats->tasks_cancelled++;

	return matched_task;
}

struct work_queue_task *work_queue_cancel_by_tasktag(struct work_queue *q, const char* tasktag) {

	struct work_queue_task *matched_task = NULL;

	if (tasktag){
		matched_task = find_task_by_tag(q, tasktag);

		if(matched_task) {
			return work_queue_cancel_by_taskid(q, matched_task->taskid);
		}

	}

	debug(D_WQ, "Task with tag %s is not found in queue.", tasktag);
	return NULL;
}

struct list * work_queue_cancel_all_tasks(struct work_queue *q) {
	struct list *l = list_create();
	struct work_queue_task *t;
	struct work_queue_worker *w;
	uint64_t taskid;
	char *key;

	itable_firstkey(q->tasks);
	while(itable_nextkey(q->tasks, &taskid, (void**)&t)) {
		list_push_tail(l, t);
		work_queue_cancel_by_taskid(q, taskid);
	}

	hash_table_firstkey(q->workers_with_available_results);
	while(hash_table_nextkey(q->workers_with_available_results, &key, (void **) &w)) {
		hash_table_remove(q->workers_with_available_results, key);
		hash_table_firstkey(q->workers_with_available_results);
	}

	hash_table_firstkey(q->worker_table);
	while(hash_table_nextkey(q->worker_table, &key, (void**)&w)) {

		send_worker_msg(q,w,"kill -1\n");

		itable_firstkey(w->current_tasks);
		while(itable_nextkey(w->current_tasks, &taskid, (void**)&t)) {
			//Delete any input files that are not to be cached.
			delete_worker_files(q, w, t->input_files, WORK_QUEUE_CACHE | WORK_QUEUE_PREEXIST);

			//Delete all output files since they are not needed as the task was aborted.
			delete_worker_files(q, w, t->output_files, 0);
			reap_task_from_worker(q, w, t, WORK_QUEUE_TASK_CANCELED);

			list_push_tail(l, t);
			q->stats->tasks_cancelled++;
			itable_firstkey(w->current_tasks);
		}
	}
	return l;
}

void release_all_workers(struct work_queue *q) {
	struct work_queue_worker *w;
	char *key;

	if(!q) return;

	hash_table_firstkey(q->worker_table);
	while(hash_table_nextkey(q->worker_table,&key,(void**)&w)) {
		release_worker(q, w);
		hash_table_firstkey(q->worker_table);
	}
}

int work_queue_empty(struct work_queue *q)
{
	struct work_queue_task *t;
	uint64_t taskid;

	itable_firstkey(q->tasks);
	while( itable_nextkey(q->tasks, &taskid, (void **) &t) ) {
		int state = work_queue_task_state(q, taskid);

		if( state == WORK_QUEUE_TASK_READY   )           return 0;
		if( state == WORK_QUEUE_TASK_RUNNING )           return 0;
		if( state == WORK_QUEUE_TASK_WAITING_RETRIEVAL ) return 0;
		if( state == WORK_QUEUE_TASK_RETRIEVED )         return 0;
	}

	return 1;
}

void work_queue_specify_keepalive_interval(struct work_queue *q, int interval)
{
	q->keepalive_interval = interval;
}

void work_queue_specify_keepalive_timeout(struct work_queue *q, int timeout)
{
	q->keepalive_timeout = timeout;
}

void work_queue_manager_preferred_connection(struct work_queue *q, const char *preferred_connection)
{
	free(q->manager_preferred_connection);
	assert(preferred_connection);

	if(strcmp(preferred_connection, "by_ip") && strcmp(preferred_connection, "by_hostname") && strcmp(preferred_connection, "by_apparent_ip")) {
		fatal("manager_preferred_connection should be one of: by_ip, by_hostname, by_apparent_ip");
	}

	q->manager_preferred_connection = xxstrdup(preferred_connection);
}

int work_queue_tune(struct work_queue *q, const char *name, double value)
{

	if(!strcmp(name, "resource-submit-multiplier") || !strcmp(name, "asynchrony-multiplier")) {
		q->resource_submit_multiplier = MAX(value, 1.0);

	} else if(!strcmp(name, "min-transfer-timeout")) {
		q->minimum_transfer_timeout = (int)value;

	} else if(!strcmp(name, "foreman-transfer-timeout")) {
		q->foreman_transfer_timeout = (int)value;

	} else if(!strcmp(name, "default-transfer-rate")) {
		q->default_transfer_rate = value;

	} else if(!strcmp(name, "transfer-outlier-factor")) {
		q->transfer_outlier_factor = value;

	} else if(!strcmp(name, "fast-abort-multiplier")) {
		work_queue_activate_fast_abort(q, value);

	} else if(!strcmp(name, "keepalive-interval")) {
		q->keepalive_interval = MAX(0, (int)value);

	} else if(!strcmp(name, "keepalive-timeout")) {
		q->keepalive_timeout = MAX(0, (int)value);

	} else if(!strcmp(name, "short-timeout")) {
		q->short_timeout = MAX(1, (int)value);

	} else if(!strcmp(name, "long-timeout")) {
		q->long_timeout = MAX(1, (int)value);

	} else if(!strcmp(name, "category-steady-n-tasks")) {
		category_tune_bucket_size("category-steady-n-tasks", (int) value);

	} else if(!strcmp(name, "hungry-minimum")) {
		q->hungry_minimum = MAX(1, (int)value);

	} else if(!strcmp(name, "wait-for-workers")) {
		q->wait_for_workers = MAX(0, (int)value);

<<<<<<< HEAD
	} else if(!strcmp(name, "delayed-wait")){
		q->delayed_wait = MAX(0, (int)value);

=======
>>>>>>> 579153eb
	} else {
		debug(D_NOTICE|D_WQ, "Warning: tuning parameter \"%s\" not recognized\n", name);
		return -1;
	}

	return 0;
}

void work_queue_enable_process_module(struct work_queue *q)
{
	q->process_pending_check = 1;
}

char * work_queue_get_worker_summary( struct work_queue *q )
{
	return strdup("n/a");
}

void work_queue_set_bandwidth_limit(struct work_queue *q, const char *bandwidth)
{
	q->bandwidth = string_metric_parse(bandwidth);
}

double work_queue_get_effective_bandwidth(struct work_queue *q)
{
	double queue_bandwidth = get_queue_transfer_rate(q, NULL)/MEGABYTE; //return in MB per second
	return queue_bandwidth;
}

static void fill_deprecated_queue_stats(struct work_queue *q, struct work_queue_stats *s) {
	s->total_workers_connected = s->workers_connected;
	s->total_workers_joined = s->workers_joined;
	s->total_workers_removed = s->workers_removed;
	s->total_workers_lost = s->workers_lost;
	s->total_workers_idled_out = s->workers_idled_out;
	s->total_workers_fast_aborted = s->workers_fast_aborted;

	s->tasks_complete = s->tasks_with_results;

	s->total_tasks_dispatched = s->tasks_dispatched;
	s->total_tasks_complete = s->tasks_done;
	s->total_tasks_failed = s->tasks_failed;
	s->total_tasks_cancelled = s->tasks_cancelled;
	s->total_exhausted_attempts = s->tasks_exhausted_attempts;

	s->start_time = s->time_when_started;
	s->total_send_time = s->time_send;
	s->total_receive_time = s->time_receive;
	s->total_good_transfer_time = s->time_send_good + s->time_receive_good;

	s->total_execute_time = s->time_workers_execute;
	s->total_good_execute_time = s->time_workers_execute_good;
	s->total_exhausted_execute_time = s->time_workers_execute_exhaustion;

	s->total_bytes_sent = s->bytes_sent;
	s-> total_bytes_received = s->bytes_received;

	s->capacity = s->capacity_cores;

	s->port = q->port;
	s->priority = q->priority;
	s->workers_ready = s->workers_idle;
	s->workers_full  = s->workers_busy;
	s->total_worker_slots = s->tasks_dispatched;
	s->avg_capacity = s->capacity_cores;

	timestamp_t wall_clock_time = timestamp_get() - q->stats->time_when_started;
	if(wall_clock_time > 0 && s->workers_connected > 0) {
		s->efficiency = (double) (q->stats->time_workers_execute_good) / (wall_clock_time * s->workers_connected);
	}

	if(wall_clock_time>0) {
		s->idle_percentage = (double) q->stats->time_polling / wall_clock_time;
	}
}

void work_queue_get_stats(struct work_queue *q, struct work_queue_stats *s)
{
	struct work_queue_stats *qs;
	qs = q->stats;

	memcpy(s, qs, sizeof(*s));

	//info about workers
	s->workers_connected = count_workers(q, WORKER_TYPE_WORKER | WORKER_TYPE_FOREMAN);
	s->workers_init      = count_workers(q, WORK_QUEUE_TASK_UNKNOWN);
	s->workers_busy      = workers_with_tasks(q);
	s->workers_idle      = s->workers_connected - s->workers_busy;
	// s->workers_able computed below.

	//info about tasks
	s->tasks_waiting      = task_state_count(q, NULL, WORK_QUEUE_TASK_READY);
	s->tasks_with_results = task_state_count(q, NULL, WORK_QUEUE_TASK_WAITING_RETRIEVAL);
	s->tasks_on_workers   = task_state_count(q, NULL, WORK_QUEUE_TASK_RUNNING) + s->tasks_with_results;

	{
		//accumulate tasks running, from workers:
		char *key;
		struct work_queue_worker *w;
		s->tasks_running = 0;
		hash_table_firstkey(q->worker_table);
		while(hash_table_nextkey(q->worker_table, &key, (void **) &w)) {
			accumulate_stat(s, w->stats, tasks_running);
		}
		/* (see work_queue_get_stats_hierarchy for an explanation on the
		 * following line) */
		s->tasks_running = MIN(s->tasks_running, s->tasks_on_workers);
	}

	compute_capacity(q, s);

	//info about resources
	s->bandwidth = work_queue_get_effective_bandwidth(q);
	struct work_queue_resources r;
	aggregate_workers_resources(q,&r,NULL);

	s->total_cores = r.cores.total;
	s->total_memory = r.memory.total;
	s->total_disk = r.disk.total;
	s->total_gpus = r.gpus.total;

	s->committed_cores = r.cores.inuse;
	s->committed_memory = r.memory.inuse;
	s->committed_disk = r.disk.inuse;
	s->committed_gpus = r.gpus.inuse;

	s->min_cores = r.cores.smallest;
	s->max_cores = r.cores.largest;
	s->min_memory = r.memory.smallest;
	s->max_memory = r.memory.largest;
	s->min_disk = r.disk.smallest;
	s->max_disk = r.disk.largest;
	s->min_gpus = r.gpus.smallest;
	s->max_gpus = r.gpus.largest;

	s->workers_able = count_workers_for_waiting_tasks(q, largest_seen_resources(q, NULL));

	fill_deprecated_queue_stats(q, s);
}

void work_queue_get_stats_hierarchy(struct work_queue *q, struct work_queue_stats *s)
{
	work_queue_get_stats(q, s);

	char *key;
	struct work_queue_worker *w;

	/* Consider running only if reported by some hand. */
	s->tasks_running = 0;
	s->workers_connected = 0;

	hash_table_firstkey(q->worker_table);
	while(hash_table_nextkey(q->worker_table, &key, (void **) &w)) {
		if(w->type == WORKER_TYPE_FOREMAN)
		{
			accumulate_stat(s, w->stats, workers_joined);
			accumulate_stat(s, w->stats, workers_removed);
			accumulate_stat(s, w->stats, workers_idled_out);
			accumulate_stat(s, w->stats, workers_fast_aborted);
			accumulate_stat(s, w->stats, workers_lost);

			accumulate_stat(s, w->stats, time_send);
			accumulate_stat(s, w->stats, time_receive);
			accumulate_stat(s, w->stats, time_send_good);
			accumulate_stat(s, w->stats, time_receive_good);

			accumulate_stat(s, w->stats, time_workers_execute);
			accumulate_stat(s, w->stats, time_workers_execute_good);
			accumulate_stat(s, w->stats, time_workers_execute_exhaustion);

			accumulate_stat(s, w->stats, bytes_sent);
			accumulate_stat(s, w->stats, bytes_received);
		}

		accumulate_stat(s, w->stats, tasks_waiting);
		accumulate_stat(s, w->stats, tasks_running);
	}

	/* we rely on workers messages to update tasks_running. such data are
	 * attached to keepalive messages, thus tasks_running is not always
	 * current. Here we simply enforce that there can be more tasks_running
	 * that tasks_on_workers. */
	s->tasks_running = MIN(s->tasks_running, s->tasks_on_workers);

	/* Account also for workers connected directly to the manager. */
	s->workers_connected = s->workers_joined - s->workers_removed;

	s->workers_joined       += q->stats_disconnected_workers->workers_joined;
	s->workers_removed      += q->stats_disconnected_workers->workers_removed;
	s->workers_idled_out    += q->stats_disconnected_workers->workers_idled_out;
	s->workers_fast_aborted += q->stats_disconnected_workers->workers_fast_aborted;
	s->workers_lost         += q->stats_disconnected_workers->workers_lost;

	s->time_send         += q->stats_disconnected_workers->time_send;
	s->time_receive      += q->stats_disconnected_workers->time_receive;
	s->time_send_good    += q->stats_disconnected_workers->time_send_good;
	s->time_receive_good += q->stats_disconnected_workers->time_receive_good;

	s->time_workers_execute            += q->stats_disconnected_workers->time_workers_execute;
	s->time_workers_execute_good       += q->stats_disconnected_workers->time_workers_execute_good;
	s->time_workers_execute_exhaustion += q->stats_disconnected_workers->time_workers_execute_exhaustion;

	s->bytes_sent      += q->stats_disconnected_workers->bytes_sent;
	s->bytes_received  += q->stats_disconnected_workers->bytes_received;

	fill_deprecated_queue_stats(q, s);
}

void work_queue_get_stats_category(struct work_queue *q, const char *category, struct work_queue_stats *s)
{
	struct category *c = work_queue_category_lookup_or_create(q, category);
	struct work_queue_stats *cs = c->wq_stats;
	memcpy(s, cs, sizeof(*s));

	//info about tasks
	s->tasks_waiting      = task_state_count(q, category, WORK_QUEUE_TASK_READY);
	s->tasks_running      = task_state_count(q, category, WORK_QUEUE_TASK_RUNNING);
	s->tasks_with_results = task_state_count(q, category, WORK_QUEUE_TASK_WAITING_RETRIEVAL);
	s->tasks_on_workers   = s->tasks_running + s->tasks_with_results;

	s->workers_able  = count_workers_for_waiting_tasks(q, largest_seen_resources(q, c->name));
}

void aggregate_workers_resources( struct work_queue *q, struct work_queue_resources *total, struct hash_table *features)
{
	struct work_queue_worker *w;
	char *key;

	bzero(total, sizeof(struct work_queue_resources));

	if(hash_table_size(q->worker_table)==0) {
		return;
	}

	if(features) {
		hash_table_clear(features);
	}

	hash_table_firstkey(q->worker_table);
	while(hash_table_nextkey(q->worker_table,&key,(void**)&w)) {
		if(w->resources->tag < 0)
			continue;

		work_queue_resources_add(total,w->resources);

		if(features) {
			if(w->features) {
				char *key;
				void *dummy;
				hash_table_firstkey(w->features);
				while(hash_table_nextkey(w->features, &key, &dummy)) {
					hash_table_insert(features, key, (void **) 1);
				}
			}
		}
	}
}

int work_queue_specify_log(struct work_queue *q, const char *logfile)
{
	q->logfile = fopen(logfile, "a");
	if(q->logfile) {
		setvbuf(q->logfile, NULL, _IOLBF, 2048); // line buffered, we don't want incomplete lines
		fprintf(q->logfile,
				// start with a comment
				"#"
			// time:
			" timestamp"
			// workers current:
			" workers_connected workers_init workers_idle workers_busy workers_able"
			// workers cummulative:
			" workers_joined workers_removed workers_released workers_idled_out workers_blocked workers_fast_aborted workers_lost"
			// tasks current:
			" tasks_waiting tasks_on_workers tasks_running tasks_with_results"
			// tasks cummulative
			" tasks_submitted tasks_dispatched tasks_done tasks_failed tasks_cancelled tasks_exhausted_attempts"
			// manager time statistics:
			" time_when_started time_send time_receive time_send_good time_receive_good time_status_msgs time_internal time_polling time_application"
			// workers time statistics:
			" time_execute time_execute_good time_execute_exhaustion"
			// bandwidth:
			" bytes_sent bytes_received bandwidth"
			// resources:
			" capacity_tasks capacity_cores capacity_memory capacity_disk capacity_instantaneous capacity_weighted manager_load"
			" total_cores total_memory total_disk"
			" committed_cores committed_memory committed_disk"
			" max_cores max_memory max_disk"
			" min_cores min_memory min_disk"
			// end with a newline
			"\n"
			);
		log_queue_stats(q, 1);
		debug(D_WQ, "log enabled and is being written to %s\n", logfile);
		return 1;
	} else {
		debug(D_NOTICE | D_WQ, "couldn't open logfile %s: %s\n", logfile, strerror(errno));
		return 0;
	}
}

static void write_transaction(struct work_queue *q, const char *str) {
	if(!q->transactions_logfile)
		return;

	fprintf(q->transactions_logfile, "%" PRIu64, timestamp_get());
	fprintf(q->transactions_logfile, " %d", getpid());
	fprintf(q->transactions_logfile, " %s", str);
	fprintf(q->transactions_logfile, "\n");
}

static void write_transaction_task(struct work_queue *q, struct work_queue_task *t) {
	if(!q->transactions_logfile)
		return;

	struct buffer B;
	buffer_init(&B);

	work_queue_task_state_t state = (uintptr_t) itable_lookup(q->task_state_map, t->taskid);

	buffer_printf(&B, "TASK %d %s", t->taskid, task_state_str(state));

	if(state == WORK_QUEUE_TASK_UNKNOWN) {
			/* do not add any info */
	} else if(state == WORK_QUEUE_TASK_READY) {
		const char *allocation = (t->resource_request == CATEGORY_ALLOCATION_FIRST ? "FIRST_RESOURCES" : "MAX_RESOURCES");
		buffer_printf(&B, " %s %s ", t->category, allocation);
		rmsummary_print_buffer(&B, task_min_resources(q, t), 1);
	} else if(state == WORK_QUEUE_TASK_CANCELED) {
			/* do not add any info */
	} else if(state == WORK_QUEUE_TASK_RETRIEVED || state == WORK_QUEUE_TASK_DONE) {
		buffer_printf(&B, " %s ", work_queue_result_str(t->result));
		buffer_printf(&B, " %d ", t->return_status);

		if(t->resources_measured) {
			if(t->result == WORK_QUEUE_RESULT_RESOURCE_EXHAUSTION) {
				rmsummary_print_buffer(&B, t->resources_measured->limits_exceeded, 1);
				buffer_printf(&B, " ");
			}
			else {
				// no limits broken, thus printing an empty dictionary
				buffer_printf(&B, " {} ");
			}
			rmsummary_print_buffer(&B, t->resources_measured, 1);
		} else {
			// no resources measured, one empty dictionary for limits broken, other for resources.
			buffer_printf(&B, " {} {}");
		}
	} else {
		struct work_queue_worker *w = itable_lookup(q->worker_task_map, t->taskid);
		const char *worker_str = "worker-info-not-available";

		if(w) {
			worker_str = w->addrport;
			buffer_printf(&B, " %s ", worker_str);

			if(state == WORK_QUEUE_TASK_RUNNING) {
				const char *allocation = (t->resource_request == CATEGORY_ALLOCATION_FIRST ? "FIRST_RESOURCES" : "MAX_RESOURCES");
				buffer_printf(&B, " %s ", allocation);
				const struct rmsummary *box = itable_lookup(w->current_tasks_boxes, t->taskid);
				rmsummary_print_buffer(&B, box, 1);
			} else if(state == WORK_QUEUE_TASK_WAITING_RETRIEVAL) {
				/* do not add any info */
			}
		}
	}

	write_transaction(q, buffer_tostring(&B));
	buffer_free(&B);
}

static void write_transaction_category(struct work_queue *q, struct category *c) {

	if(!q->transactions_logfile)
		return;

	if(!c)
		return;

	struct buffer B;
	buffer_init(&B);

	buffer_printf(&B, "CATEGORY %s MAX ", c->name);
	rmsummary_print_buffer(&B, category_dynamic_task_max_resources(c, NULL, CATEGORY_ALLOCATION_MAX), 1);
	write_transaction(q, buffer_tostring(&B));
	buffer_rewind(&B, 0);

	buffer_printf(&B, "CATEGORY %s MIN ", c->name);
	rmsummary_print_buffer(&B, category_dynamic_task_min_resources(c, NULL, CATEGORY_ALLOCATION_FIRST), 1);
	write_transaction(q, buffer_tostring(&B));
	buffer_rewind(&B, 0);

	const char *mode;

	switch(c->allocation_mode) {
		case CATEGORY_ALLOCATION_MODE_MAX:
			mode = "MAX";
			break;
		case CATEGORY_ALLOCATION_MODE_MIN_WASTE:
			mode = "MIN_WASTE";
			break;
		case CATEGORY_ALLOCATION_MODE_MAX_THROUGHPUT:
			mode = "MAX_THROUGHPUT";
			break;
		case CATEGORY_ALLOCATION_MODE_FIXED:
		default:
			mode = "FIXED";
			break;
	}

	buffer_printf(&B, "CATEGORY %s FIRST %s ", c->name, mode);
	rmsummary_print_buffer(&B, category_dynamic_task_max_resources(c, NULL, CATEGORY_ALLOCATION_FIRST), 1);
	write_transaction(q, buffer_tostring(&B));

	buffer_free(&B);
}

static void write_transaction_worker(struct work_queue *q, struct work_queue_worker *w, int leaving, worker_disconnect_reason reason_leaving) {
	struct buffer B;
	buffer_init(&B);

	buffer_printf(&B, "WORKER %s %s ", w->workerid, w->addrport);

	if(leaving) {
		buffer_printf(&B, " DISCONNECTION");
		switch(reason_leaving) {
			case WORKER_DISCONNECT_IDLE_OUT:
				buffer_printf(&B, " IDLE_OUT");
				break;
			case WORKER_DISCONNECT_FAST_ABORT:
				buffer_printf(&B, " FAST_ABORT");
				break;
			case WORKER_DISCONNECT_FAILURE:
				buffer_printf(&B, " FAILURE");
				break;
			case WORKER_DISCONNECT_STATUS_WORKER:
				buffer_printf(&B, " STATUS_WORKER");
				break;
			case WORKER_DISCONNECT_EXPLICIT:
				buffer_printf(&B, " EXPLICIT");
				break;
			case WORKER_DISCONNECT_UNKNOWN:
			default:
				buffer_printf(&B, " UNKNOWN");
				break;
		}
	} else {
		buffer_printf(&B, " CONNECTION");
	}

	write_transaction(q, buffer_tostring(&B));

	buffer_free(&B);
}

static void write_transaction_worker_resources(struct work_queue *q, struct work_queue_worker *w) {

	struct rmsummary *s = rmsummary_create(-1);

	s->cores  = w->resources->cores.total;
	s->memory = w->resources->memory.total;
	s->disk   = w->resources->disk.total;

	char *rjx = rmsummary_print_string(s, 1);


	struct buffer B;
	buffer_init(&B);

	buffer_printf(&B, "WORKER %s RESOURCES %s", w->workerid, rjx);

	write_transaction(q, buffer_tostring(&B));

	rmsummary_delete(s);
	buffer_free(&B);
	free(rjx);
}


int work_queue_specify_transactions_log(struct work_queue *q, const char *logfile) {
	q->transactions_logfile =fopen(logfile, "a");
	if(q->transactions_logfile) {
		setvbuf(q->transactions_logfile, NULL, _IOLBF, 1024); // line buffered, we don't want incomplete lines
		debug(D_WQ, "transactions log enabled and is being written to %s\n", logfile);

		fprintf(q->transactions_logfile, "# time manager_pid MANAGER START|END\n");
		fprintf(q->transactions_logfile, "# time manager_pid WORKER worker_id host:port CONNECTION\n");
		fprintf(q->transactions_logfile, "# time manager_pid WORKER worker_id host:port DISCONNECTION (UNKNOWN|IDLE_OUT|FAST_ABORT|FAILURE|STATUS_WORKER|EXPLICIT\n");
		fprintf(q->transactions_logfile, "# time manager_pid WORKER worker_id RESOURCES {resources}\n");
		fprintf(q->transactions_logfile, "# time manager_pid CATEGORY name MAX {resources_max_per_task}\n");
		fprintf(q->transactions_logfile, "# time manager_pid CATEGORY name MIN {resources_min_per_task_per_worker}\n");
		fprintf(q->transactions_logfile, "# time manager_pid CATEGORY name FIRST (FIXED|MAX|MIN_WASTE|MAX_THROUGHPUT) {resources_requested}\n");
		fprintf(q->transactions_logfile, "# time manager_pid TASK taskid WAITING category_name (FIRST_RESOURCES|MAX_RESOURCES) {resources_requested}\n");
		fprintf(q->transactions_logfile, "# time manager_pid TASK taskid RUNNING worker_address (FIRST_RESOURCES|MAX_RESOURCES) {resources_allocated}\n");
		fprintf(q->transactions_logfile, "# time manager_pid TASK taskid WAITING_RETRIEVAL worker_address\n");
		fprintf(q->transactions_logfile, "# time manager_pid TASK taskid (RETRIEVED|DONE) (SUCCESS|SIGNAL|END_TIME|FORSAKEN|MAX_RETRIES|MAX_WALLTIME|UNKNOWN|RESOURCE_EXHAUSTION) exit_code {limits_exceeded} {resources_measured}\n\n");

		write_transaction(q, "MANAGER START");

		return 1;
	}
	else
	{
		debug(D_NOTICE | D_WQ, "couldn't open transactions logfile %s: %s\n", logfile, strerror(errno));
		return 0;
	}
}

void work_queue_accumulate_task(struct work_queue *q, struct work_queue_task *t) {
	const char *name   = t->category ? t->category : "default";
	struct category *c = work_queue_category_lookup_or_create(q, name);

	struct work_queue_stats *s = c->wq_stats;

	s->bytes_sent     += t->bytes_sent;
	s->bytes_received += t->bytes_received;

	s->time_workers_execute += t->time_workers_execute_last;

	s->time_send    += t->time_when_commit_end - t->time_when_commit_start;
	s->time_receive += t->time_when_done - t->time_when_retrieval;

	s->bandwidth = (1.0*MEGABYTE*(s->bytes_sent + s->bytes_received))/(s->time_send + s->time_receive + 1);

	q->stats->tasks_done++;

	if(t->result == WORK_QUEUE_RESULT_SUCCESS)
	{
		q->stats->time_workers_execute_good += t->time_workers_execute_last;
		q->stats->time_send_good            += t->time_when_commit_end - t->time_when_commit_end;
		q->stats->time_receive_good         += t->time_when_done - t->time_when_retrieval;

		s->tasks_done++;
		s->time_workers_execute_good += t->time_workers_execute_last;
		s->time_send_good            += t->time_when_commit_end - t->time_when_commit_end;
		s->time_receive_good         += t->time_when_done - t->time_when_retrieval;
	} else {
		s->tasks_failed++;

		if(t->result == WORK_QUEUE_RESULT_RESOURCE_EXHAUSTION) {
			s->time_workers_execute_exhaustion += t->time_workers_execute_last;

			q->stats->time_workers_execute_exhaustion += t->time_workers_execute_last;
			q->stats->tasks_exhausted_attempts++;

			t->time_workers_execute_exhaustion += t->time_workers_execute_last;
			t->exhausted_attempts++;
		}
	}

	/* accumulate resource summary to category only if task result makes it meaningful. */
	switch(t->result) {
		case WORK_QUEUE_RESULT_SUCCESS:
		case WORK_QUEUE_RESULT_SIGNAL:
		case WORK_QUEUE_RESULT_RESOURCE_EXHAUSTION:
		case WORK_QUEUE_RESULT_TASK_MAX_RUN_TIME:
		case WORK_QUEUE_RESULT_DISK_ALLOC_FULL:
			if(category_accumulate_summary(c, t->resources_measured, q->current_max_worker)) {
				write_transaction_category(q, c);
			}
			break;
		case WORK_QUEUE_RESULT_INPUT_MISSING:
		case WORK_QUEUE_RESULT_OUTPUT_MISSING:
		case WORK_QUEUE_RESULT_TASK_TIMEOUT:
		case WORK_QUEUE_RESULT_UNKNOWN:
		case WORK_QUEUE_RESULT_FORSAKEN:
		case WORK_QUEUE_RESULT_MAX_RETRIES:
		default:
			break;
	}
}

void work_queue_initialize_categories(struct work_queue *q, struct rmsummary *max, const char *summaries_file) {
	categories_initialize(q->categories, max, summaries_file);
}

void work_queue_specify_max_resources(struct work_queue *q,  const struct rmsummary *rm) {
	work_queue_specify_category_max_resources(q,  "default", rm);
}

void work_queue_specify_min_resources(struct work_queue *q,  const struct rmsummary *rm) {
	work_queue_specify_category_min_resources(q,  "default", rm);
}

void work_queue_specify_category_max_resources(struct work_queue *q,  const char *category, const struct rmsummary *rm) {
	struct category *c = work_queue_category_lookup_or_create(q, category);
	category_specify_max_allocation(c, rm);
}

void work_queue_specify_category_min_resources(struct work_queue *q,  const char *category, const struct rmsummary *rm) {
	struct category *c = work_queue_category_lookup_or_create(q, category);
	category_specify_min_allocation(c, rm);
}

void work_queue_specify_category_first_allocation_guess(struct work_queue *q,  const char *category, const struct rmsummary *rm) {
	struct category *c = work_queue_category_lookup_or_create(q, category);
	category_specify_first_allocation_guess(c, rm);
}

int work_queue_specify_category_mode(struct work_queue *q, const char *category, work_queue_category_mode_t mode) {

	switch(mode) {
		case CATEGORY_ALLOCATION_MODE_FIXED:
		case CATEGORY_ALLOCATION_MODE_MAX:
		case CATEGORY_ALLOCATION_MODE_MIN_WASTE:
		case CATEGORY_ALLOCATION_MODE_MAX_THROUGHPUT:
			break;
		default:
			notice(D_WQ, "Unknown category mode specified.");
			return 0;
			break;
	}

	if(!category) {
		q->allocation_default_mode = mode;
	}
	else {
		struct category *c = work_queue_category_lookup_or_create(q, category);
		category_specify_allocation_mode(c, (category_mode_t) mode);
		write_transaction_category(q, c);
	}

	return 1;
}

int work_queue_enable_category_resource(struct work_queue *q, const char *category, const char *resource, int autolabel) {

	struct category *c = work_queue_category_lookup_or_create(q, category);

	return category_enable_auto_resource(c, resource, autolabel);
}

const struct rmsummary *task_max_resources(struct work_queue *q, struct work_queue_task *t) {

	struct category *c = work_queue_category_lookup_or_create(q, t->category);

	return category_dynamic_task_max_resources(c, t->resources_requested, t->resource_request);
}

const struct rmsummary *task_min_resources(struct work_queue *q, struct work_queue_task *t) {
	struct category *c = work_queue_category_lookup_or_create(q, t->category);

	const struct rmsummary *s = category_dynamic_task_min_resources(c, t->resources_requested, t->resource_request);

	if(t->resource_request != CATEGORY_ALLOCATION_FIRST || !q->current_max_worker) {
		return s;
	}

	// If this task is being tried for the first time, we take the minimum as
	// the minimum between what we have observed and the largest worker. This
	// is to eliminate observed outliers that would prevent new tasks to run.
	if((q->current_max_worker->cores > 0 && q->current_max_worker->cores < s->cores)
			|| (q->current_max_worker->memory > 0 && q->current_max_worker->memory < s->memory)
			|| (q->current_max_worker->disk > 0 && q->current_max_worker->disk < s->disk)
			|| (q->current_max_worker->gpus > 0 && q->current_max_worker->gpus < s->gpus)) {

		struct rmsummary *r = rmsummary_create(-1);

		rmsummary_merge_override(r, q->current_max_worker);
		rmsummary_merge_override(r, t->resources_requested);

		s = category_dynamic_task_min_resources(c, r, t->resource_request);
		rmsummary_delete(r);
	}

	return s;
}

struct category *work_queue_category_lookup_or_create(struct work_queue *q, const char *name) {
	struct category *c = category_lookup_or_create(q->categories, name);

	if(!c->wq_stats) {
		c->wq_stats = calloc(1, sizeof(struct work_queue_stats));
		category_specify_allocation_mode(c, (category_mode_t) q->allocation_default_mode);
	}

	return c;
}

char *work_queue_generate_disk_alloc_full_filename(char *pwd, int taskid) {

	path_remove_trailing_slashes(pwd);
	if(!taskid) {
		return string_format("%s/cctools_disk_allocation_exhausted.log", pwd);
	}
	return string_format("%s/cctools_disk_allocation_exhausted.%d.log", pwd, taskid);
}

int work_queue_specify_min_taskid(struct work_queue *q, int minid) {

	if(minid > q->next_taskid) {
		q->next_taskid = minid;
	}

	return q->next_taskid;
}

//the functions below are used by qsort in order to sort the workers summary data
size_t sort_work_queue_worker_summary_offset = 0;
int sort_work_queue_worker_cmp(const void *a, const void *b)
{
	const struct rmsummary *x = *((const struct rmsummary **) a);
	const struct rmsummary *y = *((const struct rmsummary **) b);

	double count_x = x->workers;
	double count_y = y->workers;

	double res_x = rmsummary_get_by_offset(x, sort_work_queue_worker_summary_offset);
	double res_y = rmsummary_get_by_offset(y, sort_work_queue_worker_summary_offset);


	if(res_x == res_y) {
		return count_y - count_x;
	}
	else {
		return res_y - res_x;
	}
}


// function used by other functions
static void sort_work_queue_worker_summary(struct rmsummary **worker_data, int count, const char *sortby)
{
	if(!strcmp(sortby, "cores")) {
		sort_work_queue_worker_summary_offset = offsetof(struct rmsummary, cores);
	} else if(!strcmp(sortby, "memory")) {
		sort_work_queue_worker_summary_offset = offsetof(struct rmsummary, memory);
	} else if(!strcmp(sortby, "disk")) {
		sort_work_queue_worker_summary_offset = offsetof(struct rmsummary, disk);
	} else if(!strcmp(sortby, "gpus")) {
		sort_work_queue_worker_summary_offset = offsetof(struct rmsummary, gpus);
	} else if(!strcmp(sortby, "workers")) {
		sort_work_queue_worker_summary_offset = offsetof(struct rmsummary, workers);
	} else {
		debug(D_NOTICE, "Invalid field to sort worker summaries. Valid fields are: cores, memory, disk, gpus, and workers.");
		sort_work_queue_worker_summary_offset = offsetof(struct rmsummary, memory);
	}

	qsort(&worker_data[0], count, sizeof(struct rmsummary *), sort_work_queue_worker_cmp);
}


// round to powers of two log scale with 1/n divisions
static double round_to_nice_power_of_2(double value, int n) {
	double exp_org = log2(value);
	double below = pow(2, floor(exp_org));

	double rest = value - below;
	double fact = below/n;

	double rounded = below + floor(rest/fact) * fact;

	return rounded;
}


struct rmsummary **work_queue_workers_summary(struct work_queue *q) {
	struct work_queue_worker *w;
	struct rmsummary *s;
	char *id;
	char *resources_key;


	struct hash_table *workers_count = hash_table_create(0, 0);

	hash_table_firstkey(q->worker_table);
	while(hash_table_nextkey(q->worker_table, &id, (void**) &w)) {
		if (w->resources->tag < 0) {
			// worker has not yet declared resources
			continue;
		}

		int cores = w->resources->cores.total;
		int memory = round_to_nice_power_of_2(w->resources->memory.total, 8);
		int disk = round_to_nice_power_of_2(w->resources->disk.total, 8);
		int gpus = w->resources->gpus.total;

		char *resources_key = string_format("%d_%d_%d_%d", cores, memory, disk, gpus);

		struct rmsummary *s = hash_table_lookup(workers_count, resources_key);
		if(!s) {
			s = rmsummary_create(-1);
			s->cores = cores;
			s->memory = memory;
			s->disk = disk;
			s->gpus = gpus;
			s->workers = 0;

			hash_table_insert(workers_count, resources_key, (void *) s);
		}
		free(resources_key);

		s->workers++;
	}

	int count = 0;
	struct rmsummary **worker_data = (struct rmsummary **) malloc((hash_table_size(workers_count) + 1) * sizeof(struct rmsummary *));

	hash_table_firstkey(workers_count);
	while(hash_table_nextkey(workers_count, &resources_key, (void**) &s)) {
		worker_data[count] = s;
		count++;
	}

	worker_data[count] = NULL;

	hash_table_delete(workers_count);

	sort_work_queue_worker_summary(worker_data, count, "disk");
	sort_work_queue_worker_summary(worker_data, count, "memory");
	sort_work_queue_worker_summary(worker_data, count, "gpus");
	sort_work_queue_worker_summary(worker_data, count, "cores");
	sort_work_queue_worker_summary(worker_data, count, "workers");

	return worker_data;
}

/* vim: set noexpandtab tabstop=4: */<|MERGE_RESOLUTION|>--- conflicted
+++ resolved
@@ -6398,11 +6398,8 @@
 			}
 			// tasks waiting to be dispatched?
 			BEGIN_ACCUM_TIME(q, time_send);
-<<<<<<< HEAD
-			task_event |= result;
-=======
->>>>>>> 579153eb
 			result = send_one_task(q);
+      task_event |= result;
 			END_ACCUM_TIME(q, time_send);
 			if(result) {
 				// sent at least one task
@@ -6410,10 +6407,7 @@
 				continue;
 			}
 		}
-<<<<<<< HEAD
-=======
-
->>>>>>> 579153eb
+    
 		//we reach here only if no task was neither sent nor received.
 		compute_manager_load(q, 1);
 
@@ -6791,12 +6785,9 @@
 	} else if(!strcmp(name, "wait-for-workers")) {
 		q->wait_for_workers = MAX(0, (int)value);
 
-<<<<<<< HEAD
 	} else if(!strcmp(name, "delayed-wait")){
 		q->delayed_wait = MAX(0, (int)value);
 
-=======
->>>>>>> 579153eb
 	} else {
 		debug(D_NOTICE|D_WQ, "Warning: tuning parameter \"%s\" not recognized\n", name);
 		return -1;

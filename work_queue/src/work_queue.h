--- conflicted
+++ resolved
@@ -99,7 +99,6 @@
 // This is needed to generate uniform names in the API and bindings:
 
 typedef enum {
-<<<<<<< HEAD
 /**< When monitoring is disabled, all tasks run as
   WORK_QUEUE_ALLOCATION_MODE_FIXED. If monitoring is enabled and resource
   exhaustion occurs for specified resources values, then the task permanently fails. */
@@ -128,21 +127,6 @@
 user-defined maximum resource limit.
 */
     WORK_QUEUE_ALLOCATION_MODE_QBUCKET = CATEGORY_ALLOCATION_MODE_QBUCKET
-=======
-    WORK_QUEUE_ALLOCATION_MODE_FIXED          = CATEGORY_ALLOCATION_MODE_FIXED, /**< When monitoring is disabled, all tasks run as
-                                                                                  WORK_QUEUE_ALLOCATION_MODE_FIXED. If monitoring is enabled and resource
-                                                                                  exhaustion occurs for specified resources values, then the task permanently fails. */
-    WORK_QUEUE_ALLOCATION_MODE_MAX            = CATEGORY_ALLOCATION_MODE_MAX, /**< When monitoring is enabled, tasks are tried with maximum specified values
-                                                                                of cores, memory, disk or gpus until enough statistics are collected. Then,
-                                                                                further tasks are first tried using the maximum values observed, and in case of
-                                                                                resource exhaustion, they are retried using the maximum specified values. The
-                                                                                task permanently fails when there is an exhaustion using the maximum values. If
-                                                                                no maximum values are specified, the task will wait until a larger worker
-                                                                                connects. */
-    WORK_QUEUE_ALLOCATION_MODE_MIN_WASTE      = CATEGORY_ALLOCATION_MODE_MIN_WASTE, /**< As above, but tasks are first tried with an automatically
-                                                                                      computed allocation to minimize resource waste. */
-    WORK_QUEUE_ALLOCATION_MODE_MAX_THROUGHPUT = CATEGORY_ALLOCATION_MODE_MAX_THROUGHPUT /**< As above, but maximizing throughput. */
->>>>>>> 42c7b207
 } work_queue_category_mode_t;
 
 

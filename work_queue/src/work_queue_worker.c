/*
Copyright (C) 2008- The University of Notre Dame
This software is distributed under the GNU General Public License.
See the file COPYING for details.
*/

#include "work_queue.h"
#include "work_queue_protocol.h"
#include "work_queue_internal.h"
#include "work_queue_resources.h"
#include "work_queue_process.h"
#include "work_queue_catalog.h"
#include "work_queue_watcher.h"
#include "work_queue_gpus.h"

#include "cctools.h"
#include "macros.h"
#include "catalog_query.h"
#include "domain_name_cache.h"
#include "jx.h"
#include "jx_eval.h"
#include "jx_parse.h"
#include "jx_print.h"
#include "copy_stream.h"
#include "host_memory_info.h"
#include "host_disk_info.h"
#include "path_disk_size_info.h"
#include "hash_cache.h"
#include "link.h"
#include "link_auth.h"
#include "list.h"
#include "xxmalloc.h"
#include "debug.h"
#include "stringtools.h"
#include "path.h"
#include "load_average.h"
#include "getopt.h"
#include "getopt_aux.h"
#include "create_dir.h"
#include "unlink_recursive.h"
#include "itable.h"
#include "random.h"
#include "url_encode.h"
#include "md5.h"
#include "disk_alloc.h"
#include "hash_table.h"
#include "pattern.h"
#include "gpu_info.h"
#include "tlq_config.h"
#include "stringtools.h"
#include "trash.h"
#include "process.h"

#include <unistd.h>
#include <dirent.h>
#include <fcntl.h>
#include <assert.h>
#include <errno.h>
#include <limits.h>
#include <math.h>
#include <signal.h>
#include <stdio.h>
#include <stdlib.h>
#include <string.h>
#include <time.h>

#include <poll.h>
#include <signal.h>

#include <sys/mman.h>
#include <sys/resource.h>
#include <sys/stat.h>
#include <sys/types.h>
#include <sys/utsname.h>
#include <sys/wait.h>

typedef enum {
	WORKER_MODE_WORKER,
	WORKER_MODE_FOREMAN
} worker_mode_t;

// In single shot mode, immediately quit when disconnected.
// Useful for accelerating the test suite.
static int single_shot_mode = 0;

// Maximum time to stay connected to a single manager without any work.
static int idle_timeout = 900;

// Current time at which we will give up if no work is received.
static time_t idle_stoptime = 0;

// Current time at which we will give up if no manager is found.
static time_t connect_stoptime = 0;

// Maximum time to attempt connecting to all available managers before giving up.
static int connect_timeout = 900;

// Maximum time to attempt sending/receiving any given file or message.
static const int active_timeout = 3600;

// Maximum time for the foreman to spend waiting in its internal loop
static const int foreman_internal_timeout = 5;

// Initial value for backoff interval (in seconds) when worker fails to connect to a manager.
static int init_backoff_interval = 1;

// Maximum value for backoff interval (in seconds) when worker fails to connect to a manager.
static int max_backoff_interval = 60;

// Absolute end time (in useconds) for worker, worker is killed after this point.
static timestamp_t end_time = 0;

// Chance that a worker will decide to shut down each minute without warning, to simulate failure.
static double worker_volatility = 0.0;

// If flag is set, then the worker proceeds to immediately cleanup and shut down.
// This can be set by Ctrl-C or by any condition that prevents further progress.
static int abort_flag = 0;

// Record the signal received, to inform the manager if appropiate.
static int abort_signal_received = 0;

// Flag used to indicate a child must be waited for.
static int sigchld_received_flag = 0;

// Password shared between manager and worker.
char *password = 0;

// Allow worker to use symlinks when link() fails.  Enabled by default.
static int symlinks_enabled = 1;

// Worker id. A unique id for this worker instance.
static char *worker_id;

// If set to "by_ip", "by_hostname", or "by_apparent_ip", overrides manager's
// preferred connection mode.
char *preferred_connection = NULL;

// Whether to force a ssl connection. If using the catalog server and the
// manager announces it is using SSL, then SSL is used regardless of
// manual_ssl_option.
int manual_ssl_option = 0;

// pid of the worker's parent process. If different from zero, worker will be
// terminated when its parent process changes.
static pid_t initial_ppid = 0;

static worker_mode_t worker_mode = WORKER_MODE_WORKER;

struct manager_address {
	char host[DOMAIN_NAME_MAX];
	int port;
	char addr[DOMAIN_NAME_MAX];
};
struct list *manager_addresses;
struct manager_address *current_manager_address;

static char *workspace;
static char *os_name = NULL;
static char *arch_name = NULL;
static char *user_specified_workdir = NULL;
static timestamp_t worker_start_time = 0;

static struct work_queue_watcher * watcher = 0;

static struct work_queue_resources * local_resources = 0;
struct work_queue_resources * total_resources = 0;
struct work_queue_resources * total_resources_last = 0;

static int64_t last_task_received  = 0;

/* 0 means not given as a command line option. */
static int64_t manual_cores_option = 0;
static int64_t manual_disk_option = 0;
static int64_t manual_memory_option = 0;
static time_t  manual_wall_time_option = 0;

/* -1 means not given as a command line option. */
static int64_t manual_gpus_option = -1;

static int64_t cores_allocated = 0;
static int64_t memory_allocated = 0;
static int64_t disk_allocated = 0;
static int64_t gpus_allocated = 0;

// Allow worker to use disk_alloc loop devices for task sandbox. Disabled by default.
static int disk_allocation = 0;

static int64_t files_counted = 0;

static int check_resources_interval = 5;
static int max_time_on_measurement  = 3;

static struct work_queue *foreman_q = NULL;

// Table of all processes in any state, indexed by taskid.
// Processes should be created/deleted when added/removed from this table.
static struct itable *procs_table = NULL;

// Table of all processes currently running, indexed by pid.
// These are additional pointers into procs_table.
static struct itable *procs_running = NULL;

// List of all procs that are waiting to be run.
// These are additional pointers into procs_table.
static struct list   *procs_waiting = NULL;

// Table of all processes with results to be sent back, indexed by taskid.
// These are additional pointers into procs_table.
static struct itable *procs_complete = NULL;

//User specified features this worker provides.
static struct hash_table *features = NULL;

static int results_to_be_sent_msg = 0;

static timestamp_t total_task_execution_time = 0;
static int total_tasks_executed = 0;

static const char *project_regex = 0;
static int released_by_manager = 0;

static char *tlq_url = NULL;
static char *debug_path = NULL;
static char *catalog_hosts = NULL;
static int tlq_port = 0;


static char *coprocess_command = NULL;
static pid_t coprocess_pid = 0;
static int coprocess_num_deaths = 0;
static int coprocess_in[2];
static int coprocess_out[2];
static int coprocess_max_timeout = 1000 * 60 * 5; // set max timeout to 5 minutes

// Global variables for network function
static char *function_name = NULL;
static int function_port = -1;
static char *function_type = NULL;


__attribute__ (( format(printf,2,3) ))
static void send_manager_message( struct link *manager, const char *fmt, ... )
{
	char debug_msg[2*WORK_QUEUE_LINE_MAX];
	va_list va;
	va_list debug_va;

	va_start(va,fmt);

	string_nformat(debug_msg, sizeof(debug_msg), "tx to manager: %s", fmt);
	va_copy(debug_va, va);

	vdebug(D_WQ, debug_msg, debug_va);
	link_vprintf(manager, time(0)+active_timeout, fmt, va);

	va_end(va);
}

static int recv_manager_message( struct link *manager, char *line, int length, time_t stoptime )
{
	int result = link_readline(manager,line,length,stoptime);
	if(result) debug(D_WQ,"rx from manager: %s",line);
	return result;
}

/*
We track how much time has elapsed since the manager assigned a task.
If time(0) > idle_stoptime, then the worker will disconnect.
*/

void reset_idle_timer()
{
	idle_stoptime = time(0) + idle_timeout;
}

/*
   Measure the disk used by the worker. We only manually measure the cache directory, as processes measure themselves.
   */

int64_t measure_worker_disk() {
	static struct path_disk_size_info *state = NULL;

	path_disk_size_info_get_r("./cache", max_time_on_measurement, &state);

	int64_t disk_measured = 0;
	if(state->last_byte_size_complete >= 0) {
		disk_measured = (int64_t) ceil(state->last_byte_size_complete/(1.0*MEGA));
	}

	files_counted = state->last_file_count_complete;

	if(state->complete_measurement) {
		/* if a complete measurement has been done, then update
		 * for the found value, and add the known values of the processes. */

		struct work_queue_process *p;
		uint64_t taskid;

		itable_firstkey(procs_table);
		while(itable_nextkey(procs_table,&taskid,(void**)&p)) {
			if(p->sandbox_size > 0) {
				disk_measured += p->sandbox_size;
				files_counted += p->sandbox_file_count;
			}
		}
	}

	return disk_measured;
}

/*
Measure only the resources associated with this particular node
and apply any operations that override.
*/

void measure_worker_resources()
{
	static time_t last_resources_measurement = 0;
	if(time(0) < last_resources_measurement + check_resources_interval) {
		return;
	}

	struct work_queue_resources *r = local_resources;

	work_queue_resources_measure_locally(r,workspace);

	if(worker_mode == WORKER_MODE_FOREMAN) {
		aggregate_workers_resources(foreman_q, total_resources, features);
	} else {
		if(manual_cores_option > 0)
			r->cores.total = manual_cores_option;
		if(manual_memory_option > 0)
			r->memory.total = manual_memory_option;
		if(manual_gpus_option > -1)
			r->gpus.total = manual_gpus_option;
	}

	if(manual_disk_option > 0) {
		r->disk.total = MIN(r->disk.total, manual_disk_option);
	}

	r->cores.smallest = r->cores.largest = r->cores.total;
	r->memory.smallest = r->memory.largest = r->memory.total;
	r->disk.smallest = r->disk.largest = r->disk.total;
	r->gpus.smallest = r->gpus.largest = r->gpus.total;

	r->disk.inuse = measure_worker_disk();
	r->tag = last_task_received;

	if(worker_mode == WORKER_MODE_FOREMAN) {
		total_resources->disk.total = r->disk.total;
		total_resources->disk.inuse = r->disk.inuse;
		total_resources->tag        = last_task_received;
	} else {
		/* in a regular worker, total and local resources are the same. */
		memcpy(total_resources, r, sizeof(struct work_queue_resources));
	}

	work_queue_gpus_init(r->gpus.total);

	last_resources_measurement = time(0);
}

/*
Send a message to the manager with user defined features.
*/
static void send_features(struct link *manager) {
	char *f;
	void *dummy;
	hash_table_firstkey(features);

	char fenc[WORK_QUEUE_LINE_MAX];
	while(hash_table_nextkey(features, &f, &dummy)) {
		url_encode(f, fenc, WORK_QUEUE_LINE_MAX);
		send_manager_message(manager, "feature %s\n", fenc);
	}
}


/*
Send a message to the manager with my current resources.
*/

static void send_resource_update(struct link *manager)
{
	time_t stoptime = time(0) + active_timeout;

	if(worker_mode == WORKER_MODE_FOREMAN) {
		total_resources->disk.total = local_resources->disk.total;
		total_resources->disk.inuse = local_resources->disk.inuse;
	} else {
		total_resources->memory.total    = MAX(0, local_resources->memory.total);
		total_resources->memory.largest  = MAX(0, local_resources->memory.largest);
		total_resources->memory.smallest = MAX(0, local_resources->memory.smallest);

		total_resources->disk.total    = MAX(0, local_resources->disk.total);
		total_resources->disk.largest  = MAX(0, local_resources->disk.largest);
		total_resources->disk.smallest = MAX(0, local_resources->disk.smallest);

		//if workers are set to expire in some time, send the expiration time to manager
		if(manual_wall_time_option > 0) {
			end_time = worker_start_time + (manual_wall_time_option * 1e6);
		}
	}

	work_queue_resources_send(manager,total_resources,stoptime);
	send_manager_message(manager, "info end_of_resource_update %d\n", 0);
}

/*
Send a message to the manager with my current statistics information.
*/

static void send_stats_update(struct link *manager)
{
	if(worker_mode == WORKER_MODE_FOREMAN) {
		struct work_queue_stats s;
		work_queue_get_stats_hierarchy(foreman_q, &s);

		send_manager_message(manager, "info workers_joined %lld\n", (long long) s.workers_joined);
		send_manager_message(manager, "info workers_removed %lld\n", (long long) s.workers_removed);
		send_manager_message(manager, "info workers_released %lld\n", (long long) s.workers_released);
		send_manager_message(manager, "info workers_idled_out %lld\n", (long long) s.workers_idled_out);
		send_manager_message(manager, "info workers_fast_aborted %lld\n", (long long) s.workers_fast_aborted);
		send_manager_message(manager, "info workers_blacklisted %lld\n", (long long) s.workers_blacklisted);
		send_manager_message(manager, "info workers_lost %lld\n", (long long) s.workers_lost);

		send_manager_message(manager, "info tasks_waiting %lld\n", (long long) s.tasks_waiting);
		send_manager_message(manager, "info tasks_on_workers %lld\n", (long long) s.tasks_on_workers);
		send_manager_message(manager, "info tasks_running %lld\n", (long long) s.tasks_running);
		send_manager_message(manager, "info tasks_waiting %lld\n", (long long) list_size(procs_waiting));
		send_manager_message(manager, "info tasks_with_results %lld\n", (long long) s.tasks_with_results);

		send_manager_message(manager, "info time_send %lld\n", (long long) s.time_send);
		send_manager_message(manager, "info time_receive %lld\n", (long long) s.time_receive);
		send_manager_message(manager, "info time_send_good %lld\n", (long long) s.time_send_good);
		send_manager_message(manager, "info time_receive_good %lld\n", (long long) s.time_receive_good);

		send_manager_message(manager, "info time_workers_execute %lld\n", (long long) s.time_workers_execute);
		send_manager_message(manager, "info time_workers_execute_good %lld\n", (long long) s.time_workers_execute_good);
		send_manager_message(manager, "info time_workers_execute_exhaustion %lld\n", (long long) s.time_workers_execute_exhaustion);

		send_manager_message(manager, "info bytes_sent %lld\n", (long long) s.bytes_sent);
		send_manager_message(manager, "info bytes_received %lld\n", (long long) s.bytes_received);
	}
	else {
		send_manager_message(manager, "info tasks_running %lld\n", (long long) itable_size(procs_running));
	}
}

static int send_keepalive(struct link *manager, int force_resources){

	send_manager_message(manager, "alive\n");

	/* for regular workers we only send resources on special ocassions, thus
	 * the force_resources. */
	if(force_resources || worker_mode == WORKER_MODE_FOREMAN) {
		send_resource_update(manager);
	}

	send_stats_update(manager);

	return 1;
}

static int send_tlq_config( struct link *manager ) {
	//attempt to find local TLQ server to retrieve manager URL
	if(tlq_port && debug_path && !tlq_url) {
		debug(D_TLQ, "looking up worker TLQ URL");
		time_t config_stoptime = time(0) + 10;
		tlq_url = tlq_config_url(tlq_port, debug_path, config_stoptime);
		if(tlq_url) debug(D_TLQ, "set worker TLQ URL: %s", tlq_url);
		else debug(D_TLQ, "error setting worker TLQ URL");
	}
	else if(tlq_port && !debug_path && !tlq_url) debug(D_TLQ, "cannot get worker TLQ URL: no debug log path set");

	if(tlq_url) send_manager_message(manager, "tlq %s\n", tlq_url);
	return 1;
}

static int get_task_tlq_url( struct work_queue_task *task ) {
	if(tlq_port && debug_path) {
		char home_host[WORK_QUEUE_LINE_MAX];
		char tlq_workdir[WORK_QUEUE_LINE_MAX];
		char log_path[WORK_QUEUE_LINE_MAX];
		int home_port;
		debug(D_TLQ, "looking up task %d TLQ URL", task->taskid);
		//Command is assumed to be wrapped by log_define script from TLQ
		if(sscanf(task->command_line,"sh log_define %s %d %s %s", home_host, &home_port, tlq_workdir, log_path) == 4) {
			time_t config_stoptime = time(0) + 10;
			char *task_url = tlq_config_url(tlq_port, log_path, config_stoptime);
			if(!task_url) {
				debug(D_TLQ, "error setting task %d TLQ URL", task->taskid);
				return 0;
			}
			debug(D_TLQ, "set task %d TLQ URL: %s", task->taskid, task_url);
			return 1;
		}
		else {
			debug(D_TLQ, "could not find task %d debug log", task->taskid);
			return 0;
		}
		return 1;
	}
	else return 0;
}

/*
Send the initial "ready" message to the manager with the version and so forth.
The manager will not start sending tasks until this message is recevied.
*/

static void report_worker_ready( struct link *manager )
{
	char hostname[DOMAIN_NAME_MAX];
	domain_name_cache_guess(hostname);
	send_manager_message(manager,"workqueue %d %s %s %s %d.%d.%d\n",WORK_QUEUE_PROTOCOL_VERSION,hostname,os_name,arch_name,CCTOOLS_VERSION_MAJOR,CCTOOLS_VERSION_MINOR,CCTOOLS_VERSION_MICRO);
	send_manager_message(manager, "info worker-id %s\n", worker_id);
	send_features(manager);
	send_tlq_config(manager);
	send_keepalive(manager, 1);
	send_manager_message(manager, "info worker-end-time %" PRId64 "\n", (int64_t) DIV_INT_ROUND_UP(end_time, USECOND));
}


const char *skip_dotslash( const char *s )
{
	while(!strncmp(s,"./",2)) s+=2;
	return s;
}

/*
Link a file from one place to another.
If a hard link doesn't work, use a symbolic link.
If it is a directory, do it recursively.
*/

int link_recursive( const char *source, const char *target )
{
	struct stat info;

	if(lstat(source,&info)<0) return 0;

	if(S_ISDIR(info.st_mode)) {
		DIR *dir = opendir(source);
		if(!dir) return 0;

		mkdir(target, 0777);

		struct dirent *d;
		int result = 1;

		while((d = readdir(dir))) {
			if(!strcmp(d->d_name,".")) continue;
			if(!strcmp(d->d_name,"..")) continue;

			char *subsource = string_format("%s/%s",source,d->d_name);
			char *subtarget = string_format("%s/%s",target,d->d_name);

			result = link_recursive(subsource,subtarget);

			free(subsource);
			free(subtarget);

			if(!result) break;
		}
		closedir(dir);

		return result;
	} else {
		if(link(source, target)==0) return 1;

		/*
		If the hard link failed, perhaps because the source
		was a directory, or if hard links are not supported
		in that file system, fall back to a symlink.
		*/

		if(symlinks_enabled) {

			/*
			Use an absolute path when symlinking, otherwise the link will
			be accidentally relative to the current directory.
			*/

			char *cwd = path_getcwd();
			char *absolute_source = string_format("%s/%s", cwd, source);

			int result = symlink(absolute_source, target);

			free(absolute_source);
			free(cwd);

			if(result==0) return 1;
		}

		return 0;
	}
}

/*
Start executing the given process on the local host,
accounting for the resources as necessary.
*/

static int start_process( struct work_queue_process *p )
{
	pid_t pid;

	struct work_queue_task *t = p->task;

	cores_allocated += t->resources_requested->cores;
	memory_allocated += t->resources_requested->memory;
	disk_allocated += t->resources_requested->disk;
	gpus_allocated += t->resources_requested->gpus;

	if(t->resources_requested->gpus>0) {
		work_queue_gpus_allocate(t->resources_requested->gpus,t->taskid);
	}

	pid = work_queue_process_execute(p);

	if(pid<0) fatal("unable to fork process for taskid %d!",p->task->taskid);

	itable_insert(procs_running,pid,p);

	return 1;
}

/*
Transmit the results of the given process to the manager.
If a local worker, stream the output from disk.
If a foreman, send the outputs contained in the task structure.
*/

static void report_task_complete( struct link *manager, struct work_queue_process *p )
{
	int64_t output_length;
	struct stat st;

	if(worker_mode==WORKER_MODE_WORKER) {
		fstat(p->output_fd, &st);
		output_length = st.st_size;
		lseek(p->output_fd, 0, SEEK_SET);
		send_manager_message(manager, "result %d %d %lld %llu %d\n", p->task_status, p->exit_status, (long long) output_length, (unsigned long long) p->execution_end-p->execution_start, p->task->taskid);
		link_stream_from_fd(manager, p->output_fd, output_length, time(0)+active_timeout);

		total_task_execution_time += (p->execution_end - p->execution_start);
		total_tasks_executed++;
	} else {
		struct work_queue_task *t = p->task;
		if(t->output) {
			output_length = strlen(t->output);
		} else {
			output_length = 0;
		}
		send_manager_message(manager, "result %d %d %lld %llu %d\n", t->result, t->return_status, (long long) output_length, (unsigned long long) t->time_workers_execute_last, t->taskid);
		if(output_length) {
			link_putlstring(manager, t->output, output_length, time(0)+active_timeout);
		}

		total_task_execution_time += t->time_workers_execute_last;
		total_tasks_executed++;
	}

	get_task_tlq_url(p->task);
	send_stats_update(manager);
}

/*
Remove one item from an itable, ignoring the key
*/

static void * itable_pop(struct itable *t )
{
	uint64_t key;
	void *value;

	itable_firstkey(t);
	if(itable_nextkey(t, &key, (void*)&value)) {
		return itable_remove(t,key);
	} else {
		return 0;
	}
}

/*
For every unreported complete task and watched file,
send the results to the manager.
*/

static void report_tasks_complete( struct link *manager )
{
	struct work_queue_process *p;

	while((p=itable_pop(procs_complete))) {
		report_task_complete(manager,p);
	}

	work_queue_watcher_send_changes(watcher,manager,time(0)+active_timeout);

	send_manager_message(manager, "end\n");

	results_to_be_sent_msg = 0;
}

static void expire_procs_running() {
	struct work_queue_process *p;
	uint64_t pid;

	double current_time = timestamp_get() / USECOND;

	itable_firstkey(procs_running);
	while(itable_nextkey(procs_running, (uint64_t*)&pid, (void**)&p)) {
		if(p->task->resources_requested->end > 0 && current_time > p->task->resources_requested->end)
		{
			p->task_status = WORK_QUEUE_RESULT_TASK_TIMEOUT;
			kill(pid, SIGKILL);
		}
	}
}

/*
Scan over all of the processes known by the worker,
and if they have exited, move them into the procs_complete table
for later processing.
*/

static int handle_tasks(struct link *manager)
{
	struct work_queue_process *p;
	pid_t pid;
	int status;

	itable_firstkey(procs_running);
	while(itable_nextkey(procs_running, (uint64_t*)&pid, (void**)&p)) {
		int result = wait4(pid, &status, WNOHANG, &p->rusage);
		if(result==0) {
			// pid is still going
		} else if(result<0) {
			debug(D_WQ, "wait4 on pid %d returned an error: %s",pid,strerror(errno));
		} else if(result>0) {
			if (!WIFEXITED(status)){
				p->exit_status = WTERMSIG(status);
				debug(D_WQ, "task %d (pid %d) exited abnormally with signal %d",p->task->taskid,p->pid,p->exit_status);
			} else {
				p->exit_status = WEXITSTATUS(status);
				FILE *loop_full_check;
				char *buf = malloc(PATH_MAX);
				char *pwd = getcwd(buf, PATH_MAX);
				char *disk_alloc_filename = work_queue_generate_disk_alloc_full_filename(pwd, p->task->taskid);
				if(p->loop_mount == 1 && (loop_full_check = fopen(disk_alloc_filename, "r"))) {
					p->task_status = WORK_QUEUE_RESULT_DISK_ALLOC_FULL;
					p->task->disk_allocation_exhausted = 1;
					fclose(loop_full_check);
					trash_file(disk_alloc_filename);
				}

				free(buf);
				free(disk_alloc_filename);

				debug(D_WQ, "task %d (pid %d) exited normally with exit code %d",p->task->taskid,p->pid,p->exit_status);
			}

			p->execution_end = timestamp_get();

			cores_allocated  -= p->task->resources_requested->cores;
			memory_allocated -= p->task->resources_requested->memory;
			disk_allocated   -= p->task->resources_requested->disk;
			gpus_allocated   -= p->task->resources_requested->gpus;

			work_queue_gpus_free(p->task->taskid);

			itable_remove(procs_running, p->pid);
			itable_firstkey(procs_running);

			// Output files must be moved back into the cache directory.

			struct work_queue_file *f;
			list_first_item(p->task->output_files);
			while((f = list_next_item(p->task->output_files))) {

				char *sandbox_name = string_format("%s/%s",p->sandbox,f->remote_name);

				debug(D_WQ,"moving output file from %s to %s",sandbox_name,f->payload);

				/* First we try a cheap rename. It that does not work, we try to copy the file. */
				if(rename(sandbox_name,f->payload) == -1) {
					debug(D_WQ, "could not rename output file %s to %s: %s",sandbox_name,f->payload,strerror(errno));
					if(copy_file_to_file(sandbox_name, f->payload)  == -1) {
						debug(D_WQ, "could not copy output file %s to %s: %s",sandbox_name,f->payload,strerror(errno));
					}
				}

				free(sandbox_name);
			}

			itable_insert(procs_complete, p->task->taskid, p);

		}

	}
	return 1;
}

/**
 * Stream file/directory contents for the recursive get/put protocol.
 * Format:
 * 		for a directory: a new line in the format of "dir $DIR_NAME 0"
 * 		for a file: a new line in the format of "file $FILE_NAME $FILE_LENGTH"
 * 					then file contents.
 * 		string "end" at the end of the stream (on a new line).
 *
 * Example:
 * Assume we have the following directory structure:
 * mydir
 * 		-- 1.txt
 * 		-- 2.txt
 * 		-- mysubdir
 * 			-- a.txt
 * 			-- b.txt
 * 		-- z.jpg
 *
 * The stream contents would be:
 *
 * dir mydir 0
 * file 1.txt $file_len
 * $$ FILE 1.txt's CONTENTS $$
 * file 2.txt $file_len
 * $$ FILE 2.txt's CONTENTS $$
 * dir mysubdir 0
 * file mysubdir/a.txt $file_len
 * $$ FILE mysubdir/a.txt's CONTENTS $$
 * file mysubdir/b.txt $file_len
 * $$ FILE mysubdir/b.txt's CONTENTS $$
 * file z.jpg $file_len
 * $$ FILE z.jpg's CONTENTS $$
 * end
 *
 */

static int stream_output_item(struct link *manager, const char *filename, int recursive)
{
	DIR *dir;
	struct dirent *dent;
	char dentline[WORK_QUEUE_LINE_MAX];
	char cached_filename[WORK_QUEUE_LINE_MAX];
	struct stat info;
	int64_t actual, length;
	int fd;

	string_nformat(cached_filename, sizeof(cached_filename), "cache/%s", filename);

	if(stat(cached_filename, &info) != 0) {
		goto failure;
	}

	if(S_ISDIR(info.st_mode)) {
		// stream a directory
		dir = opendir(cached_filename);
		if(!dir) {
			goto failure;
		}
		send_manager_message(manager, "dir %s 0\n", filename);

		while(recursive && (dent = readdir(dir))) {
			if(!strcmp(dent->d_name, ".") || !strcmp(dent->d_name, ".."))
				continue;
			string_nformat(dentline, sizeof(dentline), "%s/%s", filename, dent->d_name);
			stream_output_item(manager, dentline, recursive);
		}

		closedir(dir);
	} else {
		// stream a file
		fd = open(cached_filename, O_RDONLY, 0);
		if(fd >= 0) {
			length = info.st_size;
			send_manager_message(manager, "file %s %"PRId64"\n", filename, length );
			actual = link_stream_from_fd(manager, fd, length, time(0) + active_timeout);
			close(fd);
			if(actual != length) {
				debug(D_WQ, "Sending back output file - %s failed: bytes to send = %"PRId64" and bytes actually sent = %"PRId64".", filename, length, actual);
				return 0;
			}
		} else {
			goto failure;
		}
	}

	return 1;

failure:
	send_manager_message(manager, "missing %s %d\n", filename, errno);
	return 0;
}

/*
For each of the files and directories needed by a task, link
them into the sandbox.  Return true if successful.
*/

int setup_sandbox( struct work_queue_process *p )
{
	struct work_queue_file *f;

	list_first_item(p->task->input_files);
	while((f = list_next_item(p->task->input_files))) {

		char *sandbox_name = string_format("%s/%s",skip_dotslash(p->sandbox),f->remote_name);
		int result = 0;

		// remote name may contain relative path components, so create them in advance
		create_dir_parents(sandbox_name,0777);

		if(f->type == WORK_QUEUE_DIRECTORY) {
			debug(D_WQ,"creating directory %s",sandbox_name);
			result = create_dir(sandbox_name, 0700);
			if(!result) debug(D_WQ,"couldn't create directory %s: %s", sandbox_name, strerror(errno));
		} else {
			debug(D_WQ,"linking %s to %s",f->payload,sandbox_name);
			result = link_recursive(skip_dotslash(f->payload),skip_dotslash(sandbox_name));
			if(!result) {
				if(errno==EEXIST) {
					// XXX silently ignore the case where the target file exists.
					// This happens when managers apps map the same input file twice, or to the same name.
					// Would be better to reject this at the manager instead.
					result = 1;
				} else {
					debug(D_WQ,"couldn't link %s into sandbox as %s: %s",f->payload,sandbox_name,strerror(errno));
				}
			}
		}

		free(sandbox_name);
		if(!result) return 0;
	}

	return 1;
}

/*
For a task run locally, if the resources are all set to -1,
then assume that the task occupies all worker resources.
Otherwise, just make sure all values are non-zero.
*/

static void normalize_resources( struct work_queue_process *p )
{
	struct work_queue_task *t = p->task;

	if(t->resources_requested->cores < 0 && t->resources_requested->memory < 0 && t->resources_requested->disk < 0 && t->resources_requested->gpus < 0) {
		t->resources_requested->cores = local_resources->cores.total;
		t->resources_requested->memory = local_resources->memory.total;
		t->resources_requested->disk = local_resources->disk.total;
		t->resources_requested->gpus = local_resources->gpus.total;
	} else {
		t->resources_requested->cores = MAX(t->resources_requested->cores, 0);
		t->resources_requested->memory = MAX(t->resources_requested->memory, 0);
		t->resources_requested->disk = MAX(t->resources_requested->disk, 0);
		t->resources_requested->gpus = MAX(t->resources_requested->gpus, 0);
	}
}

/*
Handle an incoming task message from the manager.
Generate a work_queue_process wrapped around a work_queue_task,
and deposit it into the waiting list or the foreman_q as appropriate.
*/

static int do_task( struct link *manager, int taskid, time_t stoptime )
{
	char line[WORK_QUEUE_LINE_MAX];
	char filename[WORK_QUEUE_LINE_MAX];
	char localname[WORK_QUEUE_LINE_MAX];
	char taskname[WORK_QUEUE_LINE_MAX];
	char taskname_encoded[WORK_QUEUE_LINE_MAX];
	char category[WORK_QUEUE_LINE_MAX];
	int flags, length;
	int64_t n;
	int disk_alloc = disk_allocation;

	timestamp_t nt;

	struct work_queue_task *task = work_queue_task_create(0);
	task->taskid = taskid;

	while(recv_manager_message(manager,line,sizeof(line),stoptime)) {
		if(!strcmp(line,"end")) {
			break;
		} else if(sscanf(line, "category %s",category)) {
			work_queue_task_specify_category(task, category);
		} else if(sscanf(line,"cmd %d",&length)==1) {
			char *cmd = malloc(length+1);
			link_read(manager,cmd,length,stoptime);
			cmd[length] = 0;
			work_queue_task_specify_command(task,cmd);
			debug(D_WQ,"rx from manager: %s",cmd);
			free(cmd);
		} else if(sscanf(line,"infile %s %s %d", filename, taskname_encoded, &flags)) {
			string_nformat(localname, sizeof(localname), "cache/%s", filename);
			url_decode(taskname_encoded, taskname, WORK_QUEUE_LINE_MAX);
			work_queue_task_specify_file(task, localname, taskname, WORK_QUEUE_INPUT, flags);
		} else if(sscanf(line,"outfile %s %s %d", filename, taskname_encoded, &flags)) {
			string_nformat(localname, sizeof(localname), "cache/%s", filename);
			url_decode(taskname_encoded, taskname, WORK_QUEUE_LINE_MAX);
			work_queue_task_specify_file(task, localname, taskname, WORK_QUEUE_OUTPUT, flags);
		} else if(sscanf(line, "dir %s", filename)) {
			work_queue_task_specify_directory(task, filename, filename, WORK_QUEUE_INPUT, 0700, 0);
		} else if(sscanf(line,"cores %" PRId64,&n)) {
				work_queue_task_specify_cores(task, n);
		} else if(sscanf(line,"memory %" PRId64,&n)) {
				work_queue_task_specify_memory(task, n);
		} else if(sscanf(line,"disk %" PRId64,&n)) {
				work_queue_task_specify_disk(task, n);
		} else if(sscanf(line,"gpus %" PRId64,&n)) {
			work_queue_task_specify_gpus(task, n);
		} else if(sscanf(line,"wall_time %" PRIu64,&nt)) {
			work_queue_task_specify_running_time_max(task, nt);
		} else if(sscanf(line,"end_time %" PRIu64,&nt)) {
			work_queue_task_specify_end_time(task, nt * USECOND); //end_time needs it usecs
		} else if(sscanf(line,"env %d",&length)==1) {
			char *env = malloc(length+2); /* +2 for \n and \0 */
			link_read(manager, env, length+1, stoptime);
			env[length] = 0;              /* replace \n with \0 */
			char *value = strchr(env,'=');
			if(value) {
				*value = 0;
				value++;
				work_queue_task_specify_environment_variable(task,env,value);
			}
			free(env);
		} else {
			debug(D_WQ|D_NOTICE,"invalid command from manager: %s",line);
			return 0;
		}
	}

	last_task_received = task->taskid;

	struct work_queue_process *p = work_queue_process_create(task, disk_alloc);

	if(!p) {
		return 0;
	}

	// Every received task goes into procs_table.
	itable_insert(procs_table,taskid,p);

	if(worker_mode==WORKER_MODE_FOREMAN) {
		work_queue_submit_internal(foreman_q,task);
	} else {
		// XXX sandbox setup should be done in task execution,
		// so that it can be returned cleanly as a failure to execute.
		if(!setup_sandbox(p)) {
			itable_remove(procs_table,taskid);
			work_queue_process_delete(p);
			return 0;
		}
		normalize_resources(p);
		list_push_tail(procs_waiting,p);
	}

	work_queue_watcher_add_process(watcher,p);

	return 1;
}

/*
Return false if name is invalid as a simple filename.
For example, if it contains a slash, which would escape
the current working directory.
*/

int is_valid_filename( const char *name )
{
	if(strchr(name,'/')) return 0;
	return 1;
}

/*
Handle an incoming symbolic link inside the rput protocol.
The filename of the symlink was already given in the message,
and the target of the symlink is given as the "body" which
must be read off of the wire.  The symlink target does not
need to be url_decoded because it is sent in the body.
*/

static int do_put_symlink_internal( struct link *manager, char *filename, int length )
{
	char *target = malloc(length);

	int actual = link_read(manager,target,length,time(0)+active_timeout);
	if(actual!=length) {
		free(target);
		return 0;
	}

	int result = symlink(target,filename);
	if(result<0) {
		debug(D_WQ,"could not create symlink %s: %s",filename,strerror(errno));
		free(target);
		return 0;
	}

	free(target);

	return 1;
}

/*
Handle an incoming file inside the rput protocol.
Notice that we trust the caller to have created
the necessary parent directories and checked the
name for validity.
*/

static int do_put_file_internal( struct link *manager, char *filename, int64_t length, int mode )
{
	if(!check_disk_space_for_filesize(".", length, 0)) {
		debug(D_WQ, "Could not put file %s, not enough disk space (%"PRId64" bytes needed)\n", filename, length);
		return 0;
	}

	/* Ensure that worker can access the file! */
	mode = mode | 0600;

	int fd = open(filename, O_WRONLY | O_CREAT | O_TRUNC, mode);
	if(fd<0) {
		debug(D_WQ, "Could not open %s for writing. (%s)\n", filename, strerror(errno));
		return 0;
	}

	int64_t actual = link_stream_to_fd(manager, fd, length, time(0) + active_timeout);
	close(fd);
	if(actual!=length) {
		debug(D_WQ, "Failed to put file - %s (%s)\n", filename, strerror(errno));
		return 0;
	}

	return 1;
}

/*
Handle an incoming directory inside the recursive dir protocol.
Notice that we have already checked the dirname for validity,
and now we process "put" and "dir" commands within the list
until "end" is reached.  Note that "put" is used instead of
"file" for historical reasons, to support recursive reuse
of existing code.
*/

static int do_put_dir_internal( struct link *manager, char *dirname )
{
	char line[WORK_QUEUE_LINE_MAX];
	char name_encoded[WORK_QUEUE_LINE_MAX];
	char name[WORK_QUEUE_LINE_MAX];
	int64_t size;
	int mode;

	int result = mkdir(dirname,0777);
	if(result<0) {
		debug(D_WQ,"unable to create %s: %s",dirname,strerror(errno));
		return 0;
	}

	while(1) {
		if(!recv_manager_message(manager,line,sizeof(line),time(0)+active_timeout)) return 0;

		int r = 0;

		if(sscanf(line,"put %s %" SCNd64 " %o",name_encoded,&size,&mode)==3) {

			url_decode(name_encoded,name,sizeof(name));
			if(!is_valid_filename(name)) return 0;

			char *subname = string_format("%s/%s",dirname,name);
			r = do_put_file_internal(manager,subname,size,mode);
			free(subname);

		} else if(sscanf(line,"symlink %s %" SCNd64,name_encoded,&size)==2) {

			url_decode(name_encoded,name,sizeof(name));
			if(!is_valid_filename(name)) return 0;

			char *subname = string_format("%s/%s",dirname,name);
			r = do_put_symlink_internal(manager,subname,size);
			free(subname);

		} else if(sscanf(line,"dir %s",name_encoded)==1) {

			url_decode(name_encoded,name,sizeof(name));
			if(!is_valid_filename(name)) return 0;

			char *subname = string_format("%s/%s",dirname,name);
			r = do_put_dir_internal(manager,subname);
			free(subname);

		} else if(!strcmp(line,"end")) {
			break;
		}

		if(!r) return 0;
	}

	return 1;
}

static int do_put_dir( struct link *manager, char *dirname )
{
	if(!is_valid_filename(dirname)) return 0;

	char * cachename = string_format("cache/%s",dirname);
	int result = do_put_dir_internal(manager,cachename);
	free(cachename);

	return result;
}

/*
This is the old method for sending a single file.
It works, but it has the deficiency that the manager
expects the worker to create all parent directories
for the file, which is horrifically expensive when
sending a large directory tree.  The direction put
protocol (above) is preferred instead.
*/

static int do_put_single_file( struct link *manager, char *filename, int64_t length, int mode )
{
	if(!path_within_dir(filename, workspace)) {
		debug(D_WQ, "Path - %s is not within workspace %s.", filename, workspace);
		return 0;
	}

	char * cached_filename = string_format("cache/%s",filename);

	if(strchr(filename,'/')) {
		char dirname[WORK_QUEUE_LINE_MAX];
		path_dirname(filename,dirname);
		if(!create_dir(dirname,0777)) {
			debug(D_WQ, "could not create directory %s: %s",dirname,strerror(errno));
			free(cached_filename);
			return 0;
		}
	}

	int result = do_put_file_internal(manager,cached_filename,length,mode);

	free(cached_filename);

	return result;
}

static int file_from_url(const char *url, const char *filename) {

		debug(D_WQ, "Retrieving %s from (%s)\n", filename, url);
		char command[WORK_QUEUE_LINE_MAX];
		string_nformat(command, sizeof(command), "curl -f -o \"%s\" \"%s\"", filename, url);

	if (system(command) == 0) {
				debug(D_WQ, "Success, file retrieved from %s\n", url);
		} else {
				debug(D_WQ, "Failed to retrieve file from %s\n", url);
				return 0;
		}

		return 1;
}

static int do_url(struct link* manager, const char *filename, int length, int mode) {

		char url[WORK_QUEUE_LINE_MAX];
		link_read(manager, url, length, time(0) + active_timeout);

		char cache_name[WORK_QUEUE_LINE_MAX];
		string_nformat(cache_name, sizeof(cache_name), "cache/%s", filename);

		return file_from_url(url, cache_name);
}

static int do_tlq_url(const char *manager_tlq_url) {
	debug(D_TLQ, "set manager TLQ URL: %s", manager_tlq_url);
	return 1;
}

/*
The manager has requested the deletion of a file in the cache
directory.  If the request is valid, then move the file to the
trash and deal with it there.
*/

static int do_unlink(const char *path)
{
	char cached_path[WORK_QUEUE_LINE_MAX];
	string_nformat(cached_path, sizeof(cached_path), "cache/%s", path);

	if(!path_within_dir(cached_path, workspace)) {
		debug(D_WQ, "%s is not within workspace %s",cached_path,workspace);
		return 0;
	}

	trash_file(path);

	return 1;
}

static int do_get(struct link *manager, const char *filename, int recursive) {
	stream_output_item(manager, filename, recursive);
	send_manager_message(manager, "end\n");
	return 1;
}

static int do_thirdget(int mode, char *filename, const char *path) {
	char cmd[WORK_QUEUE_LINE_MAX];
	char cached_filename[WORK_QUEUE_LINE_MAX];
	char *cur_pos;
	char *cmd_tmp;
	struct stat info;

	if(mode != WORK_QUEUE_FS_CMD) {
		if(stat(path, &info) != 0) {
			debug(D_WQ, "Path %s not accessible. (%s)\n", path, strerror(errno));
			return 0;
		}
		if(!strcmp(filename, path)) {
			debug(D_WQ, "thirdget aborted: filename (%s) and path (%s) are the same\n", filename, path);
			return 1;
		}
	}

	cur_pos = filename;

	while(!strncmp(cur_pos, "./", 2)) {
		cur_pos += 2;
	}

	string_nformat(cached_filename, sizeof(cached_filename), "cache/%s", cur_pos);

	cur_pos = strrchr(cached_filename, '/');
	if(cur_pos) {
		*cur_pos = '\0';
		if(!create_dir(cached_filename, mode | 0700)) {
			debug(D_WQ, "Could not create directory - %s (%s)\n", cached_filename, strerror(errno));
			return 0;
		}
		*cur_pos = '/';
	}

	if(stat(cached_filename, &info) == 0) {
		/* file is already present */
		return 1;
	}

	switch (mode) {
	case WORK_QUEUE_FS_SYMLINK:
		if(symlink(path, cached_filename) != 0) {
			debug(D_WQ, "Could not thirdget %s, symlink (%s) failed. (%s)\n", filename, path, strerror(errno));
			return 0;
		}
		/* falls through */
	case WORK_QUEUE_FS_PATH:
		string_nformat(cmd, sizeof(cmd), "/bin/cp %s %s", path, cached_filename);
		if(system(cmd) != 0) {
			debug(D_WQ, "Could not thirdget %s, copy (%s) failed. (%s)\n", filename, path, strerror(errno));
			return 0;
		}
		break;
	case WORK_QUEUE_FS_CMD:
		cmd_tmp = string_replace_percents(path, cached_filename);
		string_nformat(cmd, sizeof(cmd), "%s", cmd_tmp);
		free(cmd_tmp);
		debug(D_WQ, "Transfering %s via cmd: %s", cached_filename, cmd);
		if(system(cmd) != 0) {
			debug(D_WQ, "Could not thirdget %s, command (%s) failed. (%s)\n", filename, cmd, strerror(errno));
			return 0;
		}
		break;
	}
	return 1;
}

static int do_thirdput(struct link *manager, int mode, char *filename, const char *path) {
	struct stat info;
	char cmd[WORK_QUEUE_LINE_MAX];
	char cached_filename[WORK_QUEUE_LINE_MAX];
	char *cur_pos;
	int result = 1;

	cur_pos = filename;

	while(!strncmp(cur_pos, "./", 2)) {
		cur_pos += 2;
	}

	string_nformat(cached_filename, sizeof(cached_filename), "cache/%s", cur_pos);


	if(stat(cached_filename, &info) != 0) {
		debug(D_WQ, "File %s not accessible. (%s)\n", cached_filename, strerror(errno));
		result = 0;
	}


	switch (mode) {
	case WORK_QUEUE_FS_SYMLINK:
	case WORK_QUEUE_FS_PATH:
		if(!strcmp(filename, path)) {
			debug(D_WQ, "thirdput aborted: filename (%s) and path (%s) are the same\n", filename, path);
			result = 1;
		}
		cur_pos = strrchr(path, '/');
		if(cur_pos) {
			*cur_pos = '\0';
			if(!create_dir(path, mode | 0700)) {
				debug(D_WQ, "Could not create directory - %s (%s)\n", path, strerror(errno));
				result = 0;
				*cur_pos = '/';
				break;
			}
			*cur_pos = '/';
		}
		string_nformat(cmd, sizeof(cmd), "/bin/cp -r %s %s", cached_filename, path);
		if(system(cmd) != 0) {
			debug(D_WQ, "Could not thirdput %s, copy (%s) failed. (%s)\n", cached_filename, path, strerror(errno));
			result = 0;
		}
		break;
	case WORK_QUEUE_FS_CMD:
		string_nformat(cmd, sizeof(cmd), "%s < %s", path, cached_filename);
		if(system(cmd) != 0) {
			debug(D_WQ, "Could not thirdput %s, command (%s) failed. (%s)\n", filename, cmd, strerror(errno));
			result = 0;
		}
		break;
	}

	send_manager_message(manager, "thirdput-complete %d\n", result);

	return result;

}

/*
do_kill removes a process currently known by the worker.
Note that a kill message from the manager is used for every case
where a task is to be removed, whether it is waiting, running,
of finished.  Regardless of the state, we kill the process and
remove all of the associated files and other state.
*/

static int do_kill(int taskid)
{
	struct work_queue_process *p;

	p = itable_remove(procs_table, taskid);
	if(!p) {
		debug(D_WQ,"manager requested kill of task %d which does not exist!",taskid);
		return 1;
	}

	if(worker_mode == WORKER_MODE_FOREMAN) {
		work_queue_cancel_by_taskid(foreman_q, taskid);
	} else {
		if(itable_remove(procs_running, p->pid)) {
			work_queue_process_kill(p);
			cores_allocated -= p->task->resources_requested->cores;
			memory_allocated -= p->task->resources_requested->memory;
			disk_allocated -= p->task->resources_requested->disk;
			gpus_allocated -= p->task->resources_requested->gpus;
			work_queue_gpus_free(taskid);
		}
	}

	itable_remove(procs_complete, p->task->taskid);
	list_remove(procs_waiting,p);

	work_queue_watcher_remove_process(watcher,p);

	work_queue_process_delete(p);

	return 1;
}

/*
Kill off all known tasks by iterating over the complete
procs_table and calling do_kill.  This should result in
all empty procs_* structures and zero resources allocated.
If this failed to bring the system back to a fresh state,
then we need to abort to clean things up.
*/

static void kill_all_tasks() {
	struct work_queue_process *p;
	uint64_t taskid;

	itable_firstkey(procs_table);
	while(itable_nextkey(procs_table,&taskid,(void**)&p)) {
		do_kill(taskid);
	}

	assert(itable_size(procs_table)==0);
	assert(itable_size(procs_running)==0);
	assert(itable_size(procs_complete)==0);
	assert(list_size(procs_waiting)==0);
	assert(cores_allocated==0);
	assert(memory_allocated==0);
	assert(disk_allocated==0);
	assert(gpus_allocated==0);

	debug(D_WQ,"all data structures are clean");
}

/* Remove a file, even when mark as cached. Foreman broadcast this message to
 * foremen down its hierarchy. It is invalid for a worker to receice this message. */
static int do_invalidate_file(const char *filename) {

	if(worker_mode == WORKER_MODE_FOREMAN) {
		work_queue_invalidate_cached_file_internal(foreman_q, filename);
		return 1;
	}

	return -1;
}

static void finish_running_task(struct work_queue_process *p, work_queue_result_t result) {
	p->task_status |= result;
	kill(p->pid, SIGKILL);
}

static void finish_running_tasks(work_queue_result_t result) {
	struct work_queue_process *p;
	pid_t pid;

	itable_firstkey(procs_running);
	while(itable_nextkey(procs_running, (uint64_t*) &pid, (void**)&p)) {
		finish_running_task(p, result);
	}
}

static int enforce_process_limits(struct work_queue_process *p) {
	/* If the task did not specify disk usage, return right away. */
	if(p->disk < 1)
		return 1;

	work_queue_process_measure_disk(p, max_time_on_measurement);
	if(p->sandbox_size > p->task->resources_requested->disk) {
		debug(D_WQ,"Task %d went over its disk size limit: %s > %s\n",
				p->task->taskid,
				rmsummary_resource_to_str(p->sandbox_size, /* with units */ 1),
				rmsummary_resource_to_str(p->task->resources_requested->disk, 1));
		return 0;
	}

	return 1;
}

static int enforce_processes_limits() {
	static time_t last_check_time = 0;

	struct work_queue_process *p;
	pid_t pid;

	int ok = 1;

	/* Do not check too often, as it is expensive (particularly disk) */
	if((time(0) - last_check_time) < check_resources_interval ) return 1;

	itable_firstkey(procs_table);
	while(itable_nextkey(procs_table,(uint64_t*)&pid,(void**)&p)) {
		if(!enforce_process_limits(p)) {
			finish_running_task(p, WORK_QUEUE_RESULT_RESOURCE_EXHAUSTION);

			/* we delete the sandbox, to free the exhausted resource. If a loop device is used, use remove loop device*/
			if(p->loop_mount == 1) {
				disk_alloc_delete(p->sandbox);
			} else {
				trash_file(p->sandbox);
			}

			ok = 0;
		}
	}

	last_check_time = time(0);

	return ok;
}

/* We check maximum_running_time by itself (not in enforce_processes_limits),
 * as other running tasks should not be affected by a task timeout. */
static void enforce_processes_max_running_time() {
	struct work_queue_process *p;
	pid_t pid;

	timestamp_t now = timestamp_get();

	itable_firstkey(procs_running);
	while(itable_nextkey(procs_running, (uint64_t*) &pid, (void**) &p)) {
		/* If the task did not specify wall_time, return right away. */
		if(p->task->resources_requested->wall_time < 1)
			continue;

		if(now > p->execution_start + (1e6 * p->task->resources_requested->wall_time)) {
			debug(D_WQ,"Task %d went over its running time limit: %s > %s\n",
					p->task->taskid,
					rmsummary_resource_to_str("wall_time", (now - p->execution_start)/1e6, 1),
					rmsummary_resource_to_str("wall_time", p->task->resources_requested->wall_time, 1));
			p->task_status = WORK_QUEUE_RESULT_TASK_MAX_RUN_TIME;
			kill(pid, SIGKILL);
		}
	}

	return;
}


static int do_release() {
	debug(D_WQ, "released by manager %s:%d.\n", current_manager_address->addr, current_manager_address->port);
	released_by_manager = 1;
	return 0;
}

static void disconnect_manager(struct link *manager) {

	debug(D_WQ, "disconnecting from manager %s:%d", current_manager_address->addr, current_manager_address->port);
	link_close(manager);

	debug(D_WQ, "killing all outstanding tasks");
	kill_all_tasks();

	//KNOWN HACK: We remove all workers on a manager disconnection to avoid
	//returning old tasks to a new manager.
	if(foreman_q) {
		debug(D_WQ, "Disconnecting all workers...\n");
		release_all_workers(foreman_q);

		if(project_regex) {
			update_catalog(foreman_q, manager, 1);
		}
	}

	if(released_by_manager) {
		released_by_manager = 0;
	} else if(abort_flag) {
		// Bail out quickly
	} else {
		sleep(5);
	}
}

static int handle_manager(struct link *manager) {
	char line[WORK_QUEUE_LINE_MAX];
	char filename_encoded[WORK_QUEUE_LINE_MAX];
	char filename[WORK_QUEUE_LINE_MAX];
	char manager_tlq_url[WORK_QUEUE_LINE_MAX];
	char path[WORK_QUEUE_LINE_MAX];
	int64_t length;
	int64_t taskid = 0;
	int mode, r, n;

	if(recv_manager_message(manager, line, sizeof(line), idle_stoptime )) {
		if(sscanf(line,"task %" SCNd64, &taskid)==1) {
			r = do_task(manager, taskid,time(0)+active_timeout);
		} else if(sscanf(line,"put %s %"SCNd64" %o",filename_encoded,&length,&mode)==3) {
			url_decode(filename_encoded,filename,sizeof(filename));
			r = do_put_single_file(manager, filename, length, mode);
			reset_idle_timer();
		} else if(sscanf(line, "dir %s", filename_encoded)==1) {
			url_decode(filename_encoded,filename,sizeof(filename));
			r = do_put_dir(manager,filename);
			reset_idle_timer();
		} else if(sscanf(line, "url %s %" SCNd64 " %o", filename, &length, &mode) == 3) {
			r = do_url(manager, filename, length, mode);
			reset_idle_timer();
		} else if(sscanf(line, "tlq %s", manager_tlq_url) == 1) {
			r = do_tlq_url(manager_tlq_url);
			reset_idle_timer();
		} else if(sscanf(line, "unlink %s", filename_encoded) == 1) {
			url_decode(filename_encoded,filename,sizeof(filename));
			r = do_unlink(filename);
		} else if(sscanf(line, "get %s %d", filename_encoded, &mode) == 2) {
			url_decode(filename_encoded,filename,sizeof(filename));
			r = do_get(manager, filename, mode);
		} else if(sscanf(line, "thirdget %o %s %[^\n]", &mode, filename_encoded, path) == 3) {
			url_decode(filename_encoded,filename,sizeof(filename));
			r = do_thirdget(mode, filename, path);
		} else if(sscanf(line, "thirdput %o %s %[^\n]", &mode, filename_encoded, path) == 3) {
			url_decode(filename_encoded,filename,sizeof(filename));
			r = do_thirdput(manager, mode, filename, path);
			reset_idle_timer();
		} else if(sscanf(line, "kill %" SCNd64, &taskid) == 1) {
			if(taskid >= 0) {
				r = do_kill(taskid);
			} else {
				kill_all_tasks();
				r = 1;
			}
		} else if(sscanf(line, "invalidate-file %s", filename_encoded) == 1) {
			url_decode(filename_encoded,filename,sizeof(filename));
			r = do_invalidate_file(filename);
		} else if(!strncmp(line, "release", 8)) {
			r = do_release();
		} else if(!strncmp(line, "exit", 5)) {
			work_queue_broadcast_message(foreman_q, "exit\n");
			abort_flag = 1;
			r = 1;
		} else if(!strncmp(line, "check", 6)) {
			r = send_keepalive(manager, 0);
		} else if(!strncmp(line, "auth", 4)) {
			fprintf(stderr,"work_queue_worker: this manager requires a password. (use the -P option)\n");
			r = 0;
		} else if(sscanf(line, "send_results %d", &n) == 1) {
			report_tasks_complete(manager);
			r = 1;
		} else {
			debug(D_WQ, "Unrecognized manager message: %s.\n", line);
			r = 0;
		}
	} else {
		debug(D_WQ, "Failed to read from manager.\n");
		r = 0;
	}

	return r;
}

/*
Return true if this task can run with the resources currently available.
*/

static int task_resources_fit_now(struct work_queue_task *t)
{
	return
		(cores_allocated  + t->resources_requested->cores  <= local_resources->cores.total) &&
		(memory_allocated + t->resources_requested->memory <= local_resources->memory.total) &&
		(disk_allocated   + t->resources_requested->disk   <= local_resources->disk.total) &&
		(gpus_allocated   + t->resources_requested->gpus   <= local_resources->gpus.total);
}

/*
Return true if this task can eventually run with the resources available. For
example, this is needed for when the worker is launched without the --memory
option, and the free available memory of the system is consumed by some other
process.
*/

static int task_resources_fit_eventually(struct work_queue_task *t)
{
	struct work_queue_resources *r;

	if(worker_mode == WORKER_MODE_FOREMAN) {
		r = total_resources;
	}
	else {
		r = local_resources;
	}

	return
		(t->resources_requested->cores  <= r->cores.largest) &&
		(t->resources_requested->memory <= r->memory.largest) &&
		(t->resources_requested->disk   <= r->disk.largest) &&
		(t->resources_requested->gpus   <= r->gpus.largest);
}

void forsake_waiting_process(struct link *manager, struct work_queue_process *p) {

	/* the task cannot run in this worker */
	p->task_status = WORK_QUEUE_RESULT_FORSAKEN;
	itable_insert(procs_complete, p->task->taskid, p);

	debug(D_WQ, "Waiting task %d has been forsaken.", p->task->taskid);

	/* we also send updated resources to the manager. */
	send_keepalive(manager, 1);
}

/*
If 0, the worker is using more resources than promised. 1 if resource usage holds that promise.
*/
static int enforce_worker_limits(struct link *manager) {
	if( manual_disk_option > 0 && local_resources->disk.inuse > manual_disk_option ) {
		fprintf(stderr,"work_queue_worker: %s used more than declared disk space (--disk - < disk used) %"PRIu64" < %"PRIu64" MB\n", workspace, manual_disk_option, local_resources->disk.inuse);

		if(manager) {
			send_manager_message(manager, "info disk_exhausted %lld\n", (long long) local_resources->disk.inuse);
		}

		return 0;
	}

	if(manual_memory_option > 0 && local_resources->memory.inuse > manual_memory_option) {
		fprintf(stderr,"work_queue_worker: used more than declared memory (--memory < memory used) %"PRIu64" < %"PRIu64" MB\n", manual_memory_option, local_resources->memory.inuse);

		if(manager) {
			send_manager_message(manager, "info memory_exhausted %lld\n", (long long) local_resources->memory.inuse);
		}

		return 0;
	}

	return 1;
}

/*
If 0, the worker has less resources than promised. 1 otherwise.
*/
static int enforce_worker_promises(struct link *manager) {
	if(end_time > 0 && timestamp_get() > ((uint64_t) end_time)) {
		warn(D_NOTICE, "work_queue_worker: reached the wall time limit %"PRIu64" s\n", (uint64_t) manual_wall_time_option);
		if(manager) {
			send_manager_message(manager, "info wall_time_exhausted %"PRIu64"\n", (uint64_t) manual_wall_time_option);
		}
		return 0;
	}

	if( manual_disk_option > 0 && local_resources->disk.total < manual_disk_option) {
		fprintf(stderr,"work_queue_worker: has less than the promised disk space (--disk > disk total) %"PRIu64" < %"PRIu64" MB\n", manual_disk_option, local_resources->disk.total);

		if(manager) {
			send_manager_message(manager, "info disk_error %lld\n", (long long) local_resources->disk.total);
		}

		return 0;
	}

	return 1;
}

static void work_for_manager(struct link *manager) {
	sigset_t mask;

	debug(D_WQ, "working for manager at %s:%d.\n", current_manager_address->addr, current_manager_address->port);

	sigemptyset(&mask);
	sigaddset(&mask, SIGCHLD);
	sigaddset(&mask, SIGTERM);
	sigaddset(&mask, SIGQUIT);
	sigaddset(&mask, SIGINT);
	sigaddset(&mask, SIGUSR1);
	sigaddset(&mask, SIGUSR2);

	reset_idle_timer();

	time_t volatile_stoptime = time(0) + 60;
	// Start serving managers
	while(!abort_flag) {

		if(time(0) > idle_stoptime) {
			debug(D_NOTICE, "disconnecting from %s:%d because I did not receive any task in %d seconds (--idle-timeout).\n", current_manager_address->addr,current_manager_address->port,idle_timeout);
			send_manager_message(manager, "info idle-disconnecting %lld\n", (long long) idle_timeout);
			break;
		}

		if(worker_volatility && time(0) > volatile_stoptime) {
			if( (double)rand()/(double)RAND_MAX < worker_volatility) {
				debug(D_NOTICE, "work_queue_worker: disconnect from manager due to volatility check.\n");
				break;
			} else {
				volatile_stoptime = time(0) + 60;
			}
		}

		if (initial_ppid != 0 && getppid() != initial_ppid) {
			debug(D_NOTICE, "parent process exited, shutting down\n");
			break;
		}

		/*
		link_usleep will cause the worker to sleep for a time until
		interrupted by a SIGCHILD signal.  However, the signal could
		have been delivered while we were outside of the wait function,
		setting sigchld_received_flag.  In that case, do not block
		but proceed with the

		There is a still a (very small) race condition in that the
		signal could be received between the check and link_usleep,
		hence a maximum wait time of five seconds is enforced.
		*/

		int wait_msec = 5000;

		if(sigchld_received_flag) {
			wait_msec = 0;
			sigchld_received_flag = 0;
		}

		int manager_activity = link_usleep_mask(manager, wait_msec*1000, &mask, 1, 0);
		if(manager_activity < 0) break;

		int ok = 1;
		if(manager_activity) {
			ok &= handle_manager(manager);
		}

		expire_procs_running();

		ok &= handle_tasks(manager);

		measure_worker_resources();

		if(!enforce_worker_promises(manager)) {
			finish_running_tasks(WORK_QUEUE_RESULT_FORSAKEN);
			abort_flag = 1;
			break;
		}

		enforce_processes_max_running_time();

		/* end a running processes if goes above its declared limits.
		 * Mark offending process as RESOURCE_EXHASTION. */
		enforce_processes_limits();

		/* end running processes if worker resources are exhasusted, and marked
		 * them as FORSAKEN, so they can be resubmitted somewhere else. */
		if(!enforce_worker_limits(manager)) {
			finish_running_tasks(WORK_QUEUE_RESULT_FORSAKEN);
			// finish all tasks, disconnect from manager, but don't kill the worker (no abort_flag = 1)
			break;
		}

		int task_event = 0;
		if(ok) {
			struct work_queue_process *p;
			int visited;
			int waiting = list_size(procs_waiting);

			for(visited = 0; visited < waiting; visited++) {
				p = list_pop_head(procs_waiting);
				if(!p) {
					break;
				} else if(task_resources_fit_now(p->task)) {
					// attach the function name, port, and type to process, if applicable
					if(function_name != NULL && function_port != -1 && function_type != NULL) {
						p->function_name = xxstrdup(function_name);
						p->function_port = function_port;
						p->function_type = xxstrdup(function_type);
					}
					start_process(p);
					task_event++;
				} else if(task_resources_fit_eventually(p->task)) {
					list_push_tail(procs_waiting, p);
				} else {
					forsake_waiting_process(manager, p);
					task_event++;
				}
			}
		}

		if(task_event > 0) {
			send_stats_update(manager);
		}

		if(ok && !results_to_be_sent_msg) {
			if(work_queue_watcher_check(watcher) || itable_size(procs_complete) > 0) {
				send_manager_message(manager, "available_results\n");
				results_to_be_sent_msg = 1;
			}
		}


		if(!ok) {
			break;
		}

		//Reset idle_stoptime if something interesting is happening at this worker.
		if(list_size(procs_waiting) > 0 || itable_size(procs_table) > 0 || itable_size(procs_complete) > 0) {
			reset_idle_timer();
		}
	}
}

static void foreman_for_manager(struct link *manager) {
	int manager_active = 0;
	if(!manager) {
		return;
	}

	debug(D_WQ, "working for manager at %s:%d as foreman.\n", current_manager_address->addr, current_manager_address->port);

	reset_idle_timer();

	int prev_num_workers = 0;
	while(!abort_flag) {
		int result = 1;
		struct work_queue_task *task = NULL;

		if(time(0) > idle_stoptime && work_queue_empty(foreman_q)) {
			debug(D_NOTICE, "giving up because did not receive any task in %d seconds.\n", idle_timeout);
			send_manager_message(manager, "info idle-disconnecting %lld\n", (long long) idle_timeout);
			break;
		}

		measure_worker_resources();

		/* if the number of workers changed by more than %10, send an status update */
		int curr_num_workers = total_resources->workers.total;
		if(10*abs(curr_num_workers - prev_num_workers) > prev_num_workers) {
			send_keepalive(manager, 0);
		}
		prev_num_workers = curr_num_workers;

		task = work_queue_wait_internal(foreman_q, foreman_internal_timeout, manager, &manager_active, NULL);

		if(task) {
			struct work_queue_process *p;
			p = itable_lookup(procs_table,task->taskid);
			if(!p) fatal("no entry in procs table for taskid %d",task->taskid);
			itable_insert(procs_complete, task->taskid, p);
			result = 1;
		}

		if(!results_to_be_sent_msg && itable_size(procs_complete) > 0)
		{
			send_manager_message(manager, "available_results\n");
			results_to_be_sent_msg = 1;
		}

		if(manager_active) {
			result &= handle_manager(manager);
			reset_idle_timer();
		}

		if(!result) break;
	}
}

/*
workspace_create is done once when the worker starts.
*/

static int workspace_create() {
	char absolute[WORK_QUEUE_LINE_MAX];

	// Setup working space(dir)
	const char *workdir;
	const char *workdir_tmp;
	if (user_specified_workdir) {
		workdir = user_specified_workdir;
	} else if((workdir_tmp = getenv("_CONDOR_SCRATCH_DIR")) && access(workdir_tmp, R_OK|W_OK|X_OK) == 0) {
		workdir = workdir_tmp;
	} else if((workdir_tmp = getenv("TMPDIR")) && access(workdir_tmp, R_OK|W_OK|X_OK) == 0) {
		workdir = workdir_tmp;
	} else if((workdir_tmp = getenv("TEMP")) && access(workdir_tmp, R_OK|W_OK|X_OK) == 0) {
		workdir = workdir_tmp;
	} else if((workdir_tmp = getenv("TMP")) && access(workdir_tmp, R_OK|W_OK|X_OK) == 0) {
		workdir = workdir_tmp;
	} else {
		workdir = "/tmp";
	}

	if(!workspace) {
		workspace = string_format("%s/worker-%d-%d", workdir, (int) getuid(), (int) getpid());
	}

	printf( "work_queue_worker: creating workspace %s\n", workspace);

	if(!create_dir(workspace,0777)) {
		return 0;
	}

	path_absolute(workspace, absolute, 1);
	free(workspace);
	workspace = xxstrdup(absolute);

	return 1;
}

/*
Create a test script and try to execute.
With this we check the scratch directory allows file execution.
*/
static int workspace_check() {
	int error = 0; /* set 1 on error */
	char *fname = string_format("%s/test.sh", workspace);

	FILE *file = fopen(fname, "w");
	if(!file) {
		warn(D_NOTICE, "Could not write to %s", workspace);
		error = 1;
	} else {
		fprintf(file, "#!/bin/sh\nexit 0\n");
		fclose(file);
		chmod(fname, 0755);

		int exit_status = system(fname);

		if(WIFEXITED(exit_status) && WEXITSTATUS(exit_status) == 126) {
			/* Note that we do not set status=1 on 126, as the executables may live ouside workspace. */
			warn(D_NOTICE, "Could not execute a test script in the workspace directory '%s'.", workspace);
			warn(D_NOTICE, "Is the filesystem mounted as 'noexec'?\n");
			warn(D_NOTICE, "Unless the task command is an absolute path, the task will fail with exit status 126.\n");
		} else if(!WIFEXITED(exit_status) || WEXITSTATUS(exit_status) != 0) {
			error = 1;
		}
	}

	/* do not use trash here; workspace has not been set up yet */
	unlink(fname);
	free(fname);

	if(error) {
		warn(D_NOTICE, "The workspace %s could not be used.\n", workspace);
		warn(D_NOTICE, "Use the --workdir command line switch to change where the workspace is created.\n");
	}

	return !error;
}

/*
workspace_prepare is called every time we connect to a new manager,
*/

static int workspace_prepare()
{
	debug(D_WQ,"preparing workspace %s",workspace);

	char *cachedir = string_format("%s/cache",workspace);
	int result = create_dir(cachedir,0777);
	free(cachedir);

	char *tmp_name = string_format("%s/cache/tmp", workspace);
	result |= create_dir(tmp_name,0777);
	setenv("WORKER_TMPDIR", tmp_name, 1);	
	free(tmp_name);

	char *trash_dir = string_format("%s/trash", workspace);
	trash_setup(trash_dir);
	free(trash_dir);

	return result;
}

/*
workspace_cleanup is called every time we disconnect from a manager,
to remove any state left over from a previous run.  Remove all
directories (except trash) and move them to the trash directory.
*/

static void workspace_cleanup()
{
	debug(D_WQ,"cleaning workspace %s",workspace);
	DIR *dir = opendir(workspace);
	if(dir) {
		struct dirent *d;
		while((d=readdir(dir))) {
			if(!strcmp(d->d_name,".")) continue;
			if(!strcmp(d->d_name,"..")) continue;
			if(!strcmp(d->d_name,"trash")) continue;
			trash_file(d->d_name);
		}
		closedir(dir);
	}
	trash_empty();
}

/*
workspace_delete is called when the worker is about to exit,
so that all files are removed.
XXX the cleanup of internal data structures doesn't quite belong here.
*/

static void workspace_delete()
{
	if(user_specified_workdir) free(user_specified_workdir);
	if(os_name) free(os_name);
	if(arch_name) free(arch_name);

	if(foreman_q)          work_queue_delete(foreman_q);
	if(procs_running)      itable_delete(procs_running);
	if(procs_table)        itable_delete(procs_table);
	if(procs_complete)     itable_delete(procs_complete);
	if(procs_waiting)      list_delete(procs_waiting);

	if(watcher)            work_queue_watcher_delete(watcher);

	printf( "work_queue_worker: deleting workspace %s\n", workspace);

	/*
	Note that we cannot use trash_file here because the trash dir
	is inside the workspace.  Abort if we really cannot clean up.
	*/

	unlink_recursive(workspace);

	free(workspace);
}

static int serve_manager_by_hostport( const char *host, int port, const char *verify_project, int use_ssl )
{
	if(!domain_name_cache_lookup(host,current_manager_address->addr)) {
		fprintf(stderr,"couldn't resolve hostname %s",host);
		return 0;
	}

	/*
	For the preliminary steps of password and project verification, we use the
	idle timeout, because we have not yet been assigned any work and should
	leave if the manager is not responsive.

	It is tempting to use a short timeout here, but DON'T. The name and
	password messages are ayncronous; if the manager is busy handling other
	workers, a short window is not enough for a response to come back.
	*/

	reset_idle_timer();

	struct link *manager = link_connect(current_manager_address->addr,port,idle_stoptime);

	if(!manager) {
		fprintf(stderr,"couldn't connect to %s:%d: %s\n",current_manager_address->addr,port,strerror(errno));
		return 0;
	}

	if(manual_ssl_option && !use_ssl) {
		fprintf(stderr,"work_queue_worker: --ssl was given, but manager %s:%d is not using ssl.\n",host,port);
		link_close(manager);
		return 0;
	} else if(manual_ssl_option || use_ssl) {
		if(link_ssl_wrap_connect(manager) < 1) {
			fprintf(stderr,"work_queue_worker: could not setup ssl connection.\n");
			link_close(manager);
			return 0;
		}
	}

	link_tune(manager,LINK_TUNE_INTERACTIVE);

	char local_addr[LINK_ADDRESS_MAX];
	int  local_port;
	link_address_local(manager, local_addr, &local_port);

	printf("connected to manager %s:%d via local address %s:%d\n", host, port, local_addr, local_port);
	debug(D_WQ, "connected to manager %s:%d via local address %s:%d", host, port, local_addr, local_port);

	if(password) {
		debug(D_WQ,"authenticating to manager");
		if(!link_auth_password(manager,password,idle_stoptime)) {
			fprintf(stderr,"work_queue_worker: wrong password for manager %s:%d\n",host,port);
			link_close(manager);
			return 0;
		}
	}

	if(verify_project) {
		char line[WORK_QUEUE_LINE_MAX];
		debug(D_WQ, "verifying manager's project name");
		send_manager_message(manager, "name\n");
		if(!recv_manager_message(manager,line,sizeof(line),idle_stoptime)) {
			debug(D_WQ,"no response from manager while verifying name");
			link_close(manager);
			return 0;
		}

		if(strcmp(line,verify_project)) {
			fprintf(stderr, "work_queue_worker: manager has project %s instead of %s\n", line, verify_project);
			link_close(manager);
			return 0;
		}
	}

	workspace_prepare();

	measure_worker_resources();

	report_worker_ready(manager);

	if(worker_mode == WORKER_MODE_FOREMAN) {
		foreman_for_manager(manager);
	} else {
		work_for_manager(manager);
	}

	if(abort_signal_received) {
		send_manager_message(manager, "info vacating %d\n", abort_signal_received);
	}

	last_task_received     = 0;
	results_to_be_sent_msg = 0;

	disconnect_manager(manager);
	printf("disconnected from manager %s:%d\n", host, port );

	workspace_cleanup();

	return 1;
}

int serve_manager_by_hostport_list(struct list *manager_addresses, int use_ssl) {
	int result = 0;

	/* keep trying managers in the list, until all manager addresses
	 * are tried, or a succesful connection was done */
	list_first_item(manager_addresses);
	while((current_manager_address = list_next_item(manager_addresses))) {
		result = serve_manager_by_hostport(current_manager_address->host,current_manager_address->port,/*verify name*/ 0, use_ssl);

		if(result) {
			break;
		}
	}

	return result;
}

static struct list *interfaces_to_list(const char *addr, int port, struct jx *ifas) {

	struct list *l = list_create();
	struct jx *ifa;

	int found_canonical = 0;

	if(ifas) {
		for (void *i = NULL; (ifa = jx_iterate_array(ifas, &i));) {
			const char *ifa_addr = jx_lookup_string(ifa, "host");

			if(ifa_addr && strcmp(addr, ifa_addr) == 0) {
				found_canonical = 1;
			}

			struct manager_address *m = calloc(1, sizeof(*m));
			strncpy(m->host, ifa_addr, LINK_ADDRESS_MAX);
			m->port = port;

			list_push_tail(l, m);
		}
	}

	if(ifas && !found_canonical) {
		warn(D_NOTICE, "Did not find the manager address '%s' in the list of interfaces.", addr);
	}

	if(!found_canonical) {
		/* We get here if no interfaces were defined, or if addr was not found in the interfaces. */

		struct manager_address *m = calloc(1, sizeof(*m));
		strncpy(m->host, addr, LINK_ADDRESS_MAX);
		m->port = port;

		list_push_tail(l, m);
	}

	return l;
}

static int serve_manager_by_name( const char *catalog_hosts, const char *project_regex )
{
	struct list *managers_list = work_queue_catalog_query_cached(catalog_hosts,-1,project_regex);

	debug(D_WQ,"project name %s matches %d managers",project_regex,list_size(managers_list));

	if(list_size(managers_list)==0) return 0;

	// shuffle the list by r items to distribute the load across managers
	int r = rand() % list_size(managers_list);
	int i;
	for(i=0;i<r;i++) {
		list_push_tail(managers_list,list_pop_head(managers_list));
	}

	static struct manager_address *last_addr = NULL;

	while(1) {
		struct jx *jx = list_peek_head(managers_list);

		const char *project = jx_lookup_string(jx,"project");
		const char *name = jx_lookup_string(jx,"name");
		const char *addr = jx_lookup_string(jx,"address");
		const char *pref = jx_lookup_string(jx,"manager_preferred_connection");
		struct jx *ifas  = jx_lookup(jx,"network_interfaces");
		int port = jx_lookup_integer(jx,"port");
		int use_ssl = jx_lookup_boolean(jx,"ssl");

		// give priority to worker's preferred connection option
		if(preferred_connection) {
			pref = preferred_connection;
		}


		if(last_addr) {
			if(time(0) > idle_stoptime && strcmp(addr, last_addr->host) == 0 && port == last_addr->port) {
				if(list_size(managers_list) < 2) {
					free(last_addr);
					last_addr = NULL;

					/* convert idle_stoptime into connect_stoptime (e.g., time already served). */
					connect_stoptime = idle_stoptime;
					debug(D_WQ,"Previous idle disconnection from only manager available project=%s name=%s addr=%s port=%d",project,name,addr,port);

					return 0;
				} else {
					list_push_tail(managers_list,list_pop_head(managers_list));
					continue;
				}
			}
		}

		int result;

		if(pref && strcmp(pref, "by_hostname") == 0) {
			debug(D_WQ,"selected manager with project=%s hostname=%s addr=%s port=%d",project,name,addr,port);
			manager_addresses = interfaces_to_list(name, port, NULL);
		} else if(pref && strcmp(pref, "by_apparent_ip") == 0) {
			debug(D_WQ,"selected manager with project=%s apparent_addr=%s port=%d",project,addr,port);
			manager_addresses = interfaces_to_list(addr, port, NULL);
		} else {
			debug(D_WQ,"selected manager with project=%s addr=%s port=%d",project,addr,port);
			manager_addresses = interfaces_to_list(addr, port, ifas);
		}

		result = serve_manager_by_hostport_list(manager_addresses, use_ssl);

		struct manager_address *m;
		while((m = list_pop_head(manager_addresses))) {
			free(m);
		}
		list_delete(manager_addresses);
		manager_addresses = NULL;

		if(result) {
			free(last_addr);
			last_addr = calloc(1,sizeof(*last_addr));
			strncpy(last_addr->host, addr, DOMAIN_NAME_MAX - 1);
			last_addr->port = port;
		}

		return result;
	}
}

void set_worker_id() {
	srand(time(NULL));

	char *salt_and_pepper = string_format("%d%d%d", getpid(), getppid(), rand());
	unsigned char digest[MD5_DIGEST_LENGTH];

	md5_buffer(salt_and_pepper, strlen(salt_and_pepper), digest);
	worker_id = string_format("worker-%s", md5_string(digest));

	free(salt_and_pepper);
}

static void handle_abort(int sig)
{
	abort_flag = 1;
	abort_signal_received = sig;
}

static void handle_sigchld(int sig)
{
	sigchld_received_flag = 1;
}

static void read_resources_env_var(const char *name, int64_t *manual_option) {
	char *value;
	value = getenv(name);
	if(value) {
		*manual_option = atoi(value);
		/* unset variable so that children task cannot read the global value */
		unsetenv(name);
	}
}

static void read_resources_env_vars() {
	read_resources_env_var("CORES",  &manual_cores_option);
	read_resources_env_var("MEMORY", &manual_memory_option);
	read_resources_env_var("DISK",   &manual_disk_option);
	read_resources_env_var("GPUS",   &manual_gpus_option);
}

struct list *parse_manager_addresses(const char *specs, int default_port) {
	struct list *managers = list_create();

	char *managers_args = xxstrdup(specs);

	char *next_manager = strtok(managers_args, ";");
	while(next_manager) {
		int port = default_port;

		char *port_str = strchr(next_manager, ':');
		if(port_str) {
			char *no_ipv4 = strchr(port_str+1, ':'); /* if another ':', then this is not ipv4. */
			if(!no_ipv4) {
				*port_str = '\0';
				port = atoi(port_str+1);
			}
		}

		if(port < 1) {
			fatal("Invalid port for manager '%s'", next_manager);
		}

		struct manager_address *m = calloc(1, sizeof(*m));
		strncpy(m->host, next_manager, LINK_ADDRESS_MAX);
		m->port = port;

		if(port_str) {
			*port_str = ':';
		}

		list_push_tail(managers, m);
		next_manager = strtok(NULL, ";");
	}
	free(managers_args);

	return(managers);
}

<<<<<<< HEAD
=======
void start_coprocess() {
	if (pipe(coprocess_in) || pipe(coprocess_out)) { // create pipes to communicate with the coprocess
		fatal("couldn't create coprocess pipes: %s\n", strerror(errno));
		return;
	}
	coprocess_pid = fork();
	if (coprocess_pid < 0) { // unable to fork
		fatal("couldn't create new process: %s\n", strerror(errno));
		return;
	}
	else if (coprocess_pid == 0) { // child executes this
		if ( (close(coprocess_in[1]) < 0) || (close(coprocess_out[0]) < 0) ) {
			debug(D_WQ, "coprocess could not close pipes: %s\n", strerror(errno));
			_exit(127);
		}

		if (dup2(coprocess_in[0], 0) < 0) {
			debug(D_WQ, "coprocess could not attach pipe to stdin: %s\n", strerror(errno));
			_exit(127);
		}

		if (dup2(coprocess_out[1], 1) < 0) {
			printf("%s\n", strerror(errno));
			debug(D_WQ, "coprocess could not attach pipe to stdout: %s\n", strerror(errno));
			_exit(127);
		}

		execlp(coprocess_command, coprocess_command, (char *) 0);
		debug(D_WQ, "failed to execute %s: %s\n", coprocess_command, strerror(errno));
		_exit(127); // if we get here, the exec failed so we just quit
	}
	else { // parent goes here
		/*
		if (fcntl(coprocess_out[0], F_SETFL, O_NONBLOCK) < 0) {
			debug(D_WQ, "parent could not make pipe nonblocking: %s\n", strerror(errno));
			return;
		}
		*/
		if (close(coprocess_in[0]) || close(coprocess_out[1])) {
			debug(D_WQ, "parent could not close pipes: %s\n", strerror(errno));
			return;
		}
		debug(D_WQ, "Forked child process to run %s\n", coprocess_command);
	}
}

>>>>>>> 8597a042
int write_to_coprocess_timeout(char *buffer, int len, int timeout)
{
	struct pollfd read_poll = {coprocess_in[1], POLLOUT, 0};
	int poll_result = poll(&read_poll, 1, timeout);
	if (poll_result < 0)
	{
		debug(D_WQ, "Write to coprocess failed: %s\n", strerror(errno));
		return -1;
	}
	if (poll_result == 0) // check for timeout
	{
		debug(D_WQ, "writing to coprocess timed out\n");
		return -1;
	}
	if ( !(read_poll.revents & POLLOUT)) // check we have data
	{
		debug(D_WQ, "Data able to be written to pipe: %s\n", strerror(errno));
		return -1;
	}
	int bytes_written = write(coprocess_in[1], buffer, len);
	if (bytes_written < 0)
	{
		debug(D_WQ, "Read from coprocess failed: %s\n", strerror(errno));
		return -2;
	}
	return bytes_written;
}

int read_from_coprocess_timeout(char *buffer, int len, int timeout){
	struct pollfd read_poll = {coprocess_out[0], POLLIN, 0};
	int poll_result = poll(&read_poll, 1, timeout);
	if (poll_result < 0)
	{
		debug(D_WQ, "Read from coprocess failed: %s\n", strerror(errno));
		return -1;
	}
	if (poll_result == 0) // check for timeout
	{
		debug(D_WQ, "reading from coprocess timed out\n");
		return -3;
	}
	if ( !(read_poll.revents & POLLIN)) // check we have data
	{
		debug(D_WQ, "Data not returned from pipe: %s\n", strerror(errno));
		return -1;
	}

	int bytes_read = read(coprocess_out[0], buffer, len - 1);
	if (bytes_read < 0)
	{
		debug(D_WQ, "Read from coprocess failed: %s\n", strerror(errno));
		return -2;
	}
	buffer[bytes_read] = '\0';
	return bytes_read;
}

void update_coprocess_info()
{
	int json_offset, json_length = -1, cumulative_bytes_read = 0, buffer_offset = 0;
	char buffer[4096];
	char *envelope_size;
	while (1)
	{
		int curr_bytes_read = read_from_coprocess_timeout(buffer + buffer_offset, 4096 - buffer_offset, coprocess_max_timeout);
		if (curr_bytes_read < 0) {
			debug(D_WQ, "Unable to get information from network function\n");
			return;
		}
		else if (curr_bytes_read == -3)
		{
			break;
		}
		cumulative_bytes_read += curr_bytes_read;

		envelope_size = memchr(buffer, '\n', cumulative_bytes_read);
		if ( envelope_size != NULL )
		{
			if (json_length == -1)
			{
				json_length = atoi(buffer);
				debug(D_WQ, "json_length %d\n", json_length);
			}
			if (json_length != -1)
			{
				json_offset = (int) (envelope_size - buffer) + 1;
				while ( json_offset < cumulative_bytes_read )
				{
					if (buffer[json_offset] == '\n')
					{
						buffer_offset = -1;
					}
					json_offset++;
				}
			}
		}
		if (buffer_offset == -1)
		{
			break;
		}
		buffer_offset += curr_bytes_read;
	}
	
	if ( ( (envelope_size - buffer + 1) + json_length + 1 ) != cumulative_bytes_read)
	{
		return;
	}
	
	struct jx *item, *coprocess_json = jx_parse_string(envelope_size + 1);
	void *i = NULL;
	const char *key;
	while ((item = jx_iterate_values(coprocess_json, &i))) {
		key = jx_get_key(&i);
		if (key == NULL) {
			continue;
		}
		if (!strcmp(key, "name")) {
			function_name = jx_print_string(item);
		}
		else if (!strcmp(key, "port")) {
			char *temp_port = jx_print_string(item);
			function_port = atoi(temp_port);
			free(temp_port);
		}
		else if (!strcmp(key, "type")) {
			function_type = jx_print_string(item);
		}
		else {
			debug(D_WQ, "Unable to recognize key %s\n", key);
		}
	}
	jx_delete(coprocess_json);
}

void start_coprocess() {
	if (pipe(coprocess_in) || pipe(coprocess_out)) { // create pipes to communicate with the coprocess
		fatal("couldn't create coprocess pipes: %s\n", strerror(errno));
		return;
	}
	coprocess_pid = fork();
	if (coprocess_pid < 0) { // unable to fork
		fatal("couldn't create new process: %s\n", strerror(errno));
		return;
	}		
	else if (coprocess_pid == 0) { // child executes this
		if ( (close(coprocess_in[1]) < 0) || (close(coprocess_out[0]) < 0) ) {
			debug(D_WQ, "coprocess could not close pipes: %s\n", strerror(errno));
			_exit(127);
		}
		
		if (dup2(coprocess_in[0], 0) < 0) {
			debug(D_WQ, "coprocess could not attach pipe to stdin: %s\n", strerror(errno));
			_exit(127);
		}

		if (dup2(coprocess_out[1], 1) < 0) {
			printf("%s\n", strerror(errno));
			debug(D_WQ, "coprocess could not attach pipe to stdout: %s\n", strerror(errno));
			_exit(127);
		}
		
		execlp(coprocess_command, coprocess_command, (char *) 0);
		debug(D_WQ, "failed to execute %s: %s\n", coprocess_command, strerror(errno));
		_exit(127); // if we get here, the exec failed so we just quit
	}
	else { // parent goes here
		update_coprocess_info();
		if (close(coprocess_in[0]) || close(coprocess_out[1])) {
			debug(D_WQ, "parent could not close pipes: %s\n", strerror(errno));
			return;
		}
		debug(D_WQ, "Forked child process to run %s\n", coprocess_command);
	}
}

int check_if_coprocess_exited()
{
	struct process_info *p = process_waitpid(coprocess_pid, 0); // see if p has exitex
	if (p) { // if we get a nonnull return, the process exited
		coprocess_num_deaths++;
		free(p);
		return 1;
	}
	else // otherwise the process is still running
	{
		return 0;
	}
}

static void show_help(const char *cmd)
{
	printf( "Use: %s [options] <managerhost> <port> \n"
			"or\n     %s [options] \"managerhost:port[;managerhost:port;managerhost:port;...]\"\n"
			"or\n     %s [options] -M projectname\n",
			cmd, cmd, cmd);
	printf( "where options are:\n");
	printf( " %-30s Show version string\n", "-v,--version");
	printf( " %-30s Show this help screen\n", "-h,--help");
	printf( " %-30s Name of manager (project) to contact.  May be a regular expression.\n", "-M,--manager-name=<name>");
	printf( " %-30s Catalog server to query for managers.  (default: %s:%d) \n", "-C,--catalog=<host:port>",CATALOG_HOST,CATALOG_PORT);
	printf( " %-30s Enable debugging for this subsystem.\n", "-d,--debug=<subsystem>");
	printf( " %-30s Send debugging to this file. (can also be :stderr, or :stdout)\n", "-o,--debug-file=<file>");
	printf( " %-30s Set the maximum size of the debug log (default 10M, 0 disables).\n", "--debug-rotate-max=<bytes>");
	printf( " %-30s Use SSL to connect to the manager. (Not needed if using -M)", "--ssl");
	printf( " %-30s Set worker to run as a foreman.\n", "--foreman");
	printf( " %-30s Run as a foreman, and advertise to the catalog server with <name>.\n", "-f,--foreman-name=<name>");
	printf( " %-30s\n", "--foreman-port=<port>[:<highport>]");
	printf( " %-30s Set the port for the foreman to listen on.  If <highport> is specified\n", "");
	printf( " %-30s the port is chosen from the range port:highport.  Implies --foreman.\n", "");
	printf( " %-30s Select port to listen to at random and write to this file.  Implies --foreman.\n", "-Z,--foreman-port-file=<file>");
	printf( " %-30s Set the fast abort multiplier for foreman (default=disabled).\n", "-F,--fast-abort=<mult>");
	printf( " %-30s Send statistics about foreman to this file.\n", "--specify-log=<logfile>");
	printf( " %-30s Password file for authenticating to the manager.\n", "-P,--password=<pwfile>");
	printf( " %-30s Set both --idle-timeout and --connect-timeout.\n", "-t,--timeout=<time>");
	printf( " %-30s Disconnect after this time if manager sends no work. (default=%ds)\n", "   --idle-timeout=<time>", idle_timeout);
	printf( " %-30s Abort after this time if no managers are available. (default=%ds)\n", "   --connect-timeout=<time>", idle_timeout);
	printf( " %-30s Exit if parent process dies.\n", "--parent-death");
	printf( " %-30s Set TCP window size.\n", "-w,--tcp-window-size=<size>");
	printf( " %-30s Set initial value for backoff interval when worker fails to connect\n", "-i,--min-backoff=<time>");
	printf( " %-30s to a manager. (default=%ds)\n", "", init_backoff_interval);
	printf( " %-30s Set maximum value for backoff interval when worker fails to connect\n", "-b,--max-backoff=<time>");
	printf( " %-30s to a manager. (default=%ds)\n", "", max_backoff_interval);
	printf( " %-30s Set architecture string for the worker to report to manager instead\n", "-A,--arch=<arch>");
	printf( " %-30s of the value in uname (%s).\n", "", arch_name);
	printf( " %-30s Set operating system string for the worker to report to manager instead\n", "-O,--os=<os>");
	printf( " %-30s of the value in uname (%s).\n", "", os_name);
	printf( " %-30s Set the location for creating the working directory of the worker.\n", "-s,--workdir=<path>");
	printf( " %-30s Set the maximum bandwidth the foreman will consume in bytes per second. Example: 100M for 100MBps. (default=unlimited)\n", "--bandwidth=<Bps>");

	printf( " %-30s Set the number of cores reported by this worker. If not given, or less than 1,\n", "--cores=<n>");
	printf( " %-30s then try to detect cores available.\n", "");

	printf( " %-30s Set the number of GPUs reported by this worker. If not given, or less than 0,\n", "--gpus=<n>");
	printf( " %-30s then try to detect gpus available.\n", "");

	printf( " %-30s Manually set the amount of memory (in MB) reported by this worker.\n", "--memory=<mb>");
	printf( " %-30s If not given, or less than 1, then try to detect memory available.\n", "");

	printf( " %-30s Manually set the amount of disk (in MB) reported by this worker.\n", "--disk=<mb>");
	printf( " %-30s If not given, or less than 1, then try to detect disk space available.\n", "");

	printf( " %-30s Use loop devices for task sandboxes (default=disabled, requires root access).\n", "--disk-allocation");
	printf( " %-30s Specifies a user-defined feature the worker provides. May be specified several times.\n", "--feature");
	printf( " %-30s Set the maximum number of seconds the worker may be active. (in s).\n", "--wall-time=<s>");

	printf( " %-30s When using -M, override manager preference to resolve its address.\n", "--connection-mode");
	printf( " %-30s One of by_ip, by_hostname, or by_apparent_ip. Default is set by manager.\n", "");

	printf( " %-30s Forbid the use of symlinks for cache management.\n", "--disable-symlinks");
	printf(" %-30s Single-shot mode -- quit immediately after disconnection.\n", "--single-shot");
	printf( " %-30s Set the percent chance per minute that the worker will shut down (simulates worker failures, for testing only).\n", "--volatility=<chance>");
	printf( " %-30s Set the port used to lookup the worker's TLQ URL (-d and -o options also required).\n", "--tlq=<port>");
	printf( " %-30s Start an arbitrary process when the worker starts up and kill the process when the worker shuts down.\n", "--coprocess <executable>");
}

enum {LONG_OPT_DEBUG_FILESIZE = 256, LONG_OPT_VOLATILITY, LONG_OPT_BANDWIDTH,
	  LONG_OPT_DEBUG_RELEASE, LONG_OPT_SPECIFY_LOG, LONG_OPT_CORES, LONG_OPT_MEMORY,
	  LONG_OPT_DISK, LONG_OPT_GPUS, LONG_OPT_FOREMAN, LONG_OPT_FOREMAN_PORT, LONG_OPT_DISABLE_SYMLINKS,
	  LONG_OPT_IDLE_TIMEOUT, LONG_OPT_CONNECT_TIMEOUT,
	  LONG_OPT_SINGLE_SHOT, LONG_OPT_WALL_TIME, LONG_OPT_DISK_ALLOCATION,
	  LONG_OPT_MEMORY_THRESHOLD, LONG_OPT_FEATURE, LONG_OPT_TLQ, LONG_OPT_PARENT_DEATH, LONG_OPT_CONN_MODE,
	  LONG_OPT_USE_SSL, LONG_OPT_COPROCESS, LONG_OPT_PYTHON_FUNCTION};

static const struct option long_options[] = {
	{"advertise",           no_argument,        0,  'a'},
	{"catalog",             required_argument,  0,  'C'},
	{"debug",               required_argument,  0,  'd'},
	{"debug-file",          required_argument,  0,  'o'},
	{"debug-rotate-max",    required_argument,  0,  LONG_OPT_DEBUG_FILESIZE},
	{"disk-allocation",     no_argument,  		0,  LONG_OPT_DISK_ALLOCATION},
	{"foreman",             no_argument,        0,  LONG_OPT_FOREMAN},
	{"foreman-port",        required_argument,  0,  LONG_OPT_FOREMAN_PORT},
	{"foreman-port-file",   required_argument,  0,  'Z'},
	{"foreman-name",        required_argument,  0,  'f'},
	{"measure-capacity",    no_argument,        0,  'c'},
	{"fast-abort",          required_argument,  0,  'F'},
	{"specify-log",         required_argument,  0,  LONG_OPT_SPECIFY_LOG},
	{"manager-name",        required_argument,  0,  'M'},
	{"master-name",         required_argument,  0,  'M'},
	{"password",            required_argument,  0,  'P'},
	{"timeout",             required_argument,  0,  't'},
	{"idle-timeout",        required_argument,  0,  LONG_OPT_IDLE_TIMEOUT},
	{"connect-timeout",     required_argument,  0,  LONG_OPT_CONNECT_TIMEOUT},
	{"tcp-window-size",     required_argument,  0,  'w'},
	{"min-backoff",         required_argument,  0,  'i'},
	{"max-backoff",         required_argument,  0,  'b'},
	{"single-shot",		    no_argument,        0,  LONG_OPT_SINGLE_SHOT },
	{"disable-symlinks",    no_argument,        0,  LONG_OPT_DISABLE_SYMLINKS},
	{"disk-threshold",      required_argument,  0,  'z'},
	{"memory-threshold",    required_argument,  0,  LONG_OPT_MEMORY_THRESHOLD},
	{"arch",                required_argument,  0,  'A'},
	{"os",                  required_argument,  0,  'O'},
	{"workdir",             required_argument,  0,  's'},
	{"volatility",          required_argument,  0,  LONG_OPT_VOLATILITY},
	{"bandwidth",           required_argument,  0,  LONG_OPT_BANDWIDTH},
	{"cores",               required_argument,  0,  LONG_OPT_CORES},
	{"memory",              required_argument,  0,  LONG_OPT_MEMORY},
	{"disk",                required_argument,  0,  LONG_OPT_DISK},
	{"gpus",                required_argument,  0,  LONG_OPT_GPUS},
	{"wall-time",           required_argument,  0,  LONG_OPT_WALL_TIME},
	{"help",                no_argument,        0,  'h'},
	{"version",             no_argument,        0,  'v'},
	{"disable-symlinks",    no_argument,        0,  LONG_OPT_DISABLE_SYMLINKS},
	{"feature",             required_argument,  0,  LONG_OPT_FEATURE},
	{"tlq",					required_argument,	0,  LONG_OPT_TLQ},
	{"parent-death",        no_argument,        0,  LONG_OPT_PARENT_DEATH},
	{"connection-mode",     required_argument,  0,  LONG_OPT_CONN_MODE},
	{"ssl",                 no_argument,        0,  LONG_OPT_USE_SSL},
	{"coprocess",           required_argument,  0,  LONG_OPT_COPROCESS},
	{0,0,0,0}
};

int main(int argc, char *argv[])
{
	int c;
	int w;
	int foreman_port = -1;
	char * foreman_name = NULL;
	char * port_file = NULL;
	struct utsname uname_data;
	int enable_capacity = 1; // enabled by default
	double fast_abort_multiplier = 0;
	char *foreman_stats_filename = NULL;
	catalog_hosts = CATALOG_HOST;

	features = hash_table_create(4, 0);

	worker_start_time = timestamp_get();

	set_worker_id();

	//obtain the architecture and os on which worker is running.
	uname(&uname_data);
	os_name = xxstrdup(uname_data.sysname);
	arch_name = xxstrdup(uname_data.machine);
	worker_mode = WORKER_MODE_WORKER;

	debug_config(argv[0]);
	read_resources_env_vars();

	while((c = getopt_long(argc, argv, "acC:d:f:F:t:o:p:M:N:P:w:i:b:z:A:O:s:vZ:h", long_options, 0)) != -1) {
		switch (c) {
		case 'a':
			//Left here for backwards compatibility
			break;
		case 'C':
			catalog_hosts = xxstrdup(optarg);
			break;
		case 'd':
			debug_flags_set(optarg);
			break;
		case LONG_OPT_DEBUG_FILESIZE:
			debug_config_file_size(MAX(0, string_metric_parse(optarg)));
			break;
		case 'f':
			worker_mode = WORKER_MODE_FOREMAN;
			foreman_name = xxstrdup(optarg);
			break;
		case LONG_OPT_FOREMAN_PORT:
		{	char *low_port = optarg;
			char *high_port= strchr(optarg, ':');

			worker_mode = WORKER_MODE_FOREMAN;

			if(high_port) {
				*high_port = '\0';
				high_port++;
			} else {
				foreman_port = atoi(low_port);
				break;
			}
			setenv("WORK_QUEUE_LOW_PORT", low_port, 0);
			setenv("WORK_QUEUE_HIGH_PORT", high_port, 0);
			foreman_port = -1;
			break;
		}
		case 'c':
			// This option is deprecated. Capacity estimation is now on by default for the foreman.
			enable_capacity = 1;
			break;
		case 'F':
			fast_abort_multiplier = atof(optarg);
			break;
		case LONG_OPT_SPECIFY_LOG:
			foreman_stats_filename = xxstrdup(optarg);
			break;
		case 't':
			connect_timeout = idle_timeout = string_time_parse(optarg);
			break;
		case LONG_OPT_IDLE_TIMEOUT:
			idle_timeout = string_time_parse(optarg);
			break;
		case LONG_OPT_CONNECT_TIMEOUT:
			connect_timeout = string_time_parse(optarg);
			break;
		case 'o':
			debug_path = xxstrdup(optarg);
			debug_config_file(optarg);
			break;
		case LONG_OPT_FOREMAN:
			worker_mode = WORKER_MODE_FOREMAN;
			break;
		case 'M':
		case 'N':
			project_regex = optarg;
			break;
		case 'p':
			// ignore for backwards compatibility
			break;
		case 'w':
			w = string_metric_parse(optarg);
			link_window_set(w, w);
			break;
		case 'i':
			init_backoff_interval = string_metric_parse(optarg);
			break;
		case 'b':
			max_backoff_interval = string_metric_parse(optarg);
			if (max_backoff_interval < init_backoff_interval) {
				fprintf(stderr, "Maximum backoff interval provided must be greater than the initial backoff interval of %ds.\n", init_backoff_interval);
				exit(1);
			}
			break;
		case 'z':
			/* deprecated */
			break;
		case LONG_OPT_MEMORY_THRESHOLD:
			/* deprecated */
			break;
		case 'A':
			free(arch_name); //free the arch string obtained from uname
			arch_name = xxstrdup(optarg);
			break;
		case 'O':
			free(os_name); //free the os string obtained from uname
			os_name = xxstrdup(optarg);
			break;
		case 's':
		{
			char temp_abs_path[PATH_MAX];
			path_absolute(optarg, temp_abs_path, 1);
			user_specified_workdir = xxstrdup(temp_abs_path);
			break;
		}
		case 'v':
			cctools_version_print(stdout, argv[0]);
			exit(EXIT_SUCCESS);
			break;
		case 'P':
			if(copy_file_to_buffer(optarg, &password, NULL) < 0) {
				fprintf(stderr,"work_queue_worker: couldn't load password from %s: %s\n",optarg,strerror(errno));
				exit(EXIT_FAILURE);
			}
			break;
		case 'Z':
			port_file = xxstrdup(optarg);
			worker_mode = WORKER_MODE_FOREMAN;
			break;
		case LONG_OPT_VOLATILITY:
			worker_volatility = atof(optarg);
			break;
		case LONG_OPT_BANDWIDTH:
			setenv("WORK_QUEUE_BANDWIDTH", optarg, 1);
			break;
		case LONG_OPT_DEBUG_RELEASE:
			setenv("WORK_QUEUE_RESET_DEBUG_FILE", "yes", 1);
			break;
		case LONG_OPT_CORES:
			if(!strncmp(optarg, "all", 3)) {
				manual_cores_option = 0;
			} else {
				manual_cores_option = atoi(optarg);
			}
			break;
		case LONG_OPT_MEMORY:
			if(!strncmp(optarg, "all", 3)) {
				manual_memory_option = 0;
			} else {
				manual_memory_option = atoll(optarg);
			}
			break;
		case LONG_OPT_DISK:
			if(!strncmp(optarg, "all", 3)) {
				manual_disk_option = 0;
			} else {
				manual_disk_option = atoll(optarg);
			}
			break;
		case LONG_OPT_GPUS:
			if(!strncmp(optarg, "all", 3)) {
				manual_gpus_option = -1;
			} else {
				manual_gpus_option = atoi(optarg);
			}
			break;
		case LONG_OPT_WALL_TIME:
			manual_wall_time_option = atoi(optarg);
			if(manual_wall_time_option < 1) {
				manual_wall_time_option = 0;
				warn(D_NOTICE, "Ignoring --wall-time, a positive integer is expected.");
			}
			break;
		case LONG_OPT_DISABLE_SYMLINKS:
			symlinks_enabled = 0;
			break;
		case LONG_OPT_SINGLE_SHOT:
			single_shot_mode = 1;
			break;
		case 'h':
			show_help(argv[0]);
			return 0;
		case LONG_OPT_DISK_ALLOCATION:
		{
			char *abs_path_preloader = string_format("%s/lib/libforce_halt_enospc.so", INSTALL_PATH);
			int preload_result;
			char *curr_ld_preload = getenv("LD_PRELOAD");
			if(curr_ld_preload && abs_path_preloader) {
				char *new_ld_preload = string_format("%s:%s", curr_ld_preload, abs_path_preloader);
				preload_result = setenv("LD_PRELOAD", new_ld_preload, 1);
				free(new_ld_preload);
			}
			else if(abs_path_preloader) {
				preload_result = setenv("LD_PRELOAD", abs_path_preloader, 1);
			}
			else {
				preload_result = 1;
			}
			free(abs_path_preloader);
			if(preload_result) {
				timestamp_t preload_fail_time = timestamp_get();
				debug(D_WQ|D_NOTICE, "i/o dynamic library linking via LD_PRELOAD for loop device failed at: %"PRId64"", preload_fail_time);
			}
			disk_allocation = 1;
			break;
		}
		case LONG_OPT_FEATURE:
			hash_table_insert(features, optarg, (void **) 1);
			break;
		case LONG_OPT_TLQ:
			tlq_port = atoi(optarg);
			break;
		case LONG_OPT_PARENT_DEATH:
			initial_ppid = getppid();
			break;
		case LONG_OPT_CONN_MODE:
			free(preferred_connection);
			preferred_connection = xxstrdup(optarg);
			if(strcmp(preferred_connection, "by_ip") && strcmp(preferred_connection, "by_hostname") && strcmp(preferred_connection, "by_apparent_ip")) {
				fatal("connection-mode should be one of: by_ip, by_hostname, by_apparent_ip");
			}
			break;
		case LONG_OPT_USE_SSL:
			manual_ssl_option=1;
			break;
		case LONG_OPT_COPROCESS:
			coprocess_command = xxstrdup(optarg); // get coprocess name from argument list
			char absolute[1024];
			path_absolute(coprocess_command, absolute, 1); // get absolute path of executable
			free(coprocess_command);
			coprocess_command = xxstrdup(absolute);
			break;
		default:
			show_help(argv[0]);
			return 1;
		}
	}

	cctools_version_debug(D_DEBUG, argv[0]);

	// for backwards compatibility with the old syntax for specifying a worker's project name
	if(worker_mode != WORKER_MODE_FOREMAN && foreman_name) {
		if(foreman_name) {
			project_regex = foreman_name;
		}
	}

	//checks that the foreman has a unique name from the manager
	if(worker_mode == WORKER_MODE_FOREMAN && foreman_name){
		if(project_regex && strcmp(foreman_name,project_regex) == 0) {
			fatal("Foreman (%s) and Master (%s) share a name. Ensure that these are unique.\n",foreman_name,project_regex);
		}
	}

	if(!project_regex) {
		if((argc - optind) < 1 || (argc - optind) > 2) {
			show_help(argv[0]);
			exit(1);
		}

		int default_manager_port = (argc - optind) == 2 ? atoi(argv[optind+1]) : 0;
		manager_addresses = parse_manager_addresses(argv[optind], default_manager_port);

		if(list_size(manager_addresses) < 1) {
			show_help(argv[0]);
			fatal("No manager has been specified");
		}
	}

	char *gpu_name = gpu_name_get();
	if(gpu_name) {
		hash_table_insert(features, gpu_name, (void **) 1);
		free(gpu_name);
	}

	signal(SIGTERM, handle_abort);
	signal(SIGQUIT, handle_abort);
	signal(SIGINT, handle_abort);
	//Also do cleanup on SIGUSR1 & SIGUSR2 to allow using -notify and -l s_rt= options if submitting 
	//this worker process with SGE qsub. Otherwise task processes are left running when SGE
	//terminates this process with SIGKILL.
	signal(SIGUSR1, handle_abort);
	signal(SIGUSR2, handle_abort);
	signal(SIGCHLD, handle_sigchld);

	random_init();

	if(!workspace_create()) {
		fprintf(stderr, "work_queue_worker: failed to setup workspace at %s.\n", workspace);
		exit(1);
	}

	if(!workspace_check()) {
		return 1;
	}

	// set $WORK_QUEUE_SANDBOX to workspace.
	debug(D_WQ, "WORK_QUEUE_SANDBOX set to %s.\n", workspace);
	setenv("WORK_QUEUE_SANDBOX", workspace, 0);

	//get absolute pathnames of port and log file.
	char temp_abs_path[PATH_MAX];
	if(port_file)
	{
		path_absolute(port_file, temp_abs_path, 0);
		free(port_file);
		port_file = xxstrdup(temp_abs_path);
	}
	if(foreman_stats_filename)
	{
		path_absolute(foreman_stats_filename, temp_abs_path, 0);
		free(foreman_stats_filename);
		foreman_stats_filename = xxstrdup(temp_abs_path);
	}

	// change to workspace
	chdir(workspace);

	if(worker_mode == WORKER_MODE_FOREMAN) {
		char foreman_string[WORK_QUEUE_LINE_MAX];

		free(os_name); //free the os string obtained from uname
		os_name = xxstrdup("foreman");

		string_nformat(foreman_string, sizeof(foreman_string), "%s-foreman", argv[0]);
		debug_config(foreman_string);
		foreman_q = work_queue_create(foreman_port);

		if(!foreman_q) {
			fprintf(stderr, "work_queue_worker-foreman: failed to create foreman queue.  Terminating.\n");
			exit(1);
		}

		printf( "work_queue_worker-foreman: listening on port %d\n", work_queue_port(foreman_q));

		if(port_file)
		{	opts_write_port_file(port_file, work_queue_port(foreman_q));	}

		if(foreman_name) {
			work_queue_specify_name(foreman_q, foreman_name);
			work_queue_specify_manager_mode(foreman_q, WORK_QUEUE_MANAGER_MODE_CATALOG);
		}

		if(password) {
			work_queue_specify_password(foreman_q,password);
		}

		work_queue_specify_estimate_capacity_on(foreman_q, enable_capacity);
		work_queue_activate_fast_abort(foreman_q, fast_abort_multiplier);
		work_queue_specify_category_mode(foreman_q, NULL, WORK_QUEUE_ALLOCATION_MODE_FIXED);

		if(foreman_stats_filename) {
			work_queue_specify_log(foreman_q, foreman_stats_filename);
		}
	}

	procs_running  = itable_create(0);
	procs_table    = itable_create(0);
	procs_waiting  = list_create();
	procs_complete = itable_create(0);

	watcher = work_queue_watcher_create();

	local_resources = work_queue_resources_create();
	total_resources = work_queue_resources_create();
	total_resources_last = work_queue_resources_create();

	if(manual_cores_option < 1) {
		manual_cores_option = load_average_get_cpus();
	}

	int backoff_interval = init_backoff_interval;
	connect_stoptime = time(0) + connect_timeout;

	measure_worker_resources();
	printf("work_queue_worker: using %"PRId64 " cores, %"PRId64 " MB memory, %"PRId64 " MB disk, %"PRId64 " gpus\n",
		total_resources->cores.total,
		total_resources->memory.total,
		total_resources->disk.total,
		total_resources->gpus.total);

	if (coprocess_command != NULL)
	{
		start_coprocess();
	}

	while(1) {
		int result = 0;

		if (initial_ppid != 0 && getppid() != initial_ppid) {
			debug(D_NOTICE, "parent process exited, shutting down\n");
			break;
		}

		measure_worker_resources();
		if(!enforce_worker_promises(NULL)) {
			abort_flag = 1;
			break;
		}

		if(project_regex) {
			result = serve_manager_by_name(catalog_hosts, project_regex);
		} else {
			result = serve_manager_by_hostport_list(manager_addresses, /* use ssl only if --ssl */ manual_ssl_option);
		}

		/*
		If the last attempt was a succesful connection, then reset the backoff_interval,
		and the connect timeout, then try again if a project name was given.
		If the connect attempt failed, then slow down the retries.
		*/

		if(result) {
			if(single_shot_mode) {
				debug(D_DEBUG,"stopping: single shot mode");
				break;
			}
			backoff_interval = init_backoff_interval;
			connect_stoptime = time(0) + connect_timeout;

			if(!project_regex && (time(0)>idle_stoptime)) {
				debug(D_NOTICE,"stopping: no other managers available");
				break;
			}
		} else {
			backoff_interval = MIN(backoff_interval*2,max_backoff_interval);
		}

		if(abort_flag) {
			debug(D_NOTICE,"stopping: abort signal received");
			break;
		}

		if(time(0)>connect_stoptime) {
			debug(D_NOTICE,"stopping: could not connect after %d seconds.",connect_timeout);
			break;
		}
		if (coprocess_pid > 0 && coprocess_num_deaths < 10)
		{
			if (check_if_coprocess_exited())
			{
				start_coprocess();
			}
			printf("coprocess listening on: %d\n", function_port);
		}
		sleep(backoff_interval);
	}
	workspace_delete();
	if (coprocess_pid > 0 && coprocess_num_deaths < 10)
	{
		int max_wait = 5; // maximum seconds we wish to wait for a given process
		process_kill_waitpid(coprocess_pid, max_wait);
		free(function_name);
		free(function_type);
	}
	return 0;
}

/* vim: set noexpandtab tabstop=4: */<|MERGE_RESOLUTION|>--- conflicted
+++ resolved
@@ -2507,55 +2507,6 @@
 	return(managers);
 }
 
-<<<<<<< HEAD
-=======
-void start_coprocess() {
-	if (pipe(coprocess_in) || pipe(coprocess_out)) { // create pipes to communicate with the coprocess
-		fatal("couldn't create coprocess pipes: %s\n", strerror(errno));
-		return;
-	}
-	coprocess_pid = fork();
-	if (coprocess_pid < 0) { // unable to fork
-		fatal("couldn't create new process: %s\n", strerror(errno));
-		return;
-	}
-	else if (coprocess_pid == 0) { // child executes this
-		if ( (close(coprocess_in[1]) < 0) || (close(coprocess_out[0]) < 0) ) {
-			debug(D_WQ, "coprocess could not close pipes: %s\n", strerror(errno));
-			_exit(127);
-		}
-
-		if (dup2(coprocess_in[0], 0) < 0) {
-			debug(D_WQ, "coprocess could not attach pipe to stdin: %s\n", strerror(errno));
-			_exit(127);
-		}
-
-		if (dup2(coprocess_out[1], 1) < 0) {
-			printf("%s\n", strerror(errno));
-			debug(D_WQ, "coprocess could not attach pipe to stdout: %s\n", strerror(errno));
-			_exit(127);
-		}
-
-		execlp(coprocess_command, coprocess_command, (char *) 0);
-		debug(D_WQ, "failed to execute %s: %s\n", coprocess_command, strerror(errno));
-		_exit(127); // if we get here, the exec failed so we just quit
-	}
-	else { // parent goes here
-		/*
-		if (fcntl(coprocess_out[0], F_SETFL, O_NONBLOCK) < 0) {
-			debug(D_WQ, "parent could not make pipe nonblocking: %s\n", strerror(errno));
-			return;
-		}
-		*/
-		if (close(coprocess_in[0]) || close(coprocess_out[1])) {
-			debug(D_WQ, "parent could not close pipes: %s\n", strerror(errno));
-			return;
-		}
-		debug(D_WQ, "Forked child process to run %s\n", coprocess_command);
-	}
-}
-
->>>>>>> 8597a042
 int write_to_coprocess_timeout(char *buffer, int len, int timeout)
 {
 	struct pollfd read_poll = {coprocess_in[1], POLLOUT, 0};

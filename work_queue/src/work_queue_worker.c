--- conflicted
+++ resolved
@@ -225,13 +225,12 @@
 static char *catalog_hosts = NULL;
 static int tlq_port = 0;
 
-<<<<<<< HEAD
+
 static char *coprocess_command = NULL;
 static pid_t coprocess_pid = 0;
-=======
+
 // User specified python function
 static char *python_function = NULL;
->>>>>>> 77e1ac65
 
 __attribute__ (( format(printf,2,3) ))
 static void send_manager_message( struct link *manager, const char *fmt, ... )
@@ -2582,12 +2581,8 @@
 	printf(" %-30s Single-shot mode -- quit immediately after disconnection.\n", "--single-shot");
 	printf( " %-30s Set the percent chance per minute that the worker will shut down (simulates worker failures, for testing only).\n", "--volatility=<chance>");
 	printf( " %-30s Set the port used to lookup the worker's TLQ URL (-d and -o options also required).\n", "--tlq=<port>");
-<<<<<<< HEAD
 	printf( " %-30s Start an arbitrary process when the worker starts up and kill the process when the worker shuts down.\n", "--coprocess <executable>");
-=======
-
 	printf( " %-30s Specify a python function to execute remotely.\n", "--python-function=<func>");
->>>>>>> 77e1ac65
 }
 
 enum {LONG_OPT_DEBUG_FILESIZE = 256, LONG_OPT_VOLATILITY, LONG_OPT_BANDWIDTH,
@@ -2596,11 +2591,7 @@
 	  LONG_OPT_IDLE_TIMEOUT, LONG_OPT_CONNECT_TIMEOUT,
 	  LONG_OPT_SINGLE_SHOT, LONG_OPT_WALL_TIME, LONG_OPT_DISK_ALLOCATION,
 	  LONG_OPT_MEMORY_THRESHOLD, LONG_OPT_FEATURE, LONG_OPT_TLQ, LONG_OPT_PARENT_DEATH, LONG_OPT_CONN_MODE,
-<<<<<<< HEAD
-	  LONG_OPT_USE_SSL, LONG_OPT_COPROCESS};
-=======
-	  LONG_OPT_USE_SSL, LONG_OPT_PYTHON_FUNCTION};
->>>>>>> 77e1ac65
+	  LONG_OPT_USE_SSL, LONG_OPT_COPROCESS, LONG_OPT_PYTHON_FUNCTION};
 
 static const struct option long_options[] = {
 	{"advertise",           no_argument,        0,  'a'},
@@ -2647,11 +2638,8 @@
 	{"parent-death",        no_argument,        0,  LONG_OPT_PARENT_DEATH},
 	{"connection-mode",     required_argument,  0,  LONG_OPT_CONN_MODE},
 	{"ssl",                 no_argument,        0,  LONG_OPT_USE_SSL},
-<<<<<<< HEAD
 	{"coprocess",           required_argument,  0,  LONG_OPT_COPROCESS},
-=======
 	{"python-function",		required_argument,	0, 	LONG_OPT_PYTHON_FUNCTION},
->>>>>>> 77e1ac65
 	{0,0,0,0}
 };
 
@@ -2897,17 +2885,14 @@
 		case LONG_OPT_USE_SSL:
 			manual_ssl_option=1;
 			break;
-<<<<<<< HEAD
 		case LONG_OPT_COPROCESS:
 			coprocess_command = xxstrdup(optarg); // get coprocess name from argument list
 			char absolute[1024];
 			path_absolute(coprocess_command, absolute, 1); // get absolute path of executable
 			free(coprocess_command);
 			coprocess_command = xxstrdup(absolute); 
-=======
 		case LONG_OPT_PYTHON_FUNCTION:
 			python_function = xxstrdup(optarg);
->>>>>>> 77e1ac65
 			break;
 		default:
 			show_help(argv[0]);

/*
Copyright (C) 2022 The University of Notre Dame
This software is distributed under the GNU General Public License.
See the file COPYING for details.
*/

#include "work_queue.h"
#include "work_queue_protocol.h"
#include "work_queue_internal.h"
#include "work_queue_resources.h"
#include "work_queue_process.h"
#include "work_queue_catalog.h"
#include "work_queue_watcher.h"
#include "work_queue_gpus.h"
#include "work_queue_coprocess.h"
#include "work_queue_sandbox.h"

#include "cctools.h"
#include "envtools.h"
#include "macros.h"
#include "catalog_query.h"
#include "domain_name_cache.h"
#include "jx.h"
#include "jx_eval.h"
#include "jx_parse.h"
#include "jx_print.h"
#include "copy_stream.h"
#include "host_memory_info.h"
#include "host_disk_info.h"
#include "path_disk_size_info.h"
#include "hash_cache.h"
#include "link.h"
#include "link_auth.h"
#include "list.h"
#include "xxmalloc.h"
#include "debug.h"
#include "stringtools.h"
#include "path.h"
#include "load_average.h"
#include "getopt.h"
#include "getopt_aux.h"
#include "create_dir.h"
#include "unlink_recursive.h"
#include "itable.h"
#include "random.h"
#include "url_encode.h"
#include "md5.h"
#include "disk_alloc.h"
#include "hash_table.h"
#include "pattern.h"
#include "gpu_info.h"
#include "tlq_config.h"
#include "stringtools.h"
#include "trash.h"
#include "process.h"

#include <unistd.h>
#include <dirent.h>
#include <fcntl.h>
#include <assert.h>
#include <errno.h>
#include <limits.h>
#include <math.h>
#include <signal.h>
#include <stdio.h>
#include <stdlib.h>
#include <string.h>
#include <time.h>

#include <poll.h>
#include <signal.h>

#include <sys/mman.h>
#include <sys/resource.h>
#include <sys/stat.h>
#include <sys/types.h>
#include <sys/utsname.h>
#include <sys/wait.h>

typedef enum {
	WORKER_MODE_WORKER,
	WORKER_MODE_FOREMAN
} worker_mode_t;

// In single shot mode, immediately quit when disconnected.
// Useful for accelerating the test suite.
static int single_shot_mode = 0;

// Maximum time to stay connected to a single manager without any work.
static int idle_timeout = 900;

// Current time at which we will give up if no work is received.
static time_t idle_stoptime = 0;

// Current time at which we will give up if no manager is found.
static time_t connect_stoptime = 0;

// Maximum time to attempt connecting to all available managers before giving up.
static int connect_timeout = 900;

// Maximum time to attempt sending/receiving any given file or message.
static const int active_timeout = 3600;

// Maximum time for the foreman to spend waiting in its internal loop
static const int foreman_internal_timeout = 5;

// Initial value for backoff interval (in seconds) when worker fails to connect to a manager.
static int init_backoff_interval = 1;

// Maximum value for backoff interval (in seconds) when worker fails to connect to a manager.
static int max_backoff_interval = 60;

// Absolute end time (in useconds) for worker, worker is killed after this point.
static timestamp_t end_time = 0;

// Chance that a worker will decide to shut down each minute without warning, to simulate failure.
static double worker_volatility = 0.0;

// If flag is set, then the worker proceeds to immediately cleanup and shut down.
// This can be set by Ctrl-C or by any condition that prevents further progress.
static int abort_flag = 0;

// Record the signal received, to inform the manager if appropiate.
static int abort_signal_received = 0;

// Flag used to indicate a child must be waited for.
static int sigchld_received_flag = 0;

// Password shared between manager and worker.
char *password = 0;

// Allow worker to use symlinks when link() fails.  Enabled by default.
int symlinks_enabled = 1;

// Worker id. A unique id for this worker instance.
static char *worker_id;

// If set to "by_ip", "by_hostname", or "by_apparent_ip", overrides manager's
// preferred connection mode.
char *preferred_connection = NULL;

// Whether to force a ssl connection. If using the catalog server and the
// manager announces it is using SSL, then SSL is used regardless of
// manual_ssl_option.
int manual_ssl_option = 0;

// pid of the worker's parent process. If different from zero, worker will be
// terminated when its parent process changes.
static pid_t initial_ppid = 0;

static worker_mode_t worker_mode = WORKER_MODE_WORKER;

struct manager_address {
	char host[DOMAIN_NAME_MAX];
	int port;
	char addr[DOMAIN_NAME_MAX];
};
struct list *manager_addresses;
struct manager_address *current_manager_address;

char *workspace;
static char *os_name = NULL;
static char *arch_name = NULL;
static char *user_specified_workdir = NULL;
static timestamp_t worker_start_time = 0;

static struct work_queue_watcher * watcher = 0;

static struct work_queue_resources * local_resources = 0;
struct work_queue_resources * total_resources = 0;
struct work_queue_resources * total_resources_last = 0;

static int64_t last_task_received  = 0;

/* 0 means not given as a command line option. */
static int64_t manual_cores_option = 0;
static int64_t manual_disk_option = 0;
static int64_t manual_memory_option = 0;
static time_t  manual_wall_time_option = 0;

/* -1 means not given as a command line option. */
static int64_t manual_gpus_option = -1;

static int64_t cores_allocated = 0;
static int64_t memory_allocated = 0;
static int64_t disk_allocated = 0;
static int64_t gpus_allocated = 0;

// Allow worker to use disk_alloc loop devices for task sandbox. Disabled by default.
static int disk_allocation = 0;

static int64_t files_counted = 0;

static int check_resources_interval = 5;
static int max_time_on_measurement  = 3;

static struct work_queue *foreman_q = NULL;

// Table of all processes in any state, indexed by taskid.
// Processes should be created/deleted when added/removed from this table.
static struct itable *procs_table = NULL;

// Table of all processes currently running, indexed by pid.
// These are additional pointers into procs_table.
static struct itable *procs_running = NULL;

// List of all procs that are waiting to be run.
// These are additional pointers into procs_table.
static struct list   *procs_waiting = NULL;

// Table of all processes with results to be sent back, indexed by taskid.
// These are additional pointers into procs_table.
static struct itable *procs_complete = NULL;

//User specified features this worker provides.
static struct hash_table *features = NULL;

static int results_to_be_sent_msg = 0;

static timestamp_t total_task_execution_time = 0;
static int total_tasks_executed = 0;

static const char *project_regex = 0;
static int released_by_manager = 0;

static char *tlq_url = NULL;
static char *debug_path = NULL;
static char *catalog_hosts = NULL;
static int tlq_port = 0;

static char *coprocess_command = NULL;
static char *coprocess_name = NULL;
static int number_of_coprocess_instances = 0;
struct work_queue_coprocess *coprocess_info = NULL;
struct work_queue_resources *coprocess_resources = NULL;

static int coprocess_cores = -1;
static int coprocess_memory = -1;
static int coprocess_disk = -1;
static int coprocess_gpus = -1;

static char *factory_name = NULL;

struct work_queue_cache *global_cache = 0;

extern int wq_hack_do_not_compute_cached_name;

__attribute__ (( format(printf,2,3) ))
static void send_manager_message( struct link *l, const char *fmt, ... )
{
	char debug_msg[2*WORK_QUEUE_LINE_MAX];
	va_list va;
	va_list debug_va;

	va_start(va,fmt);

	string_nformat(debug_msg, sizeof(debug_msg), "tx: %s", fmt);
	va_copy(debug_va, va);

	vdebug(D_WQ, debug_msg, debug_va);
	link_vprintf(l, time(0)+active_timeout, fmt, va);

	va_end(va);
}

static int recv_manager_message( struct link *l, char *line, int length, time_t stoptime )
{
	int result = link_readline(l,line,length,stoptime);
	if(result) debug(D_WQ,"rx: %s",line);
	return result;
}

/*
We track how much time has elapsed since the manager assigned a task.
If time(0) > idle_stoptime, then the worker will disconnect.
*/

static void reset_idle_timer()
{
	idle_stoptime = time(0) + idle_timeout;
}

/*
Measure the disk used by the worker. We only manually measure the cache directory, as processes measure themselves.
*/

static int64_t measure_worker_disk()
{
	static struct path_disk_size_info *state = NULL;

	path_disk_size_info_get_r("./cache", max_time_on_measurement, &state);

	int64_t disk_measured = 0;
	if(state->last_byte_size_complete >= 0) {
		disk_measured = (int64_t) ceil(state->last_byte_size_complete/(1.0*MEGA));
	}

	files_counted = state->last_file_count_complete;

	if(state->complete_measurement) {
		/* if a complete measurement has been done, then update
		 * for the found value, and add the known values of the processes. */

		struct work_queue_process *p;
		uint64_t taskid;

		itable_firstkey(procs_table);
		while(itable_nextkey(procs_table,&taskid,(void**)&p)) {
			if(p->sandbox_size > 0) {
				disk_measured += p->sandbox_size;
				files_counted += p->sandbox_file_count;
			}
		}
	}

	return disk_measured;
}

/*
Measure only the resources associated with this particular node
and apply any operations that override.
*/

static void measure_worker_resources()
{
	static time_t last_resources_measurement = 0;
	if(time(0) < last_resources_measurement + check_resources_interval) {
		return;
	}

	struct work_queue_resources *r = local_resources;

	work_queue_resources_measure_locally(r,workspace);

	if(worker_mode == WORKER_MODE_FOREMAN) {
		aggregate_workers_resources(foreman_q, total_resources, features);
	} else {
		if(manual_cores_option > 0)
			r->cores.total = manual_cores_option;
		if(manual_memory_option > 0)
			r->memory.total = manual_memory_option;
		if(manual_gpus_option > -1)
			r->gpus.total = manual_gpus_option;
	}

	if(manual_disk_option > 0) {
		r->disk.total = MIN(r->disk.total, manual_disk_option);
	}

	r->cores.smallest = r->cores.largest = r->cores.total;
	r->memory.smallest = r->memory.largest = r->memory.total;
	r->disk.smallest = r->disk.largest = r->disk.total;
	r->gpus.smallest = r->gpus.largest = r->gpus.total;

	r->disk.inuse = measure_worker_disk();
	r->tag = last_task_received;

	if(worker_mode == WORKER_MODE_FOREMAN) {
		total_resources->disk.total = r->disk.total;
		total_resources->disk.inuse = r->disk.inuse;
		total_resources->tag        = last_task_received;
	} else {
		/* in a regular worker, total and local resources are the same. */
		memcpy(total_resources, r, sizeof(struct work_queue_resources));
	}

	work_queue_gpus_init(r->gpus.total);

	if (coprocess_command != NULL && coprocess_info != NULL) {
		work_queue_coprocess_measure_resources(coprocess_info, number_of_coprocess_instances);
	}

	last_resources_measurement = time(0);
}

/*
Send a message to the manager with user defined features.
*/

static void send_features(struct link *manager)
{
	char *f;
	void *dummy;
	hash_table_firstkey(features);

	char fenc[WORK_QUEUE_LINE_MAX];
	while(hash_table_nextkey(features, &f, &dummy)) {
		url_encode(f, fenc, WORK_QUEUE_LINE_MAX);
		send_manager_message(manager, "feature %s\n", fenc);
	}
}


/*
Send a message to the manager with my current resources.
*/

static void send_resource_update(struct link *manager)
{
	time_t stoptime = time(0) + active_timeout;

	if(worker_mode == WORKER_MODE_FOREMAN) {
		total_resources->disk.total = local_resources->disk.total;
		total_resources->disk.inuse = local_resources->disk.inuse;
	} else {
		total_resources->memory.total    = MAX(0, local_resources->memory.total);
		total_resources->memory.largest  = MAX(0, local_resources->memory.largest);
		total_resources->memory.smallest = MAX(0, local_resources->memory.smallest);

		total_resources->disk.total    = MAX(0, local_resources->disk.total);
		total_resources->disk.largest  = MAX(0, local_resources->disk.largest);
		total_resources->disk.smallest = MAX(0, local_resources->disk.smallest);

		//if workers are set to expire in some time, send the expiration time to manager
		if(manual_wall_time_option > 0) {
			end_time = worker_start_time + (manual_wall_time_option * 1e6);
		}
	}

	if (coprocess_info != NULL) {
		work_queue_coprocess_resources_send(manager,coprocess_resources,stoptime);
	}

	work_queue_resources_send(manager,total_resources,stoptime);
	send_manager_message(manager, "info end_of_resource_update %d\n", 0);
}

/*
Send a message to the manager with my current statistics information.
*/

static void send_stats_update(struct link *manager)
{
	if(worker_mode == WORKER_MODE_FOREMAN) {
		struct work_queue_stats s;
		work_queue_get_stats_hierarchy(foreman_q, &s);

		send_manager_message(manager, "info workers_joined %lld\n", (long long) s.workers_joined);
		send_manager_message(manager, "info workers_removed %lld\n", (long long) s.workers_removed);
		send_manager_message(manager, "info workers_released %lld\n", (long long) s.workers_released);
		send_manager_message(manager, "info workers_idled_out %lld\n", (long long) s.workers_idled_out);
		send_manager_message(manager, "info workers_fast_aborted %lld\n", (long long) s.workers_fast_aborted);
		send_manager_message(manager, "info workers_blacklisted %lld\n", (long long) s.workers_blacklisted);
		send_manager_message(manager, "info workers_lost %lld\n", (long long) s.workers_lost);

		send_manager_message(manager, "info tasks_waiting %lld\n", (long long) s.tasks_waiting);
		send_manager_message(manager, "info tasks_on_workers %lld\n", (long long) s.tasks_on_workers);
		send_manager_message(manager, "info tasks_running %lld\n", (long long) s.tasks_running);
		send_manager_message(manager, "info tasks_waiting %lld\n", (long long) list_size(procs_waiting));
		send_manager_message(manager, "info tasks_with_results %lld\n", (long long) s.tasks_with_results);

		send_manager_message(manager, "info time_send %lld\n", (long long) s.time_send);
		send_manager_message(manager, "info time_receive %lld\n", (long long) s.time_receive);
		send_manager_message(manager, "info time_send_good %lld\n", (long long) s.time_send_good);
		send_manager_message(manager, "info time_receive_good %lld\n", (long long) s.time_receive_good);

		send_manager_message(manager, "info time_workers_execute %lld\n", (long long) s.time_workers_execute);
		send_manager_message(manager, "info time_workers_execute_good %lld\n", (long long) s.time_workers_execute_good);
		send_manager_message(manager, "info time_workers_execute_exhaustion %lld\n", (long long) s.time_workers_execute_exhaustion);

		send_manager_message(manager, "info bytes_sent %lld\n", (long long) s.bytes_sent);
		send_manager_message(manager, "info bytes_received %lld\n", (long long) s.bytes_received);
	}
	else {
		send_manager_message(manager, "info tasks_running %lld\n", (long long) itable_size(procs_running));
	}
}

/*
Send a periodic keepalive message to the manager, otherwise it will
think that the worker has crashed and gone away. 
*/

static int send_keepalive(struct link *manager, int force_resources)
{
	send_manager_message(manager, "alive\n");

	/* for regular workers we only send resources on special ocassions, thus
	 * the force_resources. */
	if(force_resources || worker_mode == WORKER_MODE_FOREMAN) {
		send_resource_update(manager);
	}

	send_stats_update(manager);

	return 1;
}

/*
Send an asynchronmous message to the manager indicating that an item was successfully loaded into the cache, along with its size in bytes and transfer time in usec.
*/

void send_cache_update( struct link *manager, const char *cachename, int64_t size, timestamp_t transfer_time )
{
	send_manager_message(manager,"cache-update %s %lld %lld\n",cachename,(long long)size,(long long)transfer_time);
}

/*
Send an asynchronous message to the manager indicating that an item previously queued in the cache is invalid because it could not be loaded.  Accompanied by a corresponding error message.
*/

void send_cache_invalid( struct link *manager, const char *cachename, const char *message )
{
	int length = strlen(message);
	send_manager_message(manager,"cache-invalid %s %d\n",cachename,length);
	link_write(manager,message,length,time(0)+active_timeout);
}

static int send_tlq_config( struct link *manager )
{
	//attempt to find local TLQ server to retrieve manager URL
	if(tlq_port && debug_path && !tlq_url) {
		debug(D_TLQ, "looking up worker TLQ URL");
		time_t config_stoptime = time(0) + 10;
		tlq_url = tlq_config_url(tlq_port, debug_path, config_stoptime);
		if(tlq_url) debug(D_TLQ, "set worker TLQ URL: %s", tlq_url);
		else debug(D_TLQ, "error setting worker TLQ URL");
	}
	else if(tlq_port && !debug_path && !tlq_url) debug(D_TLQ, "cannot get worker TLQ URL: no debug log path set");

	if(tlq_url) send_manager_message(manager, "tlq %s\n", tlq_url);
	return 1;
}

static int get_task_tlq_url( struct work_queue_task *task )
{
	if(tlq_port && debug_path) {
		char home_host[WORK_QUEUE_LINE_MAX];
		char tlq_workdir[WORK_QUEUE_LINE_MAX];
		char log_path[WORK_QUEUE_LINE_MAX];
		int home_port;
		debug(D_TLQ, "looking up task %d TLQ URL", task->taskid);
		//Command is assumed to be wrapped by log_define script from TLQ
		if(sscanf(task->command_line,"sh log_define %s %d %s %s", home_host, &home_port, tlq_workdir, log_path) == 4) {
			time_t config_stoptime = time(0) + 10;
			char *task_url = tlq_config_url(tlq_port, log_path, config_stoptime);
			if(!task_url) {
				debug(D_TLQ, "error setting task %d TLQ URL", task->taskid);
				return 0;
			}
			debug(D_TLQ, "set task %d TLQ URL: %s", task->taskid, task_url);
			return 1;
		}
		else {
			debug(D_TLQ, "could not find task %d debug log", task->taskid);
			return 0;
		}
		return 1;
	}
	else return 0;
}

/*
Send the initial "ready" message to the manager with the version and so forth.
The manager will not start sending tasks until this message is recevied.
*/

static void report_worker_ready( struct link *manager )
{
	char hostname[DOMAIN_NAME_MAX];
	domain_name_cache_guess(hostname);
	send_manager_message(manager,"workqueue %d %s %s %s %d.%d.%d\n",WORK_QUEUE_PROTOCOL_VERSION,hostname,os_name,arch_name,CCTOOLS_VERSION_MAJOR,CCTOOLS_VERSION_MINOR,CCTOOLS_VERSION_MICRO);
	send_manager_message(manager, "info worker-id %s\n", worker_id);
	send_features(manager);
	send_tlq_config(manager);
	send_keepalive(manager, 1);
	send_manager_message(manager, "info worker-end-time %" PRId64 "\n", (int64_t) DIV_INT_ROUND_UP(end_time, USECOND));
	if (factory_name)
		send_manager_message(manager, "info from-factory %s\n", factory_name);
}

/*
Start executing the given process on the local host,
accounting for the resources as necessary.
Should maintain parallel structure to reap_process() above.
*/

static int start_process( struct work_queue_process *p, struct link *manager )
{
	pid_t pid;

	struct work_queue_task *t = p->task;

	if(!work_queue_sandbox_stagein(p,global_cache,manager)) {
		p->execution_start = p->execution_end = timestamp_get();
		p->task_status = WORK_QUEUE_RESULT_INPUT_MISSING;
		p->exit_status = 1;
		itable_insert(procs_complete,p->task->taskid,p);
		return 0;
	}
	
	cores_allocated += t->resources_requested->cores;
	memory_allocated += t->resources_requested->memory;
	disk_allocated += t->resources_requested->disk;
	gpus_allocated += t->resources_requested->gpus;

	if(t->resources_requested->gpus>0) {
		work_queue_gpus_allocate(t->resources_requested->gpus,t->taskid);
	}

	pid = work_queue_process_execute(p);
	if(pid<0) fatal("unable to fork process for taskid %d!",p->task->taskid);

	itable_insert(procs_running,p->pid,p);
	
	return 1;
}

/*
This process has ended so mark it complete and
account for the resources as necessary.
Should maintain parallel structure to start_process() above.
*/

static void reap_process( struct work_queue_process *p )
{
	p->execution_end = timestamp_get();

	cores_allocated  -= p->task->resources_requested->cores;
	memory_allocated -= p->task->resources_requested->memory;
	disk_allocated   -= p->task->resources_requested->disk;
	gpus_allocated   -= p->task->resources_requested->gpus;

	work_queue_gpus_free(p->task->taskid);

	if(!work_queue_sandbox_stageout(p,global_cache)) {
		p->task_status = WORK_QUEUE_RESULT_OUTPUT_MISSING;
		p->exit_status = 1;
	}

	itable_remove(procs_running, p->pid);
	itable_insert(procs_complete, p->task->taskid, p);
}

/*
Transmit the results of the given process to the manager.
If a local worker, stream the output from disk.
If a foreman, send the outputs contained in the task structure.
*/

static void report_task_complete( struct link *manager, struct work_queue_process *p )
{
	int64_t output_length;
	struct stat st;

	if(worker_mode==WORKER_MODE_WORKER) {
		fstat(p->output_fd, &st);
		output_length = st.st_size;
		lseek(p->output_fd, 0, SEEK_SET);
		send_manager_message(manager, "result %d %d %lld %llu %d\n", p->task_status, p->exit_status, (long long) output_length, (unsigned long long) p->execution_end-p->execution_start, p->task->taskid);
		link_stream_from_fd(manager, p->output_fd, output_length, time(0)+active_timeout);

		total_task_execution_time += (p->execution_end - p->execution_start);
		total_tasks_executed++;
	} else {
		struct work_queue_task *t = p->task;
		if(t->output) {
			output_length = strlen(t->output);
		} else {
			output_length = 0;
		}
		send_manager_message(manager, "result %d %d %lld %llu %d\n", t->result, t->return_status, (long long) output_length, (unsigned long long) t->time_workers_execute_last, t->taskid);
		if(output_length) {
			link_putlstring(manager, t->output, output_length, time(0)+active_timeout);
		}

		total_task_execution_time += t->time_workers_execute_last;
		total_tasks_executed++;
	}

	get_task_tlq_url(p->task);
	send_stats_update(manager);
}

/*
For every unreported complete task and watched file,
send the results to the manager.
*/

static void report_tasks_complete( struct link *manager )
{
	struct work_queue_process *p;

	while((p=itable_pop(procs_complete))) {
		report_task_complete(manager,p);
	}

	work_queue_watcher_send_changes(watcher,manager,time(0)+active_timeout);

	send_manager_message(manager, "end\n");

	results_to_be_sent_msg = 0;
}

/*
Find any processes that have overrun their declared absolute end time,
and send a kill signal.  The actual exit of the process will be detected at a later time.
*/

static void expire_procs_running()
{
	struct work_queue_process *p;
	uint64_t pid;

	double current_time = timestamp_get() / USECOND;

	itable_firstkey(procs_running);
	while(itable_nextkey(procs_running, (uint64_t*)&pid, (void**)&p)) {
		if(p->task->resources_requested->end > 0 && current_time > p->task->resources_requested->end)
		{
			p->task_status = WORK_QUEUE_RESULT_TASK_TIMEOUT;
			kill(pid, SIGKILL);
		}
	}
}

/*
Return true if task uses a disk allocation and it was overrun.
*/

static int is_disk_allocation_exhausted( struct work_queue_process *p )
{
	int result = 0;
	FILE *loop_full_check;
	char *buf = malloc(PATH_MAX);
	char *disk_alloc_filename = work_queue_generate_disk_alloc_full_filename(p->sandbox,p->task->taskid);
	
	if(p->loop_mount == 1 && (loop_full_check = fopen(disk_alloc_filename, "r"))) {
		fclose(loop_full_check);
		trash_file(disk_alloc_filename);
		result = 1;
	} else {
		result = 0;
	}

	free(buf);
	free(disk_alloc_filename);

	return result;
}

/*
Scan over all of the processes known by the worker,
and if they have exited, move them into the procs_complete table
for later processing.
*/

static int handle_completed_tasks(struct link *manager)
{
	struct work_queue_process *p;
	pid_t pid;
	int status;

	itable_firstkey(procs_running);
	while(itable_nextkey(procs_running, (uint64_t*)&pid, (void**)&p)) {
		int result = wait4(pid, &status, WNOHANG, &p->rusage);
		if(result==0) {
			// pid is still going
		} else if(result<0) {
			debug(D_WQ, "wait4 on pid %d returned an error: %s",pid,strerror(errno));
		} else if(result>0) {
			if (!WIFEXITED(status)){
				p->exit_status = WTERMSIG(status);
				debug(D_WQ, "task %d (pid %d) exited abnormally with signal %d",p->task->taskid,p->pid,p->exit_status);
			} else {
				p->exit_status = WEXITSTATUS(status);
				debug(D_WQ, "task %d (pid %d) exited normally with exit code %d",p->task->taskid,p->pid,p->exit_status);

				if(is_disk_allocation_exhausted(p)) {
					p->task_status = WORK_QUEUE_RESULT_DISK_ALLOC_FULL;
					p->task->disk_allocation_exhausted = 1;
				}
			}
			
			if (p->coprocess != NULL) {
				struct work_queue_coprocess *cop= (struct work_queue_coprocess *) p->coprocess;
				cop->state = WORK_QUEUE_COPROCESS_READY;
			}
			
			/* collect the resources associated with the process */
			reap_process(p);
			
			/* must reset the table iterator because an item was removed. */
			itable_firstkey(procs_running);


		}

	}
	return 1;
}

/**
 * Stream file/directory contents for the recursive get/put protocol.
 * Format:
 * 		for a directory: a new line in the format of "dir $DIR_NAME 0"
 * 		for a file: a new line in the format of "file $FILE_NAME $FILE_LENGTH"
 * 					then file contents.
 * 		string "end" at the end of the stream (on a new line).
 *
 * Example:
 * Assume we have the following directory structure:
 * mydir
 * 		-- 1.txt
 * 		-- 2.txt
 * 		-- mysubdir
 * 			-- a.txt
 * 			-- b.txt
 * 		-- z.jpg
 *
 * The stream contents would be:
 *
 * dir mydir 0
 * file 1.txt $file_len
 * $$ FILE 1.txt's CONTENTS $$
 * file 2.txt $file_len
 * $$ FILE 2.txt's CONTENTS $$
 * dir mysubdir 0
 * file mysubdir/a.txt $file_len
 * $$ FILE mysubdir/a.txt's CONTENTS $$
 * file mysubdir/b.txt $file_len
 * $$ FILE mysubdir/b.txt's CONTENTS $$
 * file z.jpg $file_len
 * $$ FILE z.jpg's CONTENTS $$
 * end
 *
 */

static int stream_output_item(struct link *manager, const char *filename, int recursive)
{
	DIR *dir;
	struct dirent *dent;
	struct stat info;
	int64_t actual, length;
	int fd;

	char *cached_path = work_queue_cache_full_path(global_cache,filename);
	
	if(stat(cached_path, &info) != 0) {
		goto access_failure;
	}

	if(S_ISDIR(info.st_mode)) {
		// stream a directory
		dir = opendir(cached_path);
		if(!dir) goto access_failure;

		send_manager_message(manager, "dir %s 0\n", filename);

		while(recursive && (dent = readdir(dir))) {
			if(!strcmp(dent->d_name, ".") || !strcmp(dent->d_name, ".."))
				continue;
			char *subfilename = string_format("%s/%s", filename, dent->d_name);
			stream_output_item(manager, subfilename, recursive);
			free(subfilename);
		}

		closedir(dir);
	} else {
		// stream a file
		fd = open(cached_path, O_RDONLY, 0);
		if(fd >= 0) {
			length = info.st_size;
			send_manager_message(manager, "file %s %"PRId64"\n", filename, length );
			actual = link_stream_from_fd(manager, fd, length, time(0) + active_timeout);
			close(fd);
			if(actual != length) goto send_failure;
		} else {
			goto access_failure;
		}
	}

	free(cached_path);
	return 1;

access_failure:
	free(cached_path);
	send_manager_message(manager, "missing %s %d\n", filename, errno);
	return 0;

send_failure:
	free(cached_path);
	debug(D_WQ, "Sending back output file - %s failed: bytes to send = %"PRId64" and bytes actually sent = %"PRId64".", filename, length, actual);
	return 0;
}

/*
For a task run locally, if the resources are all set to -1,
then assume that the task occupies all worker resources.
Otherwise, just make sure all values are non-zero.
*/

static void normalize_resources( struct work_queue_process *p )
{
	struct work_queue_task *t = p->task;

	if(t->resources_requested->cores < 0 && t->resources_requested->memory < 0 && t->resources_requested->disk < 0 && t->resources_requested->gpus < 0) {
		t->resources_requested->cores = local_resources->cores.total;
		t->resources_requested->memory = local_resources->memory.total;
		t->resources_requested->disk = local_resources->disk.total;
		t->resources_requested->gpus = local_resources->gpus.total;
	} else {
		t->resources_requested->cores = MAX(t->resources_requested->cores, 0);
		t->resources_requested->memory = MAX(t->resources_requested->memory, 0);
		t->resources_requested->disk = MAX(t->resources_requested->disk, 0);
		t->resources_requested->gpus = MAX(t->resources_requested->gpus, 0);
	}
}

/*
Handle an incoming task message from the manager.
Generate a work_queue_process wrapped around a work_queue_task,
and deposit it into the waiting list or the foreman_q as appropriate.
*/

static int do_task( struct link *manager, int taskid, time_t stoptime )
{
	char line[WORK_QUEUE_LINE_MAX];
	char filename[WORK_QUEUE_LINE_MAX];
	char localname[WORK_QUEUE_LINE_MAX];
	char taskname[WORK_QUEUE_LINE_MAX];
	char taskname_encoded[WORK_QUEUE_LINE_MAX];
	char category[WORK_QUEUE_LINE_MAX];
	int flags, length;
	int64_t n;

	timestamp_t nt;

	struct work_queue_task *task = work_queue_task_create(0);
	task->taskid = taskid;

	while(recv_manager_message(manager,line,sizeof(line),stoptime)) {
		if(!strcmp(line,"end")) {
			break;
		} else if(sscanf(line, "category %s",category)) {
			work_queue_task_specify_category(task, category);
		} else if(sscanf(line,"cmd %d",&length)==1) {
			char *cmd = malloc(length+1);
			link_read(manager,cmd,length,stoptime);
			cmd[length] = 0;
			work_queue_task_specify_command(task,cmd);
			debug(D_WQ,"rx: %s",cmd);
			free(cmd);
		} else if(sscanf(line,"coprocess %d",&length)==1) {
			char *cmd = malloc(length+1);
			link_read(manager,cmd,length,stoptime);
			cmd[length] = 0;
			work_queue_task_specify_coprocess(task,cmd);
			debug(D_WQ,"rx: %s",cmd);
			free(cmd);
		} else if(sscanf(line,"infile %s %s %d", localname, taskname_encoded, &flags)) {
			url_decode(taskname_encoded, taskname, WORK_QUEUE_LINE_MAX);
			wq_hack_do_not_compute_cached_name = 1;
			work_queue_task_specify_file(task, localname, taskname, WORK_QUEUE_INPUT, flags );
		} else if(sscanf(line,"outfile %s %s %d", localname, taskname_encoded, &flags)) {
			url_decode(taskname_encoded, taskname, WORK_QUEUE_LINE_MAX);
			wq_hack_do_not_compute_cached_name = 1;
			work_queue_task_specify_file(task, localname, taskname, WORK_QUEUE_OUTPUT, flags );
		} else if(sscanf(line, "dir %s", filename)) {
			work_queue_task_specify_directory(task, filename, filename, WORK_QUEUE_INPUT, 0700, 0);
		} else if(sscanf(line,"cores %" PRId64,&n)) {
			work_queue_task_specify_cores(task, n);
		} else if(sscanf(line,"memory %" PRId64,&n)) {
			work_queue_task_specify_memory(task, n);
		} else if(sscanf(line,"disk %" PRId64,&n)) {
			work_queue_task_specify_disk(task, n);
		} else if(sscanf(line,"gpus %" PRId64,&n)) {
			work_queue_task_specify_gpus(task, n);
		} else if(sscanf(line,"wall_time %" PRIu64,&nt)) {
			work_queue_task_specify_running_time_max(task, nt);
		} else if(sscanf(line,"end_time %" PRIu64,&nt)) {
			work_queue_task_specify_end_time(task, nt * USECOND); //end_time needs it usecs
		} else if(sscanf(line,"env %d",&length)==1) {
			char *env = malloc(length+2); /* +2 for \n and \0 */
			link_read(manager, env, length+1, stoptime);
			env[length] = 0;              /* replace \n with \0 */
			char *value = strchr(env,'=');
			if(value) {
				*value = 0;
				value++;
				work_queue_task_specify_environment_variable(task,env,value);
			}
			free(env);
		} else {
			debug(D_WQ|D_NOTICE,"invalid command from manager: %s",line);
			return 0;
		}
	}

	last_task_received = task->taskid;

	struct work_queue_process *p = work_queue_process_create(task, disk_allocation);
	if(!p) return 0;

	// Every received task goes into procs_table.
	itable_insert(procs_table,taskid,p);

	if(worker_mode==WORKER_MODE_FOREMAN) {
		work_queue_submit_internal(foreman_q,task);
	} else {
		normalize_resources(p);
		list_push_tail(procs_waiting,p);
	}

	work_queue_watcher_add_process(watcher,p);

	return 1;
}

/*
Return false if name is invalid as a simple filename.
For example, if it contains a slash, which would escape
the current working directory.
*/

static int is_valid_filename( const char *name )
{
	if(strchr(name,'/')) return 0;
	return 1;
}

/*
Handle an incoming symbolic link inside the rput protocol.
The filename of the symlink was already given in the message,
and the target of the symlink is given as the "body" which
must be read off of the wire.  The symlink target does not
need to be url_decoded because it is sent in the body.
*/

static int do_put_symlink_internal( struct link *manager, char *filename, int length )
{
	char *target = malloc(length);

	int actual = link_read(manager,target,length,time(0)+active_timeout);
	if(actual!=length) {
		free(target);
		return 0;
	}

	int result = symlink(target,filename);
	if(result<0) {
		debug(D_WQ,"could not create symlink %s: %s",filename,strerror(errno));
		free(target);
		return 0;
	}

	free(target);

	return 1;
}

/*
Handle an incoming file inside the rput protocol.
Notice that we trust the caller to have created
the necessary parent directories and checked the
name for validity.
*/

static int do_put_file_internal( struct link *manager, char *filename, int64_t length, int mode )
{
	if(!check_disk_space_for_filesize(".", length, 0)) {
		debug(D_WQ, "Could not put file %s, not enough disk space (%"PRId64" bytes needed)\n", filename, length);
		return 0;
	}

	/* Ensure that worker can access the file! */
	mode = mode | 0600;

	int fd = open(filename, O_WRONLY | O_CREAT | O_TRUNC, mode);
	if(fd<0) {
		debug(D_WQ, "Could not open %s for writing. (%s)\n", filename, strerror(errno));
		return 0;
	}

	int64_t actual = link_stream_to_fd(manager, fd, length, time(0) + active_timeout);
	close(fd);
	if(actual!=length) {
		debug(D_WQ, "Failed to put file - %s (%s)\n", filename, strerror(errno));
		return 0;
	}

	return 1;
}

/*
Handle an incoming directory inside the recursive dir protocol.
Notice that we have already checked the dirname for validity,
and now we process "put" and "dir" commands within the list
until "end" is reached.  Note that "put" is used instead of
"file" for historical reasons, to support recursive reuse
of existing code.
*/

static int do_put_dir_internal( struct link *manager, char *dirname, int *totalsize )
{
	char line[WORK_QUEUE_LINE_MAX];
	char name_encoded[WORK_QUEUE_LINE_MAX];
	char name[WORK_QUEUE_LINE_MAX];
	int64_t size;
	int mode;

	int result = mkdir(dirname,0777);
	if(result<0) {
		debug(D_WQ,"unable to create %s: %s",dirname,strerror(errno));
		return 0;
	}

	while(1) {
		if(!recv_manager_message(manager,line,sizeof(line),time(0)+active_timeout)) return 0;

		int r = 0;

		if(sscanf(line,"put %s %" SCNd64 " %o",name_encoded,&size,&mode)==3) {

			url_decode(name_encoded,name,sizeof(name));
			if(!is_valid_filename(name)) return 0;

			char *subname = string_format("%s/%s",dirname,name);
			r = do_put_file_internal(manager,subname,size,mode);
			free(subname);

			*totalsize += size;

		} else if(sscanf(line,"symlink %s %" SCNd64,name_encoded,&size)==2) {

			url_decode(name_encoded,name,sizeof(name));
			if(!is_valid_filename(name)) return 0;

			char *subname = string_format("%s/%s",dirname,name);
			r = do_put_symlink_internal(manager,subname,size);
			free(subname);

			*totalsize += size;

		} else if(sscanf(line,"dir %s",name_encoded)==1) {

			url_decode(name_encoded,name,sizeof(name));
			if(!is_valid_filename(name)) return 0;

			char *subname = string_format("%s/%s",dirname,name);
			r = do_put_dir_internal(manager,subname,totalsize);
			free(subname);

		} else if(!strcmp(line,"end")) {
			break;
		}

		if(!r) return 0;
	}

	return 1;
}

static int do_put_dir( struct link *manager, char *dirname )
{
	if(!is_valid_filename(dirname)) return 0;

	int totalsize = 0;

	char *cached_path = work_queue_cache_full_path(global_cache,dirname);
	int result = do_put_dir_internal(manager,cached_path,&totalsize);
	free(cached_path);

	if(result) work_queue_cache_addfile(global_cache,totalsize,dirname);

	return result;
}

/*
This is the old method for sending a single file.
It works, but it has the deficiency that the manager
expects the worker to create all parent directories
for the file, which is horrifically expensive when
sending a large directory tree.  The direction put
protocol (above) is preferred instead.
*/

static int do_put_single_file( struct link *manager, char *filename, int64_t length, int mode )
{
	if(!path_within_dir(filename, workspace)) {
		debug(D_WQ, "Path - %s is not within workspace %s.", filename, workspace);
		return 0;
	}

	char * cached_path = work_queue_cache_full_path(global_cache,filename);
	
	if(strchr(filename,'/')) {
		char dirname[WORK_QUEUE_LINE_MAX];
		path_dirname(filename,dirname);
		if(!create_dir(dirname,0777)) {
			debug(D_WQ, "could not create directory %s: %s",dirname,strerror(errno));
			free(cached_path);
			return 0;
		}
	}

	int result = do_put_file_internal(manager,cached_path,length,mode);

	free(cached_path);

	if(result) work_queue_cache_addfile(global_cache,length,filename);

	return result;
}

static int do_tlq_url(const char *manager_tlq_url)
{
	debug(D_TLQ, "set manager TLQ URL: %s", manager_tlq_url);
	return 1;
}

/*
Accept a url specification and queue it for later transfer.
*/

static int do_put_url( const char *cache_name, int64_t size, int mode, const char *source )
{
	return work_queue_cache_queue(global_cache,WORK_QUEUE_CACHE_TRANSFER,source,cache_name,size,mode);
}

/*
Accept a url specification and queue it for later transfer.
*/

static int do_put_cmd( const char *cache_name, int64_t size, int mode, const char *source )
{
	return work_queue_cache_queue(global_cache,WORK_QUEUE_CACHE_COMMAND,source,cache_name,size,mode);
}

/*
The manager has requested the deletion of a file in the cache
directory.  If the request is valid, then move the file to the
trash and deal with it there.
*/

static int do_unlink(const char *path)
{
	char *cached_path = work_queue_cache_full_path(global_cache,path);
  
	int result = 0;
	
	if(path_within_dir(cached_path, workspace)) {
		work_queue_cache_remove(global_cache,path);
		result = 1;
	} else {
		debug(D_WQ, "%s is not within workspace %s",cached_path,workspace);
		result = 0;
	}

	free(cached_path);
	return result;
}

static int do_get(struct link *manager, const char *filename, int recursive)
{
	stream_output_item(manager, filename, recursive);
	send_manager_message(manager, "end\n");
	return 1;
}

/*
do_kill removes a process currently known by the worker.
Note that a kill message from the manager is used for every case
where a task is to be removed, whether it is waiting, running,
of finished.  Regardless of the state, we kill the process and
remove all of the associated files and other state.
*/

static int do_kill(int taskid)
{
	struct work_queue_process *p;

	p = itable_remove(procs_table, taskid);
	if(!p) {
		debug(D_WQ,"manager requested kill of task %d which does not exist!",taskid);
		return 1;
	}

	if(worker_mode == WORKER_MODE_FOREMAN) {
		work_queue_cancel_by_taskid(foreman_q, taskid);
	} else {
		if(itable_remove(procs_running, p->pid)) {
			work_queue_process_kill(p);
			cores_allocated -= p->task->resources_requested->cores;
			memory_allocated -= p->task->resources_requested->memory;
			disk_allocated -= p->task->resources_requested->disk;
			gpus_allocated -= p->task->resources_requested->gpus;
			work_queue_gpus_free(taskid);
		}
	}

	itable_remove(procs_complete, p->task->taskid);
	list_remove(procs_waiting,p);

	work_queue_watcher_remove_process(watcher,p);

	work_queue_process_delete(p);

	return 1;
}

/*
Kill off all known tasks by iterating over the complete
procs_table and calling do_kill.  This should result in
all empty procs_* structures and zero resources allocated.
If this failed to bring the system back to a fresh state,
then we need to abort to clean things up.
*/

static void kill_all_tasks()
{
	struct work_queue_process *p;
	uint64_t taskid;

	itable_firstkey(procs_table);
	while(itable_nextkey(procs_table,&taskid,(void**)&p)) {
		do_kill(taskid);
	}

	assert(itable_size(procs_table)==0);
	assert(itable_size(procs_running)==0);
	assert(itable_size(procs_complete)==0);
	assert(list_size(procs_waiting)==0);
	assert(cores_allocated==0);
	assert(memory_allocated==0);
	assert(disk_allocated==0);
	assert(gpus_allocated==0);

	debug(D_WQ,"all data structures are clean");
}

/*
Remove a file, even when mark as cached. Foreman broadcast this message to
foremen down its hierarchy. It is invalid for a worker to receice this message.
*/
static int do_invalidate_file(const char *filename)
{
	if(worker_mode == WORKER_MODE_FOREMAN) {
		work_queue_invalidate_cached_file_internal(foreman_q, filename);
		return 1;
	}

	return -1;
}

static void finish_running_task(struct work_queue_process *p, work_queue_result_t result)
{
	p->task_status |= result;
	kill(p->pid, SIGKILL);
}

static void finish_running_tasks(work_queue_result_t result)
{
	struct work_queue_process *p;
	pid_t pid;

	itable_firstkey(procs_running);
	while(itable_nextkey(procs_running, (uint64_t*) &pid, (void**)&p)) {
		finish_running_task(p, result);
	}
}

static int enforce_process_limits(struct work_queue_process *p)
{
	/* If the task did not specify disk usage, return right away. */
	if(p->disk < 1)
		return 1;

	work_queue_process_measure_disk(p, max_time_on_measurement);
	if(p->sandbox_size > p->task->resources_requested->disk) {
		debug(D_WQ,"Task %d went over its disk size limit: %s > %s\n",
				p->task->taskid,
				rmsummary_resource_to_str(p->sandbox_size, /* with units */ 1),
				rmsummary_resource_to_str(p->task->resources_requested->disk, 1));
		return 0;
	}

	return 1;
}

static int enforce_processes_limits()
{
	static time_t last_check_time = 0;

	struct work_queue_process *p;
	pid_t pid;

	int ok = 1;

	/* Do not check too often, as it is expensive (particularly disk) */
	if((time(0) - last_check_time) < check_resources_interval ) return 1;

	itable_firstkey(procs_table);
	while(itable_nextkey(procs_table,(uint64_t*)&pid,(void**)&p)) {
		if(!enforce_process_limits(p) || !work_queue_coprocess_enforce_limit(p->coprocess)) {
			finish_running_task(p, WORK_QUEUE_RESULT_RESOURCE_EXHAUSTION);

			/* we delete the sandbox, to free the exhausted resource. If a loop device is used, use remove loop device*/
			if(p->loop_mount == 1) {
				disk_alloc_delete(p->sandbox);
			} else {
				trash_file(p->sandbox);
			}

			ok = 0;
		}
	}

	last_check_time = time(0);

	return ok;
}

/*
We check maximum_running_time by itself (not in enforce_processes_limits),
as other running tasks should not be affected by a task timeout.
*/

static void enforce_processes_max_running_time()
{
	struct work_queue_process *p;
	pid_t pid;

	timestamp_t now = timestamp_get();

	itable_firstkey(procs_running);
	while(itable_nextkey(procs_running, (uint64_t*) &pid, (void**) &p)) {
		/* If the task did not specify wall_time, return right away. */
		if(p->task->resources_requested->wall_time < 1)
			continue;

		if(now > p->execution_start + (1e6 * p->task->resources_requested->wall_time)) {
			debug(D_WQ,"Task %d went over its running time limit: %s > %s\n",
					p->task->taskid,
					rmsummary_resource_to_str("wall_time", (now - p->execution_start)/1e6, 1),
					rmsummary_resource_to_str("wall_time", p->task->resources_requested->wall_time, 1));
			p->task_status = WORK_QUEUE_RESULT_TASK_MAX_RUN_TIME;
			kill(pid, SIGKILL);
		}
	}

	return;
}


static int do_release()
{
	debug(D_WQ, "released by manager %s:%d.\n", current_manager_address->addr, current_manager_address->port);
	released_by_manager = 1;
	return 0;
}

static void disconnect_manager(struct link *manager)
{
	debug(D_WQ, "disconnecting from manager %s:%d", current_manager_address->addr, current_manager_address->port);
	link_close(manager);

	debug(D_WQ, "killing all outstanding tasks");
	kill_all_tasks();

	//KNOWN HACK: We remove all workers on a manager disconnection to avoid
	//returning old tasks to a new manager.
	if(foreman_q) {
		debug(D_WQ, "Disconnecting all workers...\n");
		release_all_workers(foreman_q);

		if(project_regex) {
			update_catalog(foreman_q, manager, 1);
		}
	}

	if(released_by_manager) {
		released_by_manager = 0;
	} else if(abort_flag) {
		// Bail out quickly
	} else {
		sleep(5);
	}
}

static int handle_manager(struct link *manager)
{
	char line[WORK_QUEUE_LINE_MAX];
	char filename_encoded[WORK_QUEUE_LINE_MAX];
	char filename[WORK_QUEUE_LINE_MAX];
	char source_encoded[WORK_QUEUE_LINE_MAX];
	char source[WORK_QUEUE_LINE_MAX];
	char manager_tlq_url[WORK_QUEUE_LINE_MAX];
	int64_t length;
	int64_t taskid = 0;
	int mode, r, n;

	if(recv_manager_message(manager, line, sizeof(line), idle_stoptime )) {
		if(sscanf(line,"task %" SCNd64, &taskid)==1) {
			r = do_task(manager, taskid,time(0)+active_timeout);
		} else if(sscanf(line,"put %s %"SCNd64" %o",filename_encoded,&length,&mode)==3) {
			url_decode(filename_encoded,filename,sizeof(filename));
			r = do_put_single_file(manager, filename, length, mode);
			reset_idle_timer();
		} else if(sscanf(line, "dir %s", filename_encoded)==1) {
			url_decode(filename_encoded,filename,sizeof(filename));
			r = do_put_dir(manager,filename);
			reset_idle_timer();
		} else if(sscanf(line, "puturl %s %s %" SCNd64 " %o", source_encoded, filename_encoded, &length, &mode)==4) {
			url_decode(filename_encoded,filename,sizeof(filename));
			url_decode(source_encoded,source,sizeof(source));
			r = do_put_url(filename,length,mode,source);
			reset_idle_timer();
		} else if(sscanf(line, "putcmd %s %s %" SCNd64 " %o", source_encoded, filename_encoded, &length, &mode)==4) {
			url_decode(filename_encoded,filename,sizeof(filename));
			url_decode(source_encoded,source,sizeof(source));
			r = do_put_cmd(filename,length,mode,source);
			reset_idle_timer();
		} else if(sscanf(line, "tlq %s", manager_tlq_url) == 1) {
			r = do_tlq_url(manager_tlq_url);
			reset_idle_timer();
		} else if(sscanf(line, "unlink %s", filename_encoded) == 1) {
			url_decode(filename_encoded,filename,sizeof(filename));
			r = do_unlink(filename);
		} else if(sscanf(line, "get %s %d", filename_encoded, &mode) == 2) {
			url_decode(filename_encoded,filename,sizeof(filename));
			r = do_get(manager, filename, mode);
		} else if(sscanf(line, "kill %" SCNd64, &taskid) == 1) {
			if(taskid >= 0) {
				r = do_kill(taskid);
			} else {
				kill_all_tasks();
				r = 1;
			}
		} else if(sscanf(line, "invalidate-file %s", filename_encoded) == 1) {
			url_decode(filename_encoded,filename,sizeof(filename));
			r = do_invalidate_file(filename);
		} else if(!strncmp(line, "release", 8)) {
			r = do_release();
		} else if(!strncmp(line, "exit", 5)) {
			work_queue_broadcast_message(foreman_q, "exit\n");
			abort_flag = 1;
			r = 1;
		} else if(!strncmp(line, "check", 6)) {
			r = send_keepalive(manager, 0);
		} else if(!strncmp(line, "auth", 4)) {
			fprintf(stderr,"work_queue_worker: this manager requires a password. (use the -P option)\n");
			r = 0;
		} else if(sscanf(line, "send_results %d", &n) == 1) {
			report_tasks_complete(manager);
			r = 1;
		} else {
			debug(D_WQ, "Unrecognized manager message: %s.\n", line);
			r = 0;
		}
	} else {
		debug(D_WQ, "Failed to read from manager.\n");
		r = 0;
	}

	return r;
}

/*
Return true if this task can run with the resources currently available.
*/

static int task_resources_fit_now(struct work_queue_task *t)
{
	return
		(cores_allocated  + t->resources_requested->cores  <= local_resources->cores.total) &&
		(memory_allocated + t->resources_requested->memory <= local_resources->memory.total) &&
		(disk_allocated   + t->resources_requested->disk   <= local_resources->disk.total) &&
		(gpus_allocated   + t->resources_requested->gpus   <= local_resources->gpus.total);
}

/*
Return true if this task can eventually run with the resources available. For
example, this is needed for when the worker is launched without the --memory
option, and the free available memory of the system is consumed by some other
process.
*/

static int task_resources_fit_eventually(struct work_queue_task *t)
{
	struct work_queue_resources *r;

	if(worker_mode == WORKER_MODE_FOREMAN) {
		r = total_resources;
	}
	else {
		r = local_resources;
	}

	return
		(t->resources_requested->cores  <= r->cores.largest) &&
		(t->resources_requested->memory <= r->memory.largest) &&
		(t->resources_requested->disk   <= r->disk.largest) &&
		(t->resources_requested->gpus   <= r->gpus.largest);
}

void forsake_waiting_process(struct link *manager, struct work_queue_process *p)
{
	/* the task cannot run in this worker */
	p->task_status = WORK_QUEUE_RESULT_FORSAKEN;
	itable_insert(procs_complete, p->task->taskid, p);

	debug(D_WQ, "Waiting task %d has been forsaken.", p->task->taskid);

	/* we also send updated resources to the manager. */
	send_keepalive(manager, 1);
}

/*
If 0, the worker is using more resources than promised. 1 if resource usage holds that promise.
*/

static int enforce_worker_limits(struct link *manager)
{
	if( manual_disk_option > 0 && local_resources->disk.inuse > manual_disk_option ) {
		fprintf(stderr,"work_queue_worker: %s used more than declared disk space (--disk - < disk used) %"PRIu64" < %"PRIu64" MB\n", workspace, manual_disk_option, local_resources->disk.inuse);

		if(manager) {
			send_manager_message(manager, "info disk_exhausted %lld\n", (long long) local_resources->disk.inuse);
		}

		return 0;
	}

	if(manual_memory_option > 0 && local_resources->memory.inuse > manual_memory_option) {
		fprintf(stderr,"work_queue_worker: used more than declared memory (--memory < memory used) %"PRIu64" < %"PRIu64" MB\n", manual_memory_option, local_resources->memory.inuse);

		if(manager) {
			send_manager_message(manager, "info memory_exhausted %lld\n", (long long) local_resources->memory.inuse);
		}

		return 0;
	}

	return 1;
}

/*
If 0, the worker has less resources than promised. 1 otherwise.
*/

static int enforce_worker_promises(struct link *manager)
{
	if(end_time > 0 && timestamp_get() > ((uint64_t) end_time)) {
		warn(D_NOTICE, "work_queue_worker: reached the wall time limit %"PRIu64" s\n", (uint64_t) manual_wall_time_option);
		if(manager) {
			send_manager_message(manager, "info wall_time_exhausted %"PRIu64"\n", (uint64_t) manual_wall_time_option);
		}
		return 0;
	}

	if( manual_disk_option > 0 && local_resources->disk.total < manual_disk_option) {
		fprintf(stderr,"work_queue_worker: has less than the promised disk space (--disk > disk total) %"PRIu64" < %"PRIu64" MB\n", manual_disk_option, local_resources->disk.total);

		if(manager) {
			send_manager_message(manager, "info disk_error %lld\n", (long long) local_resources->disk.total);
		}

		return 0;
	}

	return 1;
}

static void work_for_manager(struct link *manager)
{
	sigset_t mask;

	debug(D_WQ, "working for manager at %s:%d.\n", current_manager_address->addr, current_manager_address->port);

	sigemptyset(&mask);
	sigaddset(&mask, SIGCHLD);
	sigaddset(&mask, SIGTERM);
	sigaddset(&mask, SIGQUIT);
	sigaddset(&mask, SIGINT);
	sigaddset(&mask, SIGUSR1);
	sigaddset(&mask, SIGUSR2);

	reset_idle_timer();

	time_t volatile_stoptime = time(0) + 60;
	// Start serving managers
	while(!abort_flag) {

		if(time(0) > idle_stoptime) {
			debug(D_NOTICE, "disconnecting from %s:%d because I did not receive any task in %d seconds (--idle-timeout).\n", current_manager_address->addr,current_manager_address->port,idle_timeout);
			send_manager_message(manager, "info idle-disconnecting %lld\n", (long long) idle_timeout);
			break;
		}

		if(worker_volatility && time(0) > volatile_stoptime) {
			if( (double)rand()/(double)RAND_MAX < worker_volatility) {
				debug(D_NOTICE, "work_queue_worker: disconnect from manager due to volatility check.\n");
				break;
			} else {
				volatile_stoptime = time(0) + 60;
			}
		}

		if (initial_ppid != 0 && getppid() != initial_ppid) {
			debug(D_NOTICE, "parent process exited, shutting down\n");
			break;
		}

		/*
		link_usleep will cause the worker to sleep for a time until
		interrupted by a SIGCHILD signal.  However, the signal could
		have been delivered while we were outside of the wait function,
		setting sigchld_received_flag.  In that case, do not block
		but proceed with the

		There is a still a (very small) race condition in that the
		signal could be received between the check and link_usleep,
		hence a maximum wait time of five seconds is enforced.
		*/

		int wait_msec = 5000;

		if(sigchld_received_flag) {
			wait_msec = 0;
			sigchld_received_flag = 0;
		}

		int manager_activity = link_usleep_mask(manager, wait_msec*1000, &mask, 1, 0);
		if(manager_activity < 0) break;

		int ok = 1;
		if(manager_activity) {
			ok &= handle_manager(manager);
		}

		expire_procs_running();

		ok &= handle_completed_tasks(manager);

		measure_worker_resources();

		if(!enforce_worker_promises(manager)) {
			finish_running_tasks(WORK_QUEUE_RESULT_FORSAKEN);
			abort_flag = 1;
			break;
		}

		enforce_processes_max_running_time();

		/* end a running processes if goes above its declared limits.
		 * Mark offending process as RESOURCE_EXHASTION. */
		enforce_processes_limits();

		/* end running processes if worker resources are exhasusted, and marked
		 * them as FORSAKEN, so they can be resubmitted somewhere else. */
		if(!enforce_worker_limits(manager)) {
			finish_running_tasks(WORK_QUEUE_RESULT_FORSAKEN);
			// finish all tasks, disconnect from manager, but don't kill the worker (no abort_flag = 1)
			break;
		}

		int task_event = 0;
		if(ok) {
			struct work_queue_process *p;
			int visited;
			int waiting = list_size(procs_waiting);
			for(visited = 0; visited < waiting; visited++) {
				p = list_pop_head(procs_waiting);
				if(!p) {
					break;
				} else if(task_resources_fit_now(p->task)) {
					if (p->task->coprocess) {
						struct work_queue_coprocess *ready_coprocess = work_queue_coprocess_find_state(coprocess_info, number_of_coprocess_instances, WORK_QUEUE_COPROCESS_READY);
						if (ready_coprocess == NULL) {
							list_push_tail(procs_waiting, p);
							continue;
						}
						p->coprocess = ready_coprocess;
						ready_coprocess->state = WORK_QUEUE_COPROCESS_RUNNING;
					}
					start_process(p,manager);
					task_event++;
				} else if(task_resources_fit_eventually(p->task)) {
					list_push_tail(procs_waiting, p);
				} else {
					forsake_waiting_process(manager, p);
					task_event++;
				}
			}
		}

		if(task_event > 0) {
			send_stats_update(manager);
		}

		if(ok && !results_to_be_sent_msg) {
			if(work_queue_watcher_check(watcher) || itable_size(procs_complete) > 0) {
				send_manager_message(manager, "available_results\n");
				results_to_be_sent_msg = 1;
			}
		}


		if(!ok) {
			break;
		}

		//Reset idle_stoptime if something interesting is happening at this worker.
		if(list_size(procs_waiting) > 0 || itable_size(procs_table) > 0 || itable_size(procs_complete) > 0) {
			reset_idle_timer();
		}
	}
}

static void foreman_for_manager(struct link *manager)
{
	int manager_active = 0;
	if(!manager) {
		return;
	}

	debug(D_WQ, "working for manager at %s:%d as foreman.\n", current_manager_address->addr, current_manager_address->port);

	reset_idle_timer();

	int prev_num_workers = 0;
	while(!abort_flag) {
		int result = 1;
		struct work_queue_task *task = NULL;

		if(time(0) > idle_stoptime && work_queue_empty(foreman_q)) {
			debug(D_NOTICE, "giving up because did not receive any task in %d seconds.\n", idle_timeout);
			send_manager_message(manager, "info idle-disconnecting %lld\n", (long long) idle_timeout);
			break;
		}

		measure_worker_resources();

		/* if the number of workers changed by more than %10, send an status update */
		int curr_num_workers = total_resources->workers.total;
		if(10*abs(curr_num_workers - prev_num_workers) > prev_num_workers) {
			send_keepalive(manager, 0);
		}
		prev_num_workers = curr_num_workers;

		task = work_queue_wait_internal(foreman_q, foreman_internal_timeout, manager, &manager_active, NULL);

		if(task) {
			struct work_queue_process *p;
			p = itable_lookup(procs_table,task->taskid);
			if(!p) fatal("no entry in procs table for taskid %d",task->taskid);
			itable_insert(procs_complete, task->taskid, p);
			result = 1;
		}

		if(!results_to_be_sent_msg && itable_size(procs_complete) > 0)
		{
			send_manager_message(manager, "available_results\n");
			results_to_be_sent_msg = 1;
		}

		if(manager_active) {
			result &= handle_manager(manager);
			reset_idle_timer();
		}

		if(!result) break;
	}
}

/*
workspace_create is done once when the worker starts.
*/

static int workspace_create()
{
	char absolute[WORK_QUEUE_LINE_MAX];

	// Setup working space(dir)
	if(!workspace) {
		const char *workdir = system_tmp_dir(user_specified_workdir);
		workspace = string_format("%s/worker-%d-%d", workdir, (int) getuid(), (int) getpid());
	}

	printf( "work_queue_worker: creating workspace %s\n", workspace);

	if(!create_dir(workspace,0777)) {
		return 0;
	}

	path_absolute(workspace, absolute, 1);
	free(workspace);
	workspace = xxstrdup(absolute);

	return 1;
}

/*
Create a test script and try to execute.
With this we check the scratch directory allows file execution.
*/
static int workspace_check()
{
	int error = 0; /* set 1 on error */
	char *fname = string_format("%s/test.sh", workspace);

	FILE *file = fopen(fname, "w");
	if(!file) {
		warn(D_NOTICE, "Could not write to %s", workspace);
		error = 1;
	} else {
		fprintf(file, "#!/bin/sh\nexit 0\n");
		fclose(file);
		chmod(fname, 0755);

		int exit_status = system(fname);

		if(WIFEXITED(exit_status) && WEXITSTATUS(exit_status) == 126) {
			/* Note that we do not set status=1 on 126, as the executables may live ouside workspace. */
			warn(D_NOTICE, "Could not execute a test script in the workspace directory '%s'.", workspace);
			warn(D_NOTICE, "Is the filesystem mounted as 'noexec'?\n");
			warn(D_NOTICE, "Unless the task command is an absolute path, the task will fail with exit status 126.\n");
		} else if(!WIFEXITED(exit_status) || WEXITSTATUS(exit_status) != 0) {
			error = 1;
		}
	}

	/* do not use trash here; workspace has not been set up yet */
	unlink(fname);
	free(fname);

	if(error) {
		warn(D_NOTICE, "The workspace %s could not be used.\n", workspace);
		warn(D_NOTICE, "Use the --workdir command line switch to change where the workspace is created.\n");
	}

	return !error;
}

/*
workspace_prepare is called every time we connect to a new manager,
*/

static int workspace_prepare()
{
	debug(D_WQ,"preparing workspace %s",workspace);

	char *cachedir = string_format("%s/cache",workspace);
	int result = create_dir(cachedir,0777);
	global_cache = work_queue_cache_create(cachedir);
	free(cachedir);

	char *tmp_name = string_format("%s/cache/tmp", workspace);
	result |= create_dir(tmp_name,0777);
	setenv("WORKER_TMPDIR", tmp_name, 1);	
	free(tmp_name);

	char *trash_dir = string_format("%s/trash", workspace);
	trash_setup(trash_dir);
	free(trash_dir);

	return result;
}

/*
workspace_cleanup is called every time we disconnect from a manager,
to remove any state left over from a previous run.  Remove all
directories (except trash) and move them to the trash directory.
*/

static void workspace_cleanup()
{
	debug(D_WQ,"cleaning workspace %s",workspace);
	DIR *dir = opendir(workspace);
	if(dir) {
		struct dirent *d;
		while((d=readdir(dir))) {
			if(!strcmp(d->d_name,".")) continue;
			if(!strcmp(d->d_name,"..")) continue;
			if(!strcmp(d->d_name,"trash")) continue;
			trash_file(d->d_name);
		}
		closedir(dir);
	}
	trash_empty();

	work_queue_cache_delete(global_cache);
}

/*
workspace_delete is called when the worker is about to exit,
so that all files are removed.
XXX the cleanup of internal data structures doesn't quite belong here.
*/

static void workspace_delete()
{
	if(user_specified_workdir) free(user_specified_workdir);
	if(os_name) free(os_name);
	if(arch_name) free(arch_name);

	if(foreman_q)          work_queue_delete(foreman_q);
	if(procs_running)      itable_delete(procs_running);
	if(procs_table)        itable_delete(procs_table);
	if(procs_complete)     itable_delete(procs_complete);
	if(procs_waiting)      list_delete(procs_waiting);

	if(watcher)            work_queue_watcher_delete(watcher);

	printf( "work_queue_worker: deleting workspace %s\n", workspace);

	/*
	Note that we cannot use trash_file here because the trash dir
	is inside the workspace.  Abort if we really cannot clean up.
	*/

	unlink_recursive(workspace);

	free(workspace);
}

static int serve_manager_by_hostport( const char *host, int port, const char *verify_project, int use_ssl )
{
	if(!domain_name_cache_lookup(host,current_manager_address->addr)) {
		fprintf(stderr,"couldn't resolve hostname %s",host);
		return 0;
	}

	/*
	For the preliminary steps of password and project verification, we use the
	idle timeout, because we have not yet been assigned any work and should
	leave if the manager is not responsive.

	It is tempting to use a short timeout here, but DON'T. The name and
	password messages are ayncronous; if the manager is busy handling other
	workers, a short window is not enough for a response to come back.
	*/

	reset_idle_timer();

	struct link *manager = link_connect(current_manager_address->addr,port,idle_stoptime);

	if(!manager) {
		fprintf(stderr,"couldn't connect to %s:%d: %s\n",current_manager_address->addr,port,strerror(errno));
		return 0;
	}

	if(manual_ssl_option && !use_ssl) {
		fprintf(stderr,"work_queue_worker: --ssl was given, but manager %s:%d is not using ssl.\n",host,port);
		link_close(manager);
		return 0;
	} else if(manual_ssl_option || use_ssl) {
		if(link_ssl_wrap_connect(manager) < 1) {
			fprintf(stderr,"work_queue_worker: could not setup ssl connection.\n");
			link_close(manager);
			return 0;
		}
	}

	link_tune(manager,LINK_TUNE_INTERACTIVE);

	char local_addr[LINK_ADDRESS_MAX];
	int  local_port;
	link_address_local(manager, local_addr, &local_port);

	printf("connected to manager %s:%d via local address %s:%d\n", host, port, local_addr, local_port);
	debug(D_WQ, "connected to manager %s:%d via local address %s:%d", host, port, local_addr, local_port);

	if(password) {
		debug(D_WQ,"authenticating to manager");
		if(!link_auth_password(manager,password,idle_stoptime)) {
			fprintf(stderr,"work_queue_worker: wrong password for manager %s:%d\n",host,port);
			link_close(manager);
			return 0;
		}
	}

	if(verify_project) {
		char line[WORK_QUEUE_LINE_MAX];
		debug(D_WQ, "verifying manager's project name");
		send_manager_message(manager, "name\n");
		if(!recv_manager_message(manager,line,sizeof(line),idle_stoptime)) {
			debug(D_WQ,"no response from manager while verifying name");
			link_close(manager);
			return 0;
		}

		if(strcmp(line,verify_project)) {
			fprintf(stderr, "work_queue_worker: manager has project %s instead of %s\n", line, verify_project);
			link_close(manager);
			return 0;
		}
	}

	workspace_prepare();

	measure_worker_resources();

	report_worker_ready(manager);

	if(worker_mode == WORKER_MODE_FOREMAN) {
		foreman_for_manager(manager);
	} else {
		work_for_manager(manager);
	}

	if(abort_signal_received) {
		send_manager_message(manager, "info vacating %d\n", abort_signal_received);
	}

	last_task_received     = 0;
	results_to_be_sent_msg = 0;

	disconnect_manager(manager);
	printf("disconnected from manager %s:%d\n", host, port );

	workspace_cleanup();

	return 1;
}

int serve_manager_by_hostport_list(struct list *manager_addresses, int use_ssl)
{
	int result = 0;

	/* keep trying managers in the list, until all manager addresses
	 * are tried, or a succesful connection was done */
	list_first_item(manager_addresses);
	while((current_manager_address = list_next_item(manager_addresses))) {
		result = serve_manager_by_hostport(current_manager_address->host,current_manager_address->port,/*verify name*/ 0, use_ssl);

		if(result) {
			break;
		}
	}

	return result;
}

static struct list *interfaces_to_list(const char *addr, int port, struct jx *ifas)
{
	struct list *l = list_create();
	struct jx *ifa;

	int found_canonical = 0;

	if(ifas) {
		for (void *i = NULL; (ifa = jx_iterate_array(ifas, &i));) {
			const char *ifa_addr = jx_lookup_string(ifa, "host");

			if(ifa_addr && strcmp(addr, ifa_addr) == 0) {
				found_canonical = 1;
			}

			struct manager_address *m = calloc(1, sizeof(*m));
			strncpy(m->host, ifa_addr, LINK_ADDRESS_MAX);
			m->port = port;

			list_push_tail(l, m);
		}
	}

	if(ifas && !found_canonical) {
		warn(D_NOTICE, "Did not find the manager address '%s' in the list of interfaces.", addr);
	}

	if(!found_canonical) {
		/* We get here if no interfaces were defined, or if addr was not found in the interfaces. */

		struct manager_address *m = calloc(1, sizeof(*m));
		strncpy(m->host, addr, LINK_ADDRESS_MAX);
		m->port = port;

		list_push_tail(l, m);
	}

	return l;
}

static int serve_manager_by_name( const char *catalog_hosts, const char *project_regex )
{
	struct list *managers_list = work_queue_catalog_query_cached(catalog_hosts,-1,project_regex);

	debug(D_WQ,"project name %s matches %d managers",project_regex,list_size(managers_list));

	if(list_size(managers_list)==0) return 0;

	// shuffle the list by r items to distribute the load across managers
	int r = rand() % list_size(managers_list);
	int i;
	for(i=0;i<r;i++) {
		list_push_tail(managers_list,list_pop_head(managers_list));
	}

	static struct manager_address *last_addr = NULL;

	while(1) {
		struct jx *jx = list_peek_head(managers_list);

		const char *project = jx_lookup_string(jx,"project");
		const char *name = jx_lookup_string(jx,"name");
		const char *addr = jx_lookup_string(jx,"address");
		const char *pref = jx_lookup_string(jx,"manager_preferred_connection");
		struct jx *ifas  = jx_lookup(jx,"network_interfaces");
		int port = jx_lookup_integer(jx,"port");
		int use_ssl = jx_lookup_boolean(jx,"ssl");

		// give priority to worker's preferred connection option
		if(preferred_connection) {
			pref = preferred_connection;
		}


		if(last_addr) {
			if(time(0) > idle_stoptime && strcmp(addr, last_addr->host) == 0 && port == last_addr->port) {
				if(list_size(managers_list) < 2) {
					free(last_addr);
					last_addr = NULL;

					/* convert idle_stoptime into connect_stoptime (e.g., time already served). */
					connect_stoptime = idle_stoptime;
					debug(D_WQ,"Previous idle disconnection from only manager available project=%s name=%s addr=%s port=%d",project,name,addr,port);

					return 0;
				} else {
					list_push_tail(managers_list,list_pop_head(managers_list));
					continue;
				}
			}
		}

		int result;

		if(pref && strcmp(pref, "by_hostname") == 0) {
			debug(D_WQ,"selected manager with project=%s hostname=%s addr=%s port=%d",project,name,addr,port);
			manager_addresses = interfaces_to_list(name, port, NULL);
		} else if(pref && strcmp(pref, "by_apparent_ip") == 0) {
			debug(D_WQ,"selected manager with project=%s apparent_addr=%s port=%d",project,addr,port);
			manager_addresses = interfaces_to_list(addr, port, NULL);
		} else {
			debug(D_WQ,"selected manager with project=%s addr=%s port=%d",project,addr,port);
			manager_addresses = interfaces_to_list(addr, port, ifas);
		}

		result = serve_manager_by_hostport_list(manager_addresses, use_ssl);

		struct manager_address *m;
		while((m = list_pop_head(manager_addresses))) {
			free(m);
		}
		list_delete(manager_addresses);
		manager_addresses = NULL;

		if(result) {
			free(last_addr);
			last_addr = calloc(1,sizeof(*last_addr));
			strncpy(last_addr->host, addr, DOMAIN_NAME_MAX - 1);
			last_addr->port = port;
		}

		return result;
	}
}

void set_worker_id()
{
	srand(time(NULL));

	char *salt_and_pepper = string_format("%d%d%d", getpid(), getppid(), rand());
	unsigned char digest[MD5_DIGEST_LENGTH];

	md5_buffer(salt_and_pepper, strlen(salt_and_pepper), digest);
	worker_id = string_format("worker-%s", md5_to_string(digest));

	free(salt_and_pepper);
}

static void handle_abort(int sig)
{
	abort_flag = 1;
	abort_signal_received = sig;
}

static void handle_sigchld(int sig)
{
	sigchld_received_flag = 1;
}

static void read_resources_env_var(const char *name, int64_t *manual_option)
{
	char *value;
	value = getenv(name);
	if(value) {
		*manual_option = atoi(value);
		/* unset variable so that children task cannot read the global value */
		unsetenv(name);
	}
}

static void read_resources_env_vars()
{
	read_resources_env_var("CORES",  &manual_cores_option);
	read_resources_env_var("MEMORY", &manual_memory_option);
	read_resources_env_var("DISK",   &manual_disk_option);
	read_resources_env_var("GPUS",   &manual_gpus_option);
}

struct list *parse_manager_addresses(const char *specs, int default_port)
{
	struct list *managers = list_create();

	char *managers_args = xxstrdup(specs);

	char *next_manager = strtok(managers_args, ";");
	while(next_manager) {
		int port = default_port;

		char *port_str = strchr(next_manager, ':');
		if(port_str) {
			char *no_ipv4 = strchr(port_str+1, ':'); /* if another ':', then this is not ipv4. */
			if(!no_ipv4) {
				*port_str = '\0';
				port = atoi(port_str+1);
			}
		}

		if(port < 1) {
			fatal("Invalid port for manager '%s'", next_manager);
		}

		struct manager_address *m = calloc(1, sizeof(*m));
		strncpy(m->host, next_manager, LINK_ADDRESS_MAX);
		m->port = port;

		if(port_str) {
			*port_str = ':';
		}

		list_push_tail(managers, m);
		next_manager = strtok(NULL, ";");
	}
	free(managers_args);

	return(managers);
}

static void show_help(const char *cmd)
{
	printf( "Use: %s [options] <managerhost> <port> \n"
			"or\n     %s [options] \"managerhost:port[;managerhost:port;managerhost:port;...]\"\n"
			"or\n     %s [options] -M projectname\n",
			cmd, cmd, cmd);
	printf( "where options are:\n");
	printf( " %-30s Show version string\n", "-v,--version");
	printf( " %-30s Show this help screen\n", "-h,--help");
	printf( " %-30s Name of manager (project) to contact.  May be a regular expression.\n", "-M,--manager-name=<name>");
	printf( " %-30s Catalog server to query for managers.  (default: %s:%d) \n", "-C,--catalog=<host:port>",CATALOG_HOST,CATALOG_PORT);
	printf( " %-30s Enable debugging for this subsystem.\n", "-d,--debug=<subsystem>");
	printf( " %-30s Send debugging to this file. (can also be :stderr, or :stdout)\n", "-o,--debug-file=<file>");
	printf( " %-30s Set the maximum size of the debug log (default 10M, 0 disables).\n", "--debug-rotate-max=<bytes>");
	printf( " %-30s Use SSL to connect to the manager. (Not needed if using -M)", "--ssl");
	printf( " %-30s Set worker to run as a foreman.\n", "--foreman");
	printf( " %-30s Run as a foreman, and advertise to the catalog server with <name>.\n", "-f,--foreman-name=<name>");
	printf( " %-30s\n", "--foreman-port=<port>[:<highport>]");
	printf( " %-30s Set the port for the foreman to listen on.  If <highport> is specified\n", "");
	printf( " %-30s the port is chosen from the range port:highport.  Implies --foreman.\n", "");
	printf( " %-30s Select port to listen to at random and write to this file.  Implies --foreman.\n", "-Z,--foreman-port-file=<file>");
	printf( " %-30s Set the fast abort multiplier for foreman (default=disabled).\n", "-F,--fast-abort=<mult>");
	printf( " %-30s Send statistics about foreman to this file.\n", "--specify-log=<logfile>");
	printf( " %-30s Password file for authenticating to the manager.\n", "-P,--password=<pwfile>");
	printf( " %-30s Set both --idle-timeout and --connect-timeout.\n", "-t,--timeout=<time>");
	printf( " %-30s Disconnect after this time if manager sends no work. (default=%ds)\n", "   --idle-timeout=<time>", idle_timeout);
	printf( " %-30s Abort after this time if no managers are available. (default=%ds)\n", "   --connect-timeout=<time>", idle_timeout);
	printf( " %-30s Exit if parent process dies.\n", "--parent-death");
	printf( " %-30s Set TCP window size.\n", "-w,--tcp-window-size=<size>");
	printf( " %-30s Set initial value for backoff interval when worker fails to connect\n", "-i,--min-backoff=<time>");
	printf( " %-30s to a manager. (default=%ds)\n", "", init_backoff_interval);
	printf( " %-30s Set maximum value for backoff interval when worker fails to connect\n", "-b,--max-backoff=<time>");
	printf( " %-30s to a manager. (default=%ds)\n", "", max_backoff_interval);
	printf( " %-30s Set architecture string for the worker to report to manager instead\n", "-A,--arch=<arch>");
	printf( " %-30s of the value in uname (%s).\n", "", arch_name);
	printf( " %-30s Set operating system string for the worker to report to manager instead\n", "-O,--os=<os>");
	printf( " %-30s of the value in uname (%s).\n", "", os_name);
	printf( " %-30s Set the location for creating the working directory of the worker.\n", "-s,--workdir=<path>");
	printf( " %-30s Set the maximum bandwidth the foreman will consume in bytes per second. Example: 100M for 100MBps. (default=unlimited)\n", "--bandwidth=<Bps>");

	printf( " %-30s Set the number of cores reported by this worker. If not given, or less than 1,\n", "--cores=<n>");
	printf( " %-30s then try to detect cores available.\n", "");

	printf( " %-30s Set the number of GPUs reported by this worker. If not given, or less than 0,\n", "--gpus=<n>");
	printf( " %-30s then try to detect gpus available.\n", "");

	printf( " %-30s Manually set the amount of memory (in MB) reported by this worker.\n", "--memory=<mb>");
	printf( " %-30s If not given, or less than 1, then try to detect memory available.\n", "");

	printf( " %-30s Manually set the amount of disk (in MB) reported by this worker.\n", "--disk=<mb>");
	printf( " %-30s If not given, or less than 1, then try to detect disk space available.\n", "");

	printf( " %-30s Use loop devices for task sandboxes (default=disabled, requires root access).\n", "--disk-allocation");
	printf( " %-30s Specifies a user-defined feature the worker provides. May be specified several times.\n", "--feature");
	printf( " %-30s Set the maximum number of seconds the worker may be active. (in s).\n", "--wall-time=<s>");

	printf( " %-30s When using -M, override manager preference to resolve its address.\n", "--connection-mode");
	printf( " %-30s One of by_ip, by_hostname, or by_apparent_ip. Default is set by manager.\n", "");

	printf( " %-30s Forbid the use of symlinks for cache management.\n", "--disable-symlinks");
	printf(" %-30s Single-shot mode -- quit immediately after disconnection.\n", "--single-shot");
	printf( " %-30s Set the percent chance per minute that the worker will shut down (simulates worker failures, for testing only).\n", "--volatility=<chance>");
	printf( " %-30s Set the port used to lookup the worker's TLQ URL (-d and -o options also required).\n", "--tlq=<port>");

	/* hide coprocess from current release
	printf( " %-30s Start an arbitrary process when the worker starts up and kill the process when the worker shuts down.\n", "--coprocess <executable>");
<<<<<<< HEAD
	printf( " %-30s Specify the number of coprocesses for serverless functions that the worker should maintain. A coprocess must be specified.\n", "--coprocesses-total=<number>");
	*/
=======
	printf( " %-30s Specify the number of coprocesses for serverless functions that the worker should maintain. Default is consuming all worker resources to allocate 1 coprocess per core.\n", "--coprocesses-total=<number>");
>>>>>>> 0fe04aef
}

enum {LONG_OPT_DEBUG_FILESIZE = 256, LONG_OPT_VOLATILITY, LONG_OPT_BANDWIDTH,
	  LONG_OPT_DEBUG_RELEASE, LONG_OPT_SPECIFY_LOG, LONG_OPT_CORES, LONG_OPT_MEMORY,
	  LONG_OPT_DISK, LONG_OPT_GPUS, LONG_OPT_FOREMAN, LONG_OPT_FOREMAN_PORT, LONG_OPT_DISABLE_SYMLINKS,
	  LONG_OPT_IDLE_TIMEOUT, LONG_OPT_CONNECT_TIMEOUT,
	  LONG_OPT_SINGLE_SHOT, LONG_OPT_WALL_TIME, LONG_OPT_DISK_ALLOCATION,
	  LONG_OPT_MEMORY_THRESHOLD, LONG_OPT_FEATURE, LONG_OPT_TLQ, LONG_OPT_PARENT_DEATH, LONG_OPT_CONN_MODE,
	  LONG_OPT_USE_SSL, LONG_OPT_PYTHON_FUNCTION, LONG_OPT_FROM_FACTORY, LONG_OPT_COPROCESS,
	  LONG_OPT_NUM_COPROCESS, LONG_OPT_COPROCESS_CORES,
	  LONG_OPT_COPROCESS_MEMORY, LONG_OPT_COPROCESS_DISK, LONG_OPT_COPROCESS_GPUS};

static const struct option long_options[] = {
	{"advertise",           no_argument,        0,  'a'},
	{"catalog",             required_argument,  0,  'C'},
	{"debug",               required_argument,  0,  'd'},
	{"debug-file",          required_argument,  0,  'o'},
	{"debug-rotate-max",    required_argument,  0,  LONG_OPT_DEBUG_FILESIZE},
	{"disk-allocation",     no_argument,  		0,  LONG_OPT_DISK_ALLOCATION},
	{"foreman",             no_argument,        0,  LONG_OPT_FOREMAN},
	{"foreman-port",        required_argument,  0,  LONG_OPT_FOREMAN_PORT},
	{"foreman-port-file",   required_argument,  0,  'Z'},
	{"foreman-name",        required_argument,  0,  'f'},
	{"measure-capacity",    no_argument,        0,  'c'},
	{"fast-abort",          required_argument,  0,  'F'},
	{"specify-log",         required_argument,  0,  LONG_OPT_SPECIFY_LOG},
	{"manager-name",        required_argument,  0,  'M'},
	{"master-name",         required_argument,  0,  'M'},
	{"password",            required_argument,  0,  'P'},
	{"timeout",             required_argument,  0,  't'},
	{"idle-timeout",        required_argument,  0,  LONG_OPT_IDLE_TIMEOUT},
	{"connect-timeout",     required_argument,  0,  LONG_OPT_CONNECT_TIMEOUT},
	{"tcp-window-size",     required_argument,  0,  'w'},
	{"min-backoff",         required_argument,  0,  'i'},
	{"max-backoff",         required_argument,  0,  'b'},
	{"single-shot",		    no_argument,        0,  LONG_OPT_SINGLE_SHOT },
	{"disable-symlinks",    no_argument,        0,  LONG_OPT_DISABLE_SYMLINKS},
	{"disk-threshold",      required_argument,  0,  'z'},
	{"memory-threshold",    required_argument,  0,  LONG_OPT_MEMORY_THRESHOLD},
	{"arch",                required_argument,  0,  'A'},
	{"os",                  required_argument,  0,  'O'},
	{"workdir",             required_argument,  0,  's'},
	{"volatility",          required_argument,  0,  LONG_OPT_VOLATILITY},
	{"bandwidth",           required_argument,  0,  LONG_OPT_BANDWIDTH},
	{"cores",               required_argument,  0,  LONG_OPT_CORES},
	{"memory",              required_argument,  0,  LONG_OPT_MEMORY},
	{"disk",                required_argument,  0,  LONG_OPT_DISK},
	{"gpus",                required_argument,  0,  LONG_OPT_GPUS},
	{"wall-time",           required_argument,  0,  LONG_OPT_WALL_TIME},
	{"help",                no_argument,        0,  'h'},
	{"version",             no_argument,        0,  'v'},
	{"feature",             required_argument,  0,  LONG_OPT_FEATURE},
	{"tlq",					required_argument,	0,  LONG_OPT_TLQ},
	{"parent-death",        no_argument,        0,  LONG_OPT_PARENT_DEATH},
	{"connection-mode",     required_argument,  0,  LONG_OPT_CONN_MODE},
	{"ssl",                 no_argument,        0,  LONG_OPT_USE_SSL},
	{"coprocess",           required_argument,  0,  LONG_OPT_COPROCESS},
	{"coprocesses-total",   required_argument,  0,  LONG_OPT_NUM_COPROCESS},
	{"coprocess-cores",     required_argument,  0,  LONG_OPT_COPROCESS_CORES},
	{"coprocess-memory",    required_argument,  0,  LONG_OPT_COPROCESS_MEMORY},
	{"coprocess-disk",      required_argument,  0,  LONG_OPT_COPROCESS_DISK},
	{"coprocess-gpus",      required_argument,  0,  LONG_OPT_COPROCESS_GPUS},
	{"from-factory",        required_argument,  0,  LONG_OPT_FROM_FACTORY},
	{0,0,0,0}
};

int main(int argc, char *argv[])
{
	int c;
	int w;
	int foreman_port = -1;
	char * foreman_name = NULL;
	char * port_file = NULL;
	struct utsname uname_data;
	int enable_capacity = 1; // enabled by default
	double fast_abort_multiplier = 0;
	char *foreman_stats_filename = NULL;

	catalog_hosts = CATALOG_HOST;

	features = hash_table_create(4, 0);

	worker_start_time = timestamp_get();

	set_worker_id();

	//obtain the architecture and os on which worker is running.
	uname(&uname_data);
	os_name = xxstrdup(uname_data.sysname);
	arch_name = xxstrdup(uname_data.machine);
	worker_mode = WORKER_MODE_WORKER;

	debug_config(argv[0]);
	read_resources_env_vars();

	while((c = getopt_long(argc, argv, "acC:d:f:F:t:o:p:M:N:P:w:i:b:z:A:O:s:vZ:h", long_options, 0)) != -1) {
		switch (c) {
		case 'a':
			//Left here for backwards compatibility
			break;
		case 'C':
			catalog_hosts = xxstrdup(optarg);
			break;
		case 'd':
			debug_flags_set(optarg);
			break;
		case LONG_OPT_DEBUG_FILESIZE:
			debug_config_file_size(MAX(0, string_metric_parse(optarg)));
			break;
		case 'f':
			worker_mode = WORKER_MODE_FOREMAN;
			foreman_name = xxstrdup(optarg);
			break;
		case LONG_OPT_FOREMAN_PORT:
		{	char *low_port = optarg;
			char *high_port= strchr(optarg, ':');

			worker_mode = WORKER_MODE_FOREMAN;

			if(high_port) {
				*high_port = '\0';
				high_port++;
			} else {
				foreman_port = atoi(low_port);
				break;
			}
			setenv("WORK_QUEUE_LOW_PORT", low_port, 0);
			setenv("WORK_QUEUE_HIGH_PORT", high_port, 0);
			foreman_port = -1;
			break;
		}
		case 'c':
			// This option is deprecated. Capacity estimation is now on by default for the foreman.
			enable_capacity = 1;
			break;
		case 'F':
			fast_abort_multiplier = atof(optarg);
			break;
		case LONG_OPT_SPECIFY_LOG:
			foreman_stats_filename = xxstrdup(optarg);
			break;
		case 't':
			connect_timeout = idle_timeout = string_time_parse(optarg);
			break;
		case LONG_OPT_IDLE_TIMEOUT:
			idle_timeout = string_time_parse(optarg);
			break;
		case LONG_OPT_CONNECT_TIMEOUT:
			connect_timeout = string_time_parse(optarg);
			break;
		case 'o':
			debug_path = xxstrdup(optarg);
			debug_config_file(optarg);
			break;
		case LONG_OPT_FOREMAN:
			worker_mode = WORKER_MODE_FOREMAN;
			break;
		case 'M':
		case 'N':
			project_regex = optarg;
			break;
		case 'p':
			// ignore for backwards compatibility
			break;
		case 'w':
			w = string_metric_parse(optarg);
			link_window_set(w, w);
			break;
		case 'i':
			init_backoff_interval = string_metric_parse(optarg);
			break;
		case 'b':
			max_backoff_interval = string_metric_parse(optarg);
			if (max_backoff_interval < init_backoff_interval) {
				fprintf(stderr, "Maximum backoff interval provided must be greater than the initial backoff interval of %ds.\n", init_backoff_interval);
				exit(1);
			}
			break;
		case 'z':
			/* deprecated */
			break;
		case LONG_OPT_MEMORY_THRESHOLD:
			/* deprecated */
			break;
		case 'A':
			free(arch_name); //free the arch string obtained from uname
			arch_name = xxstrdup(optarg);
			break;
		case 'O':
			free(os_name); //free the os string obtained from uname
			os_name = xxstrdup(optarg);
			break;
		case 's':
		{
			char temp_abs_path[PATH_MAX];
			path_absolute(optarg, temp_abs_path, 1);
			user_specified_workdir = xxstrdup(temp_abs_path);
			break;
		}
		case 'v':
			cctools_version_print(stdout, argv[0]);
			exit(EXIT_SUCCESS);
			break;
		case 'P':
			if(copy_file_to_buffer(optarg, &password, NULL) < 0) {
				fprintf(stderr,"work_queue_worker: couldn't load password from %s: %s\n",optarg,strerror(errno));
				exit(EXIT_FAILURE);
			}
			break;
		case 'Z':
			port_file = xxstrdup(optarg);
			worker_mode = WORKER_MODE_FOREMAN;
			break;
		case LONG_OPT_VOLATILITY:
			worker_volatility = atof(optarg);
			break;
		case LONG_OPT_BANDWIDTH:
			setenv("WORK_QUEUE_BANDWIDTH", optarg, 1);
			break;
		case LONG_OPT_DEBUG_RELEASE:
			setenv("WORK_QUEUE_RESET_DEBUG_FILE", "yes", 1);
			break;
		case LONG_OPT_CORES:
			if(!strncmp(optarg, "all", 3)) {
				manual_cores_option = 0;
			} else {
				manual_cores_option = atoi(optarg);
			}
			break;
		case LONG_OPT_MEMORY:
			if(!strncmp(optarg, "all", 3)) {
				manual_memory_option = 0;
			} else {
				manual_memory_option = atoll(optarg);
			}
			break;
		case LONG_OPT_DISK:
			if(!strncmp(optarg, "all", 3)) {
				manual_disk_option = 0;
			} else {
				manual_disk_option = atoll(optarg);
			}
			break;
		case LONG_OPT_GPUS:
			if(!strncmp(optarg, "all", 3)) {
				manual_gpus_option = -1;
			} else {
				manual_gpus_option = atoi(optarg);
			}
			break;
		case LONG_OPT_WALL_TIME:
			manual_wall_time_option = atoi(optarg);
			if(manual_wall_time_option < 1) {
				manual_wall_time_option = 0;
				warn(D_NOTICE, "Ignoring --wall-time, a positive integer is expected.");
			}
			break;
		case LONG_OPT_DISABLE_SYMLINKS:
			symlinks_enabled = 0;
			break;
		case LONG_OPT_SINGLE_SHOT:
			single_shot_mode = 1;
			break;
		case 'h':
			show_help(argv[0]);
			return 0;
		case LONG_OPT_DISK_ALLOCATION:
		{
			char *abs_path_preloader = string_format("%s/lib/libforce_halt_enospc.so", INSTALL_PATH);
			int preload_result;
			char *curr_ld_preload = getenv("LD_PRELOAD");
			if(curr_ld_preload && abs_path_preloader) {
				char *new_ld_preload = string_format("%s:%s", curr_ld_preload, abs_path_preloader);
				preload_result = setenv("LD_PRELOAD", new_ld_preload, 1);
				free(new_ld_preload);
			}
			else if(abs_path_preloader) {
				preload_result = setenv("LD_PRELOAD", abs_path_preloader, 1);
			}
			else {
				preload_result = 1;
			}
			free(abs_path_preloader);
			if(preload_result) {
				timestamp_t preload_fail_time = timestamp_get();
				debug(D_WQ|D_NOTICE, "i/o dynamic library linking via LD_PRELOAD for loop device failed at: %"PRId64"", preload_fail_time);
			}
			disk_allocation = 1;
			break;
		}
		case LONG_OPT_FEATURE:
			hash_table_insert(features, optarg, (void **) 1);
			break;
		case LONG_OPT_TLQ:
			tlq_port = atoi(optarg);
			break;
		case LONG_OPT_PARENT_DEATH:
			initial_ppid = getppid();
			break;
		case LONG_OPT_CONN_MODE:
			free(preferred_connection);
			preferred_connection = xxstrdup(optarg);
			if(strcmp(preferred_connection, "by_ip") && strcmp(preferred_connection, "by_hostname") && strcmp(preferred_connection, "by_apparent_ip")) {
				fatal("connection-mode should be one of: by_ip, by_hostname, by_apparent_ip");
			}
			break;
		case LONG_OPT_USE_SSL:
			manual_ssl_option=1;
			break;
		case LONG_OPT_COPROCESS:
			// if no / in filepath, call which on the executable name to find its path
			// if we can't find it, we call path_absolute to check if its in local directory
			if (strchr(optarg, '/') == NULL) {
				coprocess_command = path_which(optarg);
				// found
				if (coprocess_command != NULL) {
					break;
				}
			}
			coprocess_command = calloc(PATH_MAX, sizeof(char));
			path_absolute(optarg, coprocess_command, 1);
			realloc(coprocess_command, strlen(coprocess_command)+1);
			break;
		case LONG_OPT_NUM_COPROCESS:
			number_of_coprocess_instances = atoi(optarg);
			break;
		case LONG_OPT_COPROCESS_CORES:
			coprocess_cores = atoi(optarg);
			break;
		case LONG_OPT_COPROCESS_MEMORY:
			coprocess_memory = atoi(optarg);
			break;
		case LONG_OPT_COPROCESS_DISK:
			coprocess_disk = atoi(optarg);
			break;
		case LONG_OPT_COPROCESS_GPUS:
			coprocess_gpus = atoi(optarg);
			break;
		case LONG_OPT_FROM_FACTORY:
			if (factory_name) free(factory_name);
			factory_name = xxstrdup(optarg);
			break;
		default:
			show_help(argv[0]);
			return 1;
		}
	}

	cctools_version_debug(D_DEBUG, argv[0]);

	// for backwards compatibility with the old syntax for specifying a worker's project name
	if(worker_mode != WORKER_MODE_FOREMAN && foreman_name) {
		if(foreman_name) {
			project_regex = foreman_name;
		}
	}

	//checks that the foreman has a unique name from the manager
	if(worker_mode == WORKER_MODE_FOREMAN && foreman_name){
		if(project_regex && strcmp(foreman_name,project_regex) == 0) {
			fatal("Foreman (%s) and Master (%s) share a name. Ensure that these are unique.\n",foreman_name,project_regex);
		}
	}

	if(!project_regex) {
		if((argc - optind) < 1 || (argc - optind) > 2) {
			show_help(argv[0]);
			exit(1);
		}

		int default_manager_port = (argc - optind) == 2 ? atoi(argv[optind+1]) : 0;
		manager_addresses = parse_manager_addresses(argv[optind], default_manager_port);

		if(list_size(manager_addresses) < 1) {
			show_help(argv[0]);
			fatal("No manager has been specified");
		}
	}

	char *gpu_name = gpu_name_get();
	if(gpu_name) {
		hash_table_insert(features, gpu_name, (void **) 1);
		free(gpu_name);
	}

	signal(SIGTERM, handle_abort);
	signal(SIGQUIT, handle_abort);
	signal(SIGINT, handle_abort);
	//Also do cleanup on SIGUSR1 & SIGUSR2 to allow using -notify and -l s_rt= options if submitting 
	//this worker process with SGE qsub. Otherwise task processes are left running when SGE
	//terminates this process with SIGKILL.
	signal(SIGUSR1, handle_abort);
	signal(SIGUSR2, handle_abort);
	signal(SIGCHLD, handle_sigchld);

	random_init();

	if(!workspace_create()) {
		fprintf(stderr, "work_queue_worker: failed to setup workspace at %s.\n", workspace);
		exit(1);
	}

	if(!workspace_check()) {
		return 1;
	}

	// set $WORK_QUEUE_SANDBOX to workspace.
	debug(D_WQ, "WORK_QUEUE_SANDBOX set to %s.\n", workspace);
	setenv("WORK_QUEUE_SANDBOX", workspace, 0);

	//get absolute pathnames of port and log file.
	char temp_abs_path[PATH_MAX];
	if(port_file)
	{
		path_absolute(port_file, temp_abs_path, 0);
		free(port_file);
		port_file = xxstrdup(temp_abs_path);
	}
	if(foreman_stats_filename)
	{
		path_absolute(foreman_stats_filename, temp_abs_path, 0);
		free(foreman_stats_filename);
		foreman_stats_filename = xxstrdup(temp_abs_path);
	}

	// change to workspace
	chdir(workspace);

	if(worker_mode == WORKER_MODE_FOREMAN) {
		char foreman_string[WORK_QUEUE_LINE_MAX];

		free(os_name); //free the os string obtained from uname
		os_name = xxstrdup("foreman");

		string_nformat(foreman_string, sizeof(foreman_string), "%s-foreman", argv[0]);
		debug_config(foreman_string);
		foreman_q = work_queue_create(foreman_port);

		if(!foreman_q) {
			fprintf(stderr, "work_queue_worker-foreman: failed to create foreman queue.  Terminating.\n");
			exit(1);
		}

		printf( "work_queue_worker-foreman: listening on port %d\n", work_queue_port(foreman_q));

		if(port_file)
		{	opts_write_port_file(port_file, work_queue_port(foreman_q));	}

		if(foreman_name) {
			work_queue_specify_name(foreman_q, foreman_name);
			work_queue_specify_manager_mode(foreman_q, WORK_QUEUE_MANAGER_MODE_CATALOG);
		}

		if(password) {
			work_queue_specify_password(foreman_q,password);
		}

		work_queue_specify_estimate_capacity_on(foreman_q, enable_capacity);
		work_queue_activate_fast_abort(foreman_q, fast_abort_multiplier);
		work_queue_specify_category_mode(foreman_q, NULL, WORK_QUEUE_ALLOCATION_MODE_FIXED);

		if(foreman_stats_filename) {
			work_queue_specify_log(foreman_q, foreman_stats_filename);
		}
	}

	procs_running  = itable_create(0);
	procs_table    = itable_create(0);
	procs_waiting  = list_create();
	procs_complete = itable_create(0);

	watcher = work_queue_watcher_create();

	local_resources = work_queue_resources_create();
	total_resources = work_queue_resources_create();
	total_resources_last = work_queue_resources_create();

	if(manual_cores_option < 1) {
		manual_cores_option = load_average_get_cpus();
	}

	int backoff_interval = init_backoff_interval;
	connect_stoptime = time(0) + connect_timeout;

	measure_worker_resources();
	printf("work_queue_worker: using %"PRId64 " cores, %"PRId64 " MB memory, %"PRId64 " MB disk, %"PRId64 " gpus\n",
		total_resources->cores.total,
		total_resources->memory.total,
		total_resources->disk.total,
		total_resources->gpus.total);

	if(coprocess_command) {
		// if the user did not specify the number of instances, or they specified 0, automatically allocate 1 coprocess per core.
		if (number_of_coprocess_instances == 0) {
			number_of_coprocess_instances = total_resources->cores.total;
		}
		else {
			// if manual resource allocation, issue warning messages if the user overallocates worker resources
			if ( (coprocess_cores * number_of_coprocess_instances) > total_resources->cores.total ) {
				debug(D_WQ, "Warning: cores allocated to coprocesses is greater than cores allocated to worker\n");
			}
			else if  ((coprocess_memory * number_of_coprocess_instances) > total_resources->memory.total ) {
				debug(D_WQ, "Warning: memory allocated to coprocesses is greater than cores allocated to worker\n");
			}
			else if  ((coprocess_disk * number_of_coprocess_instances) > total_resources->disk.total ) {
				debug(D_WQ, "Warning: disk allocated to coprocesses is greater than cores allocated to worker\n");
			}
			else if  ((coprocess_gpus * number_of_coprocess_instances) > total_resources->gpus.total ) {
				debug(D_WQ, "Warning: gpus allocated to coprocesses is greater than cores allocated to worker\n");
			}
		}
		coprocess_resources = work_queue_resources_create();
		coprocess_info = work_queue_coprocess_initalize_all_coprocesses(coprocess_cores, coprocess_memory, coprocess_disk, coprocess_gpus, total_resources, coprocess_resources, coprocess_command, number_of_coprocess_instances);
		coprocess_name = xxstrdup(coprocess_info[0].name);
		hash_table_insert(features, coprocess_name, (void **) 1);
	}

	while(1) {
		int result = 0;

		if (initial_ppid != 0 && getppid() != initial_ppid) {
			debug(D_NOTICE, "parent process exited, shutting down\n");
			break;
		}

		measure_worker_resources();
		if(!enforce_worker_promises(NULL)) {
			abort_flag = 1;
			break;
		}

		if(project_regex) {
			result = serve_manager_by_name(catalog_hosts, project_regex);
		} else {
			result = serve_manager_by_hostport_list(manager_addresses, /* use ssl only if --ssl */ manual_ssl_option);
		}

		/*
		If the last attempt was a succesful connection, then reset the backoff_interval,
		and the connect timeout, then try again if a project name was given.
		If the connect attempt failed, then slow down the retries.
		*/

		if(result) {
			if(single_shot_mode) {
				debug(D_DEBUG,"stopping: single shot mode");
				break;
			}
			backoff_interval = init_backoff_interval;
			connect_stoptime = time(0) + connect_timeout;

			if(!project_regex && (time(0)>idle_stoptime)) {
				debug(D_NOTICE,"stopping: no other managers available");
				break;
			}
		} else {
			backoff_interval = MIN(backoff_interval*2,max_backoff_interval);
		}

		if(abort_flag) {
			debug(D_NOTICE,"stopping: abort signal received");
			break;
		}

		if(time(0)>connect_stoptime) {
			debug(D_NOTICE,"stopping: could not connect after %d seconds.",connect_timeout);
			break;
		}

		sleep(backoff_interval);
	}

	if (coprocess_command && number_of_coprocess_instances > 0) {
		work_queue_coprocess_shutdown_all_coprocesses(coprocess_info, coprocess_resources, number_of_coprocess_instances);
		free(coprocess_command);
		free(coprocess_name);
	}

	workspace_delete();

	return 0;
}

/* vim: set noexpandtab tabstop=4: */<|MERGE_RESOLUTION|>--- conflicted
+++ resolved
@@ -2403,15 +2403,8 @@
 	printf(" %-30s Single-shot mode -- quit immediately after disconnection.\n", "--single-shot");
 	printf( " %-30s Set the percent chance per minute that the worker will shut down (simulates worker failures, for testing only).\n", "--volatility=<chance>");
 	printf( " %-30s Set the port used to lookup the worker's TLQ URL (-d and -o options also required).\n", "--tlq=<port>");
-
-	/* hide coprocess from current release
 	printf( " %-30s Start an arbitrary process when the worker starts up and kill the process when the worker shuts down.\n", "--coprocess <executable>");
-<<<<<<< HEAD
-	printf( " %-30s Specify the number of coprocesses for serverless functions that the worker should maintain. A coprocess must be specified.\n", "--coprocesses-total=<number>");
-	*/
-=======
 	printf( " %-30s Specify the number of coprocesses for serverless functions that the worker should maintain. Default is consuming all worker resources to allocate 1 coprocess per core.\n", "--coprocesses-total=<number>");
->>>>>>> 0fe04aef
 }
 
 enum {LONG_OPT_DEBUG_FILESIZE = 256, LONG_OPT_VOLATILITY, LONG_OPT_BANDWIDTH,

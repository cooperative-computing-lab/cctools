--- conflicted
+++ resolved
@@ -1857,14 +1857,7 @@
     # @param fn       The function that will be called on each element
     # @param seq1     The first seq that will be used to generate pairs
     # @param seq2     The second seq that will be used to generate pairs
-<<<<<<< HEAD
     def pair(self, fn, seq1, seq2, chunk_size=1, env=None):
-        def fpairs(fn, List):
-=======
-    def pair(self, fn, seq1, seq2, chunk_size=1):
-
-        def fpairs(fn, s):
->>>>>>> 92b8e672
             results = []
 
             for p in s:    
@@ -1883,14 +1876,10 @@
 
             if num == chunk_size:
                 p_task = PythonTask(fpairs, fn, task)
-<<<<<<< HEAD
-
                 if env:
                     p_task.specify_environment(env)
                 
-=======
                 p_task.specify_tag(str(num_task))
->>>>>>> 92b8e672
                 self.submit(p_task)
                 tasks[p_task.id] = num_task                
                 num = 0

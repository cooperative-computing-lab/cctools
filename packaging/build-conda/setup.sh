--- conflicted
+++ resolved
@@ -1,7 +1,3 @@
 #! /bin/bash
 
-<<<<<<< HEAD
-echo y | conda install -y  -c conda-forge --strict-channel-priority python=3 gcc_linux-64 gxx_linux-64 gdb m4 perl swig make zlib libopenssl-static openssl conda-pack cloudpickle packaging --experimental-solver=libmamba
-=======
-conda create --name cctools-build --yes --quiet --channel conda-forge --strict-channel-priority python=3 gcc_linux-64 gxx_linux-64 gdb m4 perl swig make zlib libopenssl-static openssl conda-pack cloudpickle packaging
->>>>>>> 424484d1
+conda create --name cctools-build --yes --quiet --channel conda-forge --strict-channel-priority --experimental-solver=libmamba python=3 gcc_linux-64 gxx_linux-64 gdb m4 perl swig make zlib libopenssl-static openssl conda-pack cloudpickle packaging
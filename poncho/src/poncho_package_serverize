--- conflicted
+++ resolved
@@ -5,27 +5,14 @@
     parser = argparse.ArgumentParser(description="Creates Library code based on an input file and function. Allows the running of FunctionCalls")
     parser.add_argument('--src', help='Source file that contains the function(s) to be serverized')
     parser.add_argument('--function', action='append', help='Name of the function in filename to be serverized')
-<<<<<<< HEAD
-    parser.add_argument('--pack', help='Optional argument. If given, will create an environment to run the Library code at this path')
-    parser.add_argument('--dest', help='Destination path for the output library code')
-=======
     parser.add_argument('--pack', help='Optional argument. If given, will create an environment to run the network function at this path')
     parser.add_argument('--dest', help='Destination path for the output network function')
     parser.add_argument('--version', choices=['work_queue', 'taskvine'], help='Version of serverless (work_queue or taskvine)', required=True)
->>>>>>> d62c19d9
     args = parser.parse_args()
     
     if args.function is None:
         print("Error, must specify at least one function")
         exit()
-<<<<<<< HEAD
     serverize.create_library_code(args.src, args.function, args.dest)
     if args.pack:
-        serverize.pack_library_code(args.src, args.pack)
-=======
-    if not args.pack:
-        serverize.create_network_function(args.src, args.function, args.dest, args.version)
-    else:
-        serverize.create_network_function(args.src, args.function, args.dest, args.version)
-        serverize.pack_network_function(args.src, args.pack)
->>>>>>> d62c19d9
+        serverize.pack_library_code(args.src, args.pack)
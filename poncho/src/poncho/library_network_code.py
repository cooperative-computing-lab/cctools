# Copyright (C) 2022 The University of Notre Dame
# This software is distributed under the GNU General Public License.
# See the file COPYING for details.


# This file serves as the template for Python Library Task.
# A Python Library Task runs on a worker as a pilot task. Upcoming Python
# Function Calls will be executed by this pilot task.

# import relevant libraries.
import json
import os
import fcntl
import sys
import argparse
import traceback
import cloudpickle
import select
import signal
import time
from datetime import datetime
import socket
from threadpoolctl import threadpool_limits
from ndcctools.taskvine.utils import load_variable_from_library

# self-pipe to turn a sigchld signal when a child finishes execution
# into an I/O event.
r, w = os.pipe()
exec_method = None

# infile load mode for function tasks inside this library
function_infile_load_mode = None


# This class captures how results from FunctionCalls are conveyed from
# the library to the manager.
# For now, all communication details should use this class to generate responses.
# In the future, this common protocol should be listed someplace else
# so library tasks from other languages can use.
class LibraryResponse:
    def __init__(self, result=None, success=None, reason=None):
        self.result = result
        self.success = success
        self.reason = reason

    def generate(self):
        return {
            "Result": self.result,
            "Success": self.success,
            "Reason": self.reason,
        }


# A wrapper around functions in library to extract arguments and formulate responses.
def remote_execute(func):
    def remote_wrapper(event):
        args = event.get("fn_args", [])
        kwargs = event.get("fn_kwargs", {})

        # in case of FutureFunctionCall tasks
        new_args = []
        for arg in args:
            if isinstance(arg, dict) and "VineFutureFile" in arg:
                with open(arg["VineFutureFile"], "rb") as f:
                    output = cloudpickle.load(f)["Result"]
                    new_args.append(output)
            else:
                new_args.append(arg)
        args = tuple(new_args)

        try:
            result = func(*args, **kwargs)
            success = True
            reason = None
        except Exception:
            result = None
            success = False
            reason = traceback.format_exc()
        return LibraryResponse(result, success, reason).generate()

    return remote_wrapper


# Handler to sigchld when child exits.
def sigchld_handler(signum, frame):
    # write any byte to signal that there's at least 1 child
    try:
        os.write(w, b"a")
    except OSError:
        pass


# Load the infile for a function task inside this library
def load_function_infile(in_file_path):
    if function_infile_load_mode == "cloudpickle":
        with open(in_file_path, "rb") as f:
            return cloudpickle.load(f)
    elif function_infile_load_mode == "json":
        with open(in_file_path, "r", encoding="utf-8") as f:
            return json.load(f)
    else:
        raise ValueError(f"invalid infile load mode: {function_infile_load_mode}")


# Read data from worker, start function, and dump result to `outfile`.
def start_function(in_pipe_fd, thread_limit=1):
    # read length of buffer to read
    buffer_len = b""
    while True:
        c = os.read(in_pipe_fd, 1)
        if c == b"":
            stdout_timed_message(f"can't get length from in_pipe_fd {in_pipe_fd}")
            exit(1)
        elif c == b"\n":
            break
        else:
            buffer_len += c
    buffer_len = int(buffer_len)
    # now read the buffer to get invocation details
    line = str(os.read(in_pipe_fd, buffer_len), encoding="utf-8")

    try:
        (
            function_id,
            function_name,
            function_sandbox,
            function_stdout_filename
        ) = line.split(" ", maxsplit=3)
    except Exception as e:
        stdout_timed_message(f"error: not enough values to unpack from {line} (expected 4 items), exception: {e}")
        exit(1)

    try:
        function_id = int(function_id)
    except Exception as e:
        stdout_timed_message(f"error: can't turn {function_id} into an integer, exception: {e}")
        exit(1)

    if not function_name:
        # malformed message from worker so we exit
        stdout_timed_message(f"error: invalid function name, malformed message {line} from worker")
        exit(1)

    with threadpool_limits(limits=thread_limit):
        if exec_method == "direct":
            library_sandbox = os.getcwd()
            try:
                os.chdir(function_sandbox)

                # parameters are represented as infile.
                event = load_function_infile("infile")

                # output of execution should be dumped to outfile.
                result = globals()[function_name](event)
                try:
                    with open("outfile", "wb") as f:
                        cloudpickle.dump(result, f)
                except Exception:
                    if os.path.exists("outfile"):
                        os.remove("outfile")
                    raise

                try:
                    if not result["Success"]:
                        raise Exception(result["Reason"])
                except Exception:
                    raise

            except Exception as e:
                stdout_timed_message(f"Library code: Function call failed due to {e}")
                sys.exit(1)
            finally:
                os.chdir(library_sandbox)
            return -1, function_id
        else:
            try:
                infile_path = os.path.join(function_sandbox, "infile")
                event = load_function_infile(infile_path)
            except Exception:
<<<<<<< HEAD
                stdout_timed_message(f"TASK {function_id} error: can't load the arguments from {infile_path}")
                return
=======
                stdout_timed_message(f"TASK {function_id} error: can't load the arguments from {arg_infile}")
                return -1, function_id
>>>>>>> d6f2fea0
            p = os.fork()
            if p == 0:
                exit_status = 1

                try:
                    # change the working directory to the function's sandbox
                    os.chdir(function_sandbox)

                    stdout_timed_message(f"TASK {function_id} {function_name} arrives, starting to run in process {os.getpid()}")

                    try:
                        # each child process independently redirects its own stdout/stderr.
                        with open(function_stdout_filename, "wb", buffering=0) as f:
                            os.dup2(f.fileno(), 1)  # redirect stdout
                            os.dup2(f.fileno(), 2)  # redirect stderr

                            stdout_timed_message(f"TASK {function_id} {function_name} starts in PID {os.getpid()}")
                            result = globals()[function_name](event)
                            stdout_timed_message(f"TASK {function_id} {function_name} finished")

                    except Exception:
                        stdout_timed_message(f"TASK {function_id} error: can't execute {function_name} due to {traceback.format_exc()}")
                        exit_status = 2
                        raise

                    try:
                        with open("outfile", "wb") as f:
                            cloudpickle.dump(result, f)
                    except Exception:
                        stdout_timed_message(f"TASK {function_id} error: can't load the result from outfile")
                        exit_status = 3
                        if os.path.exists("outfile"):
                            os.remove("outfile")
                        raise

                    try:
                        if not result["Success"]:
                            exit_status = 4
                    except Exception:
                        stdout_timed_message(f"TASK {function_id} error: the result is invalid")
                        exit_status = 5
                        raise

                    # nothing failed
                    stdout_timed_message(f"TASK {function_id} finished successfully")
                    exit_status = 0
                except Exception as e:
                    stdout_timed_message(f"TASK {function_id} error: execution failed due to {e}")
                finally:
                    os._exit(exit_status)
            elif p < 0:
                stdout_timed_message(f"TASK {function_id} error: unable to fork to execute {function_name}")
                return -1, function_id

            # return pid and function id of child process to parent.
            else:
                return p, function_id


# Send result of a function execution to worker. Wake worker up to do work with SIGCHLD.
def send_result(out_pipe_fd, worker_pid, task_id, exit_code):
    buff = bytes(f"{task_id} {exit_code}", "utf-8")
    buff = bytes(str(len(buff)), "utf-8") + b"\n" + buff
    os.writev(out_pipe_fd, [buff])
    os.kill(worker_pid, signal.SIGCHLD)


# Self-identifying message to send back to the worker, including the name of this library.
# Send back a SIGCHLD to interrupt worker sleep and get it to work.
def send_configuration(config, out_pipe_fd, worker_pid):
    config_string = json.dumps(config)
    config_cmd = f"{len(config_string)}\n{config_string}"
    os.writev(out_pipe_fd, [bytes(config_cmd, "utf-8")])
    os.kill(worker_pid, signal.SIGCHLD)


# Use os.write to stdout instead of print for multi-processing safety
def stdout_timed_message(message):
    timestamp = datetime.now().strftime("%m/%d/%y %H:%M:%S.%f")
    os.write(sys.stdout.fileno(), f"{timestamp} {message}\n".encode())


def main():
    ppid = os.getppid()

    parser = argparse.ArgumentParser(
        "Parse input and output file descriptors this process should use. The relevant fds should already be prepared by the vine_worker."
    )
    parser.add_argument(
        "--in-pipe-fd",
        required=True,
        type=int,
        help="input fd to receive messages from the vine_worker via a pipe",
    )
    parser.add_argument(
        "--out-pipe-fd",
        required=True,
        type=int,
        help="output fd to send messages to the vine_worker via a pipe",
    )
    parser.add_argument(
        "--task-id",
        required=False,
        type=int,
        default=-1,
        help="task id for this library.",
    )
    parser.add_argument(
        "--library-cores",
        required=False,
        type=int,
        default=1,
        help="number of cores of this library",
    )
    parser.add_argument(
        "--function-slots",
        required=False,
        type=int,
        default=1,
        help="number of function slots of this library",
    )
    parser.add_argument(
        "--worker-pid",
        required=True,
        type=int,
        help="pid of main vine worker to send sigchild to let it know theres some result.",
    )
    args = parser.parse_args()

    # check if library cores and function slots are valid
    if args.function_slots > args.library_cores:
        stdout_timed_message("error: function slots cannot be more than library cores")
        exit(1)
    elif args.function_slots < 1:
        stdout_timed_message("error: function slots cannot be less than 1")
        exit(1)
    elif args.library_cores < 1:
        stdout_timed_message("error: library cores cannot be less than 1")
        exit(1)

    try:
        thread_limit = args.library_cores // args.function_slots
    except Exception as e:
        stdout_timed_message(f"error: {e}")
        exit(1)

    # check if the in_pipe_fd and out_pipe_fd are valid
    try:
        fcntl.fcntl(args.in_pipe_fd, fcntl.F_GETFD)
        fcntl.fcntl(args.out_pipe_fd, fcntl.F_GETFD)
    except IOError as e:
        stdout_timed_message(f"error: pipe fd closed\n{e}")
        exit(1)

    stdout_timed_message(f"library task starts running in process {os.getpid()}")
    stdout_timed_message(f"hostname             {socket.gethostname()}")
    stdout_timed_message(f"task id              {args.task_id}")
    stdout_timed_message(f"worker pid           {args.worker_pid}")
    stdout_timed_message(f"library pid          {os.getpid()}")
    stdout_timed_message(f"input fd             {args.in_pipe_fd}")
    stdout_timed_message(f"output fd            {args.out_pipe_fd}")
    stdout_timed_message(f"library cores        {args.library_cores}")
    stdout_timed_message(f"function slots       {args.function_slots}")
    stdout_timed_message(f"thread limit         {thread_limit}")

    # Open communication pipes to vine_worker.
    # The file descriptors are inherited from the vine_worker parent process
    # and should already be open for reads and writes.
    in_pipe_fd = args.in_pipe_fd
    out_pipe_fd = args.out_pipe_fd

    # mapping of child pid to function id of currently running functions
    pid_to_func_id = {}

    # read in information about this library
    with open('library_info.clpk', 'rb') as f:
        library_info = cloudpickle.load(f)

    # load and execute this library's context
    library_context_info = cloudpickle.loads(library_info['context_info'])
    context_vars = None
    if library_context_info:
        context_func = library_context_info[0]
        context_args = library_context_info[1]
        context_kwargs = library_context_info[2]
        context_vars = context_func(*context_args, **context_kwargs)

    # register functions in this library to the global namespace
    for func_name in library_info['function_list']:
        func_code = remote_execute(cloudpickle.loads(library_info['function_list'][func_name]))
        globals()[func_name] = func_code

    # update library's context to the load function
    if context_vars:
        (load_variable_from_library.__globals__).update(context_vars)

    # set execution mode of functions in this library
    global exec_method
    exec_method = library_info['exec_mode']

    # set infile load mode of functions in this library
    global function_infile_load_mode
    function_infile_load_mode = library_info['function_infile_load_mode']

    # send configuration of library, just its name for now
    config = {
        "name": library_info['library_name'],
        "taskid": args.task_id,
        "exec_mode": exec_method,
        "function_infile_load_mode": function_infile_load_mode,
    }
    send_configuration(config, out_pipe_fd, args.worker_pid)

    # register sigchld handler to turn a sigchld signal into an I/O event
    signal.signal(signal.SIGCHLD, sigchld_handler)

    # 5 seconds to wait for select, any value long enough would probably do
    timeout = 5

    last_check_time = time.time() - 5

    while True:
        # check if parent exits
        c_ppid = os.getppid()
        if c_ppid != ppid or c_ppid == 1:
            stdout_timed_message("library finished because parent exited")
            exit(0)

        # periodically log the number of concurrent functions
        current_check_time = time.time()
        if current_check_time - last_check_time >= 5:
            stdout_timed_message(f"{len(pid_to_func_id)} functions running concurrently")
            last_check_time = current_check_time

        # in case of "fork" exec method, wait for messages from worker or child to return
        # in case of "direct" exec method, wait for messages from worker
        try:
            rlist, wlist, xlist = select.select([in_pipe_fd, r], [], [], timeout)
        except Exception as e:
            stdout_timed_message(f"error unable to read from pipe {in_pipe_fd}\n{e}")

        for re in rlist:
            # worker has a function, run it
            if re == in_pipe_fd:
                if exec_method == 'direct':
                    _, func_id = start_function(in_pipe_fd, thread_limit)
                    send_result(
                        out_pipe_fd,
                        args.worker_pid,
                        func_id,
                        0,
                    )
                else:
                    pid, func_id = start_function(in_pipe_fd, thread_limit)
                    if pid == -1:
                        send_result(
                            out_pipe_fd,
                            args.worker_pid,
                            func_id,
                            1,
                        )
                    else:
                        pid_to_func_id[pid] = func_id
            else:
                # at least 1 child exits, reap all.
                # read only once as os.read is blocking if there's nothing to read.
                # note that there might still be bytes in `r` but it's ok as they will
                # be discarded in the next iterations.
                os.read(r, 1)
                while len(pid_to_func_id) > 0:
                    c_pid, c_exit_status = os.waitpid(-1, os.WNOHANG)
                    if c_pid > 0:
                        send_result(
                            out_pipe_fd,
                            args.worker_pid,
                            pid_to_func_id[c_pid],
                            c_exit_status,
                        )
                        del pid_to_func_id[c_pid]
                    # no exited child to reap, break
                    else:
                        break
    return 0


if __name__ == '__main__':
    main()


# vim: set sts=4 sw=4 ts=4 expandtab ft=python:<|MERGE_RESOLUTION|>--- conflicted
+++ resolved
@@ -177,13 +177,8 @@
                 infile_path = os.path.join(function_sandbox, "infile")
                 event = load_function_infile(infile_path)
             except Exception:
-<<<<<<< HEAD
-                stdout_timed_message(f"TASK {function_id} error: can't load the arguments from {infile_path}")
-                return
-=======
                 stdout_timed_message(f"TASK {function_id} error: can't load the arguments from {arg_infile}")
                 return -1, function_id
->>>>>>> d6f2fea0
             p = os.fork()
             if p == 0:
                 exit_status = 1

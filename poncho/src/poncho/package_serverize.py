--- conflicted
+++ resolved
@@ -78,20 +78,9 @@
                     event = json.loads(event_str)
                     # see if the user specified an execution method
                     exec_method = event.get("remote_task_exec_method", None)
-<<<<<<< HEAD
                     print('Network function: recieved event: {}'.format(event), file=sys.stderr)
                     if exec_method == "direct":
                         os.chdir(sandbox)
-=======
-                    if exec_method == "thread":
-                        # create a forked process for function handler
-                        q = queue.Queue()
-                        p = threading.Thread(target=globals()[function_name], args=(event_str, q))
-                        p.start()
-                        p.join()
-                        response = json.dumps(q.get())
-                    elif exec_method == "direct":
->>>>>>> 092a3e9d
                         response = json.dumps(globals()[function_name](event))
                     else:
                         p = os.fork()

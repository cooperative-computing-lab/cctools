--- conflicted
+++ resolved
@@ -104,14 +104,6 @@
             output_file.write(function_code)
             output_file.write("\n")
 
-<<<<<<< HEAD
-        # write a retriever function for retriever tasks used in FutureFunctionCall tasks
-        output_file.write("@remote_execute\n")
-        output_file.write("def retrieve_output(arg):\n")
-        output_file.write("    return arg\n")
-        
-=======
->>>>>>> ea9c71b8
         output_file.write(init_function)
 
     st = os.stat(dest)

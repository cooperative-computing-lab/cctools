/*
Copyright (C) 2009- The University of Notre Dame
This software is distributed under the GNU General Public License.
See the file COPYING for details.
*/

#include <stdio.h>
#include <stdlib.h>
#include <errno.h>
#include <string.h>
#include <fcntl.h>
#include <time.h>
#include <sys/types.h>
#include <sys/stat.h>
#include <pthread.h>

#include "allpairs_compare.h"

#include "cctools.h"
#include "debug.h"
#include "stringtools.h"
#include "xxmalloc.h"
#include "fast_popen.h"
#include "text_list.h"
#include "memory_info.h"
#include "load_average.h"
#include "macros.h"
#include "full_io.h"

static const char *progname = "allpairs_multicore";
static const char *extra_arguments = "";
static int block_size = 0;
static int num_cores = 0;

static void show_help(const char *cmd)
{
	printf("Usage: %s [options] <set A> <set B> <compare program>\n", cmd);
	printf("where options are:\n");
	printf(" -b <items>     Block size: number of items to hold in memory at once. (default: 50%% of RAM\n");
	printf(" -c <cores>     Number of cores to be used. (default: # of cores in machine)\n");
	printf(" -e <args>      Extra arguments to pass to the comparison program.\n");
	printf(" -d <flag>	Enable debugging for this subsystem.\n");
	printf(" -v         	Show program version.\n");
	printf(" -h         	Display this message.\n");
}

static int get_file_size( const char *path )
{
	struct stat info;
	if(stat(path,&info)==0) {
		return info.st_size;
	} else {
		return 0;
	}
}

/*
block_size_estimate computes how many items we can effectively
get in memory at once by measuring the first 100 elements of the set,
and then choosing a number to fit within 1/2 of the available RAM.
*/

int block_size_estimate( struct text_list *seta )
{
	int count = MIN(100,text_list_size(seta));
	int i;
	UINT64_T total_data = 0,free_mem,total_mem;
	int block_size;

	memory_info_get(&free_mem, &total_mem);

	for(i=0;i<count;i++) {
		total_data += get_file_size(text_list_get(seta,i));
	}

	total_mem = total_mem/2;
	
	if(total_data>=total_mem) {
		block_size = text_list_size(seta) * total_mem / total_data;
		if(block_size<1) block_size = 1;
		if(block_size>text_list_size(seta)) block_size = text_list_size(seta);
	} else {
		block_size = text_list_size(seta);
	}

	return block_size;
}

/*
Load the named file into memory, returning the actual data of
the file, and filling length with the length of the buffer in bytes.
The result should be free()d when done.
*/

char * load_one_file( const char *filename, int *length )
{
	FILE *file = fopen(filename,"r");
	if(!file) {
		fprintf(stderr,"%s: couldn't open %s: %s\n",progname,filename,strerror(errno));
		exit(1);
	}

	fseek(file,0,SEEK_END);
	*length = ftell(file);
	fseek(file,0,SEEK_SET);

	char *data = malloc(*length);
	if(!data) {
		fprintf(stderr,"%s: out of memory!\n",progname);
		exit(1);
	}

	full_fread(file,data,*length);
	fclose(file);

	return data;
}

/*
pthreads requires that we pass all arguments through as a single
pointer, so we are forced to use a little structure to send all
of the desired arguments.
*/

struct thread_args {
	allpairs_compare_t func;
	char **xname;
	char **xdata;
	int   *xdata_length;
	char  *yname;
	char  *ydata;
	int    ydata_length;
};

/*
A single thread will loop over a whole block-row of the results,
calling the comparison function once for each pair of items.
*/

static void * row_loop_threaded( void *args )
{
	int i;
	struct thread_args *targs = args;
	for(i=0;i<block_size;i++) {
		targs->func(targs->xname[i],targs->xdata[i],targs->xdata_length[i],targs->yname,targs->ydata,targs->ydata_length);
	}
	return 0;
}

/*
The threaded main loop loads an entire block of objects into memory,
then forks threads, one for each row in the block, until done.
This only applies to functions loaded via dynamic linking.
Up to num_cores threads will be running simultaneously.
*/

static int main_loop_threaded( allpairs_compare_t funcptr, struct text_list *seta, struct text_list *setb )
{
	int x,i,j,c;

	char *xname[block_size];
	char *xdata[block_size];
	int xdata_length[block_size];

	char *yname[num_cores];
	char *ydata[num_cores];
	int ydata_length[num_cores];

	struct thread_args args[num_cores];
	pthread_t thread[num_cores];

	/* for each block sized vertical stripe... */
	for(x=0;x<text_list_size(seta);x+=block_size) {

		/* load the horizontal members of the stripe */
		for(i=0;i<block_size;i++) {
			xname[i] = text_list_get(seta,x+i);
			xdata[i] = load_one_file(text_list_get(seta,x+i),&xdata_length[i]);
		}

		/* for each row in the stripe ... */
		for(j=0;j<text_list_size(setb);j+=num_cores) {

			/* don't start more threads than rows remaining. */
			int n = MIN(num_cores,text_list_size(setb)-j);

			/* start one thread working on a whole row. */
			for(c=0;c<n;c++) {
				yname[c] = text_list_get(setb,j+c);
				ydata[c] = load_one_file(text_list_get(setb,j+c),&ydata_length[c]);

				args[c].func         = funcptr;
				args[c].xname        = xname;
				args[c].xdata        = xdata;
				args[c].xdata_length = xdata_length;
				args[c].yname	     = yname[c];
				args[c].ydata        = ydata[c];
				args[c].ydata_length = ydata_length[c];
				pthread_create(&thread[c],0,row_loop_threaded,&args[c]);
			}

			/* wait for each one to finish */
			for(c=0;c<n;c++) {
				pthread_join(thread[c],0);
				free(ydata[c]);
			}
		}

		for(i=0;i<block_size;i++) {
			free(xdata[i]);
		}
	}

	return 0;
}

/*
The program-oriented main loop iterates over the result matrix,
forking a comparison function for each result.  Up to num_cores
programes will be running simultaneously.
*/

static int main_loop_program( const char *funcpath, struct text_list *seta, struct text_list *setb )
{
	int x,i,j,c;
	char line[1024];
	FILE *proc[num_cores];

	int xstop = text_list_size(seta);

	/* for each block sized vertical stripe... */
	for(x=0;x<xstop;x+=block_size) {

		/* for each row in the stripe ... */
		for(j=0;j<text_list_size(setb);j++) {

			/* for each group of num_cores in the stripe... */
			for(i=x;i<(x+block_size);i+=num_cores) {

				/* make sure we don't run past the block width */
				int n = MIN(num_cores,x+block_size-i);

				/* make sure we don't run off the width of the array */
				n = MIN(n,xstop-i);

				/* start one process for each core */
				for(c=0;c<n;c++) {
					sprintf(line,"%s %s %s %s\n",funcpath,extra_arguments,text_list_get(seta,i+c),text_list_get(setb,j));
					proc[c] = fast_popen(line);
					if(!proc[c]) {
						fprintf(stderr,"%s: couldn't execute %s: %s\n",progname,line,strerror(errno));
						return 1;
					}
				}

				/* then finish one process for each core */
				for(c=0;c<n;c++) {
					printf("%s\t%s\t",text_list_get(seta,i+c),text_list_get(setb,j));
					int lines = 0;
					while(fgets(line,sizeof(line),proc[c])) {
						printf("%s",line);
						lines++;
					}
					if(lines==0) printf("\n");
					fast_pclose(proc[c]);
				}
			}
		}
	}

	return 0;
}

int main(int argc, char *argv[])
{
	char c;
	int result;

	debug_config(progname);

<<<<<<< HEAD
	while((c = getopt(argc, argv, "b:c:e:dvh")) != (char)-1) {
=======
	while((c = getopt(argc, argv, "b:c:e:d:vh")) != (char)-1) {
>>>>>>> 909703b9
		switch (c) {
		case 'b':
			block_size = atoi(optarg);
			break;
		case 'c':
			num_cores = atoi(optarg);
			break;
		case 'e':
			extra_arguments = optarg;
			break;
		case 'd':
			debug_flags_set(optarg);
			break;
		case 'v':
			cctools_version_print(stdout, progname);
			exit(0);
			break;
		default:
		case 'h':
			show_help(progname);
			exit(0);
			break;
		}
	}

	cctools_version_debug(D_DEBUG, argv[0]);

	if((argc - optind) < 3) {
		show_help(progname);
		exit(1);
	}

	const char * setapath = argv[optind];
	const char * setbpath = argv[optind+1];
	const char * funcpath = argv[optind+2];

	struct text_list *seta = text_list_load(setapath);
	if(!seta) {
		fprintf(stderr, "allpairs_multicore: cannot open %s: %s\n",setapath,strerror(errno));
		exit(1);
	}

	struct text_list *setb = text_list_load(setbpath);
	if(!setb) {
		fprintf(stderr, "allpairs_multicore: cannot open %s: %s\n",setbpath,strerror(errno));
		exit(1);
	}

	if(num_cores==0) num_cores = load_average_get_cpus();
	debug(D_DEBUG,"num_cores: %d\n",num_cores);

	if(block_size==0) block_size = block_size_estimate(seta);
	debug(D_DEBUG,"block_size: %d elements",block_size);

	allpairs_compare_t funcptr = allpairs_compare_function_get(funcpath);
	if(funcptr) {
		result = main_loop_threaded(funcptr,seta,setb);
	} else {
		if(access(funcpath,X_OK)!=0) {
			fprintf(stderr, "%s: %s is neither an executable program nor an internal function.\n",progname,funcpath);
			return 1;
		}

		result = main_loop_program(funcpath,seta,setb);
	}

	return result;
}<|MERGE_RESOLUTION|>--- conflicted
+++ resolved
@@ -278,11 +278,7 @@
 
 	debug_config(progname);
 
-<<<<<<< HEAD
-	while((c = getopt(argc, argv, "b:c:e:dvh")) != (char)-1) {
-=======
 	while((c = getopt(argc, argv, "b:c:e:d:vh")) != (char)-1) {
->>>>>>> 909703b9
 		switch (c) {
 		case 'b':
 			block_size = atoi(optarg);

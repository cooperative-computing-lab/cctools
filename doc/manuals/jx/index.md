<<<<<<< HEAD
![](../logos/jx-logo.png)

# The JX Workflow Language
=======
# JX Expression Language - Overview
>>>>>>> f23847a1

The JX Expression Language is an extension of the JSON data description language.
It combines familiar expression operators, function calls,
external data, and ordinary JSON contents to yield a powerful
data querying and manipulation language.  JX is used throughout
the CCTools to manage and query unstructured data.

For example, JX expressions can be used to describe jobs in a workflow:
```
{
    "command" : "collect.exe"
    "inputs" :  [ "input."+i+".txt" ]
    "outputs" : [ "output."+i+".txt" ]
} for i in range(1,100)

```

Or to write LINQ-style queries on remote data:

```
fetch(url).select(type=="wq_master").select(tasks_submitted>100).project([name,tasks_running+tasks_waiting])
```

Read about the full details here:

- [JX Expression Language Reference](reference)
- [JX REPL Tool](repl)

JX is used as the basic language underlying these tools and systems:

- [JX Workflow Language](../jx-workflow)
- [Catalog Server Queries](../catalog)
- [DeltaDB Time Series Database](../man_pages/deltadb_query)<|MERGE_RESOLUTION|>--- conflicted
+++ resolved
@@ -1,10 +1,6 @@
-<<<<<<< HEAD
 ![](../logos/jx-logo.png)
 
-# The JX Workflow Language
-=======
 # JX Expression Language - Overview
->>>>>>> f23847a1
 
 The JX Expression Language is an extension of the JSON data description language.
 It combines familiar expression operators, function calls,

--- conflicted
+++ resolved
@@ -19,23 +19,12 @@
 ```sh
 $ conda list
 ```
-<<<<<<< HEAD
+
 If it fails, then you should install [Miniconda](https://docs.conda.io/projects/conda/en/latest/user-guide/install).
 Miniconda is a __light__ version of Anaconda, and we recommend it as it is much faster to install.
+We also recommend installing the version for `Python 3.9`
+
 Once Conda is installed, then install **CCTools** with:
-=======
-
-If it fails, then you need to install either
-[miniconda](https://docs.conda.io/projects/conda/en/latest/user-guide/install)
-or [anaconda](https://docs.anaconda.com/anaconda/install). Miniconda is a
-__light__ version of anaconda, and we recommend it as it is much faster to
-install. We also recommend installing the versions for `Python 3.9`
-
-!!! warning
-    On Mac, the available from conda **CCTools** does not work with `Python 2.7` or with `perl`. For such case, please compile **CCTools** from [source](#from-source.md).
-
-With the `conda` command available, create a new environment and install **CCTools** with:
->>>>>>> 4c1aeb8a
 
 ```sh
 # run this command once

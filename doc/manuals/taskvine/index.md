![](../logos/taskvine-logo.png)

# TaskVine User's Manual

## Overview

TaskVine is a framework for building large scale data
intensive dynamic workflows that run on high performance computing (HPC)
clusters, GPU clusters, cloud service providers, and other distributed computing systems.
A workflow is a collection of programs and files that are
organized in a graph structure, allowing parts of the
workflow to run in a parallel, reproducible way:

<img src=images/workflow.svg>

A TaskVine workflow requires a manager and a large number of
worker processes.  The application generates a large number of small
tasks, which are distributed to workers.
As tasks access external data sources and produce their own outputs,
more and more data is pulled into local storage on cluster nodes.
This data is used to accelerate future tasks and avoid re-computing exisiting results.
The application gradually grows "like a vine" through
the cluster.

<img src=images/architecture.svg>

The TaskVine system is naturally robust.  While an application is running,
workers may be added or removed as computing resources become available.
Newly added workers will gradually accumulate data within the cluster.
Removed (or failed) workers are handled gracefully, and tasks will be
retried elsewhere as needed.  If a worker failure results in the loss
of files, tasks will be re-executed as necessary to re-create them.

TaskVine manager applications can be written in Python or C
on Linux or OSX platforms.  Individual tasks can be simple
Python functions, complex Unix applications, or serverless function
invocations.  The key idea is that you declare file
objects, and then declare tasks that consume them and
produce new file objects.  For example, this snippet
draws an input file from the Project Gutenberg repository
and runs a Task to search for the string "needle", producing
the file `output.txt`:

```
f = m.declare_url("https://www.gutenberg.org/cache/epub/2600/pg2600.txt")
g = m.declare_file("myoutput.txt")

t = Task("grep needle warandpeace.txt > output.txt")
t.add_input(f, "warandpeace.txt")
t.add_output(g, "outfile.txt")
```

Tasks share a common set of options.  Each task can be labelled with the resources
(CPU cores, GPU devices, memory, disk space) that it needs to execute.  This allows each worker to pack the appropriate
number of tasks.  For example, a worker running on a 64-core machine could run 32 dual-core tasks, 16 four-core tasks,
or any other combination that adds up to 64 cores.  If you don't know the resources needed, you can enable
a resource monitor to automatically track, report, and allocate what each task uses.

TaskVine is easy to deploy on existing HPC and cloud facilities.
The worker processes are self-contained executables, and TaskVine
arranges for all necessary task dependencies to be moved to workers,
making the system self-hosting.  Applications regularly consist of
millions of tasks running on thousands of workers.  Tools are
provided to easily deploy workers on HTCondor, SLURM, and Grid Engine.

TaskVine is our third-generation workflow system, built on our
twenty years of experience creating scalable applications in
fields such as high energy physics, bioinformatics, molecular dynamics,
and machine learning.

## Quick Start

Installing via `conda` is the easiest method for most users.
First, [Install Miniforge](https://github.com/conda-forge/miniforge#install) if you don't already have `conda` installed.
Then, open a terminal and install `ndcctools` like this:

```
conda install -c conda-forge ndcctools
```

Using a text editor, create a manager program called `quickstart.py` like this:

```python
# quickstart.py

import ndcctools.taskvine as vine

# Create a new manager
m = vine.Manager([9123, 9129])
print(f"Listening on port {m.port}")

# Declare a common input file to be shared by multiple tasks.
f = m.declare_url("https://www.gutenberg.org/cache/epub/2600/pg2600.txt", cache="workflow")

# Submit several tasks using that file.
print("Submitting tasks...")
for keyword in ['needle', 'house', 'water']:
    task = vine.Task(f"grep {keyword} warandpeace.txt | wc")
    task.add_input(f, "warandpeace.txt")
    task.set_cores(1)
    m.submit(task)

# As they complete, display the results:
print("Waiting for tasks to complete...")
while not m.empty():
    task = m.wait(5)
    if task:
        print(f"Task {task.id} completed with result {task.output}")

print("All tasks done.")
```

Run the manager program at the command line like this:

```
python quickstart.py
```

It should display output like this:
```
Listening on port 9123
Submitting tasks...
Waiting for tasks to complete...
```

The manager is now waiting for workers to connect and begin
requesting work. (Without any workers, nothing will happen.) You can start one worker on the same machine by opening a new shell and running:

```
vine_worker localhost 9123
```

The manager will send tasks to the worker for execution.  As they complete, you will see output like this:
```
Task 1 completed with result      12     139     824
Task 3 completed with result      99    1199    6672
Task 2 completed with result     536    6314   36667
All tasks done.
```

Congratulations! You have now run a simple manager application that runs tasks on one local worker.
To scale up, simply run more workers on a cluster or cloud facility.

## Example Applications

The following examples show more complex applications and various features of TaskVine: 

- [BLAST Example](example-blast.md)
- [Gutenberg Example](example-gutenberg.md)
- [Mosaic Example](example-mosaic.md)
- [Gradient Descent Example](example-gradient-descent.md)
- [Watch Files Example](example-watch.md)
- [Functional Example](example-functional.md)

Read on to learn how to build applications from scratch and run large numbers of workers at scale.

## Writing a TaskVine Application

A TaskVine application can be written in Python, or C.
In each language, the underlying principles are the same, but there are some syntactic differences shown below.
The full API documentation for each language is here:

- [TaskVine Python API](../api/html/namespacendcctools_1_1taskvine.html)
- [TaskVine C API](../api/html/taskvine_8h.html)

### Creating a Manager Object

To begin, you must import the TaskVine module, and then create a Manager object.
You may specify a specific port number to listen on like this:

=== "Python"
    ```python
    # Import the taskvine module
    import ndcctools.taskvine as vine

    # Create a new manager listening on port 9123
    m = vine.Manager(9123)
    ```

=== "C"
    ```
    /* Import the taskvine module */
    #include "taskvine.h"

    /* Create a new manager listening on port 9123 */
    struct taskvine *m = vine_create(9123);
    ```

In a shared environment, that specific port might already be in use, and so you may find it more convenient
to specify zero to indicated any available port:

=== "Python"
    ```python
    # Create a new manager listening on any port
    m = vine.Manager(0)
    print(f"listening on port {m.port}")
    ```

=== "C"
    ```
    /* Create a new manager listening on any port */
    struct taskvine *m = vine_create(0);
    printf("listening on port %d\n", vine_port(m));

    ```

### Declaring Files

Each file used in a TaskVine application must be declared to the manager,
so that it can be cached and replicated within the cluster as needed.
The following are examples of basic file descriptions:

=== "Python"
    ```python
    a = m.declare_file("mydata.txt")
    d = m.declare_file("dataset/")
    u = m.declare_url("https://ftp.ncbi.nlm.nih.gov/blast/db/human_genome.00.tar.gz")
    b = m.declare_buffer("These words are the contents of the file.")
    t = m.declare_temp()
    ```
=== "C"
    ```
    struct vine_file *a = vine_declare_file(m, "mydata.txt", VINE_CACHE_LEVEL_WORKFLOW, 0);
    struct vine_file *d = vine_declare_file(m, "dataset/", VINE_CACHE_LEVEL_WORKFLOW, 0);
    struct vine_file *u = vine_declare_url(m, "https://ftp.ncbi.nlm.nih.gov/blast/db/human_genome.00.tar.gz", VINE_CACHE_LEVEL_WORKFLOW, 0);
    struct vine_file *b = vine_declare_buffer(m, "These words are the contents of the file.", VINE_CACHE_LEVEL_WORKFLOW, 0);
    struct vine_file *t = vine_declare_temp(m);
    ```

`declare_file` indicates a file in the manager's local filesystem
which will be transferred into the cluster and made available to tasks.
Both files and directories can be declared in this way:
`declare_file("mydata.txt")` indicates a single text file,
while `declare_file("dataset")` refers to an entire directory tree.
A local file or directory can also be used as the output of a task.

`declare_url` indicates a remote dataset that will be loaded
as needed into the cluster.  This URL can be `http`, `https`,
`ftp`, `file` or any other method supported by the standard `curl` tool.
If many tasks need the same remote
URL, TaskVine is careful to limit the number of concurrent transfers,
and will seek to duplicate the file within the cluster, rather than
subject the source to a denial-of-service attack.

`declare_buffer` indicates a literal string of data that will be
presented to that task in the form of a file.  A buffer with no
initial data can also be used as the output of a task, made easily
visible within the manager application.

`declare_temp` indicates an unnamed ephemeral file that can be
used to capture the output of a task, and then serve as the input
of a later task.  Temporary files exist only within the cluster
for the duration of a workflow, and are deleted when no longer needed.
This accelerates a workflow by avoiding the step of returning the
data to the manager.
If a temporary file is unexpectedly lost due to the crash or failure
of a worker, then the task that created it will be re-executed. Temp files
may also be replicated across workers to a degree set by the `vine_tune` parameter
`temp-replica-count`. Temp file replicas are useful if significant work
is required to re-execute the task that created it. 
The contents of a temporary file can be obtained with `fetch_file`

If it is necessary to unpack a file before it is used,
use the `declare_untar` transformation to wrap the file definition.
This will permit the unpacked version to be shared by multiple
tasks at once:

=== "Python"
    ```python
    u = m.declare_url("https://ftp.ncbi.nlm.nih.gov/blast/db/human_genome.00.tar.gz")
    x = m.declare_untar(u)
    ```

=== "C"
    ```C
    struct vine_file *u = vine_declare_url(m, "https://ftp.ncbi.nlm.nih.gov/blast/db/human_genome.00.tar.gz", VINE_CACHE_LEVEL_WORKFLOW, 0);
    struct vine_file *x = vine_declare_untar(m, u);
    ```

`declare_untar` is an example of a [MiniTask](#minitasks), which is explained further below.


### Declaring Tasks

TaskVine supports several forms of tasks: **Standard Tasks** consist
of Unix command lines, **Python Tasks** consist of Python functions
and their dependencies, and **Serverless Tasks** consist of invocations
of functions in remote libraries.

A **Standard Task** consists of a Unix command line to execute
and the resources needed for that task.  Previously declared input
and output files must be attached to the task to provide it with
the necessary data.

Here is an example of a task that consists of the standard Unix `gzip` program,
which will read the file `mydata` and produce `mydata.gz` as an output:

=== "Python"
    ```python
    t = vine.Task("gzip < mydata > mydata.gz")
    t.add_input(a, "mydata")
    t.add_output(b, "mydata.gz")
    ```

=== "C"
    ```C
    struct vine_task *t = vine_task_create("gzip < mydata > mydata.gz");
    vine_task_add_input(t, a, "mydata", 0)
    vine_task_add_output(t, b, "mydata.gz", 0)
    ```

Note that each task will execute in a private sandbox at a worker.
And so, each input and output file must be "attached" to the task
under a specific name.  The task will only have access to those
files specifically declared, and should not assume access to
a general shared filesystem.

When the task executes, the worker will create a **sandbox** directory,
which serves as the working directory for the task.  Each of the input files
and directories will be linked into the sandbox directory with the given remote names.
The task should write its outputs into the current working directory,
which will be extracted from the locations given in the `add_output` statements.

The path of the sandbox directory is exported to
the execution environment of each worker through the `VINE_SANDBOX` shell
environment variable. This shell variable can be used in the execution
environment of the worker to describe and access the locations of files in the
sandbox directory.

!!! warning
    The remote names given go to the files should match the names in the
    command line of the task.

In Python you may find it more convenient to declare a task as a dictionary.

=== "Python"
    ```python
    t = vine.Task(
        command = "./gzip < mydata > mydata.gz",
        input_files = {
            a : {
                remote_name : "mydata",
                cache : False
            }
        },
        output_files = {
            b : {
                remote_name : "mydata.gz",
                cache : False
            }
        }
    )
    ```

In addition to describing the input and output files, you may optionally
specify additional details about the task that will assist TaskVine in
making good scheduling decisions.

If you are able, describe the resources needed by each task (cores, gpus,
memory, disk) so that the worker can pack as many concurrent tasks.
This is described in greater detail under [Managing Resources](#managing-resources).

You may also attach a `tag` to a task, which is just a user-defined string
that describes the purpose of the task.  The tag is available as `t.tag`
when the task is complete.

=== "Python"
    ```python
    t.set_cores(2)
    t.set_memory(4096)
    t.set_tag("config-4.5.0")

    # this can once again be done at task declaration as well:
     t = vine.Task(
        command = "./gzip < my-file > my-file.gz",
        cores = 2,
        memory = 4096,
        tag = "config-4.5.0"
     )
    ```

=== "C"
    ```C
    vine_task_set_cores(t, 2);
    vine_task_set_memory(t, 4096);
    vine_task_set_tag(t, "config-4.5.0");
    ```

### Managing Tasks

Once a task has been fully specified, it can be submitted to the manager.
`submit` returns a unique taskid that can be helpful when later referring
to a task:

=== "Python"
    ```python
    taskid = m.submit(t)
    ```

=== "C"
    ```C
    int taskid = vine_submit(m, t);
    ```

Once all tasks are submitted, use `wait` to wait until a task completes,
indicating how many seconds you are willing to pause.  If a task completes
within that time limit, then `wait` will return that task object.
If no task completes within the timeout, it returns null.

=== "Python"
    ```python
    while not m.empty():
        t = m.wait(5)
        if t:
            print(f"Task {t.id} has returned!")

            if t.successful():
                print(f"stdout:\n{t.std_output}")
            if t.completed():
                print(f"task complete with error exit code: {t.exit_code}")
            else:
                print(f"There was a problem executing the task: {t.result}")
    ```

=== "C"
    ```C
    while(!vine_empty(q)) {
        struct vine_task *t = vine_wait(m, 5);
        if(t) {
            printf("Task %d has returned!\n", t->taskid);
            int result = vine_task_get_result(t);
            if(result == VINE_RESULT_SUCCESS) {
                int exit_code = vine_task_get_exit_code(t);
                if(exit_code == 0) {
                    printf("stdout: %s\n", vine_task_get_stdout(t));
                } else {
                    printf("task complete with error exit code: %d\n", exit_code);
                } else {
                    printf("There was a problem executing the task: %s\n", vine_result_string(result));
                }
            }
        }
    }
    ```

A completed task will have its output files written to disk.
You may examine the standard output of the task in `output` and the exit code in `exit_status`.

!!! note
    The size of standard output is limited to 1 GB. Any output beyond 1 GB will be
    truncated.  If large output is expected, redirect the stdout `./my-command > my-stdout` of the
    task to a file and specify the file as an output file of the task as
    described above.

When you are done with the task, delete it (only needed for C):

=== "C"
    ```C
    vine_task_delete(t);
    ```

Continue submitting and waiting for tasks until all work is complete. You may
check to make sure that the manager is empty with `vine_empty`. When all
is done, delete the manager (only needed for C):

=== "C"
    ```C
    vine_delete(m);
    ```

Full details of all of the TaskVine functions can be found in the [TaskVine API](../api/html/taskvine_8h.html).

## Running a TaskVine Application

There are a variety of ways to execute a TaskVine application at scale.
The examples in this section make use of the example program
[functions.py](examples/functions.py)
which you can download to execute like this:

```
python3 functions.py
```

### Language Specific Setup

Before running the application, you may need some
additional setup, depending on the language in use:

#### Python Setup

If you installed via Conda, then no further setup is needed.

If you are running a Python application and did *not* install via Conda,
then you will need to set the `PYTHONPATH` to point to the cctools
installation, like this:

```sh
# Note: This is only needed if not using Conda:
$ PYVER=$(python -c 'import sys; print("%s.%s" % sys.version_info[:2])')
$ export PYTHONPATH=${HOME}/cctools/lib/python${PYVER}/site-packages:${PYTHONPATH}
```

#### C Language Setup

If you are writing a TaskVine application in C, you should compile it into an executable with a command like this. Note that this example assumes that CCTools has
been installed using the `conda` method.

```sh
gcc taskvine_example.c -o taskvine_example -I${CONDA_PREFIX}/include/cctools -L${CONDA_PREFIX}/lib -ltaskvine -ldttools -lm -lz
```

### Running a Manager Program

The example application simply compresses a bunch of files in parallel. The
files to be compressed must be listed on the command line. Each will be
transmitted to a remote worker, compressed, and then sent back to the
manager. To compress files `a`, `b`, and `c` with this example
application, run it as:


```sh
# Python:
$ ./taskvine_example.py a b c

# C
$ ./taskvine_example a b c
```

You will see this right away:


```sh
listening on port 9123...
submitted task: /usr/bin/gzip < a > a.gz
submitted task: /usr/bin/gzip < b > b.gz
submitted task: /usr/bin/gzip < c > c.gz
waiting for tasks to complete...
```

The TaskVine manager is now waiting for workers to connect and begin
requesting work. (Without any workers, it will wait forever.) You can start
one worker on the same machine by opening a new shell and running:


```sh
# Substitute the IP or name of your machine for MACHINENAME.
$ vine_worker MACHINENAME 9123
```

If you have access to other machines, you can simply `ssh` there and run workers as well. In general, the more workers you start, the faster the work gets done. If a
worker fails, the TaskVine infrastructure will retry the work
elsewhere, so it is safe to submit many workers to an unreliable system.

### Submitting Workers to a Batch System

If you have access to a HTCondor pool, you can use this shortcut to submit ten
workers at once via HTCondor:

```sh
$ vine_submit_workers -T condor MACHINENAME 9123 10

Submitting job(s)..........
Logging submit event(s)..........
10 job(s) submitted to cluster 298.
```

This will cause HTCondor to schedule worker jobs on remote machines.
When they begin to run, they will call home to the indicated machine
and port number, and begin to service the manager application.

Similar scripts are available for other common batch systems:

```sh
$ vine_submit_workers -T slurm MACHINENAME 9123 10
$ vine_submit_workers _T uge MACHINENAME 9123 10
```

When the manager completes, if the workers were not otherwise shut down,
they will still be available, so you can either run another manager
with the same workers, or you can remove the workers with `kill`, `condor_rm`,
or `qdel` as appropriate. If you forget to remove them, they will exit
automatically after fifteen minutes. (This can be adjusted with the `-t`
option to `worker`.)

### Project Names and the Catalog Server

Keeping track of the manager's hostname and port can get cumbersome, especially
if there are multiple managers. To help with this, a **project name** can be used to identify a TaskVine manager with a human-readable name.
TaskVine workers can then be started for their managers by providing
the project name instead of a host an port number.

The project name feature uses the [Catalog Server](../catalog/index.md) to maintain and track the
project names of managers and their respective locations. It works as follows:
the manager advertises its project name along with its hostname and port to the
catalog server. TaskVine workers that are provided with the manager's project
name query the catalog server to find the hostname and port of the manager with
the given project name.

For example, to have a TaskVine manager advertise its project name as
`myproject`, add the following code snippet after creating the manager:

=== "Python"
    ```python
    m = vine.Manager(name = "myproject")
    ```

=== "C"
    ```C
    vine_set_name(m, "myproject");
    ```

To start a worker for this manager, specify the project name (`myproject`) to
connect in the `-M` option:

```sh
$ vine_worker -M myproject
```


You can start ten workers for this manager on Condor using
`vine_submit_workers` by providing the same option arguments.:

```sh
$ vine_submit_workers -T condor -M myproject 10
Submitting job(s)..........
Logging submit event(s)..........
10 job(s) submitted to cluster 298.
```

Or similarly on UGE using `vine_submit_workers` as:

```sh
$ vine_submit_workers -T uge -M myproject 10
Your job 153097 ("worker.sh") has been submitted
Your job 153098 ("worker.sh") has been submitted
Your job 153099 ("worker.sh") has been submitted
...
```

### TaskVine Online Status Display

An additional benefit of using a project name is that you can
now use the [vine_status](../man_pages/vine_status.md) command
to display the progress of your application.  This shows the name,
location, and statistics of each application that reports itself to the
catalog server.  (Note that this information is updated about once
per minute.).  For example:

```sh
% vine_status
PROJECT               HOST                      PORT WAITING RUNNING COMPLETE WORKERS
molsim-c2h2           home.cse.nd.edu           8999     793      64      791      16
freds-model-search    mars.indiana.edu          9123     100     700     1372     350
yang-analysis-355     login.crc.nd.edu          9100    8932    4873    10007    4873
```

The same information is available in a more graphical form online
at the [TaskVine Online Status](http://ccl.cse.nd.edu/software/taskvine/status),
which looks like this:

<img src=images/vine-status-example.png>

### Managing Workers with the TaskVine Factory

Instead of launching each worker manually from the command line, the utility
**vine_factory** may be used to launch workers are needed. The factory
will submit and maintain a number of workers according to the tasks available
in one or more managers.
For example, we can supply a minimum of 2 workers and a maximum of 10 to
a manager with the project name `myproject` via the condor batch system as follows:

```sh
vine_factory -Tcondor --min-workers=2 --max-workers=10 --manager-name myproject
```

This arguments can be specified in a file. The factory will periodically
re-read this file, which allows adjustments to the number of workers desired:

Configuration file `factory.json`:
```json
{
    "manager-name": "myproject",
    "max-workers": 10,
    "min-workers": 2
}
```
```sh
vine_factory -Tcondor -Cfactory.json
```

For further options, please refer to the TaskVine factory [manual](../man_pages/vine_factory.md).

By default, the factory submits as many tasks that are waiting and running up
to a specified maximum. To run more than one task in a worker, please refer
to the following section on describing [task resources](#task-resources) and [worker resources](#worker-resources).

We can also create a factory directly in python. Creating a factory object does not
immediately launch it, so this is a good time to configure the resources,
number of workers, etc. Factory objects function as Python context managers, so
to indicate that a set of commands should be run with a factory running, wrap
them in a with statement. The factory will be cleaned up automtically at the
end of the block. As an example:

```python
workers = vine.Factory("condor", "myproject")
workers.cores = 4
workers.memory = 4000
workers.disk = 5000
workers.max_workers = 20
with workers:
    while not m.empty():
        t = m.wait(5)
        ...
```

## Advanced Data Handling

### Caching and Sharing

Wherever possible, TaskVine retains files (whatever their sources) within
the cluster so that they can be reused by later tasks.  To do this
consistently, each file is given a **unique cache name** that is computed
from its contents and metadata.  This ensures that if the external source
for a file changes, any old cached copies will not be reused.  In addition,
cached files used concurrently by multiple tasks may be transferred
between workers to share them efficiently.

If necessary, you can control the caching behavior of files individually.

- A cache value of **task** indicates that the file should be deleted as
soon as it is consumed by a task.  This is appropriate for input files
that are specific to one task, and one task only.
- A cache value of **workflow** (the default) indicates that the file
should be retained as long as the workflow runs, and then deleted at the end.
- A cache value of **worker** indicates that the file should be retained
by the worker until the worker's end-of-life.
- A cache value of **forever** indicates that the file should be retained
by the worker, even across workflows.  This is appropriate for widely used
software packages and reference datasets. This level of cache leaves files on
the execution sites even when workers terminate, thus use with care.

=== "Python"
    ```python
    f = m.declare_file("myfile.txt", cache="task")       # (default, same as cache=False)
    f = m.declare_file("myfile.txt", cache="workflow")   # (same as cache=True)
    f = m.declare_file("myfile.txt", cache="worker")
    f = m.declare_file("myfile.txt", cache="forever")
    ```
=== "C"
    ```
    vine_declare_file(m, "myfile.txt", VINE_CACHE_LEVEL_TASK, 0)
    vine_declare_file(m, "myfile.txt", VINE_CACHE_LEVEL_WORKFLOW, 0)
    vine_declare_file(m, "myfile.txt", VINE_CACHE_LEVEL_WORKER, 0)
    vine_declare_file(m, "myfile.txt", VINE_CACHE_LEVEL_FOREVER, 0)
    ```

TaskVine generally assumes that a file created on one worker can always
be transferred to another.  It is occasionally the case that a file created
on a specific worker is truly specialized to that machine and should
not be transferred.  (For example, if a MiniTask compiled some code specifically for the architecture of a given machine.)  In that case, you should indicate
that peer transfers are not permitted:

=== "Python"
    ```python
    f = m.declare_file("myfile.txt", cache="task", peer_transfer=False)
    ```
=== "C"
    ```
    vine_declare_file(m, "myfile.txt", VINE_CACHE_LEVEL_WORKFLOW, VINE_PEER_NOSHARE)
    ```
Automatic sharing of files between workers, or peer transfers, are enabled by default
in TaskVine. If communication between workers is not possible or not desired, peer transfers
may be globally disabled:

=== "Python"
    ```python
    m.disable_peer_transfers()
    ```
=== "C"
    ```
    vine_disable_peer_transfers(m);
    ```
If peer transfers have been disabled, they may be re-enabled accordingly:

=== "Python"
    ```python
    m.enable_peer_transfers()
    ```
=== "C"
    ```
    vine_enable_peer_transfers(m);
    ```

Transfers between workers may be impacted by transient issues which may cause intermittent transfer failures. In these situations we take note of the
failure that occured, and avoid using the same worker as a source for a period of time. This time period has a default value of 15 seconds.
It may be changed by the user using `vine_tune` with the parameter `transient-error-interval`.

### MiniTasks

A task can be used to perform custom fetch operations for input data. TaskVine
calls these tasks **mini tasks**, and they are defined in the same way as
regular tasks. Their only differences are that they are not submitted directly
to the manager, and that their output (either a file or a directory) has to be
specially declared.

This gives a lot of flexibility, as say for example, say you would like to
expand a compressed file that TaskVine does not natively support, or you would
like the input to be the result of a query to a database.

=== "Python"
    ```python
    # use cpio to expand archives coming from a url
    t = Task("cpio -iD output_dir < archive.cpio")

    my_url = m.declare_url("http://somewhere.com/archive.cpio", cache="workflow")
    t.add_input(my_url, "archive.cpio")

    mini_task = m.declare_mini_task(t, "output_dir")

    # regular tasks can use the mini task as input # the output of the mini
    # task is mounted in the regular task sandbox

    my_other_task = Task("my_cmd output_from_cpio/")
    my_other_task.add_input(mini_task, "output_from_cpio")

    # we submit to the manager only the regular task
    m.submit(my_other_task)
    ```


=== "C"
    ```C
    // use cpio to expand archives coming from a url
    struct vine_task *t = vine_task_create("cpio -iD output_dir < archive.cpio")

    struct vine_file *my_url = vine_declare_url("http://somewhere.com/archive.cpio", VINE_CACHE_LEVEL_WORKFLOW, 0);
    vine_task_add_input(my_url, "archive.cpio", 0);

    struct vine_file *mini_task = m.declare_mini_task(t, "output_dir")

    // regular tasks can use the mini task as input
    // the output of the mini task is mounted in the regular task sandbox

    struct vine_task *my_other_task = vine_task_create("my_cmd output_from_cpio/");
    vine_task_add_input(mini_task, "output_from_cpio");

    // we submit to the manager only the regular task
    vine_submit(m, my_other_task);
    ```

### Execution Contexts

The execution of a task can be wrapped with specially designed packages called execution contexts.
These ensure that the software dependencies for the
task are available in the execution site. TaskVine natively supports two types
of environments: [poncho](../poncho/index.md), which is based on `conda-pack`;
and [starch](../man_pages/starch.md), a lightweight package useful when the
manager and workers run the same linux version. Mini tasks can be used to
create environments not natively supported, as we will show later to construct
execution contexts for Apptainer (i.e., singularity containers).

#### Poncho

A Poncho package is a tarball based on `conda-pack`, and is useful to deliver
a complete python execution context. For example, to create a python package containing `numpy`:

`my_poncho_spec.json`
```json
{
    "conda": {
        "channels": [
            "conda-forge"
        ],
        "dependencies": [
            "python=3.10",
            "numpy=1.24.2"
        ]
    }
}
```

From the command line, create the poncho package like this:

```sh
poncho_package_create my_poncho_spec.json my_poncho_pkg.tar.gz
```

Attach the package to the task:

=== "Python"
    ```python
    # my task that requires python and numpy
    t = Task("python my_numpy_script.py")

    s = m.declare_file("my_numpy_script.py", cache="workflow")
    t.add_input(s, "my_numpy_script.py")

    # declare the package and its input file
    poncho_file = m.declare_file("my_poncho_pkg.tar.gz", cache="workflow")
    poncho_pkg = m.declare_poncho(poncho_file, cache="workflow")

    # attach the package to the task
    t.add_poncho_package(poncho_pkg)

    m.submit(t)
    ```

=== "C"
    ```C
    // my task that requires python and numpy
    struct vine_task *t = vine_task_create("python my_numpy_script.py");

    struct vine_file *s = vine_declare_file("my_numpy_script.py", VINE_CACHE_LEVEL_WORKFLOW, 0);
    vine_task_add_input(t, "my_numpy_script.py", 0);

    // declare the package and its input file
    struct vine_file *poncho_file = vine_declare_file("my_poncho_pkg.tar.gz", cache="workflow");
    struct vine_file *poncho_pkg  = vine_declare_poncho(poncho_file, cache="workflow")

    # attach the package to the task
    vine_task_add_poncho_package(t, poncho_pkg);

    vine_submit(m, t);
    ```

#### Starch

(to do)

#### Custom Execution Contents

TaskVine expects execution contents to expand to a directory, with this minimal
structure:

```text
root
└── bin
    └── run_in_env
```

where `run_in_env` is an executable file (usually a shell script) that takes as
an argument a command line to execute. In the rest of this section we will show
how to construct an execution context that runs its command line inside an Apptainer
container.

##### Apptainer Execution Context

Our script `run_in_env` script simply calls Apptainer with the desired image, and
mounts the task's sandbox as the home directory:

**run_command_in_apptainer.sh**
```shell
#! /bin/sh

# Wrap tasks with an Apptainer container

# get the directory that contains the execution context from the location of this script
ctx_dir=$(dirname $( cd -- "$( dirname -- "$0" )" > /dev/null 2>&1 && pwd ))

# execute the command line with the container image "image.img"
exec apptainer exec --home "${VINE_SANDBOX:-${PWD}}" "${ctx_dir}/image.sif" "$@"

```

To start, we can manually construct in the command line the needed directory
structure as follows. Later we will automate these steps with a mini task.

```sh
# ensure the right execution permissions for the script
chmod 755 run_command_in_apptainer.sh

# construct the needed directory structure
mkdir -p my_ctx/bin

# copy the apptainer script to the expected run_in_env location
cp run_command_in_apptainer.sh my_ctx/bin/run_in_env

# copy the desired image into the package
cp path/to/my_image.img my_ctx/image.img
```

Now we are ready to declare the execution context from its local directory "my_ctx":

=== "Python"
    ```python
    t = Task("/bin/echo from inside apptainer!")

    ctx = m.declare_file("my_ctx", cache="workflow")
    t.add_execution_context(ctx)

    m.submit(t)
    ```

=== "C"
    ```C
    struct vine_task *t = vine_task_create("/bin/echo from inside apptainer!");

    struct vine_file *ctx = vine_declare_file(m, "my_ctx", VINE_CACHE_LEVEL_WORKFLOW, 0);
    vine_task_add_execution_context(ctx);

    vine_submit(t);
    ```


##### Apptainer Execution Cpntext From a Mini Task

In the previous section we manually built the directory structure needed for
the execution context. This is not very flexible, as we need to create one such
directory per container image that we would like to use. Instead, we can use a
mini task to construct the execution context directly on the workers.


=== "Python"
    ```python
    # construct the mini task. We only need the mini task for its sandbox to
    # create the environment structure, thus we use the command ":" as no-op.
    mt = Task(":")

    runner = m.declare_file("run_command_in_apptainer.sh", cache="workflow")
    image  = m.declare_file("path/to/my_image.img", cache="workflow")

    mt.add_input(runner, "ctx/bin/run_in_env")
    mt.add_input(image,  "ctx/image.img")

    # the mini task will extract the environment directory
    ctx = m.declare_mini_task(mt, "ctx")

    # now we define our regular task, and attach the environment to it.
    t = Task("/bin/echo from inside apptainer!")
    t.add_execution_context(ctx)

    m.submit(t)
    ```

You can see the complete example [here](examples/vine_example_apptainer_ctx.py).

### Watching Output Files

If you would like to see the output of a task as it is produced, add
the watch flag as an argument of `add_file`. This will
cause the worker to periodically send output appended to that file back to the
manager. This is useful for a program that produces a log or progress bar as
part of its output.

=== "Python"
    ```python
    t.add_output_file("my-file", watch=True)
    ```

=== "C"
    ```C
    vine_task_add_file(t, "my-file", "my-file", VINE_OUTPUT, VINE_WATCH);
    ```

### Optional Output Files

It is sometimes useful to return an output file only in the case of a failed task.
For example, if your task generates a very large debugging output file `debug.out`,
then you might not want to keep the file if the task succeeded.  In this case,
you can mark the file as a "failure-only" output to indicate that it should
only be returned when the task fails:

=== "Python"
    ```python
    my_debug = m.declare_file("debug.out", cache="task")
    t.add_output(my_debug, "debug.out", failure_only=True)
    ```

=== "C"
    ```C
    struct vine_file *my_debug = vine_declare_file("debug.out", VINE_CACHE_LEVEL_TASK, 0);
    vine_task_add_output(t, "debug.out", VINE_FAILURE_ONLY);
    ```

In a similar way, files can be marked to indicate that they should be returned on success:

=== "Python"
    ```python
    my_debug = m.declare_file("debug.out", cache="task")
    t.add_output(my_debug, "debug.out", success_only=True)
    ```

=== "C"
    ```C
    struct vine_file *my_debug = vine_declare_file("debug.out", VINE_CACHE_LEVEL_TASK, 0);
    vine_task_add_output(t, "debug.out", VINE_SUCCESS_ONLY);
    ```
## Advanced Task Handling

A variety of advanced features are available for programs with unusual needs
or very large scales. Each feature is described briefly here, and more details
may be found in the [TaskVine
API](../api/html/taskvine_8h.html).

### Security

By default, TaskVine does **not** perform any encryption or authentication,
so any workers will be able to connect to your manager, and vice versa. This
may be fine for a short running anonymous application, but is not safe for a
long running application with a public name.

We recommend that, at a minimum, you enable an application password to provide
authentication between managers and workers.  And, consider enabling SSL
to provide communication encryption.
These features can be enabled independently.

#### Password Authentication

We recommend that you enable a password for your TaskVine applications.
Create a file `vine.password` that contains a long string of random data like this:

```
openssl rand -hex 32 > vine.password
```

This password will be particular to your application, and only managers and
workers with the same password will be able to interoperator.
Then, modify your manager program to use the password:

=== "Python"
    ```python
    m.set_password_file("vine.password")
    ```

=== "C"
    ```C
    vine_set_password_file(m, "vine.password");
    ```


And give the `--password` option to give the same password file to your
workers:

```sh
$ vine_worker --password vine.password -M myproject
```

With this option enabled, both the manager and the workers will verify that the
other has the matching password before proceeding.  Likewise, when workers perform
peer-to-peer transfers, the password will be verified.

Note that the password is **not** sent in the clear, but is securely verified
through a SHA1-based mutual challenge-response protocol.

#### SSL Encryption

TaskVine can encrypt the communication between manager and workers using SSL.
For this, you need to set the key and certificate (in PEM format) of your
server when creating the manager.

If you do not have a key and certificate at hand, but you want the
communications to be encrypted, you can create your own key and certificate:

```sh
# Be aware that since this certificate would not be signed by any authority, it
# cannot be used to prove the identity of the server running the manager.

openssl req -x509 -newkey rsa:4096 -keyout MY_KEY.pem -out MY_CERT.pem -sha256 -days 365 -nodes
```

To activate SSL encryption, indicate the paths to the key and certificate when
creating the manager:

=== "Python"
    ```python
    # Import the taskvine module
    import ndcctools.taskvine as vine
    m = vine.Manager(port=9123, ssl=('MY_KEY.pem', 'MY_CERT.pem'))

    # Alternatively, you can set ssl=True and let the python API generate
    # temporary ssl credentials for the manager:
    m = vine.Manager(port=9123, ssl=True)
    ```

=== "C"
    ```
    /* Import the taskvine module */
    #include "taskvine.h"

    /* Create a new manager listening on port 9123 */
    struct taskvine *m = vine_ssl_create(9123, 'MY_KEY.pem', 'MY_CERT.pem');
    ```


If you are using a [project name](#project-names-and-the-catalog-server) for
your manager, then the workers will be aware that the manager is using SSL and
communicate accordingly automatically. However, you are directly specifying the
address of the manager when launching the workers, then you need to add the
`--ssl` flag to the command line, as:

```sh
vine_worker (... other args ...) --ssl HOST PORT
vine_factory (... other args ...) --ssl HOST PORT
vine_status --ssl HOST PORT
vine_submit_workers -T condor -E'--ssl' HOST PORT
```

### Maximum Retries

When a task cannot be completed because a worker disconnects or because it
exhausted some intermediate resource allocation, it is automatically retried.
By default, there is no limit on the number of retries. However, you can set a
limit on the number of retries:

=== "Python"
    ```python
    t.set_retries(5)   # Task will be try at most 6 times (5 retries).

    # this can be done at task declaration as well:
     t = vine.Task(
        command = ...,
        retries = 5
     )
    ```

=== "C"
    ```C
    vine_set_retries(t, 5)
    ```

When a task cannot be completed in the set number of tries, then the its result
is set to the result of the last attempt (e.g. `"resource exhaustion"` in python,
or `VINE_RESULT_RESOURCE_EXHAUSTION` in C).


### Pipelined Submission

If you have a **very** large number of tasks to run, it may not be possible to
submit all of the tasks, and then wait for all of them. Instead, submit a
small number of tasks, then alternate waiting and submitting to keep a constant
number in the manager. The `hungry` will tell you if more submissions are
warranted:

=== "Python"
    ```python
    if m.hungry():
        # submit more tasks...
    ```

=== "C"
    ```C
    if(vine_hungry(q)) {
        // submit more tasks...
    }
    ```

### Automatic Garbage Collection on Disk

For workflows that generate partial results that are not needed once a final
result has been computed, TaskVine can automatically delete them from disk when
the application indicates that they will not be needed anymore:

=== "Python"
    ```python
    partial_result = m.declare_file("my_partial_result", unlink_when_done=True)

    t1 = Task(...)
    t1.add_output(partial_result, "my_partial_result")
    ...

    t2 = Task(...)
    t2.add_input(partial_result, "my_partial_result")
    ...

    # once t2 is done, the following call will remove the file from the
    # taskvine workflow. Further, when no task refers to the file, the file
    # will be removed from the manager's disk because of unlink_when_done=True
    # at its declaration.
    m.undeclare_file(partial_result)
    ```

=== "C"
    ```C
    struct vine_file *partial_result = vine_declare_file(m, "my_partial_result", VINE_UNLINK_WHEN_DONE);

    struct vine_task *t1 = vine_task_create(...);
    vine_task_add_output(partial_result, "my_partial_result", /* any desired mount flags */ 0);
    ...

    struct vine_task *t2 = vine_task_create(...);
    vine_task_add_input(partial_result, "my_partial_result", /* any desired mount flags */ 0);
    ...

    # once t2 is done and deleted with `vine_task_delete`, the following call
    # will remove the file from the taskvine workflow. Further, when no task
    # refers to the file, the file will be removed from the manager's disk
    # because of VINE_UNLINK_WHEN_DONE at its declaration.
    vine_undeclare_file(partial_result);
    ```

!!! warning
    Never use this feature on files that the TaskVine application did not create. Otherwise you
    run the risk of removing irreplaceable input files



### Disconnect slow workers

A large computation can often be slowed down by stragglers. If you have a
large number of small tasks that take a short amount of time, then
automatically disconnecting slow workers can help. With this feature enabled,
statistics are kept on tasks execution times and statistical outliers are
terminated. If two different tasks are canceled in the same worker, then the
worker is disconnected and blacklisted.

=== "Python"
    ```python
    # Disconnect workers that are executing tasks twice as slow as compared to the average.
    m.enable_disconnect_slow_workers(2)
    ```

=== "C"
    ```C
    // Disconnect workers that are executing tasks twice as slow as compared to the average.
    vine_enable_disconnect_slow_workers(m, 2);
    ```

Tasks terminated this way are automatically retried in some other worker.
Each retry allows the task to run for longer times until a
completion is reached. You can set an upper bound in the number of retries with
[Maximum Retries](#maximum-retries).


### String Interpolation

If you have workers distributed across multiple operating systems (such as
Linux, Cygwin, Solaris) and/or architectures (such as i686, x86_64) and have
files specific to each of these systems, this feature will help. The strings
$OS and $ARCH are available for use in the specification of input file names.
TaskVine will automatically resolve these strings to the operating system
and architecture of each connected worker and transfer the input file
corresponding to the resolved file name. For example:

=== "Python"
    ```python
    my_exec = m.declare_file("my-executable.$OS.$ARCH",  cache="workflow")
    t.add_input_input(my_exec, "my_exe")
    ```

=== "C"
    ```C
    struct vine_file *my_exec = vine_declare_file(m, "my-executable.$OS.$ARCH",  VINE_CACHE_LEVEL_WORKFLOW, 0);
    add_input_input(my_exec, "my_exe", 0);
    ```

This will transfer `my-executable.Linux.x86_64` to workers running on a Linux
system with an x86_64 architecture and `a.Cygwin.i686` to workers on Cygwin
with an i686 architecture. These files will be named "my_exe" in the task's
sandbox, which means that the command line of the tasks does not need to
change.

Note this feature is specifically designed for specifying and distingushing
input file names for different platforms and architectures. Also, this is
different from the $VINE_SANDBOX shell environment variable that exports
the location of the working directory of the worker to its execution
environment.


### Task Cancellations

This feature is useful in workflows where there are redundant tasks or tasks
that become obsolete as other tasks finish.  Tasks can be removed either
by either `task_id` or `tag`.  Tasks removed in this way will still be
returned in the usual way via `wait` with a `result` of `VINE_RESULT_CANCELLED`.
For example:

=== "Python"
    ```python
    # create task as usual and tag it with an arbitrary string.
    t = vine.Task(...)
    t.set_tag("my-tag")

    # or set tag in task declaration
    t = vine.Task(
        command = ...,
        tag = "my-tag"
    )

    taskid = m.submit(t)

    # cancel task by id.
    m.cancel_by_taskid(taskid)

    # or cancel task by tag.
    m.cancel_by_tasktag("my-tag")
    ```

=== "C"
    ```C
    // create task as usual and tag it with an arbitrary string.
    struct vine_task *t = vine_task_create("...");
    vine_set_task(t, "my-tag");

    int taskid = vine_submit(m, t);

    // cancel task by id.
    vine_cancel_by_taskid(m, taskid);

    # or cancel task by tag.
    vine_cancel_by_tasktag(m, "my-tag");
    ```


!!! note
    If several tasks have the same tag, only one of them is cancelled. If you
    want to cancel all the tasks with the same tag, you can use loop until
    `cancel_by_task` returns zero:
```
    while m.cancel_by_taskid("my-tag")>0:
        pass
```


### Blocking workers

You may find that certain hosts are not correctly configured to run your
tasks. The manager can be directed to ignore certain workers, as:

=== "Python"
    ```python
    t = m.wait(5)

    # if t fails given a worker misconfiguration:
    m.block_host(t.hostname)
    ```

=== "C"
    ```C
    struct vine_task *t = vine_wait(m, t);

    //if t fails given a worker misconfiguration:
    vine_block_host(m, vine_task_get_hostname(t));
    ```

### Performance Statistics

The manager tracks a fair number of statistics that count the number of tasks,
number of workers, number of failures, and so forth. This information is useful
to make a progress bar or other user-visible information:

=== "Python"
    ```python
    stats = m.stats
    print(stats.workers_busy)
    ```

=== "C"
    ```C
    struct vine_stats stats;
    vine_get_stats(m, &stats);
    printf("%d\n", stats->workers_connected);
    ```

## Python Programming Models

When writing a manager in Python, you have access to several types of tasks
that wrap around the standard task abstraction:

### Python Tasks

A `PythonTask` is an extension of a standard task.
It is not defined with a command line to execute,
but with a Python function and its arguments, like this:

=== "Python"
    ```python
    def my_sum(x, y):
        return x+y

    # task to execute x = my_sum(1, 2)
    t = vine.PythonTask(my_sum, 1, 2)
    ```

A PythonTask is handled in the same way as a standard task,
except that its output `t.output` is simply the Python return
value of the function.  If the function should throw an exception,
then the output will be the exception object.

You can examine the result of a PythonTask like this:

=== "Python"
    ```
    while not m.empty():
        t = m.wait(5)
        if t:
            x = t.output
            if isinstance(x, Exception):
                print("Exception: {}".format(x))
            else:
                print("Result: {}".format(x))
    ```

A `PythonTask` is derived from `Task` and so all other methods for
controlling scheduling, managing resources, and setting performance options
all apply to `PythonTask` as well.

When running a Python function remotely, it is assumed that the Python interpreter
and libraries available at the worker correspond to the appropiate python environment for the task.
If this is not the case, an environment file can be provided with t.set_environment:

=== "Python"
    ```python
    t = vine.PythonTask(my_sum, 1, 2)
    t.set_environment("my-env.tar.gz")
    ```

The file `my-env.tar.gz` is a
[conda](https://docs.conda.io/projects/conda/en/latest/user-guide/install/linux.html)
environment created with [conda-pack](https://conda.github.io/conda-pack/).  A
minimal environment can be created a follows:

```sh
conda create -y -p my-env python=3.8 cloudpickle conda
conda install -y -p my-env -c conda-forge conda-pack
# conda install -y -p my-env pip and conda install other modules, etc.
conda run -p my-env conda-pack
```

### Serverless Computing

TaskVine offers a serverless computing model which is
especially appropriate for invoking functions that have
a relatively short execution time (10s or less) and have
substantial startup time due to large numbers of libraries
or dependent data.

In this model, you first define and install a `LibraryTask`
that defines a function, and then invoke `FunctionCall` tasks
that invoke the library by name.

Suppose your main program has two functions `my_sum` and `my_mul`.
Invoke `create_library_from_functions` to package up these
function definitions into a library task `libtask`

=== "Python"
    ```python
    def my_sum(x, y):
        return x+y

    def my_mul(x, y):
        return x*y

    libtask = m.create_library_from_functions("my_library", my_sum, my_mul)
    ```

We strongly recommend to specify the modules the function needs inside the function itself. This ensures that the correct modules and their aliases will be available when the functions are executed in isolation at the worker:

You can certainly embed `import` statements within the function and install any necessary packages:

=== Python
    ```python
    def divide(dividend, divisor): 
        import math 
        return dividend / math.sqrt(divisor)

    libtask = m.create_library_from_functions("my_library", divide)
    ```

If the overhead of importing modules per function is noticeable, modules can be optionally imported as a common preamble to the function executions. Common modules can be specified with the `hoisting_modules` argument to `create_library_from_functions`. This reduces the overhead by eliminating redundant imports:


=== Python
    ```python
    import numpy
    import math

    hoisting_modules = [numpy, math]
    ```

`hoisting_modules` only accepts modules as arguments (e.g. it can't be used to import functions, or select particular names with `from ... import ...` statements. Such statements should be made inside functions after specifying the modules with `hoisting_modules`.

=== Python
    ```python
    def cube(x):
        # whenever using FromImport statments, put them inside of functions
        from random import uniform
        from time import sleep as time_sleep

        random_delay = uniform(0.00001, 0.0001)
        time_sleep(random_delay)

        return math.pow(x, 3)
    ```


After installing the packages and functions, you can optionally specify the number of functions the library can run concurrently by setting the number of function slots.  (If unset, TaskVine will assume the library can run one function per core available.)

=== "Python"
    ```python
    libtask.set_function_slots(4)   # maximum 4 concurrent functions
    ```

Once complete, the library task must be `installed` in the system:

=== "Python"
    ```python
    m.install_library(t)
    ```

This causes the library task to be dispatched and started at
available workers, where it remains running.  Immediately after
installing the library, you may submit `FunctionCall` tasks
that invoke the library and functions by name:

=== "Python"
    ```python
    t = vine.FunctionCall("my_library", "my_mul", 20, 30);
    t.set_cores(1)
    t.set_memory(100)
    t.set_disk(100)
    m.submit(t)
    ```

The function invocation will be dispatched to available workers,
and when it is returned, the result is present as `t.output`:

=== "Python"
    ```python
    t = m.wait(5)
    if t:
        print(t.output)
    ```

Note that both library tasks and function invocations consume
resources at the worker, and the number of running tasks will be
constrained by the available resources in the same way as normal tasks.

### Futures

TaskVine provides a futures executor model which is a subclass
of Python's concurrent futures executor. A function along with its
arguments are submitted to the executor to be executed. A future is 
returned whose value will be resolved at some later point.

To create a future, a `FuturesExecutor` object must first be created. Tasks can 
then be submitted through the `submit` function. This will return 
a Future object. The result of the task can retrieved by calling `future.result()`

=== "Python"
    ```python
    import ndcctools.taskvine as vine

    def my_sum(x, y):
        return x + y

    m = vine.FuturesExecutor(manager_name='my_manager')

    a = m.submit(my_sum, 3, 4)
    b = m.submit(my_sum, 5, 2)
    c = m.submit(my_sum, a, b)  # note that the futures a and b are
                                # passed as any other argument.

    print(c.result())
    ```

If the tasks need to be configured in some way, for example to specify maximum
resources allowed, the method `future_task` returns a `FuturePythonTask` that
can be tailored as any other task:


=== "Python"
    ```python
    import ndcctools.taskvine as vine

    def my_sum(x, y):
        return x + y

    m = vine.FuturesExecutor(manager_name='my_manager')

    t = m.future_task(my_sum, 3, 4)
    t.set_cores(1)

    f = m.submit(t)

    print(f.result())
    ```

Additionally, the executor the Vine Factory to submit TaskVine workers.
Specifications for the workers can be provided via the `opts` keyword argument when creating to executor.

=== "Python"
    ```python
    import ndcctools.taskvine as vine

    def my_sum(x, y):
        return x + y

    opts = {"memory": 8000, "disk":8000, "cores":8, "min-workers": 5}
    m = vine.FuturesExecutor(manager_name='my_manager', batch_type="condor", opts=opts)

    t = m.future_task(my_sum, 3, 4)
    t.set_cores(1)

    f = m.submit(t)

    print(f.result())

Instead of tasks, the futures may also executed using [function calls](#serverless-computing) with the `future_funcall` method:

=== "Python"
    ```python
    import ndcctools.taskvine as vine

    def my_sum(x, y):
        return x + y

    m = vine.FuturesExecutor(manager_name='my_manager')

    libtask = m.create_library_from_functions('test-library', my_sum)
    m.install_library(libtask)

    t = m.future_funcall('test-library', 'my_sum', 7, 4)

    a = m.submit(t)

    print(a.result())
    ```



### Functional Abstractions

The TaskVine **map* abstraction works similar to python map, as it applies a
a function to every element in a list. This function works by taking in a chunk_size,
which is the size of an iterable to send to a worker. The worker than maps the given
function over the iterable and returns it. All the results are then combined from the
workers and returned. The size of the chunk depends on the cost of the function.
If the function is very cheap, then sending a larger chunk_size is better. If the
function is expensive, then smaller is better. If an invalid operation happens,
the error will appear in the results.

```python
def fn(a):
    return a*a

m.map(fn, arry, chunk_size)
```

The TaskVine **pair** function computes all the pairs of 2 sequences, and then uses
them as inputs of a given function. The pairs are generated locally using itertools,
and then based on the given chunk_size, are sent out to a worker as an iterable of pairs.
The given function must accept an iterable, as the pair will be sent to the function as
a tuple. The worker will then return the results, and each result from each worker will be
combined locally. Again, cheaper functions work better with larger chunk_sizes,
more expensive functions work better with smaller ones. Errors will be placed in results.

```python
def fn(pair):
    return pair[0] * pair[1]

m.pair(fn, seq1, seq2, chunk_size)
```

The **treeReduce** function combines an array using a given function by
breaking up the array into chunk_sized chunks, computing the results, and returning
the results to a new array. It then does the same process on the new array until there
only one element left and then returns it. The given fucntion must accept an iterable,
and must be an associative fucntion, or else the same result cannot be gaurenteed for
different chunk sizes. Again, cheaper functions work better with larger chunk_sizes,
more expensive functions work better with smaller ones. Errors will be placed in results.
Also, the minimum chunk size is 2, as going 1 element at time would not reduce the array

```python
def fn(seq):
    return max(seq)

m.treeReduce(fn, arry, chunk_size)
```

Below is an example of all three abstractions, and their expected output:

```python
# abstractions.py

import ndcctools.taskvine as vine

def main():
    # Set up queue
    q = vine.Manager(port=9123)

    # map - similar to Python's own map function, but uses a taskvine worker
    # to complete computation. Returns sequence with the results from the given function
    # [result] = q.map(func, sequence)
    # Example: (returns [1, 4, 9, 16])
    results = q.map(lambda x: x*x, [1, 2, 3, 4])
    print(results)

    # pair - similar to map function, but uses the function for every pair between
    # the two sequences. Returns sequence of results of each pair.
    # [result] = q.pair(func, sequence1, sequence2)
    # Example: (returns [1, 2, 3, 4, 2, 4, 6, 8, 3, 6, 9, 12, 4, 8, 12, 16])
    results = q.pair(lambda x, y: x*y, [1, 2, 3, 4], [1, 2, 3, 4])
    print(results)

    # tree_reduce - combines pairs of values using a given function, and then returns
    # to a single final number after reducing the sequence.
    # result = q.tree_reduce(func, sequence)
    # Example (even): (returns 24)
    results = q.tree_reduce(lambda x, y: x*y, [1, 2, 3, 4])
    print(results)

    # Example (odd): (returns 120)
    results = q.tree_reduce(lambda x, y: x*y, [1, 2, 3, 4, 5])
    print(results)


if __name__ == "__main__":
    main()
```

Run:
```
python abstractions.py
```

Expected output:
```
Map: [2, 4, 6, 8]
Pair: [2, 4, 6, 8, 4, 8, 12, 16, 6, 12, 18, 24, 8, 18, 24, 32]
Tree: 8
```

## Managing Resources

Unless otherwise specified, TaskVine assumes that a single task runs on a
single worker at a time, and a single worker occupies an entire machine.

However, if the resources at a machine are larger than what you know a task
requires, you most likely will want one worker to manage multiple tasks
running on that machine. For
example, if you have a 8-core machine, then you might want to run four 2-core
tasks on a single worker at once, being careful not to exceed the available
memory and disk.

### Task Resources

To run several tasks in a worker, every task must have a description of the
resources it uses, in terms of cores, memory, disk, and gpus. While time is
not exactly a type of resource, specifying the running time of tasks can
often be helpful to map tasks to workers. These resources can be specified
as in the following example:

=== "Python"
    ```python
    t.set_cores(1)           # task needs one core
    t.set_memory(1024)       # task needs 1024 MB of memory
    t.set_disk(4096)         # task needs 4096 MB of disk space
    t.set_gpus(0)            # task does not need a gpu
    t.set_time_max(100)      # task is allowed to run in 100 seconds
    t.set_time_min(10)       # task needs at least 10 seconds to run (see vine_worker --wall-time option above)
    t.add_feature("NVIDIA RTX A2000")  # task requires this specific GPU type

    # these can be set when the task is declared as well:
     t = vine.Task(
        command = "./gzip < my-file > my-file.gz",
        cores = 1,
        memory = 1024,
        disk = 4096,
        gpus = 0,
        time_max = 100,
        time_min = 10
    )
    ```

=== "C"
    ```C
    vine_task_set_cores(t, 1)             # task needs one core
    vine_task_set_memory(t, 1024)         # task needs 1024 MB of memory
    vine_task_set_disk(t, 4096)           # task needs 4096 MB of disk space
    vine_task_set_gpus(t, 0)              # task does not need a gpu
    vine_task_set_run_time_max(t, 100)    # task is allowed to run in 100 seconds
    vine_task_set_run_time_min(t, 10)     # task needs at least 10 seconds to run (see vine_worker --wall-time option above)
    vine_task_add_feature(t, "NVIDIA RTX A2000")  # task requires this specific GPU type
    ```

When the maximum running time is specified, TaskVine will kill any task that
exceeds its maximum running time. The minimum running time, if specified, helps
TaskVine decide which worker best fits which task.  Specifying tasks' running
time is especially helpful in clusters where workers may have a hard threshold
of their running time.

Resources are allocated according to the following rules:

1. If the task does not specify any resources, then it is allocated a whole worker.
2. The task will be allocated as least as much of the value of the resources
  specified. E.g., a task that specifies two cores will be allocated at
  least two cores.
3. If gpus remain unspecified, then the task is allocated zero gpus.
4. If a task specifies gpus, but does not specify cores, then the task is allocated zero cores.
5. In all other cases, cores, memory, and disk of the worker are divided
  evenly according to the maximum proportion of specified task
  requirements over worker resources. The proportions are rounded up so that
  only whole number of tasks could fit in the worker.

As an example, consider a task that only specifies 1 core, and does not specify
any other resource, and a worker with 4 cores, 12 GB of memory, and 36 GB of
disk. According to the rules above:

- Rule 1 does not apply, as at least one resource (cores) was specified.
- According to rule 2, the task will get at least one core.
- According to rule 3, the task will not be allocated any gpus.
- Rule 4 does not apply, as no gpus were specified, and cores were specified.
- For rule 5, the task requires 1 core, and the worker has 4 cores. This gives a proportion
  of 1/4=0.25. Thus, the task is assigned 25% of the memory and disk (3 GB and
  9 GB respectively).

As another example, now assume that the task specifies 1 cores and 6 GB of memory:

- Rules 1 to 4 are as the last example, only that now the task will get at
  least 6 GB of memory.
- From cores we get a proportion of 1/4=0.25, and from memory 6GB/12GB=0.5.
  The memory proportion dictates the allocation as it is the largest. This
  means that the task will get assigned 50% of the cores (2), memory
  (6 GB), and disk (18 GB).

Note that proportions are 'rounded up', as the following example shows.
Consider now that the task requires 1 cores, 6GB of memory, and 27 GB of disk:

- Rules 1 to 4 are as before, only that now the worker will get at
  least 30 GB of disk.
- The proportions are 1/4=0.25 for cores, 6GB/12GB=0.5 for memory, and
  27GB/36GB=0.75 for disk. This would assign 3 cores, 9 memory, and 27
  to the task. However, this would mean that no other task of this size would
  be able to run in the worker. Rather than assign 75% of the resources and
  risk an preventable failure because of resource exhaustion, the task is
  assigned 100% of the resources from the worker. More generally, allocations
  are rounded up so that only a whole number of tasks can be fit in the worker.

!!! note
    If you want TaskVine to exactly allocate the resources you have
<<<<<<< HEAD
    specified, use `m.disable_proportional_resources()`, In
=======
    specified, use the `proportional-resources` and `proportional-whole-tasks`
    parameters as shown [here](#tuning-specialized-execution-parameters).  In
>>>>>>> fc4fb44a
    general, however, we have found that using proportions nicely adapts to the
    underlying available resources, and leads to very few resource exhaustion
    failures while still using worker resources efficiently.

The current TaskVine implementation only accepts whole integers for its
resources, which means that no worker can concurrently execute more tasks than
its number of cores. (This will likely change in the future.)

When you would like to run several tasks in a worker, but you are not sure
about the resources each task needs, TaskVine can automatically find values
of resources that maximize throughput, or minimize waste. This is discussed in
the section [below](#grouping-tasks-with-similar-resource-needs).

### Worker Resources

By default, a worker tries to use all the resources of the machine it is
running.  The resources detected are displayed when the worker starts up,
for example:

```
vine_worker: creating workspace /tmp/worker-102744-8066
vine_worker: using 16 cores, 15843 MB memory, 61291 MB disk, 0 gpus
```

You can manually adjust the resources managed by a worker like this:


```sh
$ vine_worker --cores 8  --memory 1000 --disk 8000 --gpus 1 ...other options...
```

Unlike other resources, the default value for gpus is 0. You can use the
command line option `--gpus` to declare how many gpus are available at a
worker.

When the lifetime of the worker is known, for example, the end of life of a
lease, this information can be communicated to the worker as follows. For
example, if the worker will be terminated in one hour:

```sh
$ vine_worker --wall-time 3600 ...other options...
```

In combination with the worker option `--wall-time`, tasks can request a
minimum time to execute with `set_time_min`, as explained (below)[#setting-task-resources].

You may also use the same `--cores`, `--memory`, `--disk`, and `--gpus` options when using
batch submission script `vine_submit_workers`, and the script will correctly ask the right 
batch system for a node of the desired size.

The only caveat is when using `vine_submit_workers -T uge`, as there are many
differences across systems that the script cannot manage. For `
vine_submit_workers -T uge` you have to set **both** the resources used by the
worker (i.e., with `--cores`, etc.) and the appropiate computing node with the `
-p ` option.

For example, say that your local UGE installation requires you to set the
number of cores with the switch ` -pe smp ` , and you want workers with 4
cores:

```sh
$ vine_submit_workers -T uge --cores 4 -p "-pe smp 4" MACHINENAME 9123
```

If you find that there are options that are needed everytime, you can compile
CCTools using the ` --uge-parameter `. For example, at Notre Dame we
automatically set the number of cores as follows:

```sh
$ ./configure  --uge-parameter '-pe smp $cores'
```


So that we can simply call:

```sh
$ vine_submit_workers -T uge --cores 4 MACHINENAME 9123
```

The variables `$cores `, `$memory `, and `$disk `, have the values of the
options passed to `--cores`, `--memory`, `--disk. `

### Factory Resources

The `vine_factory` accepts the arguments `--cores`, `--memory`,
`--disk`, and `--gpus` to set the size of the desired workers. Resources may also be
set in the configuration file as follows:

```json
{
    "manager-name": "myproject",
    "max-workers": 4,
    "min-workers": 1,
    "cores": 4,
    "memory": 4096,
    "disk": 4096,
    "gpus": 1
}
```

### GPU Types and Custom Features

It is sometimes necessary to match a task to a worker that has a specific capability.
Perhaps your pool of workers has two different kinds of GPUs.
The type of a GPU is automatically reported as a "feature" that tasks can select.

To describe a task that can only run on a specific GPU type, use `add_feature`:

=== "Python"
    ```python
    t.add_feature("NVIDIA RTX A2000") # task requires worker with this feature
    ```

=== "C"
    ```C
    vine_task_add_feature(t, "NVIDIA RTX A2000") # task requires worker with this feature
    ```

(Note that the GPU feature is automatically reported by the worker
when it starts up.)

```
vine_worker: using 4 cores, 15610 MB memory, 33859 MB disk, 1 gpus
vine_worker: gpu is called feature "NVIDIA RTX A2000"
```

You may also add additional custom features to a worker at startup time
using the `--feature` option:

```
vine_worker ... --feature alpha --feature beta ...
```

Or, use the factory to start a large number of workers with that feature:

```
vine_factory ... --feature alpha --feature beta ...
```

### Monitoring and Enforcement

So far we have used resources values simply as hints to TaskVine to schedule
concurrent tasks at workers. By default, TaskVine does not monitor or enforce
these limits. You can enable monitoring and enforcement as follows:

=== "Python"
    ```python
    # Measure the resources used by tasks, and terminate tasks that go above their
    # resources:
    m.enable_monitoring()

    # Measure the resources used by tasks, but do not terminate tasks that go above
    # declared resources:
    m.enable_monitoring(watchdog=False)

    # Measure the resources used by tasks, but do not terminate tasks that go
    # above declared resources, and generate a time series per task. These time
    # series are written to the logs directory `vine-logs/time-series`.
    # Use with caution, as time series for long running tasks may be in the
    # order of gigabytes. 
    m.enable_monitoring(m, watchdog=False, time_series=True)
    ```

=== "C"
    ```C
    /* Measure the resources used by tasks, and terminate tasks that go above their
    resources: */
    vine_enable_monitoring(m, 1, 0)

    /* Measure the resources used by tasks, but do not terminate tasks that go above
    declared resources: */
    vine_enable_monitoring(m, 0, 0)

    /* Measure the resources used by tasks, but do not terminate tasks that go
    above # declared resources, and generate a time series per task. These time
    series are written to the logs directory `vine-logs/time-series`.
    Use with caution, as time series for long running tasks may be in the
    order of gigabytes. */
    vine_enable_monitoring(m, 0, 1)
    ```

When monitoring is enabled, you can explore the resources measured when a task
returns:

=== "Python"
    ```python
    t = m.wait(5)
    if t:
        print("Task used {} cores, {} MB memory, {} MB disk",
            t.resources_measured.cores,
            t.resources_measured.memory,
            t.resources_measured.disk)
        print("Task was allocated {} cores, {} MB memory, {} MB disk",
            t.resources_requested.cores,
            t.resources_requested.memory,
            t.resources_requested.disk)
        if t.limits_exceeded and t.limits_exceeded.cores > -1:
            print("Task exceeded its cores allocation.")
    ```

=== "C"
    ```C
    vine_task *t = vine_wait(m, 5);
    if(t) {
        const struct rmsummary *measured  = vine_task_get_resources(t, "measured");
        const struct rmsummary *requested = vine_task_get_resources(t, "requested");
        const struct rmsummary *allocated = vine_task_get_resources(t, "allocated");

        printf("Task used %f cores, %f MB memory, %f MB disk",
            measured->cores,
            measured->memory,
            measured->disk);
        printf("Task was allocated %f cores, %f MB memory, %f MB disk",
            requested->cores,
            requested->memory,
            requested->disk});
        if(measured->limits_exceeded && measured->limits_exceeded->cores > -1) {
            printf("Task exceeded its cores allocation.")
        }
    }
    ```

Alternatively, when you declare a task (i.e., before submitting it), you can
declare a directory to which a report of the resources will be written. The
report format is JSON, as its filename has the form
`vine-PID_OF_MANAGER-task-TASK_ID.summary`.

=== "Python"
    ```python
    t = vine.Task(...)
    t.set_monitor_output("my-resources-output")
    ...
    taskid = m.submit(t)

    # this can be set at declaration as well:
     t = vine.Task(
        command = ...,
        monitor_output = "my-resources-output"
     )
    ```

=== "C"
    ```C
    struct vine_task *t = vine_task_create(...);
    vine_task_set_monitor_output(t, "my-resources-output");
    ...
    int taskid = vine_submit(m, t);
    ```

TaskVine also measures other resources, such as peak `bandwidth`,
`bytes_read`, `bytes_written`, `bytes_sent`, `bytes_received`,
`total_files`, `cpu_time`, and `wall_time`.


### Grouping Tasks with Similar Resource Needs

Several tasks usually share the same resource description, and to this end,
TaskVine allows you to tasks into groups called **categories**. You can
attach resource descriptions to each category, and then label a task to set it
as part of a category.

We can create some categories with their resource description as follows:

=== "Python"
    ```python
    # memory and disk values in MB.
    m.set_category_resources_max('my-category-a', {'cores': 2, 'memory': 1024, 'disk': 2048, 'gpus': 0})
    m.set_category_resources_max('my-category-b', {'cores': 1})
    m.set_category_resources_max('my-category-c', {})
    ```

=== "C"
    ```C
    # memory and disk values in MB.
    struct rmsummary *ra = rmsummary_create(-1);
    ra->cores = 2;
    ra->memory = 1024;
    ra->disk = 2048;
    vine_set_resources_max("my-category-a", ra);
    rmsummary_delete(ra);

    struct rmsummary *rb = rmsummary_create(-1);
    rb->cores = 1;
    vine_set_resources_max("my-category-b", rb);
    rmsummary_delete(rb);

    vine_set_resources_max("my-category-c", NULL);
    ```

In the previous examples, we created three categories. Note that it is not
necessary to set all the resources, as TaskVine can be directed to
compute some efficient defaults. To assign a task to a category:

=== "Python"
    ```python
    t.set_category('my-category-a')

    # alternatively:
     t = vine.Task(
        command = ...,
        category = 'my-category-a'
     )
    ```

=== "C"
    ```C
    vine_task_set_category(t, "my-category-a")
    ```
When a category leaves some resource unspecified, then TaskVine tries to find
some reasonable defaults in the same way described before in the section
(Specifying Task Resources)[#setting-task-resources].

!!! warning
    When a task is declared as part of a category, and also has resources
    set directly with calls such as `t.set_cores`, the resources
    directly set take precedence over the category declaration for that
    task

When the resources used by a task are unknown, TaskVine can measure and
compute efficient resource values to maximize throughput or minimize waste, as
we explain in the following sections.

### Automatic Resource Management

If the resources a category uses are unknown, then TaskVine can be directed
to find efficient resource values to maximize throughput or minimize resources
wasted. In these modes, if a value for a resource is set with
`set_resources_max`, then it is used as a theoretical maximum.

When automatically computing resources, if any of cores, memory or disk are
left unspecified in `set_resources_max`, then TaskVine will run some
tasks using whole workers to collect some resource usage statistics. If all
cores, memory, and disk are set, then TaskVine uses these maximum
values instead of using whole workers. As before, unspecified gpus default to 0.

Once some statistics are available, further tasks may run with smaller
allocations if such a change would increase throughput. Should a task exhaust
its resources, it will be retried using the values of `set_resources_max`,
or a whole worker, as explained before.

Automatic resource management is enabled per category as follows:

=== "Python"
    ```python
    m.enable_monitoring()
    m.set_category_resources_max('my-category-a', {})
    m.set_category_mode('my-category-a', "max throughput")

    m.set_category_resources_max('my-category-b', {'cores': 2})
    m.set_category_mode('my-category-b', "max throughput")
    ```

=== "C"
    ```C
    vine_enable_monitoring(m, 0, 0);
    vine_set_category_resources_max(m, "my-category-a", NULL);
    vine_set_category_mode(m, "my-category-a", VINE_ALLOCATION_MODE_MAX_THROUGHPUT);

    struct rmsummary *r = rmsummary_create(-1);
    r->cores = 2;
    vine_set_category_resources_max(m, "my-category-b", r);
    vine_set_category_mode(m, "my-category-b", VINE_ALLOCATION_MODE_MAX_THROUGHPUT);
    rmsummary_delete(r);
    ```

In the previous examples, tasks in 'my-category-b' will never use more than two
cores, while tasks in 'my-category-a' are free to use as many cores as the
largest worker available if needed.

You can set a limit on the minimum resource value a category can use. The
automatic resource computation will never go below the values set:

=== "Python"
    ```python
    m.set_category_resources_min('my-category-a', {'memory': 512})
    ```

=== "C"
    ```C
    struct rmsummary *r = rmsummary_create(-1);
    r->memory = 512;
    vine_set_category_resources_min(m, "my-category-a", r);
    rmsummary_delete(r);
    ```

You can enquire about the resources computed per category with
`vine_status`:


```
$ vine_status -A  IP-OF-MACHINE-HOSTING-WQ PORT-OF-WQ
CATEGORY        RUNNING    WAITING  FIT-WORKERS  MAX-CORES MAX-MEMORY   MAX-DISK
analysis            216        784           54          4      ~1011      ~3502
merge                20         92           30         ~1      ~4021      21318
default               1         25           54         >1       ~503       >243
```

In the above, we have three categories, with RUNNING and WAITING tasks. The
column FIT-WORKERS shows the count of workers that can fit at least one task in
that category using the maximum resources either set or found. Values for max
cores, memory and disk have modifiers `~` and `>` as follows:

- No modifier: The maximum resource usage set with `set_category_resources_max`, or set for any task in the category via calls such as `set_cores`.
- ~: The maximum resource usage so far seen when resource is left unspecified in `set_category_resources_max`. All tasks so far have run with no more than this resource value allocated.
- >: The maximum resource usage that has caused a resource exhaustion. If this value is larger than then one set with `set_category_resources_max`, then tasks that exhaust resources are not retried. Otherwise, if a maximum was not set, the tasks will be retried in larger workers as workers become available.


!!! warning
    When resources are set directly to the task with calls such as
    `t.set_cores`, such resources are fixed for the task and are not
    modified when more efficient values are found.


## Logging, Plotting, and Tuning

A TaskVine manager produces several logs: `debug`, `taskgraph`, `performance`,
and `transactions`. These logs are always enabled, and appear in the current
working directory in the sudirectories:

```sh
vine-run-info/YYYY-mm-ddTHH:MM:SS/vine-logs

# for example: vine-run-info/2023-02-10T09\:08\:47/vine-logs
```

If you need to change the prefix `vine-run-info` to some other directory, use

=== "Python"
    ```python
    # logs appear at /new/desired/path/%Y-%m-%dT%H:%M:%S/vine-logs
    m = vine.Manager(run_info_path="/new/desired/path")
    ```

=== "C"
    ```C
    // logs appear at /new/desired/path/%Y-%m-%dT%H:%M:%S/vine-logs
    vine_set_runtime_info_path("/new/desired/path")
    struct taskvine *m = vine_create(0);
    ```

If the new path is not absolute, it is taken relative to the current working
directory.

If set, the environment variable `VINE_RUNTIME_INFO_DIR` determines the logging
directory. If `VINE_RUNTIME_INFO_DIR` is not an absolute path, then it is taken
relative to the current logging prefix (i.e. `vine-run-info/` by default).


### Debug Log

The debug log prints unstructured messages as the manager transfers files and
tasks, workers connect and report resources, etc. This is specially useful to
find failures, bugs, and other errors. It is located by default at:

```sh
vine-run-info/%Y-%m-%dT%H:%M:%S/vine-logs/debug
```

To enable debugging at the worker, set the `-d` option:

```sh
$ vine_worker -d all -o worker.debug -M myproject
```

Custom APPLICATION messages can be added to the log with the calls:

=== "Python"
    ```python
    m.log_debug_app("your custom log message")
    ```

=== "C"
    ```
    vine_log_debug_app("your custom log message")
    ```

### Performance Log

The performance log contains a time series of the statistics collected by the manager,
such as number of tasks waiting and completed, number of workers busy,
total number of cores available, etc. The log is located by default at:

```sh
vine-run-info/%Y-%m-%dT%H:%M:%S/vine-logs/performance
```

The script `vine_graph_log` is a wrapper for `gnuplot`, and with it you
can plot some of the statistics, such as total time spent transfering tasks,
number of tasks running, and workers connected.  For example, this command:

```sh
$ vine_graph_log -o myplots my.stats.log
```

produces the following graphs:

![](images/plot-perf-montage.png)

- [Performance Log File Format Details](log-file-formats.md#performance-log-format)

### Transactions Log

The transactions log records the lifetime of tasks and workers. It is
specially useful for tracking the resources requested, allocated, and used by
specific tasks. It is located by default at:

```sh
vine-run-info/%Y-%m-%dT%H:%M:%S/vine-logs/transactions
```

`vine_plot_txn_log` visualizes the transaction logs in several different
ways, particularly to show the life time of specific tasks and workers,
as well as the effects of file transfers on overall performance.

```sh
vine_plot_txn_log --mode workers vine-run-info/most-recent/vine-logs/transactions workers.png
```

to produce a visualization of how tasks are packed into workers like this:

![](images/plot-txn-workers.png)

- [Transactions Log File Format Details](log-file-formats.md#transactions-log-format)


Custom APPLICATION messages can be added to the log with the calls:

=== "Python"
    ```python
    m.log_txn_app("your custom log message")
    ```

=== "C"
    ```
    vine_log_txn_app("your custom log message")
    ```

### Task Graph Log

The complete graph of tasks and files is recorded in `taskgraph`
using the [Graphviz](https://graphviz.org) Dot file format.  With the `dot` tool installed, you
can visualize the task graph as follows:

```sh
dot -Tpng vine-run-info/most-recent/vine-logs/taskgraph > taskgraph.png
```

This can produce results like this:

![Example Task Graph](images/plot-taskgraph.png)

Note that very large task graphs may be impractical to graph at this level of detail.

!!! note
    You may need to install Graphviz Dot separately like this:
    ```
    conda install -c conda-forge graphviz
    ```

### Other Tools

`vine_plot_compose` visualizes workflow executions in a variety of ways, creating a composition of multiple plots in a single visualiztion. This tool may be useful in 
comparing performance across multiple executions. 

```sh
vine_plot_compose transactions_log_1 ... transactions_log_N --worker-view --task-view --worker-cache --scale --sublabels --out composition.png
```
Produces an image containing the specified visualizations for each transactions log included like so:

![Example Plot Composition](images/composition.png)

`vine_transfer_plot_animate` creates an animation visualizing the amount of data exchanged between worker nodes and the manager during the duration of workflow execution.

```sh
vine_plot_animate debug_log
```
produces an animation like this:

![Example Animation](images/anim.gif)



### Tuning Specialized Execution Parameters

The behaviour of TaskVine can be tuned by the following parameters. We advise
caution when using these parameters, as the standard behaviour may drastically
change.

| Parameter | Description | Default Value |
|-----------|-------------|---------------|
| attempt-schedule-depth | The amount of tasks to attempt scheduling on each pass of send_one_task in the main loop. | 100 |
| category-steady-n-tasks | Minimum number of successful tasks to use a sample for automatic resource allocation modes after encountering a new resource maximum. | 25 |
| default-transfer-rate | The assumed network bandwidth used until sufficient data has been collected.  (1MB/s)
| disconnect-slow-workers-factor | Set the multiplier of the average task time at which point to disconnect a worker; disabled if less than 1. (default=0)
| hungry-minimum          | Smallest number of waiting tasks in the manager before declaring it hungry | 10 |
| hungry-minimum-factor   | Queue is hungry if number of waiting tasks is less than hungry-minumum-factor x (number of workers) | 2 |
| immediate-recovery    | If set to 1, create recovery tasks for temporary files as soon as their worker disconnects. Otherwise, create recovery tasks only if the temporary files are used as input when trying to dispatch another task. | 0 |
| keepalive-interval | Set the minimum number of seconds to wait before sending new keepalive checks to workers. | 300 |
| keepalive-timeout | Set the minimum number of seconds to wait for a keepalive response from worker before marking it as dead. | 30 |
| load-from-shared-filesystem | If set to 1, workers can load in data to their caches from the shared filesystem | 0 |
| long-timeout | Set the minimum timeout in seconds when sending a large message to a single worker. | 3600 |
| max-retrievals | Sets the max number of tasks to retrieve per manager wait(). If less than 1, the manager prefers to retrieve all completed tasks before dispatching new tasks to workers. | 1 |
| min-transfer-timeout | Set the minimum number of seconds to wait for files to be transferred to or from a worker. | 10 |
| monitor-interval        | Maximum number of seconds between resource monitor measurements. If less than 1, use default. | 5 |
| prefer-dispatch | If 1, try to dispatch tasks even if there are retrieved tasks ready to be reportedas done. | 0 |
| proportional-whole-tasks | Round up resource proportions such that only an integer number of tasks could be fit in the worker. The default is to use proportions. (See [task resources.](#task-resources) | 1 |
| ramp-down-heuristic     | If set to 1 and there are more workers than tasks waiting, then tasks are allocated all the free resources of a worker large enough to run them. If monitoring watchdog is not enabled, then this heuristic has no effect. | 0 |
| resource-submit-multiplier | Assume that workers have `resource x resources-submit-multiplier` available.<br> This overcommits resources at the worker, causing tasks to be sent to workers that cannot be immediately executed.<br>The extra tasks wait at the worker until resources become available. | 1 |
| sandbox-grow-factor    | When task disk sandboxes are exhausted, increase the allocation using their measured valued times this factor. Minimum is 1.1. | 2 |
| short-timeout | Set the minimum timeout in seconds when sending a brief message to a single worker. | 5 |
| temp-replica-count    | Number of temp file replicas created across workers | 0 |
| transfer-outlier-factor | Transfer that are this many times slower than the average will be terminated. | 10 |
| transfer-replica-per-cycle | Number of replicas to schedule per file per iteration. | 1 |
| transfer-temps-recovery | If 1, try to replicate temp files to reach threshold on worker removal. | 0 |
| transient-error-interval | Time to wait in seconds after a resource failure before attempting to use it again | 15 |
| wait-for-workers        | Do not schedule any tasks until `wait-for-workers` are connected. | 0 |
| worker-retrievals | If 1, retrieve all completed tasks from a worker when retrieving results, even if going above the parameter max-retrievals . Otherwise, if 0, retrieve just one task before deciding to dispatch new tasks or connect new workers. | 1 |
| watch-library-logfiles | If 1, watch the output files produced by each of the library processes running on the remote workers, take 
them back the current logging directory. | 0 |

=== "Python"
    ```python
    m.tune("hungry-minumum", 20)
    ```

=== "C"
    ```
    vine_tune(m, "hungry-minumum", 20)
    ```

## Workflow Integration

### Parsl
TaskVine can be used as a workflow execution engine for Parsl workflows.
To install Parsl along with TaskVine, create a `conda` environment and
install `parsl` and `ndcctools` packages:

```sh
conda install ndcctools parsl
```
Using Parsl with TaskVine is as easy as loading the TaskVineExecutor
configuration and running the workflow as usual. For example,
below is a simple Parsl application executing a function remotely.

=== "Python"
    ```python
    import parsl
    from parsl import python_app
    from parsl.configs.vineex_local import config

    @python_app
    def double(x):
        return x*2

    with parsl.load(config=config) as dfk:
        future = double(1)
        assert future.result() == 2
    ```
Save this file as `parsl_vine_example.py`. Running 
`python parsl_vine_example.py`
will automatically spawn a local worker to execute the function call.

In order to use the TaskVineExecutor with remote resources, you will need to create a configuration as shown below. Using the TaskVine Factory is the simplest way of deploying remote workers. Here a configuration for HTCondor is shown. It is necessary to include a `project_name` in the `TaskVineManagerConfig` in order for the Factory to find the manager.

=== "Python"
    ```python

    import parsl
    from parsl import python_app
    from parsl.config import Config
    from parsl.executors.taskvine import TaskVineExecutor
    from parsl.executors.taskvine import TaskVineFactoryConfig
    from parsl.executors.taskvine import TaskVineManagerConfig

    config = Config(
        executors=[
            TaskVineExecutor(
                factory_config=TaskVineFactoryConfig(
                    batch_type="condor",
                    min_workers=1,
                    max_workers=1,
                    cores=12,
                ),
                manager_config=TaskVineManagerConfig(
                    project_name="taskvine_parsl",
                )
            )
        ]
    )

    l = ["Cooperative", "Computing", "Lab"]

    @python_app
    def hello_taskvine(x, l=l):
        return l[x]

    with parsl.load(config=config) as dfk:
        futures = []
        for i in range(3):
            futures.append(hello_taskvine(i))

        for i in futures:
            print(i.result())
    ```

For more details on how to configure Parsl+TaskVine to scale applications 
with compute resources of 
local clusters and various performance optimizations, please refer to 
the [Parsl documentation](https://parsl.readthedocs.io/en/stable/userguide/configuring.html).

### Dask

TaskVine can be used to execute Dask workflows using a manager as Dask
scheduler. The class `DaskVine` implements a TaskVine manager that has a
`get` that can be used as follows:

=== "Python"
    ```python
    import ndcctools.taskvine as vine
    import argparse
    import getpass
    import sys

    try:
        import dask
        import awkward as ak
        import dask_awkward as dak
        import numpy as np
    except ImportError:
        print("You need dask, awkward, and numpy installed")
        print("(e.g. conda install -c conda-forge dask dask-awkward numpy) to run this example.")

    behavior: dict = {}

    @ak.mixin_class(behavior)
    class Point:
        def distance(self, other):
	    return np.sqrt((self.x - other.x) ** 2 + (self.y - other.y) ** 2)


    if __name__ == "__main__":
        # data arrays
        points1 = ak.Array([
	    [{"x": 1.0, "y": 1.1}, {"x": 2.0, "y": 2.2}, {"x": 3, "y": 3.3}],
	    [],
	    [{"x": 4.0, "y": 4.4}, {"x": 5.0, "y": 5.5}],
	    [{"x": 6.0, "y": 6.6}],
	    [{"x": 7.0, "y": 7.7}, {"x": 8.0, "y": 8.8}, {"x": 9, "y": 9.9}],
        ])

        points2 = ak.Array([
	    [{"x": 0.9, "y": 1.0}, {"x": 2.0, "y": 2.2}, {"x": 2.9, "y": 3.0}],
	    [],
	    [{"x": 3.9, "y": 4.0}, {"x": 5.0, "y": 5.5}],
	    [{"x": 5.9, "y": 6.0}],
	    [{"x": 6.9, "y": 7.0}, {"x": 8.0, "y": 8.8}, {"x": 8.9, "y": 9.0}],
        ])
        array1 = dak.from_awkward(points1, npartitions=3)
        array2 = dak.from_awkward(points2, npartitions=3)

        array1 = dak.with_name(array1, name="Point", behavior=behavior)
        array2 = dak.with_name(array2, name="Point", behavior=behavior)

        distance = array1.distance(array2)

        m = vine.DaskVine(port=9123, ssl=True)
        m.set_name("test_manager")
        print(f"Listening for workers at port: {m.port}")

        f = vine.Factory(manager=m)
        f.cores = 4
        f.max_workers = 1
        f.min_workers = 1
        with f:
            with dask.config.set(scheduler=m.get):
                result = distance.compute(resources={"cores": 1}, resources_mode="max", lazy_transfers=True)
                print(f"distance = {result}")
            print("Terminating workers...", end="")
        print("done!") 
    ```

The `compute` call above may receive the following keyword arguments:

| Keyword | Description |
|------------ |---------|
| environment | A TaskVine file that provides an [environment](#execution-contexts) to execute each task. |
| env\_vars   | A dictionary of VAR=VALUE environment variables to set per task. A value should be either a string, or a function that accepts as arguments the manager and task, and that returns a string. |
| extra\_files | A dictionary of {taskvine.File: "remote_name"} of input files to attach to each task.|
| lazy\_transfer | Whether to bring each result back from the workers (False, default), or keep transient results at workers (True) |
| resources   | A dictionary to specify [maximum resources](#task-resources), e.g. `{"cores": 1, "memory": 2000"}` |
| resources\_mode | [Automatic resource management](#automatic-resource-management) to use, e.g., "fixed", "max", or "max throughput"| 


### Further Information

For more information, please see [Getting Help](../help.md) or visit the [Cooperative Computing Lab](http://ccl.cse.nd.edu) website.

### Copyright

CCTools is Copyright (C) 2022 The University of Notre Dame. This software is distributed under the GNU General Public License Version 2. See the file COPYING for
details.<|MERGE_RESOLUTION|>--- conflicted
+++ resolved
@@ -1928,12 +1928,8 @@
 
 !!! note
     If you want TaskVine to exactly allocate the resources you have
-<<<<<<< HEAD
-    specified, use `m.disable_proportional_resources()`, In
-=======
-    specified, use the `proportional-resources` and `proportional-whole-tasks`
-    parameters as shown [here](#tuning-specialized-execution-parameters).  In
->>>>>>> fc4fb44a
+    specified, use `m.disable_proportional_resources()` (see also `proportional-whole-tasks`
+    [here](#tuning-specialized-execution-parameters).  In
     general, however, we have found that using proportions nicely adapts to the
     underlying available resources, and leads to very few resource exhaustion
     failures while still using worker resources efficiently.

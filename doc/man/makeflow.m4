--- conflicted
+++ resolved
@@ -94,10 +94,6 @@
 OPTION_PAIR(--wrapper-input,file) Wrapper command requires this input file.
 OPTION_PAIR(--wrapper-input,file) Wrapper command produces this output file.
 OPTION_PAIR(--docker,image) Run each task with a container based on this docker image.
-<<<<<<< HEAD
-
-=======
->>>>>>> 4c14fa60
 OPTIONS_END
 
 SECTION(ENVIRONMENT VARIABLES)

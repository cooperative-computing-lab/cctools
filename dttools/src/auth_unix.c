--- conflicted
+++ resolved
@@ -178,14 +178,10 @@
 				some NFS clients to refresh cached metadata.
 				*/
 
-<<<<<<< HEAD
-				system("ls -la > /dev/null");
-=======
 				DIR *d = opendir(challenge_dir);
 				if(d) {
 				    closedir(d);
 				}
->>>>>>> 909703b9
 
 				if(stat(path,&buf)==0) {
 					file_exists = 1;

--- conflicted
+++ resolved
@@ -2,11 +2,6 @@
 include ../../Makefile.config
 include ../../Makefile.rules
 
-<<<<<<< HEAD
-SOURCES = auth.c auth_all.c auth_unix.c auth_globus.c auth_kerberos.c auth_hostname.c auth_address.c auth_ticket.c b64_encode.c batch_job.c batch_job_condor.c batch_job_hadoop.c batch_job_local.c batch_job_mpi_queue.c batch_job_cluster.c batch_job_work_queue.c bitmap.c buffer.c catalog_query.c change_process_title.c chunk.c console_login.c clean_dir.c copy_stream.c create_dir.c datagram.c debug.c delete_dir.c disk_info.c domain_name.c domain_name_cache.c dpopen.c envtools.c fast_popen.c full_io.c file_cache.c get_canonical_path.c get_line.c getopt.c hdfs_library.c hash_cache.c hash_table.c hmac.c http_query.c itable.c link.c list.c load_average.c memory_info.c mergesort.c md5.c mpi_queue.c nvpair.c nvpair_database.c password_cache.c preadwrite.c process.c sha1.c sleeptools.c sort_dir.c string_array.c stringtools.c text_array.c text_list.c timestamp.c timer.c url_encode.c username.c work_queue.c xmalloc.c
-
-EXTRA_HEADERS = int_sizes.h macros.h batch_job_internal.h
-=======
 SOURCES = auth.c  \
           auth_all.c  \
           auth_unix.c  \
@@ -97,7 +92,6 @@
                  int_sizes.h  \
                  timestamp.h  \
                  work_queue.h
->>>>>>> 909703b9
 
 OBJECTS = ${SOURCES:%.c=%.o}
 HEADERS = ${SOURCES:%.c=%.h} ${EXTRA_HEADERS}
@@ -169,18 +163,6 @@
 	rm -f core *~ *.o *.os *.so libdttools.a make_int_sizes int_sizes.h large_chunk.txt $(PROGRAMS)
 
 install: all
-<<<<<<< HEAD
-	install -d ${CCTOOLS_INSTALL_DIR}
-	install -d ${CCTOOLS_INSTALL_DIR}/bin
-	install -d ${CCTOOLS_INSTALL_DIR}/lib
-	install -d ${CCTOOLS_INSTALL_DIR}/include
-	install -d ${CCTOOLS_INSTALL_DIR}/include/cctools
-	for file in ${LIBRARIES} ; do install $$file ${CCTOOLS_INSTALL_DIR}/lib/$$file ; done
-	for file in ${HEADERS} ; do if [ -f $$file ] ; then install $$file ${CCTOOLS_INSTALL_DIR}/include/cctools/$$file ; fi ; done
-	for file in ${PROGRAMS} ; do install $$file ${CCTOOLS_INSTALL_DIR}/bin/$$file ; done
-	for file in ${SCRIPTS} ; do install $$file ${CCTOOLS_INSTALL_DIR}/bin/$$file ; chmod 755 ${CCTOOLS_INSTALL_DIR}/bin/$$file; done
-	for file in ${CYGWINLIB} ; do if [ -f /bin/$$file ] ; then install /bin/$$file ${CCTOOLS_INSTALL_DIR}/bin/$$file ; fi ; done
-=======
 	mkdir -p ${CCTOOLS_INSTALL_DIR}/bin
 	mkdir -p ${CCTOOLS_INSTALL_DIR}/lib
 	mkdir -p ${CCTOOLS_INSTALL_DIR}/doc
@@ -192,5 +174,4 @@
 	cp ${SCRIPTS} ${CCTOOLS_INSTALL_DIR}/bin
 	cp work_queue_example.c ${CCTOOLS_INSTALL_DIR}/doc
 	for file in ${PUBLIC_HEADERS} ; do if [ -f $$file ] ; then cp $$file ${CCTOOLS_INSTALL_DIR}/include/cctools ; fi ; done
-	for file in ${CYGWINLIB} ; do if [ -f /bin/$$file ] ; then cp /bin/$$file ${CCTOOLS_INSTALL_DIR}/bin/$$file ; fi ; done
->>>>>>> 909703b9
+	for file in ${CYGWINLIB} ; do if [ -f /bin/$$file ] ; then cp /bin/$$file ${CCTOOLS_INSTALL_DIR}/bin/$$file ; fi ; done
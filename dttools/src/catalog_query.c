/*
Copyright (C) 2003-2004 Douglas Thain and the University of Wisconsin
Copyright (C) 2005- The University of Notre Dame
This software is distributed under the GNU General Public License.
See the file COPYING for details.
*/

#include <string.h>
#include "catalog_query.h"
#include "http_query.h"
#include "jx.h"
#include "jx_parse.h"
#include "jx_eval.h"
#include "xxmalloc.h"
#include "stringtools.h"
#include "debug.h"
#include "datagram.h"
#include "domain_name_cache.h"
#include "domain_name.h"
#include "set.h"
#include "list.h"
#include "address.h"
#include "zlib.h"

struct catalog_query {
	struct jx *data;
	struct jx *filter_expr;
	struct jx_item *current;
};

struct catalog_host {
	char *host;
	char *url;
	int down;
};

static struct set *down_hosts = NULL;

/* Given a comma delimited list of host:port or host, set the values pointed
   to by host and port, using the default port if not provided. Return the address
   of the next hostport in the string, or NULL if there are no more
*/
const char *parse_hostlist(const char *hosts, char *host, int *port)
{
	char hostport[DOMAIN_NAME_MAX];

	const char *next = strchr(hosts, ',');

	int length = next ? next-hosts+1 : (int) strlen(hosts)+1;

	strncpy(hostport,hosts,length);
	hostport[length-1] = 0;

	if(!address_parse_hostport(hostport,host,port,CATALOG_PORT)) {
		debug(D_DEBUG, "bad host specification: %s",hostport);
		return NULL;
	}

	return next ? next + 1 : NULL;
}

struct jx *catalog_query_send_query(const char *url, time_t stoptime) {
	struct link *link = http_query(url, "GET", stoptime);

	if(!link) {
		return NULL;
	}

	struct jx *j = jx_parse_link(link,stoptime);

	link_close(link);

	if(!j) {
		debug(D_DEBUG,"query result failed to parse as JSON");
		return NULL;
	}

	if(!jx_istype(j,JX_ARRAY)) {
		debug(D_DEBUG,"query result is not a JSON array");
		jx_delete(j);
		return NULL;
	}

	return j;
}

struct list *catalog_query_sort_hostlist(const char *hosts) {
	const char *next_host;
	char *n;
	struct catalog_host *h;
	struct list *previously_up = list_create();
	struct list *previously_down = list_create();

	if(string_null_or_empty(hosts)) {
		next_host = CATALOG_HOST;
	} else {
		next_host = hosts;
	}

	if(!down_hosts) {
		down_hosts = set_create(0);
	}

	do {
		int port;
		char host[DOMAIN_NAME_MAX];
		h = xxmalloc(sizeof(*h));
		next_host = parse_hostlist(next_host, host, &port);

		h->host = xxstrdup(host);
		h->url = string_format("http://%s:%d/query.json", host, port);
		h->down = 0;

		set_first_element(down_hosts);
		while((n = set_next_element(down_hosts))) {
			if(!strcmp(n, host)) {
				h->down = 1;
			}
		}
		if(h->down) {
			list_push_tail(previously_down, h);
		} else {
			list_push_tail(previously_up, h);
		}
	} while (next_host);

	return list_splice(previously_up, previously_down);
}

struct catalog_query *catalog_query_create(const char *hosts, struct jx *filter_expr, time_t stoptime)
{
	struct catalog_query *q = NULL;
	char *n;
	struct catalog_host *h;
	struct list *sorted_hosts = catalog_query_sort_hostlist(hosts);

	list_first_item(sorted_hosts);
	while(time(NULL) < stoptime) {
		if(!(h = list_next_item(sorted_hosts))) {
			list_first_item(sorted_hosts);
			continue;
		}
		struct jx *j = catalog_query_send_query(h->url, time(NULL) + 5);

		if(j) {
			q = xxmalloc(sizeof(*q));
			q->data = j;
			q->current = j->u.items;
			q->filter_expr = filter_expr;

			if(h->down) {
				debug(D_DEBUG,"catalog server at %s is back up", h->host);
				set_first_element(down_hosts);
				while((n = set_next_element(down_hosts))) {
					if(!strcmp(n, h->host)) {
						free(n);
						set_remove(down_hosts, n);
						break;
					}
				}
			}
			break;
		} else {
			if(!h->down) {
				debug(D_DEBUG,"catalog server at %s seems to be down", h->host);
				set_insert(down_hosts, xxstrdup(h->host));
			}
		}
	}

	list_first_item(sorted_hosts);
	while((h = list_next_item(sorted_hosts))) {
		free(h->host);
		free(h->url);
		free(h);
	}
	list_delete(sorted_hosts);
	return q;
}

struct jx *catalog_query_read(struct catalog_query *q, time_t stoptime)
{
	while(q && q->current) {

		int keepit = 1;

		if(q->filter_expr) {
			struct jx * b;
			b = jx_eval(q->filter_expr,q->current->value);
			if(jx_istype(b, JX_BOOLEAN) && b->u.boolean_value) {
				keepit = 1;
			} else {
				keepit = 0;
			}
			jx_delete(b);
		} else {
			keepit = 1;
		}

		if(keepit) {
			struct jx *result = jx_copy(q->current->value);
			q->current = q->current->next;
			return result;
		}

		q->current = q->current->next;
	}

	return 0;
}

void catalog_query_delete(struct catalog_query *q)
{
	jx_delete(q->filter_expr);
	jx_delete(q->data);
	free(q);
}

<<<<<<< HEAD
char *catalog_query_compress_update(const char *text, unsigned long *data_length)
{
	unsigned long compress_data_length;
	/* Default to buffer error incase we don't compress. */
	int success = Z_BUF_ERROR;

	/* Estimates the bounds for the compressed data. */
	compress_data_length = compressBound(*data_length);
	char* compress_data= malloc(compress_data_length);

	success = compress((Bytef*)compress_data+1, &compress_data_length, (const Bytef*)text, *data_length);
	/* Prefix the data with 0x1A (Control-Z) to indicate a compressed packet. */
	compress_data[0] = 0x1A;

	/* Copy data over if not compressing or compression failed. */
	if(success!=Z_OK) {
		/* Compression failed, fall back to original uncompressed update. */
		debug(D_DEBUG,"warning: Unable to compress data for update.\n");
		free(compress_data);
		return NULL;
	} else {
		/* Add 1 to the compresed data length to account for the leading 0x1A. */
		*data_length = compress_data_length + 1;
		return compress_data;
	}
}

static int catalog_query_send_update_internal(const char *hosts, const char *text, int fail_if_too_big )
=======
static int catalog_update_protocol()
{
	const char *protocol = getenv("CATALOG_UPDATE_PROTOCOL");
	if(!protocol) {
		return 1;
	} else if(!strcmp(protocol,"udp")) {
		return 1;
	} else if(!strcmp(protocol,"tcp")) {
		return 0;
	} else {
		debug(D_NOTICE,"CATALOG_UPDATE_PROTOCOL=%s but should be 'udp' or 'tcp' intead.",protocol);
		return 1;
	}
}

static void catalog_update_udp( const char *host, const char *address, int port, const char *text )
{
	debug(D_DEBUG, "sending update via udp to %s(%s):%d", host, address, port);

	struct datagram *d = datagram_create(DATAGRAM_PORT_ANY);
	if(!d) return;
	datagram_send(d, text, strlen(text), address, port);
	datagram_delete(d);
}


static int catalog_update_tcp( const char *host, const char *address, int port, const char *text )
{
	debug(D_DEBUG, "sending update via tcp to %s(%s):%d", host, address, port);

	time_t stoptime = time(0) + 15;
	struct link *l = link_connect(address,port,stoptime);
	if(!l) return 0;

	link_write(l,text,strlen(text),stoptime);
	link_close(l);
	return 1;
}


int catalog_query_send_update( const char *hosts, const char *text )
>>>>>>> 95e71810
{
	int sent = 0;
	unsigned long data_length;
	const char *next_host = hosts;
<<<<<<< HEAD
	char *update_data = 0;
	struct datagram *d = datagram_create(DATAGRAM_PORT_ANY);

	if (!d) {
		fatal("could not create datagram port!");
	}
	
	data_length = strlen(text)+1;

	size_t compress_limit = 1200;
	const char *compress_limit_str = getenv("CATALOG_UPDATE_LIMIT");
	if(compress_limit_str) compress_limit = atoi(compress_limit_str);

	if(strlen(text)<compress_limit) {
		update_data = strdup(text);
	} else {
		update_data = catalog_query_compress_update(text, &data_length);
		if(!update_data) {
			datagram_delete(d);
			return 0;
		}

		debug(D_DEBUG,"compressed update message from %d to %d bytes",(int)strlen(text),(int)data_length);

		if(data_length>compress_limit && fail_if_too_big) {
			debug(D_DEBUG,"compressed update message exceeds limit of %d bytes (CATALOG_UPDATE_LIMIT)",(int)compress_limit);
			datagram_delete(d);
			return 0;
		}
	}
=======
	char address[DATAGRAM_ADDRESS_MAX];
	char host[DOMAIN_NAME_MAX];

	int use_udp = catalog_update_protocol();
>>>>>>> 95e71810

	do {
		char address[DATAGRAM_ADDRESS_MAX];
		char host[DOMAIN_NAME_MAX];
		int port;

		next_host = parse_hostlist(next_host, host, &port);
		if (domain_name_cache_lookup(host, address)) {
<<<<<<< HEAD
			debug(D_DEBUG, "sending update to %s(%s):%d", host, address, port);
			datagram_send(d, update_data, data_length, address, port);
			sent++;
=======
			if(use_udp) {
				catalog_update_udp( host, address, port, text );
				sent++;
			} else {
				sent += catalog_update_tcp( host, address, port+1, text );
			}
>>>>>>> 95e71810
		} else {
			debug(D_DEBUG, "unable to lookup address of host: %s", host);
		}
	} while (next_host);

<<<<<<< HEAD
	free(update_data);
	datagram_delete(d);
=======
>>>>>>> 95e71810
	return sent;
}

int catalog_query_send_update(const char *hosts, const char *text)
{
	return catalog_query_send_update_internal(hosts,text,0);
}

int catalog_query_send_update_conditional(const char *hosts, const char *text)
{
	return catalog_query_send_update_internal(hosts,text,1);
}

/* vim: set noexpandtab tabstop=4: */<|MERGE_RESOLUTION|>--- conflicted
+++ resolved
@@ -6,6 +6,8 @@
 */
 
 #include <string.h>
+#include <errno.h>
+
 #include "catalog_query.h"
 #include "http_query.h"
 #include "jx.h"
@@ -216,7 +218,6 @@
 	free(q);
 }
 
-<<<<<<< HEAD
 char *catalog_query_compress_update(const char *text, unsigned long *data_length)
 {
 	unsigned long compress_data_length;
@@ -244,8 +245,6 @@
 	}
 }
 
-static int catalog_query_send_update_internal(const char *hosts, const char *text, int fail_if_too_big )
-=======
 static int catalog_update_protocol()
 {
 	const char *protocol = getenv("CATALOG_UPDATE_PROTOCOL");
@@ -278,58 +277,49 @@
 
 	time_t stoptime = time(0) + 15;
 	struct link *l = link_connect(address,port,stoptime);
-	if(!l) return 0;
+	if(!l) {
+		debug(D_DEBUG, "failed to connect to %s(%s):%d: %s",host,address,port,strerror(errno));
+		return 0;
+	}
 
 	link_write(l,text,strlen(text),stoptime);
 	link_close(l);
 	return 1;
 }
 
-
-int catalog_query_send_update( const char *hosts, const char *text )
->>>>>>> 95e71810
-{
-	int sent = 0;
-	unsigned long data_length;
-	const char *next_host = hosts;
-<<<<<<< HEAD
-	char *update_data = 0;
-	struct datagram *d = datagram_create(DATAGRAM_PORT_ANY);
-
-	if (!d) {
-		fatal("could not create datagram port!");
-	}
-	
-	data_length = strlen(text)+1;
-
+static int catalog_query_send_update_internal( const char *hosts, const char *text, int fail_if_too_big )
+{
 	size_t compress_limit = 1200;
 	const char *compress_limit_str = getenv("CATALOG_UPDATE_LIMIT");
 	if(compress_limit_str) compress_limit = atoi(compress_limit_str);
 
+	unsigned long data_length = strlen(text);
+	char *update_data = 0;
+	
+	// Ask which protocol should be used.
+	int use_udp = catalog_update_protocol();
+
+	// Decide whether to compress the data.
 	if(strlen(text)<compress_limit) {
+		// Don't bother compressing small updates
 		update_data = strdup(text);
 	} else {
+		// Compress updates above a certain limit.
 		update_data = catalog_query_compress_update(text, &data_length);
-		if(!update_data) {
-			datagram_delete(d);
+		if(!update_data) return 0;
+
+		debug(D_DEBUG,"compressed update message from %d to %d bytes",(int)strlen(text),(int)data_length);
+
+		if(data_length>compress_limit && fail_if_too_big && !use_udp) {
+			debug(D_DEBUG,"compressed update message exceeds limit of %d bytes (CATALOG_UPDATE_LIMIT)",(int)compress_limit);
 			return 0;
 		}
-
-		debug(D_DEBUG,"compressed update message from %d to %d bytes",(int)strlen(text),(int)data_length);
-
-		if(data_length>compress_limit && fail_if_too_big) {
-			debug(D_DEBUG,"compressed update message exceeds limit of %d bytes (CATALOG_UPDATE_LIMIT)",(int)compress_limit);
-			datagram_delete(d);
-			return 0;
-		}
-	}
-=======
-	char address[DATAGRAM_ADDRESS_MAX];
-	char host[DOMAIN_NAME_MAX];
-
-	int use_udp = catalog_update_protocol();
->>>>>>> 95e71810
-
+	}
+
+	int sent = 0;
+	const char *next_host = hosts;
+
+	// Send an update to each catalog in the list...
 	do {
 		char address[DATAGRAM_ADDRESS_MAX];
 		char host[DOMAIN_NAME_MAX];
@@ -337,28 +327,18 @@
 
 		next_host = parse_hostlist(next_host, host, &port);
 		if (domain_name_cache_lookup(host, address)) {
-<<<<<<< HEAD
-			debug(D_DEBUG, "sending update to %s(%s):%d", host, address, port);
-			datagram_send(d, update_data, data_length, address, port);
-			sent++;
-=======
 			if(use_udp) {
 				catalog_update_udp( host, address, port, text );
 				sent++;
 			} else {
 				sent += catalog_update_tcp( host, address, port+1, text );
 			}
->>>>>>> 95e71810
 		} else {
 			debug(D_DEBUG, "unable to lookup address of host: %s", host);
 		}
 	} while (next_host);
 
-<<<<<<< HEAD
 	free(update_data);
-	datagram_delete(d);
-=======
->>>>>>> 95e71810
 	return sent;
 }
 

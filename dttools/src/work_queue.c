--- conflicted
+++ resolved
@@ -3090,18 +3090,13 @@
 
 	hash_table_firstkey(q->worker_table);
 	while(hash_table_nextkey(q->worker_table,&key,(void**)&w)) {
-<<<<<<< HEAD
 		if(w->async_tasks) {
 			send_worker_msg(w, "reset\n", time(0)+short_timeout);
 			cleanup_worker(q, w);
-			change_worker_state(q, w, WORKER_STATE_NONE);
+			change_worker_state(q, w, WORKER_STATE_READY);
 		} else {
 			release_worker(q, w);
 		}
-=======
-		send_worker_msg(w, "reset\n", time(0)+short_timeout);
-		cleanup_worker(q, w);
->>>>>>> aa77ff99
 	}
 	
 	if(flags & WORK_QUEUE_RESET_KEEP_TASKS) {

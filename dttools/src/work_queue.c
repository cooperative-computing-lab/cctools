--- conflicted
+++ resolved
@@ -5,11 +5,8 @@
 */
 
 #include "work_queue.h"
-<<<<<<< HEAD
-=======
 #include "work_queue_protocol.h"
 #include "work_queue_catalog.h"
->>>>>>> 909703b9
 
 #include "int_sizes.h"
 #include "link.h"
@@ -44,18 +41,6 @@
 #include <string.h>
 #include <time.h>
 #include <stdlib.h>
-<<<<<<< HEAD
-
-#ifdef CCTOOLS_OPSYS_SUNOS
-extern int setenv( const char *name, const char *value, int overwrite );
-#endif
-
-#define WORKER_STATE_INIT  0
-#define WORKER_STATE_READY 1
-#define WORKER_STATE_BUSY  2
-#define WORKER_STATE_NONE  3
-#define WORKER_STATE_MAX   (WORKER_STATE_NONE+1)
-=======
 #include <limits.h>
 
 #ifdef CCTOOLS_OPSYS_SUNOS
@@ -79,7 +64,6 @@
 #define WORK_QUEUE_RESULT_OUTPUT_FAIL 8
 #define WORK_QUEUE_RESULT_OUTPUT_MISSING 16
 #define WORK_QUEUE_RESULT_LINK_FAIL 32
->>>>>>> 909703b9
 
 #define WORK_QUEUE_FILE 0
 #define WORK_QUEUE_BUFFER 1
@@ -167,17 +151,10 @@
 struct work_queue_worker {
 	int state;
 	char hostname[DOMAIN_NAME_MAX];
-<<<<<<< HEAD
-	char os[65];
-	char arch[65];
-	char addrport[32];
-	char hashkey[32];
-=======
 	char os[WORKER_OS_NAME_MAX];
 	char arch[WORKER_ARCH_NAME_MAX];
 	char addrport[WORKER_ADDRPORT_MAX];
 	char hashkey[WORKER_HASHKEY_MAX];
->>>>>>> 909703b9
 	int ncpus;
 	INT64_T memory_avail;
 	INT64_T memory_total;
@@ -1022,73 +999,6 @@
 	char items[10][WORK_QUEUE_PROTOCOL_FIELD_MAX];
 	int n = sscanf(line, "ready %s %s %s %s %s %s %s %s %s %s", items[0], items[1], items[2], items[3], items[4], items[5], items[6], items[7], items[8], items[9]);
 
-<<<<<<< HEAD
-	if(link_readline(l, line, sizeof(line), time(0) + short_timeout)) {
-		if(sscanf(line, "ready %s %d %lld %lld %lld %lld", w->hostname, &w->ncpus, &w->memory_avail, &w->memory_total, &w->disk_avail, &w->disk_total)== 6) {
-			// More workers than needed are connected
-			int workers_connected = hash_table_size(q->worker_table);
-			int jobs_not_completed = list_size(q->ready_list) + q->workers_in_state[WORKER_STATE_BUSY];
-			if(workers_connected > jobs_not_completed) {
-				debug(D_WQ, "Jobs waiting + running: %d; Workers connected now: %d", jobs_not_completed, workers_connected);
-				goto reject;
-			}
-			
-			if(q->worker_mode == WORK_QUEUE_WORKER_MODE_EXCLUSIVE && q->name) {
-				// For backward compatibility, we scan the line AGAIN to see if it contains extra fields
-				if(sscanf(line, "ready %*s %*d %*d %*d %*d %*d \"%[^\"]\"", project_names) == 1) {
-					if(!match_project_names(q, project_names)) {
-						debug(D_WQ, "Preferred masters of %s (%s): %s", w->hostname, w->addrport, project_names);
-						goto reject;
-					}
-				} else {
-					// No extra fields, so this is a shared worker
-					debug(D_WQ, "%s (%s) is a shared worker. But the master does not allow shared workers.", w->hostname, w->addrport);
-					goto reject;
-				}
-			}
-
-			//Re-scan to see if worker reports its os and arch.
-			if(sscanf(line, "ready %*s %*d %*d %*d %*d %*d \"%[^\"]\"", project_names) == 1) {
-				if(sscanf(line, "ready %*s %*d %*d %*d %*d %*d \"%*[^\"]\" %s %s", w->os, w->arch) != 2) {
-					strcpy(w->os, "unknown");
-					strcpy(w->arch, "unknown");
-				}
-			} else {
-				//check in exclusive worker with no preferred project which it sends as a blank ""
-				if(sscanf(line, "ready %*s %*d %*d %*d %*d %*d \"\" %s %s", w->os, w->arch) != 2) {
-					//check in shared worker
-					if(sscanf(line, "ready %*s %*d %*d %*d %*d %*d %s %s", w->os, w->arch) != 2) {
-						strcpy(w->os, "unknown");
-						strcpy(w->arch, "unknown");
-					}
-				}	
-			}
-			
-			if(w->state == WORKER_STATE_INIT) {
-				change_worker_state(q, w, WORKER_STATE_READY);
-				debug(D_WQ, "%s (%s) running %s on %s is ready", w->hostname, w->addrport, w->os, w->arch);
-			}
-		} else if(sscanf(line, "result %d %d", &result, &output_length) == 2) {
-			struct work_queue_task *t = w->current_task;
-			int actual;
-
-			t->computation_time = timestamp_get() - t->start_time;
-			t->output = malloc(output_length + 1);
-
-			if(output_length > 0) {
-				//stoptime = time(0) + MAX(1.0,output_length/1250000.0);
-				stoptime = time(0) + get_transfer_wait_time(q, w, (INT64_T) output_length);
-				actual = link_read(l, t->output, output_length, stoptime);
-				if(actual != output_length) {
-					free(t->output);
-					t->output = 0;
-					goto failure;
-				}
-			} else {
-				actual = 0;
-			}
-			t->output[actual] = 0;
-=======
 	if(n < 6) {
 		debug(D_WQ, "Invalid message from worker %s (%s): %s", w->hostname, w->addrport, line);
 		return 0;
@@ -1117,7 +1027,6 @@
 	} else {
 		strcpy(w->pool_name, "unmanaged");
 	}
->>>>>>> 909703b9
 
 	struct pool_info *pi;
 	pi = hash_table_lookup(q->workers_by_pool, w->pool_name);
@@ -1314,11 +1223,6 @@
 	return n;
 }
 
-<<<<<<< HEAD
-static int put_file(struct work_queue_file *, const char *, struct work_queue *, struct work_queue_worker *, INT64_T *);
-
-=======
->>>>>>> 909703b9
 static int put_directory(const char *dirname, const char *remote_name, struct work_queue *q, struct work_queue_worker *w, INT64_T * total_bytes)
 {
 	DIR *dir = opendir(dirname);
@@ -1340,19 +1244,6 @@
 
 		tf.type = WORK_QUEUE_FILE;
 		tf.flags = WORK_QUEUE_CACHE;
-<<<<<<< HEAD
-		
-		*buffer = '\0';
-		len = sprintf(buffer, "%s/%s", dirname, filename);
-		tf.length = len;
-		tf.payload = strdup(buffer);
-		
-		*buffer = '\0';
-		len = sprintf(buffer, "%s/%s", remote_name, filename);
-		tf.remote_name = strdup(buffer);
-
-		if(!put_file(&tf, NULL, q, w, total_bytes))
-=======
 
 		*buffer = '\0';
 		len = sprintf(buffer, "%s/%s", dirname, filename);
@@ -1365,7 +1256,6 @@
 
 		if(!put_file(&tf, NULL, q, w, total_bytes)) {
 			closedir(dir);
->>>>>>> 909703b9
 			return 0;
 		}
 	}
@@ -1385,18 +1275,10 @@
 	int dir = 0;
 	char *payload;
 
-<<<<<<< HEAD
-	if (expanded_payload){
-		payload = xstrdup(expanded_payload);
-	}
-	else {
-		payload = xstrdup(tf->payload);
-=======
 	if(expanded_payload) {
 		payload = xxstrdup(expanded_payload);
 	} else {
 		payload = xxstrdup(tf->payload);
->>>>>>> 909703b9
 	}
 
 	if(stat(payload, &local_info) < 0)
@@ -1488,38 +1370,13 @@
  *	for any of the environment variables, it will return the input string
  *	as is.
  * 	*/
-<<<<<<< HEAD
-char *expand_envnames(struct work_queue_worker *w, const char *payload)
-=======
 static char *expand_envnames(struct work_queue_worker *w, const char *payload)
->>>>>>> 909703b9
 {
 	char *expanded_name;
 	char *str, *curr_pos;
 	char *delimtr = "$";
 	char *token;
 
-<<<<<<< HEAD
-	str = xstrdup(payload);
-
-	expanded_name = (char *)malloc(strlen(payload) + (50 * sizeof(char)));
-	if (expanded_name == NULL){
-		return NULL;
-	}
-	else {
-		//Initialize to null byte so it works correctly with strcat.
-		*expanded_name = '\0';
-	}
-	
-	token = strtok(str, delimtr);
-	while(token) {
-		if ((curr_pos = strstr(token, "ARCH"))){
-			if ((curr_pos - token) == 0){
-				strcat(expanded_name, w->arch);
-				strcat(expanded_name, token+4);
-			}
-			else {
-=======
 	str = xxstrdup(payload);
 
 	expanded_name = (char *) malloc(strlen(payload) + (50 * sizeof(char)));
@@ -1537,34 +1394,10 @@
 				strcat(expanded_name, w->arch);
 				strcat(expanded_name, token + 4);
 			} else {
->>>>>>> 909703b9
 				//No match. So put back '$' and rest of the string.
 				strcat(expanded_name, "$");
 				strcat(expanded_name, token);
 			}
-<<<<<<< HEAD
-		}
-		else if ((curr_pos = strstr(token, "OS"))){
-			if ((curr_pos - token) == 0){
-				if (strstr(w->os, "CYGWIN")) {
-					strcat(expanded_name, "Cygwin");
-				}
-				else {
-					strcat(expanded_name, w->os);
-				}		  		
-				strcat(expanded_name, token+2);
-			}
-			else {
-				strcat(expanded_name, "$");
-				strcat(expanded_name, token);
-			}
-		}
-		else {
-			//Put back '$' only if it does not appear at start of the string.
-			if ((token - str) > 0) {
-				strcat(expanded_name, "$");
-			}	
-=======
 		} else if((curr_pos = strstr(token, "OS"))) {
 			if((curr_pos - token) == 0) {
 				if(strstr(w->os, "CYGWIN")) {
@@ -1582,7 +1415,6 @@
 			if((token - str) > 0) {
 				strcat(expanded_name, "$");
 			}
->>>>>>> 909703b9
 			strcat(expanded_name, token);
 		}
 		token = strtok(NULL, delimtr);
@@ -1604,28 +1436,11 @@
 	time_t stoptime;
 	struct stat s;
 	char *expanded_payload = NULL;
-<<<<<<< HEAD
-	t->status = TASK_STATUS_SENDING_INPUT;
-		
-=======
-
->>>>>>> 909703b9
+
 	// Check input existence
 	if(t->input_files) {
 		list_first_item(t->input_files);
 		while((tf = list_next_item(t->input_files))) {
-<<<<<<< HEAD
-			if(tf->type == WORK_QUEUE_FILE) {
-				if (strchr(tf->payload, '$')){
-					expanded_payload = expand_envnames(w, tf->payload);
-					debug(D_WQ, "File name %s expanded to %s for %s (%s).", tf->payload, expanded_payload, w->hostname, w->addrport);
-				}
-				else {
-					expanded_payload = xstrdup(tf->payload);
-				}
-				if(stat(expanded_payload, &s) != 0) {
-					fprintf(stderr, "Could not stat %s. (%s)\n", expanded_payload, strerror(errno));
-=======
 			if(tf->type == WORK_QUEUE_FILE || tf->type == WORK_QUEUE_FILE_PIECE) {
 				if(strchr(tf->payload, '$')) {
 					expanded_payload = expand_envnames(w, tf->payload);
@@ -1635,7 +1450,6 @@
 				}
 				if(stat(expanded_payload, &s) != 0) {
 					debug(D_WQ,"Could not stat %s: %s\n", expanded_payload, strerror(errno));
->>>>>>> 909703b9
 					free(expanded_payload);
 					goto failure;
 				}
@@ -1684,27 +1498,15 @@
 					}
 				} else {
 					open_time = timestamp_get();
-<<<<<<< HEAD
-					if (strchr(tf->payload, '$')){
-						expanded_payload = expand_envnames(w, tf->payload);
-					}
-					else {
-						expanded_payload = xstrdup(tf->payload);
-=======
 					if(strchr(tf->payload, '$')) {
 						expanded_payload = expand_envnames(w, tf->payload);
 					} else {
 						expanded_payload = xxstrdup(tf->payload);
->>>>>>> 909703b9
 					}
 					if(!put_file(tf, expanded_payload, q, w, &total_bytes)) {
 						free(expanded_payload);
 						goto failure;
-<<<<<<< HEAD
-					}	
-=======
 					}
->>>>>>> 909703b9
 					free(expanded_payload);
 					close_time = timestamp_get();
 					sum_time += (close_time - open_time);
@@ -2125,17 +1927,11 @@
 		}
 	}
 
-<<<<<<< HEAD
-	if(port == WORK_QUEUE_RANDOM_PORT) {
-		int lowport = 9000;
-		int highport = 32767;
-=======
 	/* compatibility code */
 	if (getenv("WORK_QUEUE_LOW_PORT"))
 		setenv("TCP_LOW_PORT", getenv("WORK_QUEUE_LOW_PORT"), 0);
 	if (getenv("WORK_QUEUE_HIGH_PORT"))
 		setenv("TCP_HIGH_PORT", getenv("WORK_QUEUE_HIGH_PORT"), 0);
->>>>>>> 909703b9
 
 	q->master_link = link_serve(port);
 
@@ -2234,16 +2030,7 @@
 	}
 }
 
-<<<<<<< HEAD
-const char *work_queue_name(struct work_queue *q)
-{
-	return q->name;
-}
-
-int work_queue_specify_priority(struct work_queue *q, int priority)
-=======
 int work_queue_port(struct work_queue *q)
->>>>>>> 909703b9
 {
 	char addr[LINK_ADDRESS_MAX];
 	int port;
@@ -2473,25 +2260,12 @@
 
 static int shut_down_worker(struct work_queue *q, struct work_queue_worker *w)
 {
-<<<<<<< HEAD
-	if(t->tag)
-		free(t->tag);
-	t->tag = xstrdup(tag);
-}
-
-void work_queue_task_specify_preferred_host(struct work_queue_task *t, const char *hostname)
-{
-	if(t->preferred_host)
-		free(t->preferred_host);
-	t->preferred_host = xstrdup(hostname);
-=======
 	if(!w)
 		return 0;
 
 	link_putliteral(w->link, "exit\n", time(0) + short_timeout);
 	remove_worker(q, w);
 	return 1;
->>>>>>> 909703b9
 }
 
 int work_queue_shut_down_workers(struct work_queue *q, int n)
@@ -2694,24 +2468,8 @@
 
 void work_queue_get_stats(struct work_queue *q, struct work_queue_stats *s)
 {
-<<<<<<< HEAD
-	char address[DATAGRAM_ADDRESS_MAX];
-	char owner[USERNAME_MAX];
-	static char text[WORK_QUEUE_CATALOG_LINE_MAX];
-	struct work_queue_stats s;
-	int port;
-
-	if(!outgoing_datagram) {
-		outgoing_datagram = datagram_create(0);
-		if(!outgoing_datagram) {
-			fprintf(stderr, "Couldn't create outgoing udp port, thus work queue master info won't be sent to the catalog server!");
-			return 0;
-		}
-	}
-=======
 	INT64_T effective_workers;
 	timestamp_t wall_clock_time;
->>>>>>> 909703b9
 
 	memset(s, 0, sizeof(*s));
 	s->port = q->port;
@@ -2721,15 +2479,6 @@
 	s->workers_busy = q->workers_in_state[WORKER_STATE_BUSY];
 	s->workers_cancelling = q->workers_in_state[WORKER_STATE_CANCELLING];
 
-<<<<<<< HEAD
-	if(!username_get(owner)) {
-		strcpy(owner,"unknown");
-	}
-
-	snprintf(text, WORK_QUEUE_CATALOG_LINE_MAX,
-		 "type wq_master\nproject %s\npriority %d\nport %d\nlifetime %d\ntasks_waiting %d\ntasks_complete %d\ntask_running%d\ntotal_tasks_dispatched %d\nworkers_init %d\nworkers_ready %d\nworkers_busy %d\nworkers %d\nversion %d.%d.%d\nowner %s", q->name, q->priority, port,
-		 WORK_QUEUE_CATALOG_LIFETIME, s.tasks_waiting, s.total_tasks_complete, s.tasks_running, s.total_tasks_dispatched, s.workers_init, s.workers_ready, s.workers_busy, s.workers_init + s.workers_ready + s.workers_busy, CCTOOLS_VERSION_MAJOR, CCTOOLS_VERSION_MINOR, CCTOOLS_VERSION_MICRO, owner);
-=======
 	s->tasks_waiting = list_size(q->ready_list);
 	s->tasks_running = itable_size(q->running_tasks);
 	s->tasks_complete = list_size(q->complete_list);
@@ -2751,7 +2500,6 @@
 	s->avg_capacity = q->avg_capacity;
 	s->total_workers_connected = q->total_workers_connected;
 }
->>>>>>> 909703b9
 
 void work_queue_specify_log(struct work_queue *q, const char *logfile)
 {

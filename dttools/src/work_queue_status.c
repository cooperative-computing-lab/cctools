--- conflicted
+++ resolved
@@ -70,11 +70,7 @@
 {
 	int c;
 
-<<<<<<< HEAD
-	while((c = getopt(argc, argv, "d:lt:h")) != (char)-1) {
-=======
 	while((c = getopt(argc, argv, "C:d:lo:O:t:vh")) != (char) -1) {
->>>>>>> 909703b9
 		switch (c) {
 		case 'C':
 			if(!parse_catalog_server_description(optarg, &catalog_host, &catalog_port)) {

--- conflicted
+++ resolved
@@ -204,13 +204,8 @@
 
 int do_direct_query( const char *master_host, int master_port, time_t stoptime )
 {
-<<<<<<< HEAD
-	static struct nvpair_header *query_headers[3] = { queue_headers, task_headers, worker_headers };
-	static const char * query_strings[3] = {"queue","task","worker"};
-=======
 	static struct nvpair_header *query_headers[4] = { queue_headers, task_headers, worker_headers, master_resource_headers };
-	static const char * query_strings[4] = {"queue_status","task_status","worker_status","master_resource_status"};
->>>>>>> 417d98e4
+	static const char * query_strings[4] = {"queue","task","worker", "master_resource"};
 
 	struct nvpair_header *query_header = query_headers[query_mode];
 	const char * query_string = query_strings[query_mode];

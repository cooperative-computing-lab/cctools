/*
Copyright (C) 2003-2004 Douglas Thain and the University of Wisconsin
Copyright (C) 2005- The University of Notre Dame
This software is distributed under the GNU General Public License.
See the file COPYING for details.
*/

#include "cctools.h"
#include "catalog_server.h"
#include "datagram.h"
#include "link.h"
#include "hash_cache.h"
#include "debug.h"
#include "getopt.h"
#include "nvpair.h"
#include "stringtools.h"
#include "domain_name_cache.h"
#include "username.h"
#include "list.h"
#include "xxmalloc.h"
#include "macros.h"
#include "daemon.h"

#include <stdlib.h>
#include <stdio.h>
#include <string.h>
#include <errno.h>
#include <signal.h>
#include <unistd.h>
#include <sys/wait.h>
#include <sys/select.h>

#ifndef LINE_MAX
#define LINE_MAX 1024
#endif

#define MAX_TABLE_SIZE 10000

/* Timeout in communicating with the querying client */
#define HANDLE_QUERY_TIMEOUT 15

/* The table of nvpairs, hashed on address:port */
static struct hash_cache *table = 0;

/* An array of nvpais used to sort for display */
static struct nvpair *array[MAX_TABLE_SIZE];

/* The time for which updated data lives before automatic deletion */
static int lifetime = 1800;

/* The port upon which to listen. */
static int port = CATALOG_PORT_DEFAULT;

/* This machine's canonical name. */
static char hostname[DOMAIN_NAME_MAX];

/* This process's owner */
static char owner[USERNAME_MAX];

/* Time when the process was started. */
static time_t starttime;

/* If true, for for every query */
static int fork_mode = 1;

/* The maximum number of simultaneous children that can be running. */
static int child_procs_max = 50;

/* Number of query processses currently running. */
static int child_procs_count = 0;

/* Maximum time to allow a child process to run. */
static int child_procs_timeout = 60;

/* The maximum size of a server that will actually be believed. */
static INT64_T max_server_size = 0;

/* Logfile for new updates. */
static FILE *logfile = 0;
<<<<<<< HEAD
=======
static char *logfilename = 0;

/* debug filename */
static char *debug_filename = 0;
>>>>>>> 909703b9

/* Settings for the master catalog that we will report *to* */
static int outgoing_alarm = 0;
static int outgoing_timeout = 300;
static struct list *outgoing_host_list;

struct datagram *update_dgram = 0;
struct datagram *outgoing_dgram = 0;

void shutdown_clean(int sig)
{
	exit(0);
}

void ignore_signal(int sig)
{
}

static void install_handler(int sig, void (*handler) (int sig))
{
	struct sigaction s;
	s.sa_handler = handler;
	sigfillset(&s.sa_mask);
	s.sa_flags = 0;
	sigaction(sig, &s, 0);
}

int compare_nvpair(const void *a, const void *b)
{
	struct nvpair **pa = (struct nvpair **) a;
	struct nvpair **pb = (struct nvpair **) b;

	const char *sa = nvpair_lookup_string(*pa, "name");
	const char *sb = nvpair_lookup_string(*pb, "name");

	if(!sa)
		sa = "unknown";
	if(!sb)
		sb = "unknown";

	return strcasecmp(sa, sb);
}

int update_one_catalog(void *outgoing_host, const void *text)
{
	char addr[DATAGRAM_ADDRESS_MAX];
	if(domain_name_cache_lookup(outgoing_host, addr)) {
		debug(D_DEBUG, "sending update to %s:%d", outgoing_host, CATALOG_PORT);
		datagram_send(outgoing_dgram, text, strlen(text), addr, CATALOG_PORT);
	}
	return 1;
}

static void update_all_catalogs(struct datagram *outgoing_dgram)
{
	char text[DATAGRAM_PAYLOAD_MAX];
	unsigned uptime;
	int length;

	uptime = time(0) - starttime;

	length = sprintf(text, "type catalog\nversion %d.%d.%d\nurl http://%s:%d\nname %s\nowner %s\nuptime %u\nport %d\n", CCTOOLS_VERSION_MAJOR, CCTOOLS_VERSION_MINOR, CCTOOLS_VERSION_MICRO, hostname, port, hostname, owner, uptime, port);

	if(!length)
		return;

	list_iterate(outgoing_host_list, update_one_catalog, text);
}

static void make_hash_key(struct nvpair *nv, char *key)
{
	const char *name, *addr;
	int port;

	addr = nvpair_lookup_string(nv, "address");
	if(!addr)
		addr = "unknown";

	port = nvpair_lookup_integer(nv, "port");

	name = nvpair_lookup_string(nv, "name");
	if(!name)
		name = "unknown";

	sprintf(key, "%s:%d:%s", addr, port, name);
}

static void handle_updates(struct datagram *update_port)
{
	char data[DATAGRAM_PAYLOAD_MAX * 2];
	char addr[DATAGRAM_ADDRESS_MAX];
	char key[LINE_MAX];
	int port;
	int result;
	int timeout;
	struct nvpair *nv;

	while(1) {
		result = datagram_recv(update_port, data, DATAGRAM_PAYLOAD_MAX, addr, &port, 0);
		if(result <= 0)
			return;

		data[result] = 0;

		nv = nvpair_create();
		nvpair_parse(nv, data);

		nvpair_insert_string(nv, "address", addr);
		nvpair_insert_integer(nv, "lastheardfrom", time(0));

		/* If the server reports unbelievable numbers, simply reset them */

		if(max_server_size > 0) {
			INT64_T total = nvpair_lookup_integer(nv, "total");
			INT64_T avail = nvpair_lookup_integer(nv, "avail");

			if(total > max_server_size || avail > max_server_size) {
				nvpair_insert_integer(nv, "total", max_server_size);
				nvpair_insert_integer(nv, "avail", max_server_size);
			}
		}

		/* Do not believe the server's reported name, just resolve it backwards. */

		char name[DOMAIN_NAME_MAX];
		if(domain_name_cache_lookup_reverse(addr, name)) {
			nvpair_insert_string(nv, "name", name);
		} else if (nvpair_lookup_string(nv, "name") == NULL) {
			/* If rDNS is unsuccessful, then we use the name reported if given.
			 * This allows for hostnames that are only valid in the subnet of
			 * the reporting server.  Here we set the "name" field to the IP
			 * Address, addr, because it was not set by the reporting server.
			 */
			nvpair_insert_string(nv, "name", addr);
		}

		timeout = nvpair_lookup_integer(nv, "lifetime");
		if(!timeout)
			timeout = lifetime;
		timeout = MIN(timeout, lifetime);

		make_hash_key(nv, key);

		if(logfile) {
			if(!hash_cache_lookup(table,key)) {
				nvpair_print_text(nv,logfile);
				fflush(logfile);
			}
		}

		hash_cache_insert(table, key, nv, timeout);

		debug(D_DEBUG, "received udp update from %s", key);
	}
}

static struct nvpair_header html_headers[] = {
	{"type", "TYPE", NVPAIR_MODE_STRING, NVPAIR_ALIGN_LEFT, 0},
	{"name", "NAME", NVPAIR_MODE_STRING, NVPAIR_ALIGN_LEFT, 0},
	{"port", "PORT", NVPAIR_MODE_INTEGER, NVPAIR_ALIGN_LEFT, 0},
	{"owner", "OWNER", NVPAIR_MODE_STRING, NVPAIR_ALIGN_LEFT, 0},
	{"total", "TOTAL", NVPAIR_MODE_METRIC, NVPAIR_ALIGN_RIGHT, 0},
	{"avail", "AVAIL", NVPAIR_MODE_METRIC, NVPAIR_ALIGN_RIGHT, 0},
	{"load5", "LOAD5", NVPAIR_MODE_STRING, NVPAIR_ALIGN_RIGHT, 0},
	{"version", "VERSION", NVPAIR_MODE_STRING, NVPAIR_ALIGN_LEFT, 0},
	{0,}
};

static void handle_query(struct link *query_link)
{
	FILE *stream;
	char line[LINE_MAX];
	char url[LINE_MAX];
	char path[LINE_MAX];
	char action[LINE_MAX];
	char version[LINE_MAX];
	char hostport[LINE_MAX];
	char addr[LINK_ADDRESS_MAX];
	char key[LINE_MAX];
	int port;
	time_t current;

	char *hkey;
	struct nvpair *nv;
	int i, n;

	link_address_remote(query_link, addr, &port);
	debug(D_DEBUG, "www query from %s:%d", addr, port);

	if(link_readline(query_link, line, LINE_MAX, time(0) + HANDLE_QUERY_TIMEOUT)) {
		string_chomp(line);
		if(sscanf(line, "%s %s %s", action, url, version) != 3) {
			return;
		}

		// Consume the rest of the query
		while(1) {
			if(!link_readline(query_link, line, LINE_MAX, time(0) + HANDLE_QUERY_TIMEOUT)) {
				return;
			}

			if(line[0] == 0) {
				break;
			}
		}
	} else {
		return;
	}

	// Output response
	stream = fdopen(link_fd(query_link), "w");
	if(!stream) {
		return;
	}
	link_nonblocking(query_link, 0);

	current = time(0);
	fprintf(stream, "HTTP/1.1 200 OK\n");
	fprintf(stream, "Date: %s", ctime(&current));
	fprintf(stream, "Server: catalog_server\n");
	fprintf(stream, "Connection: close\n");

	if(sscanf(url, "http://%[^/]%s", hostport, path) == 2) {
		// continue on
	} else {
		strcpy(path, url);
	}

	/* load the hash table entries into one big array */

	n = 0;
	hash_cache_firstkey(table);
	while(hash_cache_nextkey(table, &hkey, (void **) &nv)) {
		array[n] = nv;
		n++;
	}

	/* sort the array by name before displaying */

	qsort(array, n, sizeof(struct nvpair *), compare_nvpair);

	if(!strcmp(path, "/query.text")) {
		fprintf(stream, "Content-type: text/plain\n\n");
		for(i = 0; i < n; i++)
			nvpair_print_text(array[i], stream);
	} else if(!strcmp(path, "/query.json")) {
		fprintf(stream, "Content-type: text/plain\n\n");
		fprintf(stream,"[\n");
		for(i = 0; i < n; i++) {
			nvpair_print_json(array[i], stream);
			fprintf(stream,",\n");
		}
		fprintf(stream,"]\n");
	} else if(!strcmp(path, "/query.oldclassads")) {
		fprintf(stream, "Content-type: text/plain\n\n");
		for(i = 0; i < n; i++)
			nvpair_print_old_classads(array[i], stream);
	} else if(!strcmp(path, "/query.newclassads")) {
		fprintf(stream, "Content-type: text/plain\n\n");
		for(i = 0; i < n; i++)
			nvpair_print_new_classads(array[i], stream);
	} else if(!strcmp(path, "/query.xml")) {
		fprintf(stream, "Content-type: text/xml\n\n");
		fprintf(stream, "<?xml version=\"1.0\" standalone=\"yes\"?>\n");
		fprintf(stream, "<catalog>\n");
		for(i = 0; i < n; i++)
			nvpair_print_xml(array[i], stream);
		fprintf(stream, "</catalog>\n");
	} else if(sscanf(path, "/detail/%s", key) == 1) {
		struct nvpair *nv;
		fprintf(stream, "Content-type: text/html\n\n");
		nv = hash_cache_lookup(table, key);
		if(nv) {
			const char *name = nvpair_lookup_string(nv, "name");
			if(!name)
				name = "unknown";
			fprintf(stream, "<title>%s storage catalog: %s</title>\n", hostname, name);
			fprintf(stream, "<center>\n");
			fprintf(stream, "<h1>%s storage catalog</h1>\n", hostname);
			fprintf(stream, "<h2>%s</h2>\n", name);
			fprintf(stream, "<p><a href=/>return to catalog view</a><p>\n");
			nvpair_print_html_solo(nv, stream);
			fprintf(stream, "</center>\n");
		} else {
			fprintf(stream, "<title>%s storage catalog</title>\n", hostname);
			fprintf(stream, "<center>\n");
			fprintf(stream, "<h1>%s storage catalog</h1>\n", hostname);
			fprintf(stream, "<h2>Unknown Item!</h2>\n");
			fprintf(stream, "</center>\n");
		}
	} else {
		char avail_line[LINE_MAX];
		char total_line[LINE_MAX];
		INT64_T sum_total = 0;
		INT64_T sum_avail = 0;
		INT64_T sum_devices = 0;

		fprintf(stream, "Content-type: text/html\n\n");
		fprintf(stream, "<title>%s storage catalog</title>\n", hostname);
		fprintf(stream, "<center>\n");
		fprintf(stream, "<h1>%s storage catalog</h1>\n", hostname);
		fprintf(stream, "<a href=/query.text>text</a> - ");
		fprintf(stream, "<a href=/query.html>html</a> - ");
		fprintf(stream, "<a href=/query.xml>xml</a> - ");
		fprintf(stream, "<a href=/query.json>json</a> - ");
		fprintf(stream, "<a href=/query.oldclassads>oldclassads</a> - ");
		fprintf(stream, "<a href=/query.newclassads>newclassads</a>");
		fprintf(stream, "<p>\n");

		for(i = 0; i < n; i++) {
			nv = array[i];
			sum_total += nvpair_lookup_integer(nv, "total");
			sum_avail += nvpair_lookup_integer(nv, "avail");
			sum_devices++;
		}

		string_metric(sum_avail, -1, avail_line);
		string_metric(sum_total, -1, total_line);
		fprintf(stream, "<b>%sB available out of %sB on %d devices</b><p>\n", avail_line, total_line, (int) sum_devices);

		nvpair_print_html_header(stream, html_headers);
		for(i = 0; i < n; i++) {
			nv = array[i];
			make_hash_key(nv, key);
			sprintf(url, "/detail/%s", key);
			nvpair_print_html_with_link(nv, stream, html_headers, "name", url);
		}
		nvpair_print_html_footer(stream, html_headers);
		fprintf(stream, "</center>\n");
	}
	fclose(stream);
}

static void show_help(const char *cmd)
{
	printf("Use: %s [options]\n", cmd);
	printf("where options are:\n");
	printf(" -p <port>      Port number to listen on (default is %d)\n", port);
	printf(" -l <secs>      Lifetime of data, in seconds (default is %d)\n", lifetime);
	printf(" -d <subsystem> Enable debugging for this subsystem\n");
	printf(" -o <file>      Send debugging to this file.\n");
	printf(" -O <bytes>     Rotate debug file once it reaches this size.\n");
	printf(" -u <host>      Send status updates to this host. (default is %s)\n", CATALOG_HOST_DEFAULT);
	printf(" -m <n>         Maximum number of child processes.  (default is %d)\n",child_procs_max);
	printf(" -T <time>	Maximum time to allow a query process to run.  (default is %ds)\n",child_procs_timeout);
	printf(" -M <size>      Maximum size of a server to be believed.  (default is any)\n");
	printf(" -U <time>      Send status updates at this interval. (default is 5m)\n");
	printf(" -L <file>      Log new updates to this file.\n");
	printf(" -S             Single process mode; do not work on queries.\n");
	printf(" -v             Show version string\n");
	printf(" -h             Show this help screen\n");
}

int main(int argc, char *argv[])
{
	struct link *link, *list_port = 0;
	char ch;
	time_t current;
	int is_daemon = 0;

	outgoing_host_list = list_create();

	debug_config(argv[0]);

<<<<<<< HEAD
	while((ch = getopt(argc, argv, "p:l:L:M:d:o:O:u:U:Shv")) != (char) -1) {
		switch (ch) {
		case 'd':
			debug_flags_set(optarg);
			break;
		case 'M':
			max_server_size = string_metric_parse(optarg);
			break;
		case 'p':
			port = atoi(optarg);
			break;
		case 'o':
			debug_config_file(optarg);
			break;
		case 'O':
			debug_config_file_size(string_metric_parse(optarg));
			break;
		case 'u':
			list_push_head(outgoing_host_list, xstrdup(optarg));
			break;
		case 'U':
			outgoing_timeout = string_time_parse(optarg);
			break;
		case 'l':
			lifetime = string_time_parse(optarg);
			break;
		case 'L':
			logfile = fopen(optarg,"a");
			if(!logfile) fatal("couldn't open %s: %s\n",optarg,strerror(errno));
			break;
		case 'S':
			fork_mode = 0;
			break;
		case 'v':
			show_version(argv[0]);
			return 0;
		case 'h':
		default:
			show_help(argv[0]);
			return 1;
		}
=======
	while((ch = getopt(argc, argv, "bp:l:L:m:M:d:o:O:u:U:SThv")) != (char) -1) {
		switch (ch) {
			case 'b':
				is_daemon = 1;
				break;
			case 'd':
				debug_flags_set(optarg);
				break;
			case 'm':
				child_procs_max = atoi(optarg);
				break;
			case 'M':
				max_server_size = string_metric_parse(optarg);
				break;
			case 'p':
				port = atoi(optarg);
				break;
			case 'o':
				free(debug_filename);
				debug_filename = strdup(optarg);
				break;
			case 'O':
				debug_config_file_size(string_metric_parse(optarg));
				break;
			case 'u':
				list_push_head(outgoing_host_list, xxstrdup(optarg));
				break;
			case 'U':
				outgoing_timeout = string_time_parse(optarg);
				break;
			case 'l':
				lifetime = string_time_parse(optarg);
				break;
			case 'L':
				free(logfilename);
				logfilename = strdup(optarg);
				break;
			case 'S':
				fork_mode = 0;
				break;
			case 'T':
				child_procs_timeout = string_time_parse(optarg);
				break;
			case 'v':
				cctools_version_print(stdout, argv[0]);
				return 0;
			case 'h':
			default:
				show_help(argv[0]);
				return 1;
			}
	}

	if (is_daemon) daemonize(0);

	debug_config_file(debug_filename);

	cctools_version_debug(D_DEBUG, argv[0]);

	if(logfilename) {
		logfile = fopen(logfilename,"a");
		if(!logfile) fatal("couldn't open %s: %s\n",optarg,strerror(errno));
>>>>>>> 909703b9
	}

	current = time(0);
	debug(D_ALL, "*** %s starting at %s", argv[0], ctime(&current));

	if(!list_size(outgoing_host_list)) {
		list_push_head(outgoing_host_list, CATALOG_HOST_DEFAULT);
	}

	install_handler(SIGPIPE, ignore_signal);
	install_handler(SIGHUP, ignore_signal);
	install_handler(SIGCHLD, ignore_signal);
	install_handler(SIGINT, shutdown_clean);
	install_handler(SIGTERM, shutdown_clean);
	install_handler(SIGQUIT, shutdown_clean);
	install_handler(SIGALRM, shutdown_clean);

	domain_name_cache_guess(hostname);
	username_get(owner);
	starttime = time(0);

	table = hash_cache_create(127, hash_string, (hash_cache_cleanup_t) nvpair_delete);
	if(!table)
		fatal("couldn't make hash table");

	update_dgram = datagram_create(port);
	if(!update_dgram)
		fatal("couldn't listen on udp port %d", port);

	outgoing_dgram = datagram_create(0);
	if(!outgoing_dgram)
		fatal("couldn't create outgoing udp port");

	list_port = link_serve(port);
	if(!list_port)
		fatal("couldn't listen on tcp port %d", port);

	while(1) {
		fd_set rfds;
		int ufd = datagram_fd(update_dgram);
		int lfd = link_fd(list_port);
		int result, maxfd;
		struct timeval timeout;

		if(time(0) > outgoing_alarm) {
			update_all_catalogs(outgoing_dgram);
			outgoing_alarm = time(0) + outgoing_timeout;
		}

		while(1) {
			int status;
			pid_t pid = waitpid(-1, &status, WNOHANG);
			if(pid>0) {
				child_procs_count--;
				continue;
			} else {
				break;
			}
		}

		FD_ZERO(&rfds);
		FD_SET(ufd, &rfds);
		if(child_procs_count < child_procs_max) {
			FD_SET(lfd, &rfds);
		}
		maxfd = MAX(ufd, lfd) + 1;

		timeout.tv_sec = 5;
		timeout.tv_usec = 0;

		result = select(maxfd, &rfds, 0, 0, &timeout);
		if(result <= 0)
			continue;

		if(FD_ISSET(ufd, &rfds)) {
			handle_updates(update_dgram);
		}

		if(FD_ISSET(lfd, &rfds)) {
			link = link_accept(list_port, time(0) + 5);
			if(link) {
				if(fork_mode) {
					pid_t pid = fork();
					if(pid == 0) {
						alarm(child_procs_timeout);
						handle_query(link);
						_exit(0);
					} else if (pid>0) {
						child_procs_count++;
					}
				} else {
					handle_query(link);
				}
				link_close(link);
			}
		}
	}

	return 1;
}<|MERGE_RESOLUTION|>--- conflicted
+++ resolved
@@ -77,13 +77,10 @@
 
 /* Logfile for new updates. */
 static FILE *logfile = 0;
-<<<<<<< HEAD
-=======
 static char *logfilename = 0;
 
 /* debug filename */
 static char *debug_filename = 0;
->>>>>>> 909703b9
 
 /* Settings for the master catalog that we will report *to* */
 static int outgoing_alarm = 0;
@@ -448,49 +445,6 @@
 
 	debug_config(argv[0]);
 
-<<<<<<< HEAD
-	while((ch = getopt(argc, argv, "p:l:L:M:d:o:O:u:U:Shv")) != (char) -1) {
-		switch (ch) {
-		case 'd':
-			debug_flags_set(optarg);
-			break;
-		case 'M':
-			max_server_size = string_metric_parse(optarg);
-			break;
-		case 'p':
-			port = atoi(optarg);
-			break;
-		case 'o':
-			debug_config_file(optarg);
-			break;
-		case 'O':
-			debug_config_file_size(string_metric_parse(optarg));
-			break;
-		case 'u':
-			list_push_head(outgoing_host_list, xstrdup(optarg));
-			break;
-		case 'U':
-			outgoing_timeout = string_time_parse(optarg);
-			break;
-		case 'l':
-			lifetime = string_time_parse(optarg);
-			break;
-		case 'L':
-			logfile = fopen(optarg,"a");
-			if(!logfile) fatal("couldn't open %s: %s\n",optarg,strerror(errno));
-			break;
-		case 'S':
-			fork_mode = 0;
-			break;
-		case 'v':
-			show_version(argv[0]);
-			return 0;
-		case 'h':
-		default:
-			show_help(argv[0]);
-			return 1;
-		}
-=======
 	while((ch = getopt(argc, argv, "bp:l:L:m:M:d:o:O:u:U:SThv")) != (char) -1) {
 		switch (ch) {
 			case 'b':
@@ -553,7 +507,6 @@
 	if(logfilename) {
 		logfile = fopen(logfilename,"a");
 		if(!logfile) fatal("couldn't open %s: %s\n",optarg,strerror(errno));
->>>>>>> 909703b9
 	}
 
 	current = time(0);

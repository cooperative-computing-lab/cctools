/*
Copyright (C) 2003-2004 Douglas Thain and the University of Wisconsin
Copyright (C) 2005- The University of Notre Dame
This software is distributed under the GNU General Public License.
See the file COPYING for details.
*/

#include "cctools.h"
#include "catalog_query.h"
#include "datagram.h"
#include "link.h"
#include "debug.h"
#include "getopt.h"
#include "nvpair.h"
#include "nvpair_jx.h"
#include "jx_database.h"
#include "jx_parse.h"
#include "jx_print.h"
#include "jx_table.h"
#include "jx_export.h"
#include "stringtools.h"
#include "domain_name_cache.h"
#include "username.h"
#include "list.h"
#include "xxmalloc.h"
#include "macros.h"
#include "daemon.h"
#include "getopt_aux.h"
#include "change_process_title.h"
#include "zlib.h"

#include <stdlib.h>
#include <stdio.h>
#include <string.h>
#include <errno.h>
#include <signal.h>
#include <unistd.h>
#include <sys/wait.h>
#include <sys/select.h>

#ifndef LINE_MAX
#define LINE_MAX 1024
#endif

#define MAX_TABLE_SIZE 10000

/* Timeout in communicating with the querying client */
#define HANDLE_QUERY_TIMEOUT 15

/* Very short timeout to deal with TCP update, which blocks the server. */
#define HANDLE_TCP_UPDATE_TIMEOUT 5

/* Maximum size of a JX record arriving via TCP is 1MB. */
#define TCP_PAYLOAD_MAX 1024*1024

/* The table of record, hashed on address:port */
static struct jx_database *table = 0;

/* An array of jxs used to sort for display */
static struct jx *array[MAX_TABLE_SIZE];

/* The time for which updated data lives before automatic deletion */
static int lifetime = 1800;

/* Time when the table was most recently cleaned of expired items. */
static time_t last_clean_time = 0;

/* How frequently to clean out expired items. */
static time_t clean_interval = 60;

/* The port upon which to listen. */
static int port = CATALOG_PORT_DEFAULT;

/* The file for writing out the port number. */
const char *port_file = 0;

/* The preferred hostname set on the command line. */
static const char *preferred_hostname = 0;

/* This machine's canonical hostname. */
static char hostname[DOMAIN_NAME_MAX];

/* This process's owner */
static char owner[USERNAME_MAX];

/* Time when the process was started. */
static time_t starttime;

/* If true, for for every query */
static int fork_mode = 1;

/* The maximum number of simultaneous children that can be running. */
static int child_procs_max = 50;

/* Number of query processses currently running. */
static int child_procs_count = 0;

/* Maximum time to allow a child process to run. */
static int child_procs_timeout = 60;

/* The maximum size of a server that will actually be believed. */
static INT64_T max_server_size = 0;

/* Logfile for new updates. */
static FILE *logfile = 0;
static char *logfilename = 0;

/* Location of the history file. Default is in the current dir. */
static const char * history_dir = "catalog.history";

/* Settings for the master catalog that we will report *to* */
static int outgoing_alarm = 0;
static int outgoing_timeout = 300;
static struct list *outgoing_host_list;

/* Buffer for incoming raw data only needs to be as big as a max datagram. */
static char raw_data[DATAGRAM_PAYLOAD_MAX];

/* Buffer for uncompressed data is 1MB to accommodate expansion. */
static char data[1024*1024];

struct datagram *update_dgram = 0;
struct link *update_port = 0;

void shutdown_clean(int sig)
{
	exit(0);
}

void ignore_signal(int sig)
{
}

static void install_handler(int sig, void (*handler) (int sig))
{
	struct sigaction s;
	s.sa_handler = handler;
	sigfillset(&s.sa_mask);
	s.sa_flags = 0;
	sigaction(sig, &s, 0);
}

int compare_jx(const void *a, const void *b)
{
	struct jx **pa = (struct jx **) a;
	struct jx **pb = (struct jx **) b;

	const char *sa = jx_lookup_string(*pa, "name");
	const char *sb = jx_lookup_string(*pb, "name");

	if(!sa)
		sa = "unknown";
	if(!sb)
		sb = "unknown";

	return strcasecmp(sa, sb);
}

static void remove_expired_records()
{
	struct jx *j;
	char *key;

	time_t current = time(0);

	// Only clean every clean_interval seconds.
	if((current-last_clean_time)<clean_interval) return;

	// After restarting, all records will have appear to be stale.
	// Run for a minimum of lifetime seconds before cleaning anything up.
	if((current-starttime)<lifetime ) return;

	jx_database_firstkey(table);
	while(jx_database_nextkey(table, &key, &j)) {
		time_t lastheardfrom = jx_lookup_integer(j,"lastheardfrom");

		int this_lifetime = jx_lookup_integer(j,"lifetime");
		if(this_lifetime>0) {
			this_lifetime = MIN(lifetime,this_lifetime);
		} else {
			this_lifetime = lifetime;
		}

		if( (current-lastheardfrom) > this_lifetime ) {
				j = jx_database_remove(table,key);
			if(j) jx_delete(j);
		}
	}

	last_clean_time = current;
}

static void update_all_catalogs()
{
	struct jx *j = jx_object(0);
	jx_insert_string(j,"type","catalog");
	jx_insert(j, jx_string("version"), jx_format("%d.%d.%d", CCTOOLS_VERSION_MAJOR, CCTOOLS_VERSION_MINOR, CCTOOLS_VERSION_MICRO));
	jx_insert_string(j,"owner",owner);
	jx_insert_integer(j,"starttime",starttime);
	jx_insert_integer(j,"port",port);
	jx_insert(j,
		jx_string("url"),
		jx_format("http://%s:%d",preferred_hostname,port)
		);

	char *text = jx_print_string(j);
	jx_delete(j);

	list_iterate(outgoing_host_list, (list_op_t) catalog_query_send_update, text);
	free(text);
}

static void make_hash_key(struct jx *j, char *key)
{
	const char *name, *addr;
	int port;

	addr = jx_lookup_string(j, "address");
	if(!addr)
		addr = "unknown";

	port = jx_lookup_integer(j, "port");

	name = jx_lookup_string(j, "name");
	if(!name)
		name = "unknown";

	sprintf(key, "%s:%d:%s", addr, port, name);
}

static void handle_update( const char *addr, const char *data, const char *protocol )
{
<<<<<<< HEAD
	char addr[DATAGRAM_ADDRESS_MAX];
	char key[LINE_MAX];
	int port;
	unsigned long data_length;
	int raw_data_length;
	struct jx *j;

	while(1) {
		raw_data_length = datagram_recv(update_port, raw_data, DATAGRAM_PAYLOAD_MAX, addr, &port, 0);
		if(raw_data_length <= 0)
			return;

		// If the packet starts with Control-Z (0x1A), it is compressed,
		// so uncompress it to data[].  Otherwise just copy to data[];.

		if(raw_data[0]==0x1A) {
			data_length = sizeof(data);
			int success = uncompress((Bytef*)data,&data_length,(const Bytef*)&raw_data[1],raw_data_length-1);
			if(success!=Z_OK) {
				debug(D_DEBUG,"warning: %s:%d sent invalid compressed data (ignoring it)\n",addr,port);
				continue;
			}
		} else {
			memcpy(data,raw_data,raw_data_length);
			data_length = raw_data_length;
		}

		// Make sure the string data is null terminated.
		data[data_length] = 0;

		// Once uncompressed, if it starts with a bracket,
		// then it is JX/JSON, otherwise it is the legacy nvpair format.
=======
	char key[LINE_MAX];
	struct jx *j=0;
>>>>>>> 95e71810

		if(data[0]=='{') {
			j = jx_parse_string(data);
			if(!j) {
				debug(D_DEBUG,"warning: %s:%d sent invalid JSON data (ignoring it)\n%s\n",addr,port,data);
				return;
			}
			if(!jx_is_constant(j)) {
				debug(D_DEBUG,"warning: %s:%d sent non-constant JX data (ignoring it)\n%s\n",addr,port,data);
				jx_delete(j);
				return;
			}
		} else {
			struct nvpair *nv = nvpair_create();
			if(!nv) return;
			nvpair_parse(nv, data);
			j = nvpair_to_jx(nv);
			nvpair_delete(nv);
		}

		jx_insert_string(j, "address", addr);
		jx_insert_integer(j, "lastheardfrom", time(0));

		/* If the server reports unbelievable numbers, simply reset them */

		if(max_server_size > 0) {
			INT64_T total = jx_lookup_integer(j, "total");
			INT64_T avail = jx_lookup_integer(j, "avail");

			if(total > max_server_size || avail > max_server_size) {
				jx_insert_integer(j, "total", max_server_size);
				jx_insert_integer(j, "avail", max_server_size);
			}
		}

		/* Do not believe the server's reported name, just resolve it backwards. */

		char name[DOMAIN_NAME_MAX];
		if(domain_name_cache_lookup_reverse(addr, name)) {
			jx_insert_string(j, "name", name);
		} else if (jx_lookup_string(j, "name") == NULL) {
			/* If rDNS is unsuccessful, then we use the name reported if given.
			 * This allows for hostnames that are only valid in the subnet of
			 * the reporting server.  Here we set the "name" field to the IP
			 * Address, addr, because it was not set by the reporting server.
			 */
			jx_insert_string(j, "name", addr);
		}

		make_hash_key(j, key);

		if(logfile) {
			if(!jx_database_lookup(table,key)) {
				jx_print_stream(j,logfile);
				fprintf(logfile,"\n");
				fflush(logfile);
			}
		}

		jx_database_insert(table, key, j);

		debug(D_DEBUG, "received %s update from %s",protocol,key);
}

/*
Where possible, we prefer to accept short updates via UDP,
because these can be accepted quickly in a non-blocking manner.
*/

static void handle_udp_updates(struct datagram *update_port)
{
	char data[DATAGRAM_PAYLOAD_MAX];
	char addr[DATAGRAM_ADDRESS_MAX];
	int port;

	while(1) {
		int result = datagram_recv(update_port, data, DATAGRAM_PAYLOAD_MAX, addr, &port, 0);
		if(result <= 0)
			return;

		data[result] = 0;
		handle_update(addr,data,"udp");
	}
}

/*
Where necessary, we accept updates via TCP, but they cause
the server to block, and so we impose a very short timeout on top.
*/

void handle_tcp_update( struct link *update_port )
{
	char data[TCP_PAYLOAD_MAX];

	time_t stoptime = time(0) + HANDLE_TCP_UPDATE_TIMEOUT;

	struct link *l = link_accept(update_port,stoptime);
	if(!l) return;

	char addr[LINK_ADDRESS_MAX];
	int port;

	link_address_remote(l,addr,&port);

	int length = link_read(l,data,sizeof(data)-1,stoptime);

	if(length>0) {
		data[length] = 0;
		handle_update(addr,data,"tcp");
	}

	link_close(l);
}

static struct jx_table html_headers[] = {
	{"type", "TYPE", JX_TABLE_MODE_PLAIN, JX_TABLE_ALIGN_LEFT, 0},
	{"name", "NAME", JX_TABLE_MODE_PLAIN, JX_TABLE_ALIGN_LEFT, 0},
	{"port", "PORT", JX_TABLE_MODE_PLAIN, JX_TABLE_ALIGN_LEFT, 0},
	{"owner", "OWNER", JX_TABLE_MODE_PLAIN, JX_TABLE_ALIGN_LEFT, 0},
	{"total", "TOTAL", JX_TABLE_MODE_METRIC, JX_TABLE_ALIGN_RIGHT, 0},
	{"avail", "AVAIL", JX_TABLE_MODE_METRIC, JX_TABLE_ALIGN_RIGHT, 0},
	{"load5", "LOAD5", JX_TABLE_MODE_PLAIN, JX_TABLE_ALIGN_RIGHT, 0},
	{"version", "VERSION", JX_TABLE_MODE_PLAIN, JX_TABLE_ALIGN_LEFT, 0},
	{0,0,0,0,0}
};

static void handle_query(struct link *query_link)
{
	FILE *stream;
	char line[LINE_MAX];
	char url[LINE_MAX];
	char path[LINE_MAX];
	char action[LINE_MAX];
	char version[LINE_MAX];
	char hostport[LINE_MAX];
	char addr[LINK_ADDRESS_MAX];
	char key[LINE_MAX];
	int port;
	time_t current;

	char *hkey;
	struct jx *j;
	int i, n;

	link_address_remote(query_link, addr, &port);
	debug(D_DEBUG, "www query from %s:%d", addr, port);

	if(link_readline(query_link, line, LINE_MAX, time(0) + HANDLE_QUERY_TIMEOUT)) {
		string_chomp(line);
		if(sscanf(line, "%s %s %s", action, url, version) != 3) {
			return;
		}

		// Consume the rest of the query
		while(1) {
			if(!link_readline(query_link, line, LINE_MAX, time(0) + HANDLE_QUERY_TIMEOUT)) {
				return;
			}

			if(line[0] == 0) {
				break;
			}
		}
	} else {
		return;
	}

	// Output response
	stream = fdopen(link_fd(query_link), "w");
	if(!stream) {
		return;
	}
	link_nonblocking(query_link, 0);

	current = time(0);
	fprintf(stream, "HTTP/1.1 200 OK\n");
	fprintf(stream, "Date: %s", ctime(&current));
	fprintf(stream, "Server: catalog_server\n");
	fprintf(stream, "Connection: close\n");
	fprintf(stream, "Access-Control-Allow-Origin: *\n");

	if(sscanf(url, "http://%[^/]%s", hostport, path) == 2) {
		// continue on
	} else {
		strcpy(path, url);
	}

	/* load the hash table entries into one big array */

	n = 0;
	jx_database_firstkey(table);
	while(jx_database_nextkey(table, &hkey, &j)) {
		array[n] = j;
		n++;
	}

	/* sort the array by name before displaying */

	qsort(array, n, sizeof(struct jx *), compare_jx);

	if(!strcmp(path, "/query.text")) {
		fprintf(stream, "Content-type: text/plain\n\n");
		for(i = 0; i < n; i++)
			jx_export_nvpair(array[i], stream);
	} else if(!strcmp(path, "/query.json")) {
		fprintf(stream, "Content-type: text/plain\n\n");
		fprintf(stream,"[\n");
		for(i = 0; i < n; i++) {
			jx_print_stream(array[i],stream);
			if(i<(n-1)) fprintf(stream,",\n");
		}
		fprintf(stream,"\n]\n");
	} else if(!strcmp(path, "/query.oldclassads")) {
		fprintf(stream, "Content-type: text/plain\n\n");
		for(i = 0; i < n; i++)
			jx_export_old_classads(array[i], stream);
	} else if(!strcmp(path, "/query.newclassads")) {
		fprintf(stream, "Content-type: text/plain\n\n");
		for(i = 0; i < n; i++)
			jx_export_new_classads(array[i], stream);
	} else if(!strcmp(path, "/query.xml")) {
		fprintf(stream, "Content-type: text/xml\n\n");
		fprintf(stream, "<?xml version=\"1.0\" standalone=\"yes\"?>\n");
		fprintf(stream, "<catalog>\n");
		for(i = 0; i < n; i++)
			jx_export_xml(array[i], stream);
		fprintf(stream, "</catalog>\n");
	} else if(sscanf(path, "/detail/%s", key) == 1) {
		struct jx *j;
		fprintf(stream, "Content-type: text/html\n\n");
		j = jx_database_lookup(table, key);
		if(j) {
			const char *name = jx_lookup_string(j, "name");
			if(!name)
				name = "unknown";
			fprintf(stream, "<title>%s catalog server: %s</title>\n", preferred_hostname, name);
			fprintf(stream, "<center>\n");
			fprintf(stream, "<h1>%s catalog server</h1>\n", preferred_hostname);
			fprintf(stream, "<h2>%s</h2>\n", name);
			fprintf(stream, "<p><a href=/>return to catalog view</a><p>\n");
			jx_export_html_solo(j, stream);
			fprintf(stream, "</center>\n");
		} else {
			fprintf(stream, "<title>%s catalog server</title>\n", preferred_hostname);
			fprintf(stream, "<center>\n");
			fprintf(stream, "<h1>%s catalog server</h1>\n", preferred_hostname);
			fprintf(stream, "<h2>Unknown Item!</h2>\n");
			fprintf(stream, "</center>\n");
		}
	} else {
		char avail_line[LINE_MAX];
		char total_line[LINE_MAX];
		INT64_T sum_total = 0;
		INT64_T sum_avail = 0;
		INT64_T sum_devices = 0;

		fprintf(stream, "Content-type: text/html\n\n");
		fprintf(stream, "<title>%s catalog server</title>\n", preferred_hostname);
		fprintf(stream, "<center>\n");
		fprintf(stream, "<h1>%s catalog server</h1>\n", preferred_hostname);
		fprintf(stream, "<a href=/query.text>text</a> - ");
		fprintf(stream, "<a href=/query.html>html</a> - ");
		fprintf(stream, "<a href=/query.xml>xml</a> - ");
		fprintf(stream, "<a href=/query.json>json</a> - ");
		fprintf(stream, "<a href=/query.oldclassads>oldclassads</a> - ");
		fprintf(stream, "<a href=/query.newclassads>newclassads</a>");
		fprintf(stream, "<p>\n");

		for(i = 0; i < n; i++) {
			j = array[i];
			sum_total += jx_lookup_integer(j, "total");
			sum_avail += jx_lookup_integer(j, "avail");
			sum_devices++;
		}

		string_metric(sum_avail, -1, avail_line);
		string_metric(sum_total, -1, total_line);
		fprintf(stream, "<b>%sB available out of %sB on %d devices</b><p>\n", avail_line, total_line, (int) sum_devices);

		jx_export_html_header(stream, html_headers);
		for(i = 0; i < n; i++) {
			j = array[i];
			make_hash_key(j, key);
			sprintf(url, "/detail/%s", key);
			jx_export_html_with_link(j, stream, html_headers, "name", url);
		}
		jx_export_html_footer(stream, html_headers);
		fprintf(stream, "</center>\n");
	}
	fclose(stream);
}

static void show_help(const char *cmd)
{
	fprintf(stdout, "Use: %s [options]\n", cmd);
	fprintf(stdout, "where options are:\n");
	fprintf(stdout, " %-30s Run as a daemon.\n", "-b,--background");
	fprintf(stdout, " %-30s Write process identifier (PID) to file.\n", "-B,--pid-file=<file>");
	fprintf(stdout, " %-30s Enable debugging for this subsystem\n", "-d,--debug=<subsystem>");
	fprintf(stdout, " %-30s Show this help screen\n", "-h,--help");
	fprintf(stdout, " %-30s Record catalog history to this directory.\n", "-H,--history=<directory>");
	fprintf(stdout, " %-30s Listen only on this network interface.\n", "-I,--interface=<addr>");
	fprintf(stdout, " %-30s Lifetime of data, in seconds (default is %d)\n", "-l,--lifetime=<secs>", lifetime);
	fprintf(stdout, " %-30s Log new updates to this file.\n", "-L,--update-log=<file>");
	fprintf(stdout, " %-30s Maximum number of child processes.  (default is %d)\n", "-m,--max-jobs=<n>",child_procs_max);
	fprintf(stdout, " %-30s Maximum size of a server to be believed.  (default is any)\n", "-M,--server-size=<size>");
	fprintf(stdout, " %-30s Preferred host name of this server.\n", "-n,--name=<name>");
	fprintf(stdout, " %-30s Send debugging to this file. (can also be :stderr, :stdout, :syslog, or :journal)\n", "-o,--debug-file=<file>");
	fprintf(stdout, " %-30s Rotate debug file once it reaches this size. (default 10M, 0 disables)\n", "-O,--debug-rotate-max=<bytes>");
	fprintf(stdout, " %-30s Port number to listen on (default is %d)\n", "-p,--port=<port>", port);
	fprintf(stdout, " %-30s Single process mode; do not work on queries.\n", "-S,--single");
	fprintf(stdout, " %-30s Maximum time to allow a query process to run.  (default is %ds)\n", "-T,--timeout=<time>",child_procs_timeout);
	fprintf(stdout, " %-30s Send status updates to this host. (default is %s)\n", "-u,--update-host=<host>", CATALOG_HOST_DEFAULT);
	fprintf(stdout, " %-30s Send status updates at this interval. (default is 5m)\n", "-U,--update-interval=<time>");
	fprintf(stdout, " %-30s Show version string\n", "-v,--version");
		fprintf(stdout, " %-30s Select port at random and write it to this file. (default: disabled)\n", "-Z,--port-file=<file>");
}

int main(int argc, char *argv[])
{
	struct link *link, *query_port = 0;
	signed char ch;
	time_t current;
	int is_daemon = 0;
	char *pidfile = NULL;
	char *interface = NULL;
	char raddr[LINK_ADDRESS_MAX];
	int rport;

	outgoing_host_list = list_create();

	change_process_title_init(argv);

	debug_config(argv[0]);

	static const struct option long_options[] = {
		{"background", no_argument, 0, 'b'},
		{"pid-file", required_argument, 0, 'B'},
		{"debug", required_argument, 0, 'd'},
		{"help", no_argument, 0, 'h'},
		{"history", required_argument, 0, 'H'},
		{"lifetime", required_argument, 0, 'l'},
		{"update-log", required_argument, 0, 'L'},
		{"max-jobs", required_argument, 0, 'm'},
		{"server-size", required_argument, 0, 'M'},
		{"name", required_argument, 0, 'n'},
		{"interface", required_argument, 0, 'I'},
		{"debug-file", required_argument, 0, 'o'},
		{"debug-rotate-max", required_argument, 0, 'O'},
		{"port", required_argument, 0, 'p'},
		{"single", no_argument, 0, 'S'},
		{"timeout", required_argument, 0, 'T'},
		{"update-host", required_argument, 0, 'u'},
		{"update-interval", required_argument, 0, 'U'},
		{"version", no_argument, 0, 'v'},
		{"port-file", required_argument, 0, 'Z'},
		{0,0,0,0}};


	while((ch = getopt_long(argc, argv, "bB:d:hH:I:l:L:m:M:n:o:O:p:ST:u:U:vZ:", long_options, NULL)) > -1) {
		switch (ch) {
			case 'b':
				is_daemon = 1;
				break;
			case 'B':
				free(pidfile);
				pidfile = strdup(optarg);
				break;
			case 'd':
				debug_flags_set(optarg);
				break;
			case 'h':
			default:
				show_help(argv[0]);
				return 1;
			case 'l':
				lifetime = string_time_parse(optarg);
				break;
			case 'L':
				logfilename = strdup(optarg);
				break;
			case 'H':
				history_dir = strdup(optarg);
				break;
			case 'I':
				free(interface);
				interface = strdup(optarg);
				break;
			case 'm':
				child_procs_max = atoi(optarg);
				break;
			case 'M':
				max_server_size = string_metric_parse(optarg);
				break;
			case 'n':
				preferred_hostname = optarg;
				break;
			case 'o':
				debug_config_file(optarg);
				break;
			case 'O':
				debug_config_file_size(string_metric_parse(optarg));
				break;
			case 'p':
				port = atoi(optarg);
				break;
			case 'S':
				fork_mode = 0;
				break;
			case 'T':
				child_procs_timeout = string_time_parse(optarg);
				break;
			case 'u':
				list_push_head(outgoing_host_list, xxstrdup(optarg));
				break;
			case 'U':
				outgoing_timeout = string_time_parse(optarg);
				break;
			case 'v':
				cctools_version_print(stdout, argv[0]);
				return 0;
			case 'Z':
				port_file = optarg;
				port = 0;
				break;
			}
	}

	if (is_daemon) daemonize(0, pidfile);

	cctools_version_debug(D_DEBUG, argv[0]);

	if(logfilename) {
		logfile = fopen(logfilename,"a");
		if(!logfile) fatal("couldn't open %s: %s\n",optarg,strerror(errno));
	}

	current = time(0);
	debug(D_NOTICE, "*** %s starting at %s", argv[0], ctime(&current));

	if(!list_size(outgoing_host_list)) {
		list_push_head(outgoing_host_list, CATALOG_HOST_DEFAULT);
	}

	install_handler(SIGPIPE, ignore_signal);
	install_handler(SIGHUP, ignore_signal);
	install_handler(SIGCHLD, ignore_signal);
	install_handler(SIGINT, shutdown_clean);
	install_handler(SIGTERM, shutdown_clean);
	install_handler(SIGQUIT, shutdown_clean);
	install_handler(SIGALRM, shutdown_clean);

	if(!preferred_hostname) {
		domain_name_cache_guess(hostname);
		preferred_hostname = hostname;
	}

	username_get(owner);
	starttime = time(0);

	table = jx_database_create(history_dir);
	if(!table)
		fatal("couldn't create directory %s: %s\n",history_dir,strerror(errno));

	query_port = link_serve_address(interface, port);
	if(query_port) {
		/*
		If a port was chosen automatically, read it back
		so that the same one can be used for the update port.
		There is the possibility that the UDP listen will
		fail because that port is in use.
		*/

		if(port==0) {
			char addr[LINK_ADDRESS_MAX];
			link_address_local(query_port,addr,&port);
		}
	} else {
		if(interface)
			fatal("couldn't listen on TCP address %s port %d", interface, port);
		else
			fatal("couldn't listen on TCP port %d", port);
	}

	update_dgram = datagram_create_address(interface, port);
	if(!update_dgram) {
		if(interface)
			fatal("couldn't listen on UDP address %s port %d", interface, port);
		else
			fatal("couldn't listen on UDP port %d", port);
	}

	update_port = link_serve_address(interface,port+1);
	if(!update_port) {
		if(interface)
			fatal("couldn't listen on TCP address %s port %d", interface, port+1);
		else
			fatal("couldn't listen on TCP port %d", port+1);
	}

	opts_write_port_file(port_file,port);

	while(1) {
		fd_set rfds;
		int dfd = datagram_fd(update_dgram);
		int lfd = link_fd(query_port);
		int ufd = link_fd(update_port);

		int result, maxfd;
		struct timeval timeout;

		remove_expired_records();

		if(time(0) > outgoing_alarm) {
			update_all_catalogs();
			outgoing_alarm = time(0) + outgoing_timeout;
		}

		while(1) {
			int status;
			pid_t pid = waitpid(-1, &status, WNOHANG);
			if(pid>0) {
				child_procs_count--;
				continue;
			} else {
				break;
			}
		}

		FD_ZERO(&rfds);
		FD_SET(dfd, &rfds);
		FD_SET(ufd, &rfds);
		if(child_procs_count < child_procs_max) {
			FD_SET(lfd, &rfds);
		}
		maxfd = MAX(ufd,MAX(dfd, lfd)) + 1;

		timeout.tv_sec = 5;
		timeout.tv_usec = 0;

		result = select(maxfd, &rfds, 0, 0, &timeout);
		if(result <= 0)
			continue;

		if(FD_ISSET(dfd, &rfds)) {
			handle_udp_updates(update_dgram);
		}

		if(FD_ISSET(ufd, &rfds)) {
			handle_tcp_update(update_port);
		}

		if(FD_ISSET(lfd, &rfds)) {
			link = link_accept(query_port, time(0) + 5);
			if(link) {
				if(fork_mode) {
					pid_t pid = fork();
					if(pid == 0) {
						link_address_remote(link, raddr, &rport);
						change_process_title("catalog_server [%s]", raddr);
						alarm(child_procs_timeout);
						handle_query(link);
						_exit(0);
					} else if (pid>0) {
						child_procs_count++;
					}
				} else {
					handle_query(link);
				}
				link_close(link);
			}
		}
	}

	return 1;
}

/* vim: set noexpandtab tabstop=4: */<|MERGE_RESOLUTION|>--- conflicted
+++ resolved
@@ -113,9 +113,6 @@
 static int outgoing_timeout = 300;
 static struct list *outgoing_host_list;
 
-/* Buffer for incoming raw data only needs to be as big as a max datagram. */
-static char raw_data[DATAGRAM_PAYLOAD_MAX];
-
 /* Buffer for uncompressed data is 1MB to accommodate expansion. */
 static char data[1024*1024];
 
@@ -228,20 +225,11 @@
 	sprintf(key, "%s:%d:%s", addr, port, name);
 }
 
-static void handle_update( const char *addr, const char *data, const char *protocol )
-{
-<<<<<<< HEAD
-	char addr[DATAGRAM_ADDRESS_MAX];
+static void handle_update( const char *addr, int port, const char *raw_data, int raw_data_length, const char *protocol )
+{
 	char key[LINE_MAX];
-	int port;
 	unsigned long data_length;
-	int raw_data_length;
 	struct jx *j;
-
-	while(1) {
-		raw_data_length = datagram_recv(update_port, raw_data, DATAGRAM_PAYLOAD_MAX, addr, &port, 0);
-		if(raw_data_length <= 0)
-			return;
 
 		// If the packet starts with Control-Z (0x1A), it is compressed,
 		// so uncompress it to data[].  Otherwise just copy to data[];.
@@ -251,7 +239,7 @@
 			int success = uncompress((Bytef*)data,&data_length,(const Bytef*)&raw_data[1],raw_data_length-1);
 			if(success!=Z_OK) {
 				debug(D_DEBUG,"warning: %s:%d sent invalid compressed data (ignoring it)\n",addr,port);
-				continue;
+				return;
 			}
 		} else {
 			memcpy(data,raw_data,raw_data_length);
@@ -263,10 +251,6 @@
 
 		// Once uncompressed, if it starts with a bracket,
 		// then it is JX/JSON, otherwise it is the legacy nvpair format.
-=======
-	char key[LINE_MAX];
-	struct jx *j=0;
->>>>>>> 95e71810
 
 		if(data[0]=='{') {
 			j = jx_parse_string(data);
@@ -348,7 +332,7 @@
 			return;
 
 		data[result] = 0;
-		handle_update(addr,data,"udp");
+		handle_update(addr,port,data,result,"udp");
 	}
 }
 
@@ -375,7 +359,7 @@
 
 	if(length>0) {
 		data[length] = 0;
-		handle_update(addr,data,"tcp");
+		handle_update(addr,port,data,length,"tcp");
 	}
 
 	link_close(l);

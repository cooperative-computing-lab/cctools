--- conflicted
+++ resolved
@@ -80,13 +80,6 @@
 
 chmod 755 worker.sh
 
-<<<<<<< HEAD
-for n in `seq 1 $count`
-do
-	qsub -cwd $parameters worker.sh
-	return_status=$?
-done
-=======
 if [ $use_jobarray = 1 ]
 then
 	qsub -t 1-$count:1 -cwd $parameters worker.sh	
@@ -97,6 +90,5 @@
 	done
 fi
 return_status=$?
->>>>>>> 909703b9
 
 exit $return_status
/*
Copyright (C) 2003-2004 Douglas Thain and the University of Wisconsin
Copyright (C) 2005- The University of Notre Dame
This software is distributed under the GNU General Public License.
See the file COPYING for details.
*/

#include <unistd.h>
#include <string.h>
#include <errno.h>
#include <stdlib.h>
#include <sys/stat.h>
#include <sys/types.h>
<<<<<<< HEAD

#include "debug.h"
=======
>>>>>>> 909703b9

int create_dir(const char *path, int mode)
{
	char *temp;
	char *current;

<<<<<<< HEAD
	temp = malloc(strlen(path) + 1);
=======
	current = temp = malloc(strlen(path) + 2);
>>>>>>> 909703b9
	strcpy(temp, path);
	strcat(temp, "/");

	while((current = strchr(current, '/'))) {
		struct stat buf;
		char oldchar = *current;
		if (current == temp) {
		  current += 1;
		  continue;
		}
		*current = 0;
		if (stat(temp, &buf) == 0) {
			if (S_ISDIR(buf.st_mode)) {
				/* continue */
			} else {
				free(temp);
<<<<<<< HEAD
=======
				errno = ENOTDIR;
>>>>>>> 909703b9
				return 0;
			}
		} else if (errno == ENOENT && mkdir(temp, mode) == 0) {
			/* continue */
		} else {
			free(temp);
			return 0;
		}

		*current = oldchar;
		current += 1;
	}

<<<<<<< HEAD
	/* Now, last chance */

	result = mkdir(temp, mode);

	free(temp);

	if(result != 0) {
		if(errno == EEXIST) {
			return 1;
		} else {
			return 0;
		}
	} else {
		return 1;
	}
=======
	free(temp);
	return 1;
>>>>>>> 909703b9
}<|MERGE_RESOLUTION|>--- conflicted
+++ resolved
@@ -11,22 +11,13 @@
 #include <stdlib.h>
 #include <sys/stat.h>
 #include <sys/types.h>
-<<<<<<< HEAD
-
-#include "debug.h"
-=======
->>>>>>> 909703b9
 
 int create_dir(const char *path, int mode)
 {
 	char *temp;
 	char *current;
 
-<<<<<<< HEAD
-	temp = malloc(strlen(path) + 1);
-=======
 	current = temp = malloc(strlen(path) + 2);
->>>>>>> 909703b9
 	strcpy(temp, path);
 	strcat(temp, "/");
 
@@ -43,10 +34,7 @@
 				/* continue */
 			} else {
 				free(temp);
-<<<<<<< HEAD
-=======
 				errno = ENOTDIR;
->>>>>>> 909703b9
 				return 0;
 			}
 		} else if (errno == ENOENT && mkdir(temp, mode) == 0) {
@@ -60,24 +48,6 @@
 		current += 1;
 	}
 
-<<<<<<< HEAD
-	/* Now, last chance */
-
-	result = mkdir(temp, mode);
-
-	free(temp);
-
-	if(result != 0) {
-		if(errno == EEXIST) {
-			return 1;
-		} else {
-			return 0;
-		}
-	} else {
-		return 1;
-	}
-=======
 	free(temp);
 	return 1;
->>>>>>> 909703b9
 }
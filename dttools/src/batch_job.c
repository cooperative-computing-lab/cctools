/*
Copyright (C) 2003-2004 Douglas Thain and the University of Wisconsin
Copyright (C) 2005- The University of Notre Dame
This software is distributed under the GNU General Public License.
See the file COPYING for details.
*/

#include "batch_job.h"
#include "batch_job_internal.h"
#include "itable.h"
#include "mpi_queue.h"
#include "work_queue.h"

#include "debug.h"

#include "macros.h"
#include "process.h"
#include "stringtools.h"
#include "timestamp.h"
#include "xxmalloc.h"

#include <stdio.h>
#include <stdlib.h>
#include <unistd.h>
#include <string.h>
#include <errno.h>
#include <signal.h>
#include <fcntl.h>

#include <sys/wait.h>
#include <sys/stat.h>
#include <sys/signal.h>

const char *batch_queue_type_string()
{
	return "local, condor, sge, moab, cluster, wq, hadoop, mpi-queue";
}

batch_queue_type_t batch_queue_type_from_string(const char *str)
{
	if(!strcmp(str, "condor"))
		return BATCH_QUEUE_TYPE_CONDOR;
	if(!strcmp(str, "sge"))
		return BATCH_QUEUE_TYPE_SGE;
	if(!strcmp(str, "moab"))
		return BATCH_QUEUE_TYPE_MOAB;
<<<<<<< HEAD
=======
	if(!strcmp(str, "torque"))
		return BATCH_QUEUE_TYPE_TORQUE;
>>>>>>> 909703b9
	if(!strcmp(str, "cluster"))
		return BATCH_QUEUE_TYPE_CLUSTER;
	if(!strcmp(str, "local"))
		return BATCH_QUEUE_TYPE_LOCAL;
	if(!strcmp(str, "unix"))
		return BATCH_QUEUE_TYPE_LOCAL;
	if(!strcmp(str, "wq"))
		return BATCH_QUEUE_TYPE_WORK_QUEUE;
	if(!strcmp(str, "workqueue"))
		return BATCH_QUEUE_TYPE_WORK_QUEUE;
	if(!strcmp(str, "wq-sharedfs"))
		return BATCH_QUEUE_TYPE_WORK_QUEUE_SHAREDFS;
	if(!strcmp(str, "workqueue-sharedfs"))
		return BATCH_QUEUE_TYPE_WORK_QUEUE_SHAREDFS;
	if(!strcmp(str, "hadoop"))
		return BATCH_QUEUE_TYPE_HADOOP;
	if(!strcmp(str, "mpi"))
		return BATCH_QUEUE_TYPE_MPI_QUEUE;
	if(!strcmp(str, "mpi-queue"))
		return BATCH_QUEUE_TYPE_MPI_QUEUE;
	return BATCH_QUEUE_TYPE_UNKNOWN;
}

const char *batch_queue_type_to_string(batch_queue_type_t t)
{
	switch (t) {
	case BATCH_QUEUE_TYPE_LOCAL:
		return "local";
	case BATCH_QUEUE_TYPE_CONDOR:
		return "condor";
	case BATCH_QUEUE_TYPE_SGE:
		return "sge";
	case BATCH_QUEUE_TYPE_MOAB:
		return "moab";
<<<<<<< HEAD
=======
	case BATCH_QUEUE_TYPE_TORQUE:
		return "torque";
>>>>>>> 909703b9
	case BATCH_QUEUE_TYPE_CLUSTER:
		return "cluster";
	case BATCH_QUEUE_TYPE_WORK_QUEUE:
		return "wq";
	case BATCH_QUEUE_TYPE_WORK_QUEUE_SHAREDFS:
		return "wq-sharedfs";
	case BATCH_QUEUE_TYPE_HADOOP:
		return "hadoop";
	case BATCH_QUEUE_TYPE_MPI_QUEUE:
		return "mpi-queue";
	default:
		return "unknown";
	}
}

struct batch_queue *batch_queue_create(batch_queue_type_t type)
{
	struct batch_queue *q;

	if(type == BATCH_QUEUE_TYPE_UNKNOWN)
		return 0;

	q = malloc(sizeof(*q));
	q->type = type;
	q->options_text = 0;
	q->job_table = itable_create(0);
	q->output_table = itable_create(0);

	if(type == BATCH_QUEUE_TYPE_CONDOR)
		q->logfile = strdup("condor.logfile");
	else if(type == BATCH_QUEUE_TYPE_WORK_QUEUE || type == BATCH_QUEUE_TYPE_WORK_QUEUE_SHAREDFS)
		q->logfile = strdup("wq.log");
	else
		q->logfile = NULL;

	if(type == BATCH_QUEUE_TYPE_WORK_QUEUE || type == BATCH_QUEUE_TYPE_WORK_QUEUE_SHAREDFS) {
		q->work_queue = work_queue_create(0);
		if(!q->work_queue) {
			batch_queue_delete(q);
			return 0;
		}
	} else {
		q->work_queue = 0;
	}
	
	if(type == BATCH_QUEUE_TYPE_MPI_QUEUE) {
		q->mpi_queue = mpi_queue_create(0);
		if(!q->mpi_queue) {
			batch_queue_delete(q);
			return 0;
		}
	} else {
		q->mpi_queue = 0;
	}
	
<<<<<<< HEAD
	if(type == BATCH_QUEUE_TYPE_SGE || type == BATCH_QUEUE_TYPE_MOAB || type == BATCH_QUEUE_TYPE_CLUSTER) {
=======
	if(type == BATCH_QUEUE_TYPE_SGE || type == BATCH_QUEUE_TYPE_MOAB || type == BATCH_QUEUE_TYPE_TORQUE || type == BATCH_QUEUE_TYPE_CLUSTER) {
>>>>>>> 909703b9
		batch_job_setup_cluster(q);
	}

	if(type == BATCH_QUEUE_TYPE_HADOOP) {
		int fail = 0;

		if(!getenv("HADOOP_HOME")) {
			debug(D_NOTICE, "error: environment variable HADOOP_HOME not set\n");
			fail = 1;
		}
		if(!getenv("HDFS_ROOT_DIR")) {
			debug(D_NOTICE, "error: environment variable HDFS_ROOT_DIR not set\n");
			fail = 1;
		}
		if(!getenv("HADOOP_USER_TMP")) {
			debug(D_NOTICE, "error: environment variable HADOOP_USER_TMP not set\n");
			fail = 1;
		}
		if(!getenv("HADOOP_PARROT_PATH")) {
			/* Note: HADOOP_PARROT_PATH is the path to Parrot on the remote node, not on the local machine. */
			debug(D_NOTICE, "error: environment variable HADOOP_PARROT_PATH not set\n");
			fail = 1;
		}
	
		if(fail) {
			batch_queue_delete(q);
			return 0;
		}
	}

	return q;
}

void batch_queue_delete(struct batch_queue *q)
{
	if(q) {
		if(q->options_text)
			free(q->options_text);
		if(q->job_table)
			itable_delete(q->job_table);
		if(q->output_table)
			itable_delete(q->output_table);
		if(q->logfile)
			free(q->logfile);
		if(q->work_queue)
			work_queue_delete(q->work_queue);
		free(q);
	}
}

void batch_queue_set_logfile(struct batch_queue *q, const char *logfile)
{
	if(q->logfile)
		free(q->logfile);
	q->logfile = strdup(logfile);
}

void batch_queue_set_options(struct batch_queue *q, const char *options_text)
{
	if(q->options_text) {
		free(q->options_text);
	}

	if(options_text) {
		q->options_text = xxstrdup(options_text);
	} else {
		q->options_text = NULL;
	}
}

char *batch_queue_options(struct batch_queue *q)
{
    if (q->options_text)
    	return xxstrdup(q->options_text);
    else
    	return NULL;
}

batch_job_id_t batch_job_submit(struct batch_queue *q, const char *cmd, const char *args, const char *infile, const char *outfile, const char *errfile, const char *extra_input_files, const char *extra_output_files)
{
	if(!q->job_table)
		q->job_table = itable_create(0);

	if(q->type == BATCH_QUEUE_TYPE_LOCAL) {
		return batch_job_submit_local(q, cmd, args, infile, outfile, errfile, extra_input_files, extra_output_files);
	} else if(q->type == BATCH_QUEUE_TYPE_CONDOR) {
		return batch_job_submit_condor(q, cmd, args, infile, outfile, errfile, extra_input_files, extra_output_files);
	} else if(q->type == BATCH_QUEUE_TYPE_SGE) {
		return batch_job_submit_cluster(q, cmd, args, infile, outfile, errfile, extra_input_files, extra_output_files);
	} else if(q->type == BATCH_QUEUE_TYPE_MOAB) {
		return batch_job_submit_cluster(q, cmd, args, infile, outfile, errfile, extra_input_files, extra_output_files);
<<<<<<< HEAD
=======
	} else if(q->type == BATCH_QUEUE_TYPE_TORQUE) {
		return batch_job_submit_cluster(q, cmd, args, infile, outfile, errfile, extra_input_files, extra_output_files);
>>>>>>> 909703b9
	} else if(q->type == BATCH_QUEUE_TYPE_CLUSTER) {
		return batch_job_submit_cluster(q, cmd, args, infile, outfile, errfile, extra_input_files, extra_output_files);
	} else if(q->type == BATCH_QUEUE_TYPE_WORK_QUEUE) {
		return batch_job_submit_work_queue(q, cmd, args, infile, outfile, errfile, extra_input_files, extra_output_files);
	} else if(q->type == BATCH_QUEUE_TYPE_WORK_QUEUE_SHAREDFS) {
		return batch_job_submit_work_queue(q, cmd, args, infile, outfile, errfile, extra_input_files, extra_output_files);
	} else if(q->type == BATCH_QUEUE_TYPE_HADOOP) {
		return batch_job_submit_hadoop(q, cmd, args, infile, outfile, errfile, extra_input_files, extra_output_files);
	} else if(q->type == BATCH_QUEUE_TYPE_MPI_QUEUE) {
		return batch_job_submit_mpi_queue(q, cmd, args, infile, outfile, errfile, extra_input_files, extra_output_files);
	} else {
		errno = EINVAL;
		return -1;
	}
}

batch_job_id_t batch_job_submit_simple(struct batch_queue * q, const char *cmd, const char *extra_input_files, const char *extra_output_files)
{
	if(!q->job_table)
		q->job_table = itable_create(0);

	if(q->type == BATCH_QUEUE_TYPE_LOCAL) {
		return batch_job_submit_simple_local(q, cmd, extra_input_files, extra_output_files);
	} else if(q->type == BATCH_QUEUE_TYPE_CONDOR) {
		return batch_job_submit_simple_condor(q, cmd, extra_input_files, extra_output_files);
	} else if(q->type == BATCH_QUEUE_TYPE_SGE) {
		return batch_job_submit_simple_cluster(q, cmd, extra_input_files, extra_output_files);
	} else if(q->type == BATCH_QUEUE_TYPE_MOAB) {
		return batch_job_submit_simple_cluster(q, cmd, extra_input_files, extra_output_files);
<<<<<<< HEAD
=======
	} else if(q->type == BATCH_QUEUE_TYPE_TORQUE) {
		return batch_job_submit_simple_cluster(q, cmd, extra_input_files, extra_output_files);
>>>>>>> 909703b9
	} else if(q->type == BATCH_QUEUE_TYPE_CLUSTER) {
		return batch_job_submit_simple_cluster(q, cmd, extra_input_files, extra_output_files);
	} else if(q->type == BATCH_QUEUE_TYPE_WORK_QUEUE) {
		return batch_job_submit_simple_work_queue(q, cmd, extra_input_files, extra_output_files);
	} else if(q->type == BATCH_QUEUE_TYPE_WORK_QUEUE_SHAREDFS) {
		return batch_job_submit_simple_work_queue(q, cmd, extra_input_files, extra_output_files);
	} else if(q->type == BATCH_QUEUE_TYPE_HADOOP) {
		return batch_job_submit_simple_hadoop(q, cmd, extra_input_files, extra_output_files);
	} else if(q->type == BATCH_QUEUE_TYPE_MPI_QUEUE) {
		return batch_job_submit_simple_mpi_queue(q, cmd, extra_input_files, extra_output_files);
	} else {
		errno = EINVAL;
		return -1;
	}
}

batch_job_id_t batch_job_wait(struct batch_queue * q, struct batch_job_info * info)
{
	return batch_job_wait_timeout(q, info, 0);
}

batch_job_id_t batch_job_wait_timeout(struct batch_queue * q, struct batch_job_info * info, time_t stoptime)
{
	if(!q->job_table)
		q->job_table = itable_create(0);

	if(q->type == BATCH_QUEUE_TYPE_LOCAL) {
		return batch_job_wait_local(q, info, stoptime);
	} else if(q->type == BATCH_QUEUE_TYPE_CONDOR) {
		return batch_job_wait_condor(q, info, stoptime);
	} else if(q->type == BATCH_QUEUE_TYPE_SGE) {
		return batch_job_wait_cluster(q, info, stoptime);
	} else if(q->type == BATCH_QUEUE_TYPE_MOAB) {
		return batch_job_wait_cluster(q, info, stoptime);
<<<<<<< HEAD
=======
	} else if(q->type == BATCH_QUEUE_TYPE_TORQUE) {
		return batch_job_wait_cluster(q, info, stoptime);
>>>>>>> 909703b9
	} else if(q->type == BATCH_QUEUE_TYPE_CLUSTER) {
		return batch_job_wait_cluster(q, info, stoptime);
	} else if(q->type == BATCH_QUEUE_TYPE_WORK_QUEUE) {
		return batch_job_wait_work_queue(q, info, stoptime);
	} else if(q->type == BATCH_QUEUE_TYPE_WORK_QUEUE_SHAREDFS) {
		return batch_job_wait_work_queue(q, info, stoptime);
	} else if(q->type == BATCH_QUEUE_TYPE_HADOOP) {
		return batch_job_wait_hadoop(q, info, stoptime);
	} else if(q->type == BATCH_QUEUE_TYPE_MPI_QUEUE) {
		return batch_job_wait_mpi_queue(q, info, stoptime);
	} else {
		errno = EINVAL;
		return -1;
	}
}

int batch_job_remove(struct batch_queue *q, batch_job_id_t jobid)
{
	if(!q->job_table)
		q->job_table = itable_create(0);

	if(q->type == BATCH_QUEUE_TYPE_LOCAL) {
		return batch_job_remove_local(q, jobid);
	} else if(q->type == BATCH_QUEUE_TYPE_CONDOR) {
		return batch_job_remove_condor(q, jobid);
	} else if(q->type == BATCH_QUEUE_TYPE_SGE) {
		return batch_job_remove_cluster(q, jobid);
	} else if(q->type == BATCH_QUEUE_TYPE_MOAB) {
		return batch_job_remove_cluster(q, jobid);
<<<<<<< HEAD
=======
	} else if(q->type == BATCH_QUEUE_TYPE_TORQUE) {
		return batch_job_remove_cluster(q, jobid);
>>>>>>> 909703b9
	} else if(q->type == BATCH_QUEUE_TYPE_CLUSTER) {
		return batch_job_remove_cluster(q, jobid);
	} else if(q->type == BATCH_QUEUE_TYPE_WORK_QUEUE) {
		return batch_job_remove_work_queue(q, jobid);
	} else if(q->type == BATCH_QUEUE_TYPE_WORK_QUEUE_SHAREDFS) {
		return batch_job_remove_work_queue(q, jobid);
	} else if(q->type == BATCH_QUEUE_TYPE_HADOOP) {
		return batch_job_remove_hadoop(q, jobid);
	} else if(q->type == BATCH_QUEUE_TYPE_MPI_QUEUE) {
		return batch_job_remove_mpi_queue(q, jobid);
	} else {
		errno = EINVAL;
		return -1;
	}
}

int batch_queue_port(struct batch_queue *q)
{
	if(q->type == BATCH_QUEUE_TYPE_WORK_QUEUE) {
		return work_queue_port(q->work_queue);
	} else if(q->type == BATCH_QUEUE_TYPE_MPI_QUEUE) {
		return mpi_queue_port(q->mpi_queue);
	} else {
		return 0;
	}
}
<|MERGE_RESOLUTION|>--- conflicted
+++ resolved
@@ -44,11 +44,8 @@
 		return BATCH_QUEUE_TYPE_SGE;
 	if(!strcmp(str, "moab"))
 		return BATCH_QUEUE_TYPE_MOAB;
-<<<<<<< HEAD
-=======
 	if(!strcmp(str, "torque"))
 		return BATCH_QUEUE_TYPE_TORQUE;
->>>>>>> 909703b9
 	if(!strcmp(str, "cluster"))
 		return BATCH_QUEUE_TYPE_CLUSTER;
 	if(!strcmp(str, "local"))
@@ -83,11 +80,8 @@
 		return "sge";
 	case BATCH_QUEUE_TYPE_MOAB:
 		return "moab";
-<<<<<<< HEAD
-=======
 	case BATCH_QUEUE_TYPE_TORQUE:
 		return "torque";
->>>>>>> 909703b9
 	case BATCH_QUEUE_TYPE_CLUSTER:
 		return "cluster";
 	case BATCH_QUEUE_TYPE_WORK_QUEUE:
@@ -143,11 +137,7 @@
 		q->mpi_queue = 0;
 	}
 	
-<<<<<<< HEAD
-	if(type == BATCH_QUEUE_TYPE_SGE || type == BATCH_QUEUE_TYPE_MOAB || type == BATCH_QUEUE_TYPE_CLUSTER) {
-=======
 	if(type == BATCH_QUEUE_TYPE_SGE || type == BATCH_QUEUE_TYPE_MOAB || type == BATCH_QUEUE_TYPE_TORQUE || type == BATCH_QUEUE_TYPE_CLUSTER) {
->>>>>>> 909703b9
 		batch_job_setup_cluster(q);
 	}
 
@@ -239,11 +229,8 @@
 		return batch_job_submit_cluster(q, cmd, args, infile, outfile, errfile, extra_input_files, extra_output_files);
 	} else if(q->type == BATCH_QUEUE_TYPE_MOAB) {
 		return batch_job_submit_cluster(q, cmd, args, infile, outfile, errfile, extra_input_files, extra_output_files);
-<<<<<<< HEAD
-=======
 	} else if(q->type == BATCH_QUEUE_TYPE_TORQUE) {
 		return batch_job_submit_cluster(q, cmd, args, infile, outfile, errfile, extra_input_files, extra_output_files);
->>>>>>> 909703b9
 	} else if(q->type == BATCH_QUEUE_TYPE_CLUSTER) {
 		return batch_job_submit_cluster(q, cmd, args, infile, outfile, errfile, extra_input_files, extra_output_files);
 	} else if(q->type == BATCH_QUEUE_TYPE_WORK_QUEUE) {
@@ -273,11 +260,8 @@
 		return batch_job_submit_simple_cluster(q, cmd, extra_input_files, extra_output_files);
 	} else if(q->type == BATCH_QUEUE_TYPE_MOAB) {
 		return batch_job_submit_simple_cluster(q, cmd, extra_input_files, extra_output_files);
-<<<<<<< HEAD
-=======
 	} else if(q->type == BATCH_QUEUE_TYPE_TORQUE) {
 		return batch_job_submit_simple_cluster(q, cmd, extra_input_files, extra_output_files);
->>>>>>> 909703b9
 	} else if(q->type == BATCH_QUEUE_TYPE_CLUSTER) {
 		return batch_job_submit_simple_cluster(q, cmd, extra_input_files, extra_output_files);
 	} else if(q->type == BATCH_QUEUE_TYPE_WORK_QUEUE) {
@@ -312,11 +296,8 @@
 		return batch_job_wait_cluster(q, info, stoptime);
 	} else if(q->type == BATCH_QUEUE_TYPE_MOAB) {
 		return batch_job_wait_cluster(q, info, stoptime);
-<<<<<<< HEAD
-=======
 	} else if(q->type == BATCH_QUEUE_TYPE_TORQUE) {
 		return batch_job_wait_cluster(q, info, stoptime);
->>>>>>> 909703b9
 	} else if(q->type == BATCH_QUEUE_TYPE_CLUSTER) {
 		return batch_job_wait_cluster(q, info, stoptime);
 	} else if(q->type == BATCH_QUEUE_TYPE_WORK_QUEUE) {
@@ -346,11 +327,8 @@
 		return batch_job_remove_cluster(q, jobid);
 	} else if(q->type == BATCH_QUEUE_TYPE_MOAB) {
 		return batch_job_remove_cluster(q, jobid);
-<<<<<<< HEAD
-=======
 	} else if(q->type == BATCH_QUEUE_TYPE_TORQUE) {
 		return batch_job_remove_cluster(q, jobid);
->>>>>>> 909703b9
 	} else if(q->type == BATCH_QUEUE_TYPE_CLUSTER) {
 		return batch_job_remove_cluster(q, jobid);
 	} else if(q->type == BATCH_QUEUE_TYPE_WORK_QUEUE) {

--- conflicted
+++ resolved
@@ -10,11 +10,7 @@
 #include "macros.h"
 #include "stringtools.h"
 #include "full_io.h"
-<<<<<<< HEAD
-#include "xmalloc.h"
-=======
 #include "xxmalloc.h"
->>>>>>> 909703b9
 #include "full_io.h"
 
 #include <assert.h>
@@ -30,13 +26,8 @@
 #include <errno.h>
 #include <time.h>
 
-<<<<<<< HEAD
-static int debug_fd = 2;
-static char *debug_file = 0;
-=======
 static int debug_fd = STDERR_FILENO;
 static char *debug_file = NULL;
->>>>>>> 909703b9
 static int debug_file_size = 10485760;
 static const char *program_name = "";
 static INT64_T debug_flags = D_NOTICE;
@@ -186,17 +177,11 @@
 				}
 			}
 
-<<<<<<< HEAD
-			debug_fd = open(debug_file, O_CREAT | O_TRUNC | O_WRONLY, 0777);
-			if(debug_fd < 0)
-				fatal("couldn't open %s: %s", debug_file, strerror(errno));
-=======
 			debug_fd = open(debug_file, O_CREAT | O_TRUNC | O_WRONLY, 0660);
 			if(debug_fd == -1){
 				debug_fd = STDERR_FILENO;
 				fatal("could not open log file `%s': %s", debug_file, strerror(errno));
 			}
->>>>>>> 909703b9
 		}
 	}
 
@@ -213,8 +198,6 @@
 		do_debug(0, flags, fmt, args);
 		errno = save_errno;
 	}
-<<<<<<< HEAD
-=======
 
 	va_end(args);
 }
@@ -227,7 +210,6 @@
         int save_errno = errno;
         do_debug(0, flags, fmt, args);
         errno = save_errno;
->>>>>>> 909703b9
 
 	va_end(args);
 }
@@ -275,24 +257,12 @@
 
 void debug_config_file(const char *f)
 {
-<<<<<<< HEAD
-	if(debug_file) {
-		free(debug_file);
-		debug_file = 0;
-	}
-
-	if(f) {
-		if(*f == '/')
-			debug_file = strdup(f);
-		else {
-=======
 	free(debug_file);
 	debug_file = NULL;
 	if(f) {
 		if(*f == '/'){
 			debug_file = strdup(f);
 		} else {
->>>>>>> 909703b9
 			char path[8192];
 			if(getcwd(path, sizeof(path)) == NULL)
 				assert(0);
@@ -300,14 +270,6 @@
 			strcat(path, "/");
 			strcat(path, f);
 			debug_file = strdup(path);
-<<<<<<< HEAD
-		}
-		debug_fd = open(f, O_CREAT | O_APPEND | O_WRONLY, 0777);
-		if(debug_fd < 0)
-			fatal("couldn't open %s: %s", f, strerror(errno));
-	} else {
-		debug_fd = 2;
-=======
 		}
 		debug_fd = open(debug_file, O_CREAT | O_APPEND | O_WRONLY, 0660);
 		if (debug_fd == -1){
@@ -319,7 +281,6 @@
 			close(debug_fd); /* we opened some file */
 		}
 		debug_fd = STDERR_FILENO;
->>>>>>> 909703b9
 	}
 }
 

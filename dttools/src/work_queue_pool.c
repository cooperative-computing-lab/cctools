--- conflicted
+++ resolved
@@ -1059,11 +1059,7 @@
 	printf("where batch options are:\n");
 	printf("  -d <subsystem> Enable debugging for this subsystem.\n");
 	printf("  -S <scratch>   Scratch directory. (default is /tmp/${USER}-workers)\n");
-<<<<<<< HEAD
-	printf("  -T <type>      Batch system type: %s. (default is local)\n",batch_queue_type_string());
-=======
 	printf("  -T <type>      Batch system type: %s. (default is local)\n", batch_queue_type_string());
->>>>>>> 909703b9
 	printf("  -r <count>     Number of attemps to retry if failed to submit a worker.\n");
 	printf("  -m <count>     Each batch job will start <count> local workers. (default is 1.)\n");
 	printf("  -W <path>      Path to the work_queue_worker executable.\n");
@@ -1132,11 +1128,7 @@
 
 	debug_config(argv[0]);
 
-<<<<<<< HEAD
-	while((c = getopt(argc, argv, "aC:d:hN:r:sS:t:T:W:")) != (char)-1) {
-=======
 	while((c = getopt(argc, argv, "aAc:C:d:hm:N:o:O:Pqr:sS:t:T:vW:")) != (char) -1) {
->>>>>>> 909703b9
 		switch (c) {
 		case 'a':
 			strcat(worker_args, " -a");

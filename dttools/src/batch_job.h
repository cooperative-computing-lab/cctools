/*
Copyright (C) 2003-2004 Douglas Thain and the University of Wisconsin
Copyright (C) 2005- The University of Notre Dame
This software is distributed under the GNU General Public License.
See the file COPYING for details.
*/

#ifndef BATCH_JOB_H
#define BATCH_JOB_H

#include <time.h>

/** @file batch_job.h Batch job submission.
This module implements batch job submission to multiple systems,
including Condor, SGE, Work Queue, Xgrid, and local Unix processes.
This simplifies the construction
of parallel abstractions that need a simple form of parallel process execution.
*/

/** An integer type indicating a unique batch job number.*/
typedef int batch_job_id_t;

/** Indicates which type of batch submission to use. */
typedef enum {
	BATCH_QUEUE_TYPE_UNKNOWN = -1,        /**< An invalid batch queue type. */
	BATCH_QUEUE_TYPE_LOCAL,	              /**< Batch jobs will run as local processes. */
	BATCH_QUEUE_TYPE_CONDOR,              /**< Batch jobs will be sent to Condor pool. */
	BATCH_QUEUE_TYPE_SGE,	              /**< Batch jobs will be sent to Sun Grid Engine. */
	BATCH_QUEUE_TYPE_MOAB,                /**< Batch jobs will be sent to the Moab Workload Manager. */
<<<<<<< HEAD
=======
	BATCH_QUEUE_TYPE_TORQUE,              /**< Batch jobs will be send to the Torque Scheduler. */
>>>>>>> 909703b9
	BATCH_QUEUE_TYPE_CLUSTER,                /**< Batch jobs will be sent to a user-defined cluster manager. */
	BATCH_QUEUE_TYPE_WORK_QUEUE,          /**< Batch jobs will be sent to the Work Queue. */
	BATCH_QUEUE_TYPE_WORK_QUEUE_SHAREDFS, /**< Batch jobs will be sent to the Work Queue, all files are stored on a shared filesystem. */
	BATCH_QUEUE_TYPE_XGRID,	              /**< Batch jobs will be sent to the Xgrid. */
	BATCH_QUEUE_TYPE_HADOOP,              /**< Batch jobs will be sent to Hadoop. */
	BATCH_QUEUE_TYPE_MPI_QUEUE            /**< Batch jobs will be sent to the MPI Queue. */
} batch_queue_type_t;

/** Describes a batch job when it has completed. */
struct batch_job_info {
	time_t submitted;	/**< Time the job was submitted to the system. */
	time_t started;		/**< Time the job actually began executing. */
	time_t finished;	/**< Time at which the job actually completed. */
	int exited_normally;	/**< Non-zero if the job ran to completion, zero otherwise. */
	int exit_code;		/**< The result code of the job, if it exited normally. */
	int exit_signal;	/**< The signal by which the job was killed, if it exited abnormally. */
};

/** Create a new batch queue.
@param type The type of the queue.
@return A new batch queue object on success, null on failure.
*/
struct batch_queue *batch_queue_create(batch_queue_type_t type);

/** Submit a simple batch job.
@param q The queue to submit to.
@param cmdline The command line to execute.  This line will be interpreted by the shell, so it may include output redirection, multiple commands, pipes, and so forth.
@param input_files A comma separated list of all input files that will be required by the job.  Null pointer is equivalent to empty string.  This must also include the executable and any dependent programs.
@param output_files A comma separated list of all output files to retrieve from the job.  Null pointer is equivalent to empty string.
@return On success, returns a unique identifier for the batch job.  On failure, returns a negative number.
*/

batch_job_id_t batch_job_submit_simple(struct batch_queue *q, const char *cmdline, const char *input_files, const char *output_files);

/** Submit a batch job.
@param q The queue to submit to.
@param cmd The command to execute.
@param args The command line arguments.
@param infile The standard input file.
@param outfile The standard output file.
@param errfile The standard error file.
@param extra_input_files A comma separated list of extra input files that will be required by the job.  Null pointer is equivalent to empty string.
@param extra_output_files A comma separated list of extra output files to retrieve from the job.  Null pointer is equivalent to empty string.
@return On success, returns a unique positive jobid.  Zero or a negative number indicates a failure to submit this job.
*/

batch_job_id_t batch_job_submit(struct batch_queue *q, const char *cmd, const char *args, const char *infile, const char *outfile, const char *errfile, const char *extra_input_files, const char *extra_output_files);

/** Wait for any batch job to complete.
Blocks until a batch job completes.
@param q The queue to wait on.
@param info Pointer to a @ref batch_job_info structure that will be filled in with the details of the completed job.
@return If greater than zero, indicates the jobid of the completed job.
If equal to zero, there were no more jobs to wait for.
If less than zero, the operation was interrupted by a system event, but may be tried again.
*/

batch_job_id_t batch_job_wait(struct batch_queue *q, struct batch_job_info *info);

/** Wait for any batch job to complete, with a timeout.
Blocks until a batch job completes or the current time exceeds stoptime.
@param q The queue to wait on.
@param info Pointer to a @ref batch_job_info structure that will be filled in with the details of the completed job.
@param stoptime An absolute time at which to stop waiting.  If less than or equal to the current time,
then this function will check for a complete job but will not block.
@return If greater than zero, indicates the jobid of the completed job.
If equal to zero, there were no more jobs to wait for.
If less than zero, the operation timed out or was interrupted by a system event, but may be tried again.
*/

batch_job_id_t batch_job_wait_timeout(struct batch_queue *q, struct batch_job_info *info, time_t stoptime);

/** Remove a batch job.
This call will start the removal process.
You must still call @ref batch_job_wait to wait for the removal to complete.
@param q The queue to remove from.
@param jobid The job to be removed.
@return Greater than zero if the job exists and was removed, zero otherwise.
*/

int batch_job_remove(struct batch_queue *q, batch_job_id_t jobid);

/** Converts a string into a batch queue type.
@param str A string listing all of the known batch queue types (which changes over time.)
@return The batch queue type corresponding to the string, or BATCH_QUEUE_TYPE_UNKNOWN if the string is invalid.
*/
batch_queue_type_t batch_queue_type_from_string(const char *str);

/** Converts a batch queue type to a string.
@param t A @ref batch_queue_type_t.
@return A string corresponding to the batch queue type.
*/
const char *batch_queue_type_to_string(batch_queue_type_t t);

/** Set the log file used by the batch queue.
This is an optional call that will only affect batch queue types
that use an internal logfile; currently only Condor.
@param q The batch queue to adjust.
@param logfile Name of the logfile to use.
*/
void batch_queue_set_logfile(struct batch_queue *q, const char *logfile);

/** Add extra options to pass to the underlying batch system.
This call specifies additional options to be passed to the batch system each
time a job is submitted.  It may be called once to apply to all subsequent
jobs, or it may be called before each submission.  If the queue type
is @ref BATCH_QUEUE_TYPE_CONDOR, the options must be valid submit file
properties like <tt>requirements = (Memory>100)</tt>.
If the batch queue type is @ref BATCH_QUEUE_TYPE_SGE, the extra text will be added as options to
the <tt>qsub</tt> command.  This call has no effect on other queue types.
@param q The batch queue to adjust.
@param options The options to pass to the batch system.
*/
void batch_queue_set_options(struct batch_queue *q, const char *options);

/** Get batch queue options.
This call returns the additional options to be passed to the batch system each
time a job is submitted.
@param q The batch queue.
@return An allocate string containing the the batch queue options.
*/
char *batch_queue_options(struct batch_queue *q);

/** Delete a batch queue.
Note that this function just destroys the internal data structures,
it does not abort running jobs.  To properly clean up running jobs,
you must call @ref batch_job_wait until it returns zero, or
call @ref batch_job_remove on all runnings jobs.
@param q The queue to delete.
*/
void batch_queue_delete(struct batch_queue *q);

/** Returns the list of queue types supported by this module.
Useful for including in help-option outputs.
@return A static string listing the types of queues supported.
*/

const char *batch_queue_type_string();

/** Returns the port number of the batch queue.
Currently only relevant for the work queue implementation.
@param q The batch queue of interest.
@return The port number in use, or zero if not applicable.
*/
int batch_queue_port(struct batch_queue *q);

#endif<|MERGE_RESOLUTION|>--- conflicted
+++ resolved
@@ -27,10 +27,7 @@
 	BATCH_QUEUE_TYPE_CONDOR,              /**< Batch jobs will be sent to Condor pool. */
 	BATCH_QUEUE_TYPE_SGE,	              /**< Batch jobs will be sent to Sun Grid Engine. */
 	BATCH_QUEUE_TYPE_MOAB,                /**< Batch jobs will be sent to the Moab Workload Manager. */
-<<<<<<< HEAD
-=======
 	BATCH_QUEUE_TYPE_TORQUE,              /**< Batch jobs will be send to the Torque Scheduler. */
->>>>>>> 909703b9
 	BATCH_QUEUE_TYPE_CLUSTER,                /**< Batch jobs will be sent to a user-defined cluster manager. */
 	BATCH_QUEUE_TYPE_WORK_QUEUE,          /**< Batch jobs will be sent to the Work Queue. */
 	BATCH_QUEUE_TYPE_WORK_QUEUE_SHAREDFS, /**< Batch jobs will be sent to the Work Queue, all files are stored on a shared filesystem. */

--- conflicted
+++ resolved
@@ -9,11 +9,7 @@
 
 #include "macros.h"
 #include "buffer.h"
-<<<<<<< HEAD
-#include "xmalloc.h"
-=======
 #include "xxmalloc.h"
->>>>>>> 909703b9
 #include "md5.h"
 
 #include <sys/stat.h>
@@ -272,21 +268,12 @@
 	struct chirp_dir *dir;
 	struct chirp_dirent *d;
 
-<<<<<<< HEAD
-	dir = cfs->opendir(path);
-	if(!dir) {
-		if(errno == ENOTDIR)
-			return cfs->unlink(path) == 0;
-		else
-			return errno == ENOENT;
-=======
 	if (cfs->unlink(path) == 0) /* Handle files and symlinks here */
 		return 0;
 
 	dir = cfs->opendir(path);
 	if(!dir) {
 		return errno == ENOENT;
->>>>>>> 909703b9
 	}
 	while((d = cfs->readdir(dir))) {
 		char subdir[PATH_MAX];

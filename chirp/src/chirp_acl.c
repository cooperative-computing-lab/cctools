--- conflicted
+++ resolved
@@ -270,11 +270,7 @@
 	chirp_ticket_filename(path, NULL, digest);
 
 	if (ticket_read(path, &ct)) {
-<<<<<<< HEAD
-		char *ticket = xstrdup(ct.ticket);
-=======
 		char *ticket = xxstrdup(ct.ticket);
->>>>>>> 909703b9
 		chirp_ticket_free(&ct);
 		return ticket;
 	}
@@ -391,11 +387,7 @@
 				n = n + 1;
 				*ticket_subjects = (char **) xxrealloc(*ticket_subjects, (n + 1) * sizeof(char *));
 				chirp_ticket_subject(ticket_subject, d->name);
-<<<<<<< HEAD
-				(*ticket_subjects)[n - 1] = xstrdup(ticket_subject);
-=======
 				(*ticket_subjects)[n - 1] = xxstrdup(ticket_subject);
->>>>>>> 909703b9
 				(*ticket_subjects)[n] = NULL;
 			}
 			chirp_ticket_free(&ct);
@@ -934,42 +926,4 @@
 	} else {
 		return 0;
 	}
-<<<<<<< HEAD
-}
-
-/*
-  Because each directory now contains an ACL,
-  a simple rmdir will not work on a (perceived) empty directory.
-  This function checks to see if the directory is empty,
-  save for the ACL file, and deletes it if so.
-  Otherwise, it determines an errno and returns with failure.
-*/
-
-int chirp_acl_rmdir(const char *path)
-{
-	struct chirp_dir *dir;
-	struct chirp_dirent *d;
-
-	dir = cfs->opendir(path);
-	if(dir) {
-		while((d = cfs->readdir(dir))) {
-			if(!strcmp(d->name, "."))
-				continue;
-			if(!strcmp(d->name, ".."))
-				continue;
-			if(!strcmp(d->name, CHIRP_ACL_BASE_NAME))
-				continue;
-			cfs->closedir(dir);
-			errno = ENOTEMPTY;
-			return -1;
-		}
-		cfs->closedir(dir);
-		cfs_delete_dir(path);
-		return 0;
-	} else {
-		errno = ENOENT;
-		return -1;
-	}
-=======
->>>>>>> 909703b9
 }
/*
Copyright (C) 2003-2004 Douglas Thain and the University of Wisconsin
Copyright (C) 2005- The University of Notre Dame
This software is distributed under the GNU General Public License.
See the file COPYING for details.
*/
#ifndef CHIRP_ACL_H
#define CHIRP_ACL_H

#include "chirp_filesystem.h"

#include "hash_table.h"

#include <stdio.h>

#define CHIRP_ACL_BASE_NAME ".__acl"
#define CHIRP_ACL_BASE_LENGTH (strlen(CHIRP_ACL_BASE_NAME))

#define CHIRP_ACL_READ           (1<<0)
#define CHIRP_ACL_WRITE          (1<<1)
#define CHIRP_ACL_LIST           (1<<2)
#define CHIRP_ACL_DELETE         (1<<3)
#define CHIRP_ACL_ADMIN          (1<<4)
#define CHIRP_ACL_EXECUTE        (1<<5)
#define CHIRP_ACL_PUT            (1<<6)
#define CHIRP_ACL_RESERVE_READ   (1<<7)
#define CHIRP_ACL_RESERVE_WRITE  (1<<8)
#define CHIRP_ACL_RESERVE_LIST   (1<<9)
#define CHIRP_ACL_RESERVE_DELETE (1<<10)
#define CHIRP_ACL_RESERVE_PUT    (1<<11)
#define CHIRP_ACL_RESERVE_ADMIN  (1<<12)
#define CHIRP_ACL_RESERVE_RESERVE (1<<13)
#define CHIRP_ACL_RESERVE_EXECUTE (1<<14)
#define CHIRP_ACL_RESERVE         (1<<15)
#define CHIRP_ACL_ALL             (~0)

int chirp_acl_check(const char *filename, const char *subject, int flags);
int chirp_acl_check_dir(const char *dirname, const char *subject, int flags);
int chirp_acl_check_link(const char *linkname, const char *subject, int flags);

int chirp_acl_set(const char *filename, const char *subject, int flags, int reset_acl);

int chirp_acl_ticket_create(const char *ticketdir, const char *subject, const char *newsubject, const char *ticket, const char *duration);
int chirp_acl_ticket_modify(const char *ticketdir, const char *subject, const char *ticket_subject, const char *path, int flags);
char *chirp_acl_ticket_callback(const char *digest);
int chirp_acl_gctickets(const char *ticketdir);
int chirp_acl_ticket_delete(const char *ticketdir, const char *subject, const char *ticket_subject);
int chirp_acl_ticket_get(const char *ticketdir, const char *subject, const char *ticket_subject, char **ticket_esubject, char **ticket, time_t * ticket_expiration, char ***ticket_rights);
int chirp_acl_ticket_list(const char *ticketdir, const char *subject, char **ticket_subjects[]);

CHIRP_FILE *chirp_acl_open(const char *filename);
int chirp_acl_read(CHIRP_FILE * aclfile, char *subject, int *flags);
void chirp_acl_close(CHIRP_FILE * aclfile);

const char *chirp_acl_flags_to_text(int flags);
int chirp_acl_text_to_flags(const char *text);
int chirp_acl_from_access_flags(int flags);
int chirp_acl_from_open_flags(int flags);

void chirp_acl_force_readonly();
void chirp_acl_timeout_set(int t);
int chirp_acl_timeout_get();
void chirp_acl_default(const char *aclpath);

int chirp_acl_init_root(const char *path);
int chirp_acl_init_copy(const char *path);
int chirp_acl_init_reserve(const char *path, const char *subject);
int chirp_acl_whoami(const char *subject, char **esubject);
<<<<<<< HEAD

int is_a_directory(const char *filename);
=======
>>>>>>> 909703b9

#endif<|MERGE_RESOLUTION|>--- conflicted
+++ resolved
@@ -66,10 +66,5 @@
 int chirp_acl_init_copy(const char *path);
 int chirp_acl_init_reserve(const char *path, const char *subject);
 int chirp_acl_whoami(const char *subject, char **esubject);
-<<<<<<< HEAD
-
-int is_a_directory(const char *filename);
-=======
->>>>>>> 909703b9
 
 #endif
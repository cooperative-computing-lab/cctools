--- conflicted
+++ resolved
@@ -566,10 +566,7 @@
 	printf(" -D           Disable small file optimizations such as recursive delete.\n");
 	printf(" -f           Run in foreground for debugging.\n");
 	printf(" -i <files> Comma-delimited list of tickets to use for authentication.\n");
-<<<<<<< HEAD
-=======
 	printf(" -m <options> Mount options passed to FUSE.\n");
->>>>>>> 909703b9
 	printf(" -o <file>    Send debugging output to this file.\n");
 	printf(" -t <timeout> Timeout for network operations. (default is %ds)\n", chirp_fuse_timeout);
 	printf(" -v           Show program version.\n");
@@ -581,12 +578,6 @@
 	char c;
 	int did_explicit_auth = 0;
 	char *tickets = NULL;
-<<<<<<< HEAD
-
-	debug_config(argv[0]);
-
-	while((c = getopt(argc, argv, "d:Db:i:o:a:t:fhv")) != -1) {
-=======
 	struct fuse_args fa;
 	fa.argc = 0;
 	fa.argv = string_array_new();
@@ -595,7 +586,6 @@
 	debug_config(argv[0]);
 
 	while((c = getopt(argc, argv, "a:b:d:Dfhi:m:o:t:v")) != -1) {
->>>>>>> 909703b9
 		switch (c) {
 		case 'd':
 			debug_flags_set(optarg);
@@ -607,15 +597,11 @@
 			chirp_reli_blocksize_set(atoi(optarg));
 			break;
 		case 'i':
-<<<<<<< HEAD
-			tickets = strdup(optarg);
-=======
 			tickets = xxstrdup(optarg);
 			break;
 		case 'm':
 			fa.argc += 1;
 			fa.argv = string_array_append(fa.argv, optarg);
->>>>>>> 909703b9
 			break;
 		case 'o':
 			debug_config_file(optarg);
@@ -661,10 +647,6 @@
 	} else {
 		auth_ticket_load(NULL);
 	}
-<<<<<<< HEAD
-
-=======
->>>>>>> 909703b9
 
 	file_table = itable_create(0);
 

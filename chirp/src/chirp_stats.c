/*
Copyright (C) 2008- The University of Notre Dame
This software is distributed under the GNU General Public License.
See the file COPYING for details.
*/

#include "chirp_stats.h"
<<<<<<< HEAD

#include "debug.h"
#include "xmalloc.h"
#include "hash_table.h"
#include "link.h"

=======

#include "debug.h"
#include "xxmalloc.h"
#include "hash_table.h"
#include "link.h"

>>>>>>> 909703b9
#include <stdlib.h>
#include <stdio.h>
#include <string.h>
#include <errno.h>
#include <time.h>

static struct hash_table *stats_table = 0;

static UINT64_T total_ops = 0;
static UINT64_T total_bytes_read = 0;
static UINT64_T total_bytes_written = 0;

struct chirp_stats {
	char addr[LINK_ADDRESS_MAX];
	UINT64_T ops;
	UINT64_T bytes_read;
	UINT64_T bytes_written;
};

void chirp_stats_collect( const char *addr, const char *subject, UINT64_T ops, UINT64_T bytes_read, UINT64_T bytes_written )
{
	struct chirp_stats *s;

	if(!stats_table) stats_table = hash_table_create(0,0);

	s = hash_table_lookup(stats_table,addr);
	if(!s) {
		s = malloc(sizeof(*s));
		memset(s,0,sizeof(*s));
		strcpy(s->addr,addr);
		hash_table_insert(stats_table,addr,s);
	}

	s->ops += ops;
	s->bytes_read += bytes_read;
	s->bytes_written += bytes_written;

	total_ops += ops;
	total_bytes_read += bytes_read;
	total_bytes_written += bytes_written;
}

void chirp_stats_summary(char *buf, int length)
{
	int chunk;
	char *addr;
	struct chirp_stats *s;

	if(!stats_table) stats_table = hash_table_create(0,0);

	chunk = snprintf(buf,length,"bytes_written %llu\nbytes_read %llu\ntotal_ops %llu\n",total_bytes_written,total_bytes_read,total_ops);
	length -= chunk;
	buf += chunk;

	chunk = snprintf(buf, length, "clients ");

	length -= chunk;
	buf += chunk;

	hash_table_firstkey(stats_table);
	while(hash_table_nextkey(stats_table,&addr,(void**)&s)) {
		chunk = snprintf(buf, length, "%s,1,1,%llu,%llu,%llu; ", s->addr, s->ops, s->bytes_read, s->bytes_written);
		buf += chunk;
		length -= chunk;
	}

	snprintf(buf, length, "\n");
}

void chirp_stats_cleanup()
{
	char *addr;
	struct chirp_stats *s;

	if(!stats_table) stats_table = hash_table_create(0,0);

	hash_table_firstkey(stats_table);
	while(hash_table_nextkey(stats_table,&addr,(void**)&s)) {
		hash_table_remove(stats_table,addr);
		free(s);
	}
}

static UINT64_T child_ops = 0;
static UINT64_T child_bytes_read = 0;
static UINT64_T child_bytes_written = 0;
static time_t  child_report_time = 0;

void chirp_stats_update( UINT64_T ops, UINT64_T bytes_read, UINT64_T bytes_written )
{
	child_ops += ops;
	child_bytes_read += bytes_read;
	child_bytes_written += bytes_written;
}

void chirp_stats_report( int pipefd, const char *addr, const char *subject, int interval )
{
	char line[PIPE_BUF];

	if(time(0)-child_report_time > interval) {
		snprintf(line,PIPE_BUF,"stats %s %s %lld %lld %lld\n",addr,subject,child_ops,child_bytes_read,child_bytes_written);
		write(pipefd,line,strlen(line));
		debug(D_DEBUG,"sending stats: %s",line);
		child_ops = child_bytes_read = child_bytes_written = 0;
		child_report_time = time(0);
	}
}
<|MERGE_RESOLUTION|>--- conflicted
+++ resolved
@@ -5,21 +5,12 @@
 */
 
 #include "chirp_stats.h"
-<<<<<<< HEAD
-
-#include "debug.h"
-#include "xmalloc.h"
-#include "hash_table.h"
-#include "link.h"
-
-=======
 
 #include "debug.h"
 #include "xxmalloc.h"
 #include "hash_table.h"
 #include "link.h"
 
->>>>>>> 909703b9
 #include <stdlib.h>
 #include <stdio.h>
 #include <string.h>

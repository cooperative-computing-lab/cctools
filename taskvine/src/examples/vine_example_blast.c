/*
Copyright (C) 2022- The University of Notre Dame
This software is distributed under the GNU General Public License.
See the file COPYING for details.
*/

/*
This example shows some of the data handling features of taskvine.
It performs a BLAST search of the "Landmark" model organism database.
It works by constructing tasks that download the blast executable
and landmark database from NCBI, and then performs a short query.

Each task in the workflow performs a query of the database using
16 (random) query strings generated at the manager.
Both the downloads are automatically unpacked, cached, and shared
with all the same tasks on the worker.
*/

#include "taskvine.h"

#include <stdio.h>
#include <stdlib.h>
#include <string.h>
#include <errno.h>
#include <unistd.h>

#define BLAST_URL "https://ftp.ncbi.nlm.nih.gov/blast/executables/blast+/LATEST/ncbi-blast-2.13.0+-x64-linux.tar.gz"

#define LANDMARK_URL "https://ftp.ncbi.nlm.nih.gov/blast/db/landmark.tar.gz"

/* Number of characters in each query */
#define QUERY_LENGTH 128

/* Number of queries in each task */
#define QUERY_COUNT 16

/* Number of tasks to generate */
#define TASK_COUNT 1000

/* Permitted letters in an amino acid sequence */
const char* amino_letters = "ACGTUiRYKMSWBDHVN";

/* Make a sequence in a query */
static void make_sequence(char* q, int s) {
	int i;
	int prfix_len = strlen(">query\n");
	int sequence_size = sizeof(char) * (prfix_len + QUERY_LENGTH + 1);
	strcpy(q+s*sequence_size, ">query\n");
	int start = s * sequence_size + prfix_len;
	for (i = start; i < start + QUERY_LENGTH; ++i) {
		*(q+i) = amino_letters[random()%strlen(amino_letters)];
	}
	*(q+i) = '\n';
}

/* Create a query string consisting of
{query_count} sequences of {query_length} characters.
*/
static char* make_query() {
	int query_size = sizeof(char) * (strlen(">query\n") + QUERY_LENGTH + 1) * QUERY_COUNT + 1;
	char* q = malloc(query_size);
	int i;
	for (i = 0; i < QUERY_COUNT; ++i) {
		make_sequence(q, i);
	}
	*(q+query_size-1) = '\0';
	return q;
}

int main(int argc, char *argv[])
{
	struct vine_manager *m;
	struct vine_task *t;
	int i;

	vine_set_runtime_info_path("runtime_info");

	m = vine_create(VINE_DEFAULT_PORT);
	if(!m) {
		printf("couldn't create manager: %s\n", strerror(errno));
		return 1;
	}
	
	vine_set_name(m, "blast-example");
	printf("TaskVine listening on %d\n", vine_port(m));

<<<<<<< HEAD
	struct vine_file *blast_url = vine_declare_url(m, BLAST_URL, 0);
	struct vine_file *landm_url = vine_declare_url(m, LANDMARK_URL, 0);
=======
	vine_enable_monitoring(m, 1, 1);
	
    vine_enable_peer_transfers(m);

    printf("Declaring files...");
	struct vine_file *blast_url = vine_declare_url(m, BLAST_URL);
	struct vine_file *landm_url = vine_declare_url(m, LANDMARK_URL);
>>>>>>> fcae063a

	struct vine_file *software = vine_declare_untar(m, blast_url, 0);
	struct vine_file *database = vine_declare_untar(m, landm_url, 0);

    printf("Declaring tasks...");
	char* query_string;
	for(i=0;i<TASK_COUNT;i++) {
		struct vine_task *t = vine_task_create("blastdir/ncbi-blast-2.13.0+/bin/blastp -db landmark -query query.file");
<<<<<<< HEAD

		struct vine_file *query = vine_declare_buffer(m, query_string, strlen(query_string), 0);
=======
		
		query_string = make_query();
		struct vine_file *query = vine_declare_buffer(m, query_string, strlen(query_string));
>>>>>>> fcae063a
		vine_task_add_input(t, query, "query.file", VINE_NOCACHE);
		vine_task_add_input(t,software,"blastdir", VINE_CACHE );
		vine_task_add_input(t,database,"landmark", VINE_CACHE );
		vine_task_set_env_var(t,"BLASTDB","landmark");

		int task_id = vine_submit(m, t);

		printf("submitted task (id# %d): %s\n", task_id, vine_task_get_command(t) );
		free(query_string);
	}

	printf("waiting for tasks to complete...\n");

	while(!vine_empty(m)) {
		t  = vine_wait(m, 5);
		if(t) {
			vine_result_t r = vine_task_get_result(t);
			int id = vine_task_get_id(t);

			if(r==VINE_RESULT_SUCCESS) {
				printf("task %d output: %s\n",id,vine_task_get_stdout(t));
			} else {
				printf("task %d failed: %s\n",id,vine_result_string(r));
			}
			vine_task_delete(t);
		}
	}

	printf("all tasks complete!\n");

	vine_delete(m);

	return 0;
}<|MERGE_RESOLUTION|>--- conflicted
+++ resolved
@@ -84,34 +84,23 @@
 	vine_set_name(m, "blast-example");
 	printf("TaskVine listening on %d\n", vine_port(m));
 
-<<<<<<< HEAD
+	vine_enable_monitoring(m, 1, 0);
+	vine_enable_peer_transfers(m);
+
+	printf("Declaring files...");
 	struct vine_file *blast_url = vine_declare_url(m, BLAST_URL, 0);
 	struct vine_file *landm_url = vine_declare_url(m, LANDMARK_URL, 0);
-=======
-	vine_enable_monitoring(m, 1, 1);
-	
-    vine_enable_peer_transfers(m);
-
-    printf("Declaring files...");
-	struct vine_file *blast_url = vine_declare_url(m, BLAST_URL);
-	struct vine_file *landm_url = vine_declare_url(m, LANDMARK_URL);
->>>>>>> fcae063a
 
 	struct vine_file *software = vine_declare_untar(m, blast_url, 0);
 	struct vine_file *database = vine_declare_untar(m, landm_url, 0);
 
-    printf("Declaring tasks...");
+	printf("Declaring tasks...");
 	char* query_string;
 	for(i=0;i<TASK_COUNT;i++) {
 		struct vine_task *t = vine_task_create("blastdir/ncbi-blast-2.13.0+/bin/blastp -db landmark -query query.file");
-<<<<<<< HEAD
-
-		struct vine_file *query = vine_declare_buffer(m, query_string, strlen(query_string), 0);
-=======
 		
 		query_string = make_query();
-		struct vine_file *query = vine_declare_buffer(m, query_string, strlen(query_string));
->>>>>>> fcae063a
+		struct vine_file *query = vine_declare_buffer(m, query_string, strlen(query_string), 0);
 		vine_task_add_input(t, query, "query.file", VINE_NOCACHE);
 		vine_task_add_input(t,software,"blastdir", VINE_CACHE );
 		vine_task_add_input(t,database,"landmark", VINE_CACHE );

/*
Copyright (C) 2022- The University of Notre Dame
This software is distributed under the GNU General Public License.
See the file COPYING for details.
*/

/*
This example program produces a mosaic of images, each one transformed
with a different amount of swirl.

It demonstrates several features of taskvine:

- Each task consumes remote data accessed via url, cached and shared
among all tasks on that machine.

- Each task uses the "convert" program, which may or may not be installed
on remote machines.  To make the tasks portable, the program "/usr/bin/convert"
is packaged up into a self-contained archive "convert.sfx" which contains
the executable and all of its dynamic dependencies.  This allows the
use of arbitrary workers without regard to their software environment.
*/

#include "taskvine.h"

#include <stdio.h>
#include <stdlib.h>
#include <string.h>
#include <errno.h>
#include <unistd.h>

int main(int argc, char *argv[])
{
	struct vine_manager *m;
	struct vine_task *t;

	printf("Checking that /usr/bin/convert is installed...\n");
	int r = access("/usr/bin/convert",X_OK);
	if(r!=0) {
		printf("%s: /usr/bin/convert is not installed: this won't work at all.\n",argv[0]);
		return 1;
	}

	printf("Converting /usr/bin/convert into convert.sfx...\n");
	r = system("starch -x /usr/bin/convert -c convert convert.sfx");
	if(r!=0) {
		printf("%s: failed to run starch, is it in your PATH?\n",argv[0]);
		return 1;
	}
	
	m = vine_create(VINE_DEFAULT_PORT);
	if(!m) {
		printf("Couldn't create manager: %s\n", strerror(errno));
		return 1;
	}
	printf("Listening on port %d...\n", vine_port(m));

	vine_enable_debug_log(m,"manager.log");

	int i;
	for(i = 0; i < 360; i+=10) {
		char outfile[256];
		char command[1024];

		sprintf(outfile, "%d.cat.jpg",i);
		sprintf(command, "./convert.sfx -swirl %d cat.jpg %d.cat.jpg", i, i);

		t = vine_task_create(command);
		vine_task_add_input_file(t, "convert.sfx", "convert.sfx", VINE_CACHE);
		vine_task_add_input_url(t,"https://upload.wikimedia.org/wikipedia/commons/7/74/A-Cat.jpg", "cat.jpg", VINE_CACHE );
		vine_task_add_output_file(t,outfile,outfile,VINE_NOCACHE);

		vine_task_set_cores(t,1);

		int task_id = vine_submit(m, t);

		printf("Submitted task (id# %d): %s\n", task_id, vine_task_get_command(t) );
	}

	printf("Waiting for tasks to complete...\n");

	while(!vine_empty(m)) {
		t = vine_wait(m, 5);
		if(t) {
<<<<<<< HEAD
			vine_result_t r = vine_task_get_result(t);
                        int id = vine_task_get_taskid(t);
=======
			vine_result_t result = vine_task_get_result(t);
                        int id = vine_task_get_id(t);
>>>>>>> ff533900

			if(r==VINE_RESULT_SUCCESS) {
				printf("Task %d complete: %s\n",id,vine_task_get_command(t));
                        } else {
                                printf("Task %d failed: %s\n",id,vine_result_string(r));
                        }

                        vine_task_delete(t);
		}
	}

	printf("All tasks complete!\n");

	vine_delete(m);

	printf("Combining images into mosaic.jpg...\n");
	system("montage `ls *.cat.jpg | sort -n` -tile 6x6 -geometry 128x128+0+0 mosaic.jpg");

	printf("Deleting intermediate images...\n");
	for(i=0;i<360;i+=10) {
		char filename[256];
		sprintf(filename,"%d.cat.jpg",i);
		unlink(filename);
	}

	return 0;
}<|MERGE_RESOLUTION|>--- conflicted
+++ resolved
@@ -81,21 +81,15 @@
 	while(!vine_empty(m)) {
 		t = vine_wait(m, 5);
 		if(t) {
-<<<<<<< HEAD
-			vine_result_t r = vine_task_get_result(t);
-                        int id = vine_task_get_taskid(t);
-=======
-			vine_result_t result = vine_task_get_result(t);
-                        int id = vine_task_get_id(t);
->>>>>>> ff533900
+      vine_result_t r = vine_task_get_result(t);
+      int id = vine_task_get_id(t);
 
 			if(r==VINE_RESULT_SUCCESS) {
-				printf("Task %d complete: %s\n",id,vine_task_get_command(t));
-                        } else {
-                                printf("Task %d failed: %s\n",id,vine_result_string(r));
-                        }
-
-                        vine_task_delete(t);
+		    printf("Task %d complete: %s\n",id,vine_task_get_command(t));
+      } else {
+        printf("Task %d failed: %s\n",id,vine_result_string(r));
+      }
+      vine_task_delete(t);
 		}
 	}
 

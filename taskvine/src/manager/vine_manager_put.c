/*
Copyright (C) 2022- The University of Notre Dame
This software is distributed under the GNU General Public License.
See the file COPYING for details.
*/

#include "vine_manager_put.h"
#include "vine_current_transfers.h"
#include "vine_file.h"
#include "vine_file_replica.h"
#include "vine_file_replica_table.h"
#include "vine_mount.h"
#include "vine_protocol.h"
#include "vine_task.h"
#include "vine_txn_log.h"
#include "vine_worker_info.h"

#include "create_dir.h"
#include "debug.h"
#include "host_disk_info.h"
#include "link.h"
#include "path.h"
#include "rmsummary.h"
#include "stringtools.h"
#include "timestamp.h"
#include "url_encode.h"
#include "xxmalloc.h"

#include <dirent.h>
#include <errno.h>
#include <fcntl.h>
#include <unistd.h>

char *vine_monitor_wrap(
		struct vine_manager *q, struct vine_worker_info *w, struct vine_task *t, struct rmsummary *limits);

/*
Send a symbolic link to the remote worker.
Note that the target of the link is sent
as the "body" of the link, following the
message header.
*/

static int vine_manager_put_symlink(struct vine_manager *q, struct vine_worker_info *w, struct vine_task *t,
		const char *localname, const char *remotename, int64_t *total_bytes)
{
	char target[VINE_LINE_MAX];

	int length = readlink(localname, target, sizeof(target));
	if (length < 0)
		return VINE_APP_FAILURE;

	char remotename_encoded[VINE_LINE_MAX];
	url_encode(remotename, remotename_encoded, sizeof(remotename_encoded));

	vine_manager_send(q, w, "symlink %s %d\n", remotename_encoded, length);

	link_write(w->link, target, length, time(0) + q->long_timeout);

	*total_bytes += length;

	return VINE_SUCCESS;
}

/*
Send a single file to the remote worker.
The transfer time is controlled by the size of the file.
If the transfer takes too long, then cancel it.
*/

static int vine_manager_put_file(struct vine_manager *q, struct vine_worker_info *w, struct vine_task *t,
		const char *localname, const char *remotename, struct stat info, int64_t *total_bytes)
{
	time_t stoptime;
	timestamp_t effective_stoptime = 0;
	int64_t actual = 0;

	/* normalize the mode so as not to set up invalid permissions */
	int mode = (info.st_mode | 0x600) & 0777;

	int64_t length = info.st_size;

	int fd = open(localname, O_RDONLY, 0);
	if (fd < 0) {
		debug(D_NOTICE, "Cannot open file %s: %s", localname, strerror(errno));
		return VINE_APP_FAILURE;
	}

	if (q->bandwidth_limit) {
		effective_stoptime = (length / q->bandwidth_limit) * 1000000 + timestamp_get();
	}

	/* filenames are url-encoded to avoid problems with spaces, etc */
	char remotename_encoded[VINE_LINE_MAX];
	url_encode(remotename, remotename_encoded, sizeof(remotename_encoded));

	stoptime = time(0) + vine_manager_transfer_time(q, w, length);
	vine_manager_send(q, w, "file %s %" PRId64 " 0%o\n", remotename_encoded, length, mode);
	actual = link_stream_from_fd(w->link, fd, length, stoptime);
	close(fd);

	*total_bytes += actual;

	if (actual != length)
		return VINE_WORKER_FAILURE;

	timestamp_t current_time = timestamp_get();
	if (effective_stoptime && effective_stoptime > current_time) {
		usleep(effective_stoptime - current_time);
	}

	return VINE_SUCCESS;
}

/* Need prototype here to address mutually recursive code. */

static vine_result_code_t vine_manager_put_file_or_dir(struct vine_manager *q, struct vine_worker_info *w,
		struct vine_task *t, const char *name, const char *remotename, int64_t *total_bytes, int follow_links);

/*
Send a directory and all of its contents using the new streaming protocol.
Do this by sending a "dir" prefix, then all of the directory contents,
and then an "end" marker.
*/

static vine_result_code_t vine_manager_put_directory(struct vine_manager *q, struct vine_worker_info *w,
		struct vine_task *t, const char *localname, const char *remotename, int64_t *total_bytes)
{
	DIR *dir = opendir(localname);
	if (!dir) {
		debug(D_NOTICE, "Cannot open dir %s: %s", localname, strerror(errno));
		return VINE_APP_FAILURE;
	}

	vine_result_code_t result = VINE_SUCCESS;

	char remotename_encoded[VINE_LINE_MAX];
	url_encode(remotename, remotename_encoded, sizeof(remotename_encoded));

	vine_manager_send(q, w, "dir %s\n", remotename_encoded);

	struct dirent *d;
	while ((d = readdir(dir))) {
		if (!strcmp(d->d_name, ".") || !strcmp(d->d_name, ".."))
			continue;

		char *localpath = string_format("%s/%s", localname, d->d_name);

		result = vine_manager_put_file_or_dir(q, w, t, localpath, d->d_name, total_bytes, 0);

		free(localpath);

		if (result != VINE_SUCCESS)
			break;
	}

	vine_manager_send(q, w, "end\n");

	closedir(dir);
	return result;
}

/*
Send a single item, whether it is a directory, symlink, or file.

Note 1: We call stat/lstat here a single time, and then pass it
to the underlying object so as not to minimize syscall work.

Note 2: This function is invoked at the top level with follow_links=1,
since it is common for the user to to pass in a top-level symbolic
link to a file or directory which they want transferred.
However, in recursive calls, follow_links is set to zero,
and internal links are not followed, they are sent natively.
*/

static vine_result_code_t vine_manager_put_file_or_dir(struct vine_manager *q, struct vine_worker_info *w,
		struct vine_task *t, const char *localpath, const char *remotepath, int64_t *total_bytes,
		int follow_links)
{
	struct stat info;
	int result = VINE_SUCCESS;

	if (follow_links) {
		result = stat(localpath, &info);
	} else {
		result = lstat(localpath, &info);
	}

	if (result >= 0) {
		if (S_ISDIR(info.st_mode)) {
			result = vine_manager_put_directory(q, w, t, localpath, remotepath, total_bytes);
		} else if (S_ISLNK(info.st_mode)) {
			result = vine_manager_put_symlink(q, w, t, localpath, remotepath, total_bytes);
		} else if (S_ISREG(info.st_mode)) {
			result = vine_manager_put_file(q, w, t, localpath, remotepath, info, total_bytes);
		} else {
			debug(D_NOTICE, "skipping unusual file: %s", strerror(errno));
		}
	} else {
		debug(D_NOTICE, "cannot stat file %s: %s", localpath, strerror(errno));
		result = VINE_APP_FAILURE;
	}

	return result;
}

/*
Send a url to generate a cached file,
if it has not already been cached there.  Note that the length
may be an estimate at this point and will be updated by return
message once the object is actually loaded into the cache.
*/

vine_result_code_t vine_manager_put_url_now(struct vine_manager *q, struct vine_worker_info *w, const char *source,
		const char *cachename, long long size)
{
	char source_encoded[VINE_LINE_MAX];
	char cached_name_encoded[VINE_LINE_MAX];

	url_encode(source, source_encoded, sizeof(source_encoded));
	url_encode(cachename, cached_name_encoded, sizeof(cached_name_encoded));

	char *transfer_id = vine_current_transfers_add(q, w, cachename);
	int result = vine_manager_send(q,
			w,
			"puturl_now %s %s %lld %o %s\n",
			source_encoded,
			cached_name_encoded,
			size,
			0777,
			transfer_id);

	free(transfer_id);
	return result;
}

/*
Send a url to generate a cached file,
if it has not already been cached there.  Note that the length
may be an estimate at this point and will be updated by return
message once the object is actually loaded into the cache.
*/

static vine_result_code_t vine_manager_put_url(
		struct vine_manager *q, struct vine_worker_info *w, struct vine_task *t, struct vine_file *f)
{
	char source_encoded[VINE_LINE_MAX];
	char cached_name_encoded[VINE_LINE_MAX];

	url_encode(f->source, source_encoded, sizeof(source_encoded));
	url_encode(f->cached_name, cached_name_encoded, sizeof(cached_name_encoded));

	char *transfer_id = vine_current_transfers_add(q, w, f->source);
	vine_manager_send(q,
			w,
			"puturl %s %s %lld %o %s\n",
			source_encoded,
			cached_name_encoded,
			(long long)f->size,
			0777,
			transfer_id);

	free(transfer_id);
	return VINE_SUCCESS;
}

/* Send a buffer object to the remote worker. */

vine_result_code_t vine_manager_put_buffer(struct vine_manager *q, struct vine_worker_info *w, struct vine_task *t,
		struct vine_file *f, int64_t *total_bytes)
{
	time_t stoptime = time(0) + vine_manager_transfer_time(q, w, f->size);
	vine_manager_send(q, w, "file %s %lld %o\n", f->cached_name, (long long)f->size, 0777);
	int64_t actual = link_putlstring(w->link, f->data, f->size, stoptime);
	if (actual >= 0 && (size_t)actual == f->size) {
		*total_bytes = actual;
		return VINE_SUCCESS;
	} else {
		*total_bytes = 0;
		return VINE_WORKER_FAILURE;
	}
}

/*
Send a single input file of any type to the given worker, and record the performance.
If the file has a chained dependency, send that first.
*/

static vine_result_code_t vine_manager_put_input_file(struct vine_manager *q, struct vine_worker_info *w,
		struct vine_task *t, struct vine_mount *m, struct vine_file *f)
{
	int64_t total_bytes = 0;
	vine_result_code_t result = VINE_SUCCESS; // return success unless something fails below

	timestamp_t open_time = timestamp_get();

	switch (f->type) {
	case VINE_FILE:
		debug(D_VINE, "%s (%s) needs file %s as %s", w->hostname, w->addrport, f->source, m->remote_name);
		result = vine_manager_put_file_or_dir(q, w, t, f->source, f->cached_name, &total_bytes, 1);
		break;

	case VINE_BUFFER:
		debug(D_VINE, "%s (%s) needs buffer as %s", w->hostname, w->addrport, m->remote_name);
		result = vine_manager_put_buffer(q, w, t, f, &total_bytes);
		break;

	case VINE_MINI_TASK:
		debug(D_VINE, "%s (%s) will produce %s via mini task", w->hostname, w->addrport, m->remote_name);
		result = vine_manager_put_task(q, w, f->mini_task, 0, 0, f);
		break;

	case VINE_URL:
		debug(D_VINE, "%s (%s) will get %s from url %s", w->hostname, w->addrport, m->remote_name, f->source);
		result = vine_manager_put_url(q, w, t, f);
		break;

	case VINE_TEMP:
		debug(D_VINE, "%s (%s) will use temp file %s", w->hostname, w->addrport, f->source);
		// Do nothing.  Temporary files are created and used in place.
		break;
	}

	if (result == VINE_SUCCESS) {
		timestamp_t close_time = timestamp_get();
		timestamp_t elapsed_time = close_time - open_time;

		t->bytes_sent += total_bytes;
		t->bytes_transferred += total_bytes;

		w->total_bytes_transferred += total_bytes;
		w->total_transfer_time += elapsed_time;

		q->stats->bytes_sent += total_bytes;

		// Write to the transaction log.
		if (f->type == VINE_FILE || f->type == VINE_BUFFER) {
			vine_txn_log_write_transfer(q, w, t, m, f, total_bytes, elapsed_time, open_time, 1);
		}

		// Avoid division by zero below.
		if (elapsed_time == 0)
			elapsed_time = 1;

		if (total_bytes > 0) {
			debug(D_VINE,
					"%s (%s) received %.2lf MB in %.02lfs (%.02lfs MB/s) average %.02lfs MB/s",
					w->hostname,
					w->addrport,
					total_bytes / 1000000.0,
					elapsed_time / 1000000.0,
					(double)total_bytes / elapsed_time,
					(double)w->total_bytes_transferred / w->total_transfer_time);
		}
	} else {
		debug(D_VINE,
				"%s (%s) failed to send %s (%" PRId64 " bytes sent).",
				w->hostname,
				w->addrport,
				f->type == VINE_BUFFER ? "literal data" : f->source,
				total_bytes);

		if (result == VINE_APP_FAILURE) {
			vine_task_set_result(t, VINE_RESULT_INPUT_MISSING);
		}
	}

	return result;
}

/*
Send a single input file, if it is not already noted in the worker's cache.
If already cached, check that the file has not changed.
*/

static vine_result_code_t vine_manager_put_input_file_if_needed(struct vine_manager *q, struct vine_worker_info *w,
		struct vine_task *t, struct vine_mount *m, struct vine_file *f)
{
	struct stat info;

	if (f->type == VINE_FILE) {
		/* If a regular file, check its status on the local filesystem. */
		int result = lstat(f->source, &info);
		if (result != 0) {
			debug(D_NOTICE | D_VINE, "Couldn't access input file %s: %s", f->source, strerror(errno));
			vine_task_set_result(t, VINE_RESULT_INPUT_MISSING);
			return VINE_APP_FAILURE;
		}
	} else if (!f->cached_name) {
		debug(D_NOTICE | D_VINE, "Cache name could not be generated for input file %s", f->source);
		vine_task_set_result(t, VINE_RESULT_INPUT_MISSING);
		if (f->type == VINE_URL)
			t->exit_code = 1;
		return VINE_APP_FAILURE;
	} else {
		/* Any other type, just record dummy values for size and time, until we know better. */
		info.st_size = f->size;
		info.st_mtime = time(0);
	}

	/* Has this file already been sent and cached? */
	struct vine_file_replica *replica = vine_file_replica_table_lookup(w, f->cached_name);

	/*
	If so, check that it hasn't changed, and return success.
	XXX The mtime might not be set (0) if the file was cached
	from a previous session.  This would work better if the
	mtime was sent in file transfers, and then returned by
	cache-update messages.
	*/
	if (replica) {
		if (f->type == VINE_FILE && (info.st_size != replica->size || ((info.st_mtime != replica->mtime) &&
											      (replica->mtime != 0)))) {
			debug(D_NOTICE | D_VINE, "File %s has changed since it was first cached!", f->source);
			debug(D_NOTICE | D_VINE, "You may be getting inconsistent results.");
		}

		if (!(f->flags & VINE_CACHE)) {
			debug(D_VINE,
					"File %s is not marked as a cachable file, but it is used by more than one task. Marking as cachable.",
					f->source);
			f->flags |= VINE_CACHE;
		}

		/* If the file is already cached, don't send it. */
		return VINE_SUCCESS;
	}

	/*
	If a file has been substituted for a remote copy, send that instead,
	but account for the file using its original object.
	*/

	struct vine_file *file_to_send = m->substitute ? m->substitute : m->file;

	/* Now send the actual file. */
	vine_result_code_t result = vine_manager_put_input_file(q, w, t, m, file_to_send);

	/* If the send succeeded, then record it in the worker */
	if (result == VINE_SUCCESS) {
		struct vine_file_replica *replica = vine_file_replica_create(info.st_size, info.st_mtime);
		vine_file_replica_table_insert(w, f->cached_name, replica);

		switch (file_to_send->type) {
		case VINE_URL:
		case VINE_TEMP:
<<<<<<< HEAD
=======
		case VINE_EMPTY_DIR:
			/* For these types, a cache-update will arrive when the replica actually exists. */
			replica->state = VINE_FILE_REPLICA_STATE_PENDING;
>>>>>>> 985279b4
			break;
		case VINE_FILE:
		case VINE_MINI_TASK:
		case VINE_BUFFER:
			/* For these types, we sent the data, so we know it exists. */
			replica->state = VINE_FILE_REPLICA_STATE_READY;
			f->state = VINE_FILE_STATE_CREATED;
			break;
		}
	}

	return result;
}

/* Send all input files needed by a task to the given worker. */

vine_result_code_t vine_manager_put_input_files(struct vine_manager *q, struct vine_worker_info *w, struct vine_task *t)
{
	struct vine_mount *m;

	if (t->input_mounts) {
		LIST_ITERATE(t->input_mounts, m)
		{
			vine_result_code_t result = vine_manager_put_input_file_if_needed(q, w, t, m, m->file);
			if (result != VINE_SUCCESS)
				return result;
		}
	}
	return VINE_SUCCESS;
}

/*
Send the details of one task to a worker.
Note that this function just performs serialization of the task definition.
It does not perform any resource management.
This allows it to be used for both regular tasks and mini tasks.
*/

vine_result_code_t vine_manager_put_task(struct vine_manager *q, struct vine_worker_info *w, struct vine_task *t,
		const char *command_line, struct rmsummary *limits, struct vine_file *target)
{
	vine_result_code_t result = vine_manager_put_input_files(q, w, t);
	if (result != VINE_SUCCESS)
		return result;

	if (target) {
		vine_manager_send(q,
				w,
				"mini_task %s %s %lld %o\n",
				target->source,
				target->cached_name,
				(long long)target->size,
				0777);
	} else {
		vine_manager_send(q, w, "task %lld\n", (long long)t->task_id);
	}

	if (!command_line) {
		command_line = t->command_line;
	}

	long long cmd_len = strlen(command_line);
	vine_manager_send(q, w, "cmd %lld\n", (long long)cmd_len);
	link_putlstring(w->link, command_line, cmd_len, time(0) + q->short_timeout);
	debug(D_VINE, "%s\n", command_line);

	if (t->needs_library) {
		vine_manager_send(q, w, "needs_library %s\n", t->needs_library);
	}

	if (t->provides_library) {
		vine_manager_send(q, w, "provides_library %s\n", t->provides_library);
		vine_manager_send(q, w, "function_slots %d\n", t->function_slots);
	}

	vine_manager_send(q, w, "category %s\n", t->category);

	if (limits) {
		vine_manager_send(q, w, "cores %s\n", rmsummary_resource_to_str("cores", limits->cores, 0));
		vine_manager_send(q, w, "gpus %s\n", rmsummary_resource_to_str("gpus", limits->gpus, 0));
		vine_manager_send(q, w, "memory %s\n", rmsummary_resource_to_str("memory", limits->memory, 0));
		vine_manager_send(q, w, "disk %s\n", rmsummary_resource_to_str("disk", limits->disk, 0));

		/* Do not set end, wall_time if running the resource monitor. We let the monitor police these resources.
		 */
		if (q->monitor_mode == VINE_MON_DISABLED) {
			if (limits->end > 0) {
				vine_manager_send(q,
						w,
						"end_time %s\n",
						rmsummary_resource_to_str("end", limits->end, 0));
			}
			if (limits->wall_time > 0) {
				vine_manager_send(q,
						w,
						"wall_time %s\n",
						rmsummary_resource_to_str("wall_time", limits->wall_time, 0));
			}
		}
	}

	/* Note that even when environment variables after resources, values for
	 * CORES, MEMORY, etc. will be set at the worker to the values of
	 * set_*, if used. */
	char *var;
	LIST_ITERATE(t->env_list, var) { vine_manager_send(q, w, "env %zu\n%s\n", strlen(var), var); }

	if (t->input_mounts) {
		struct vine_mount *m;
		LIST_ITERATE(t->input_mounts, m)
		{
			char remote_name_encoded[PATH_MAX];
			url_encode(m->remote_name, remote_name_encoded, PATH_MAX);
			vine_manager_send(
					q, w, "infile %s %s %d\n", m->file->cached_name, remote_name_encoded, m->flags);
		}
	}

	if (t->output_mounts) {
		struct vine_mount *m;
		LIST_ITERATE(t->output_mounts, m)
		{
			char remote_name_encoded[PATH_MAX];
			url_encode(m->remote_name, remote_name_encoded, PATH_MAX);
			vine_manager_send(q,
					w,
					"outfile %s %s %d\n",
					m->file->cached_name,
					remote_name_encoded,
					m->flags);
		}
	}

	// vine_manager_send returns the number of bytes sent, or a number less than
	// zero to indicate errors. We are lazy here, we only check the last
	// message we sent to the worker (other messages may have failed above).

	int r = vine_manager_send(q, w, "end\n");
	if (r >= 0) {
		return VINE_SUCCESS;
	} else {
		return VINE_WORKER_FAILURE;
	}
}<|MERGE_RESOLUTION|>--- conflicted
+++ resolved
@@ -444,12 +444,8 @@
 		switch (file_to_send->type) {
 		case VINE_URL:
 		case VINE_TEMP:
-<<<<<<< HEAD
-=======
-		case VINE_EMPTY_DIR:
 			/* For these types, a cache-update will arrive when the replica actually exists. */
 			replica->state = VINE_FILE_REPLICA_STATE_PENDING;
->>>>>>> 985279b4
 			break;
 		case VINE_FILE:
 		case VINE_MINI_TASK:

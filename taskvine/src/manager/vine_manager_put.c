/*
Copyright (C) 2022- The University of Notre Dame
This software is distributed under the GNU General Public License.
See the file COPYING for details.
*/

#include "vine_manager_put.h"
#include "vine_current_transfers.h"
#include "vine_file.h"
#include "vine_file_replica.h"
#include "vine_file_replica_table.h"
#include "vine_mount.h"
#include "vine_protocol.h"
#include "vine_task.h"
#include "vine_txn_log.h"
#include "vine_worker_info.h"

#include "create_dir.h"
#include "debug.h"
#include "host_disk_info.h"
#include "link.h"
#include "path.h"
#include "rmsummary.h"
#include "stringtools.h"
#include "timestamp.h"
#include "url_encode.h"
#include "xxmalloc.h"

#include <dirent.h>
#include <errno.h>
#include <fcntl.h>
#include <unistd.h>

char *vine_monitor_wrap(
		struct vine_manager *q, struct vine_worker_info *w, struct vine_task *t, struct rmsummary *limits);

/*
Send a symbolic link to the remote worker.
Note that the target of the link is sent
as the "body" of the link, following the
message header.
*/

static int vine_manager_put_symlink(struct vine_manager *q, struct vine_worker_info *w, struct vine_task *t,
		const char *localname, const char *remotename, int64_t *total_bytes)
{
	char target[VINE_LINE_MAX];

	int length = readlink(localname, target, sizeof(target));
	if (length < 0)
		return VINE_APP_FAILURE;

	char remotename_encoded[VINE_LINE_MAX];
	url_encode(remotename, remotename_encoded, sizeof(remotename_encoded));

	vine_manager_send(q, w, "symlink %s %d\n", remotename_encoded, length);

	link_write(w->link, target, length, time(0) + q->long_timeout);

	*total_bytes += length;

	return VINE_SUCCESS;
}

/*
Send a single file to the remote worker.
The transfer time is controlled by the size of the file.
If the transfer takes too long, then cancel it.
*/

static int vine_manager_put_file(struct vine_manager *q, struct vine_worker_info *w, struct vine_task *t,
		const char *localname, const char *remotename, struct stat info, int64_t *total_bytes)
{
	time_t stoptime;
	timestamp_t effective_stoptime = 0;
	int64_t actual = 0;

	/* normalize the mode so as not to set up invalid permissions */
	int mode = (info.st_mode | 0x600) & 0777;

	int64_t length = info.st_size;

	int fd = open(localname, O_RDONLY, 0);
	if (fd < 0) {
		debug(D_NOTICE, "Cannot open file %s: %s", localname, strerror(errno));
		return VINE_APP_FAILURE;
	}

	if (q->bandwidth_limit) {
		effective_stoptime = (length / q->bandwidth_limit) * 1000000 + timestamp_get();
	}

	/* filenames are url-encoded to avoid problems with spaces, etc */
	char remotename_encoded[VINE_LINE_MAX];
	url_encode(remotename, remotename_encoded, sizeof(remotename_encoded));

	stoptime = time(0) + vine_manager_transfer_time(q, w, length);
	vine_manager_send(q, w, "file %s %" PRId64 " 0%o\n", remotename_encoded, length, mode);
	actual = link_stream_from_fd(w->link, fd, length, stoptime);
	close(fd);

	*total_bytes += actual;

	if (actual != length)
		return VINE_WORKER_FAILURE;

	timestamp_t current_time = timestamp_get();
	if (effective_stoptime && effective_stoptime > current_time) {
		usleep(effective_stoptime - current_time);
	}

	return VINE_SUCCESS;
}

/* Need prototype here to address mutually recursive code. */

static vine_result_code_t vine_manager_put_file_or_dir(struct vine_manager *q, struct vine_worker_info *w,
		struct vine_task *t, const char *name, const char *remotename, int64_t *total_bytes, int follow_links);

/*
Send a directory and all of its contents using the new streaming protocol.
Do this by sending a "dir" prefix, then all of the directory contents,
and then an "end" marker.
*/

static vine_result_code_t vine_manager_put_directory(struct vine_manager *q, struct vine_worker_info *w,
		struct vine_task *t, const char *localname, const char *remotename, int64_t *total_bytes)
{
	DIR *dir = opendir(localname);
	if (!dir) {
		debug(D_NOTICE, "Cannot open dir %s: %s", localname, strerror(errno));
		return VINE_APP_FAILURE;
	}

	vine_result_code_t result = VINE_SUCCESS;

	char remotename_encoded[VINE_LINE_MAX];
	url_encode(remotename, remotename_encoded, sizeof(remotename_encoded));

	vine_manager_send(q, w, "dir %s\n", remotename_encoded);

	struct dirent *d;
	while ((d = readdir(dir))) {
		if (!strcmp(d->d_name, ".") || !strcmp(d->d_name, ".."))
			continue;

		char *localpath = string_format("%s/%s", localname, d->d_name);

		result = vine_manager_put_file_or_dir(q, w, t, localpath, d->d_name, total_bytes, 0);

		free(localpath);

		if (result != VINE_SUCCESS)
			break;
	}

	vine_manager_send(q, w, "end\n");

	closedir(dir);
	return result;
}

/*
Send a single item, whether it is a directory, symlink, or file.

Note 1: We call stat/lstat here a single time, and then pass it
to the underlying object so as not to minimize syscall work.

Note 2: This function is invoked at the top level with follow_links=1,
since it is common for the user to to pass in a top-level symbolic
link to a file or directory which they want transferred.
However, in recursive calls, follow_links is set to zero,
and internal links are not followed, they are sent natively.
*/

static vine_result_code_t vine_manager_put_file_or_dir(struct vine_manager *q, struct vine_worker_info *w,
		struct vine_task *t, const char *localpath, const char *remotepath, int64_t *total_bytes,
		int follow_links)
{
	struct stat info;
	int result = VINE_SUCCESS;

	if (follow_links) {
		result = stat(localpath, &info);
	} else {
		result = lstat(localpath, &info);
	}

	if (result >= 0) {
		if (S_ISDIR(info.st_mode)) {
			result = vine_manager_put_directory(q, w, t, localpath, remotepath, total_bytes);
		} else if (S_ISLNK(info.st_mode)) {
			result = vine_manager_put_symlink(q, w, t, localpath, remotepath, total_bytes);
		} else if (S_ISREG(info.st_mode)) {
			result = vine_manager_put_file(q, w, t, localpath, remotepath, info, total_bytes);
		} else {
			debug(D_NOTICE, "skipping unusual file: %s", strerror(errno));
		}
	} else {
		debug(D_NOTICE, "cannot stat file %s: %s", localpath, strerror(errno));
		result = VINE_APP_FAILURE;
	}

	return result;
}

/*
Send a url to generate a cached file,
if it has not already been cached there.  Note that the length
may be an estimate at this point and will be updated by return
message once the object is actually loaded into the cache.
*/

static vine_result_code_t vine_manager_put_url(
		struct vine_manager *q, struct vine_worker_info *w, struct vine_task *t, struct vine_file *f)
{
	char source_encoded[VINE_LINE_MAX];
	char cached_name_encoded[VINE_LINE_MAX];

	url_encode(f->source, source_encoded, sizeof(source_encoded));
	url_encode(f->cached_name, cached_name_encoded, sizeof(cached_name_encoded));

	char *transfer_id = vine_current_transfers_add(q, w, f->source);
<<<<<<< HEAD
	vine_manager_send(q,
			w,
			"puturl %s %s %lld %o %s\n",
			source_encoded,
			cached_name_encoded,
			(long long)f->size,
			0777,
			transfer_id);

=======
	vine_manager_send(q,w,"puturl %s %s %lld %o %s\n",source_encoded, cached_name_encoded, (long long)f->size, 0777, transfer_id);
	free(transfer_id);
	
>>>>>>> 5d31c614
	return VINE_SUCCESS;
}

/* Send a buffer object to the remote worker. */

vine_result_code_t vine_manager_put_buffer(struct vine_manager *q, struct vine_worker_info *w, struct vine_task *t,
		struct vine_file *f, int64_t *total_bytes)
{
	time_t stoptime = time(0) + vine_manager_transfer_time(q, w, f->size);
	vine_manager_send(q, w, "file %s %lld %o\n", f->cached_name, (long long)f->size, 0777);
	int64_t actual = link_putlstring(w->link, f->data, f->size, stoptime);
	if (actual >= 0 && (size_t)actual == f->size) {
		*total_bytes = actual;
		return VINE_SUCCESS;
	} else {
		*total_bytes = 0;
		return VINE_WORKER_FAILURE;
	}
}

/*
Send a single input file of any type to the given worker, and record the performance.
If the file has a chained dependency, send that first.
*/

static vine_result_code_t vine_manager_put_input_file(struct vine_manager *q, struct vine_worker_info *w,
		struct vine_task *t, struct vine_mount *m, struct vine_file *f)
{
	int64_t total_bytes = 0;
	vine_result_code_t result = VINE_SUCCESS; // return success unless something fails below

	timestamp_t open_time = timestamp_get();

	switch (f->type) {
	case VINE_FILE:
		debug(D_VINE, "%s (%s) needs file %s as %s", w->hostname, w->addrport, f->source, m->remote_name);
		result = vine_manager_put_file_or_dir(q, w, t, f->source, f->cached_name, &total_bytes, 1);
		break;

	case VINE_BUFFER:
		debug(D_VINE, "%s (%s) needs buffer as %s", w->hostname, w->addrport, m->remote_name);
		result = vine_manager_put_buffer(q, w, t, f, &total_bytes);
		break;

	case VINE_MINI_TASK:
		debug(D_VINE,
				"%s (%s) will produce %s via mini task %d",
				w->hostname,
				w->addrport,
				m->remote_name,
				f->mini_task->task_id);
		result = vine_manager_put_task(q, w, f->mini_task, 0, 0, f);
		break;

	case VINE_URL:
		debug(D_VINE, "%s (%s) will get %s from url %s", w->hostname, w->addrport, m->remote_name, f->source);
		result = vine_manager_put_url(q, w, t, f);
		break;

	case VINE_EMPTY_DIR:
		debug(D_VINE, "%s (%s) will create directory %s", w->hostname, w->addrport, m->remote_name);
		// Do nothing.  Empty directories are handled by the task specification, while recursive directories are
		// implemented as VINE_FILEs
		break;

	case VINE_TEMP:
		debug(D_VINE, "%s (%s) will use temp file %s", w->hostname, w->addrport, f->source);
		// Do nothing.  Temporary files are created and used in place.
		break;
	}

	if (result == VINE_SUCCESS) {
		timestamp_t close_time = timestamp_get();
		timestamp_t elapsed_time = close_time - open_time;

		t->bytes_sent += total_bytes;
		t->bytes_transferred += total_bytes;

		w->total_bytes_transferred += total_bytes;
		w->total_transfer_time += elapsed_time;

		q->stats->bytes_sent += total_bytes;

		// Write to the transaction log.
		if (f->type == VINE_FILE || f->type == VINE_BUFFER) {
			vine_txn_log_write_transfer(q, w, t, m, f, total_bytes, elapsed_time, open_time, 1);
		}

		// Avoid division by zero below.
		if (elapsed_time == 0)
			elapsed_time = 1;

		if (total_bytes > 0) {
			debug(D_VINE,
					"%s (%s) received %.2lf MB in %.02lfs (%.02lfs MB/s) average %.02lfs MB/s",
					w->hostname,
					w->addrport,
					total_bytes / 1000000.0,
					elapsed_time / 1000000.0,
					(double)total_bytes / elapsed_time,
					(double)w->total_bytes_transferred / w->total_transfer_time);
		}
	} else {
		debug(D_VINE,
				"%s (%s) failed to send %s (%" PRId64 " bytes sent).",
				w->hostname,
				w->addrport,
				f->type == VINE_BUFFER ? "literal data" : f->source,
				total_bytes);

		if (result == VINE_APP_FAILURE) {
			vine_task_set_result(t, VINE_RESULT_INPUT_MISSING);
		}
	}

	return result;
}

/*
Send a single input file, if it is not already noted in the worker's cache.
If already cached, check that the file has not changed.
*/

static vine_result_code_t vine_manager_put_input_file_if_needed(struct vine_manager *q, struct vine_worker_info *w,
		struct vine_task *t, struct vine_mount *m, struct vine_file *f)
{
	struct stat info;

	if (f->type == VINE_FILE) {
		/* If a regular file, check its status on the local filesystem. */
		int result = lstat(f->source, &info);
		if (result != 0) {
			debug(D_NOTICE | D_VINE, "Couldn't access input file %s: %s", f->source, strerror(errno));
			vine_task_set_result(t, VINE_RESULT_INPUT_MISSING);
			return VINE_APP_FAILURE;
		}
	} else if (!f->cached_name) {
		debug(D_NOTICE | D_VINE, "Cache name could not be generated for input file %s", f->source);
		vine_task_set_result(t, VINE_RESULT_INPUT_MISSING);
		if (f->type == VINE_URL)
			t->exit_code = 1;
		return VINE_APP_FAILURE;
	} else {
		/* Any other type, just record dummy values for size and time, until we know better. */
		info.st_size = f->size;
		info.st_mtime = time(0);
	}

	/* Has this file already been sent and cached? */
	struct vine_file_replica *remote_info = vine_file_replica_table_lookup(w, f->cached_name);

	/*
	If so, check that it hasn't changed, and return success.
	XXX The mtime might not be set (0) if the file was cached
	from a previous session.  This would work better if the
	mtime was sent in file transfers, and then returned by
	cache-update messages.
	*/
	if (remote_info) {
		if (f->type == VINE_FILE &&
				(info.st_size != remote_info->size ||
						((info.st_mtime != remote_info->mtime) && (remote_info->mtime != 0)))) {
			debug(D_NOTICE | D_VINE, "File %s has changed since it was first cached!", f->source);
			debug(D_NOTICE | D_VINE, "You may be getting inconsistent results.");
		}

		if (!(f->flags & VINE_CACHE)) {
			debug(D_VINE,
					"File %s is not marked as a cachable file, but it is used by more than one task. Marking as cachable.",
					f->source);
			f->flags |= VINE_CACHE;
		}

		/* If the file is already cached, don't send it. */
		return VINE_SUCCESS;
	}

	/*
	If a file has been substituted for a remote copy, send that instead,
	but account for the file using its original object.
	*/

	struct vine_file *file_to_send = m->substitute ? m->substitute : m->file;

	/* Now send the actual file. */
	vine_result_code_t result = vine_manager_put_input_file(q, w, t, m, file_to_send);

	/* If the send succeeded, then record it in the worker */
	if (result == VINE_SUCCESS) {
		struct vine_file_replica *remote_info = vine_file_replica_create(info.st_size, info.st_mtime);
		vine_file_replica_table_insert(w, f->cached_name, remote_info);

		/* If the file came from the manager we already sent it synchronously and we will not receive a cache
		 * update */
		switch (file_to_send->type) {
		case VINE_URL:
		case VINE_TEMP:
		case VINE_EMPTY_DIR:
			break;
		case VINE_FILE:
		case VINE_MINI_TASK:
		case VINE_BUFFER:
			remote_info->in_cache = 1;
			f->created = 1;
		}
	}

	return result;
}

/* Send all input files needed by a task to the given worker. */

vine_result_code_t vine_manager_put_input_files(struct vine_manager *q, struct vine_worker_info *w, struct vine_task *t)
{
	struct vine_mount *m;

	if (t->input_mounts) {
		LIST_ITERATE(t->input_mounts, m)
		{
			vine_result_code_t result = vine_manager_put_input_file_if_needed(q, w, t, m, m->file);
			if (result != VINE_SUCCESS)
				return result;
		}
	}
	return VINE_SUCCESS;
}

/*
Send the details of one task to a worker.
Note that this function just performs serialization of the task definition.
It does not perform any resource management.
This allows it to be used for both regular tasks and mini tasks.
*/

vine_result_code_t vine_manager_put_task(struct vine_manager *q, struct vine_worker_info *w, struct vine_task *t,
		const char *command_line, struct rmsummary *limits, struct vine_file *target)
{
	vine_result_code_t result = vine_manager_put_input_files(q, w, t);
	if (result != VINE_SUCCESS)
		return result;

	if (target) {
		vine_manager_send(q,
				w,
				"mini_task %lld %s %lld %o\n",
				(long long)target->mini_task->task_id,
				target->cached_name,
				(long long)target->size,
				0777);
	} else {
		vine_manager_send(q, w, "task %lld\n", (long long)t->task_id);
	}

	if (!command_line) {
		command_line = t->command_line;
	}

	long long cmd_len = strlen(command_line);
	vine_manager_send(q, w, "cmd %lld\n", (long long)cmd_len);
	link_putlstring(w->link, command_line, cmd_len, time(0) + q->short_timeout);
	debug(D_VINE, "%s\n", command_line);

	if (t->needs_library) {
		vine_manager_send(q, w, "needs_library %s\n", t->needs_library);
	}

	if (t->provides_library) {
		vine_manager_send(q, w, "provides_library %s\n", t->provides_library);
	}

	vine_manager_send(q, w, "category %s\n", t->category);

	if (limits) {
		vine_manager_send(q, w, "cores %s\n", rmsummary_resource_to_str("cores", limits->cores, 0));
		vine_manager_send(q, w, "gpus %s\n", rmsummary_resource_to_str("gpus", limits->gpus, 0));
		vine_manager_send(q, w, "memory %s\n", rmsummary_resource_to_str("memory", limits->memory, 0));
		vine_manager_send(q, w, "disk %s\n", rmsummary_resource_to_str("disk", limits->disk, 0));

		/* Do not set end, wall_time if running the resource monitor. We let the monitor police these resources.
		 */
		if (q->monitor_mode == VINE_MON_DISABLED) {
			if (limits->end > 0) {
				vine_manager_send(q,
						w,
						"end_time %s\n",
						rmsummary_resource_to_str("end", limits->end, 0));
			}
			if (limits->wall_time > 0) {
				vine_manager_send(q,
						w,
						"wall_time %s\n",
						rmsummary_resource_to_str("wall_time", limits->wall_time, 0));
			}
		}
	}

	/* Note that even when environment variables after resources, values for
	 * CORES, MEMORY, etc. will be set at the worker to the values of
	 * set_*, if used. */
	char *var;
	LIST_ITERATE(t->env_list, var) { vine_manager_send(q, w, "env %zu\n%s\n", strlen(var), var); }

	if (t->input_mounts) {
		struct vine_mount *m;
		LIST_ITERATE(t->input_mounts, m)
		{
			if (m->file->type == VINE_EMPTY_DIR) {
				vine_manager_send(q, w, "dir %s\n", m->remote_name);
			} else {
				char remote_name_encoded[PATH_MAX];
				url_encode(m->remote_name, remote_name_encoded, PATH_MAX);
				vine_manager_send(q,
						w,
						"infile %s %s %d\n",
						m->file->cached_name,
						remote_name_encoded,
						m->flags);
			}
		}
	}

	if (t->output_mounts) {
		struct vine_mount *m;
		LIST_ITERATE(t->output_mounts, m)
		{
			char remote_name_encoded[PATH_MAX];
			url_encode(m->remote_name, remote_name_encoded, PATH_MAX);
			vine_manager_send(q,
					w,
					"outfile %s %s %d\n",
					m->file->cached_name,
					remote_name_encoded,
					m->flags);
		}
	}

	// vine_manager_send returns the number of bytes sent, or a number less than
	// zero to indicate errors. We are lazy here, we only check the last
	// message we sent to the worker (other messages may have failed above).

	int r = vine_manager_send(q, w, "end\n");
	if (r >= 0) {
		return VINE_SUCCESS;
	} else {
		return VINE_WORKER_FAILURE;
	}
}<|MERGE_RESOLUTION|>--- conflicted
+++ resolved
@@ -221,7 +221,6 @@
 	url_encode(f->cached_name, cached_name_encoded, sizeof(cached_name_encoded));
 
 	char *transfer_id = vine_current_transfers_add(q, w, f->source);
-<<<<<<< HEAD
 	vine_manager_send(q,
 			w,
 			"puturl %s %s %lld %o %s\n",
@@ -230,12 +229,8 @@
 			(long long)f->size,
 			0777,
 			transfer_id);
-
-=======
-	vine_manager_send(q,w,"puturl %s %s %lld %o %s\n",source_encoded, cached_name_encoded, (long long)f->size, 0777, transfer_id);
-	free(transfer_id);
 	
->>>>>>> 5d31c614
+    free(transfer_id);
 	return VINE_SUCCESS;
 }
 

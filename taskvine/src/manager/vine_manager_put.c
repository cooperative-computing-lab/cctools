/*
Copyright (C) 2022- The University of Notre Dame
This software is distributed under the GNU General Public License.
See the file COPYING for details.
*/

#include "vine_manager_put.h"
#include "vine_current_transfers.h"
#include "vine_file.h"
#include "vine_file_replica.h"
#include "vine_file_replica_table.h"
#include "vine_mount.h"
#include "vine_protocol.h"
#include "vine_task.h"
#include "vine_txn_log.h"
#include "vine_worker_info.h"

#include "create_dir.h"
#include "debug.h"
#include "host_disk_info.h"
#include "link.h"
#include "path.h"
#include "rmsummary.h"
#include "stringtools.h"
#include "timestamp.h"
#include "url_encode.h"
#include "xxmalloc.h"

#include <dirent.h>
#include <errno.h>
#include <fcntl.h>
#include <unistd.h>

char *vine_monitor_wrap(
		struct vine_manager *q, struct vine_worker_info *w, struct vine_task *t, struct rmsummary *limits);

/*
Send a symbolic link to the remote worker.
Note that the target of the link is sent
as the "body" of the link, following the
message header.
*/

static int vine_manager_put_symlink(struct vine_manager *q, struct vine_worker_info *w, struct vine_task *t,
		const char *localname, const char *remotename, int64_t *total_bytes)
{
	char target[VINE_LINE_MAX];

	int length = readlink(localname, target, sizeof(target));
	if (length < 0)
		return VINE_APP_FAILURE;

	char remotename_encoded[VINE_LINE_MAX];
	url_encode(remotename, remotename_encoded, sizeof(remotename_encoded));

	vine_manager_send(q, w, "symlink %s %d\n", remotename_encoded, length);

	link_write(w->link, target, length, time(0) + q->long_timeout);

	*total_bytes += length;

	return VINE_SUCCESS;
}

/*
Send a single file to the remote worker.
The transfer time is controlled by the size of the file.
If the transfer takes too long, then cancel it.
*/

static int vine_manager_put_file(struct vine_manager *q, struct vine_worker_info *w, struct vine_task *t,
		const char *localname, const char *remotename, struct stat info, int64_t *total_bytes)
{
	time_t stoptime;
	timestamp_t effective_stoptime = 0;
	int64_t actual = 0;

	/* normalize the mode so as not to set up invalid permissions */
	int mode = (info.st_mode | 0x600) & 0777;

	int64_t length = info.st_size;

	int fd = open(localname, O_RDONLY, 0);
	if (fd < 0) {
		debug(D_NOTICE, "Cannot open file %s: %s", localname, strerror(errno));
		return VINE_APP_FAILURE;
	}

	if (q->bandwidth_limit) {
		effective_stoptime = (length / q->bandwidth_limit) * 1000000 + timestamp_get();
	}

	/* filenames are url-encoded to avoid problems with spaces, etc */
	char remotename_encoded[VINE_LINE_MAX];
	url_encode(remotename, remotename_encoded, sizeof(remotename_encoded));

	stoptime = time(0) + vine_manager_transfer_time(q, w, length);
	vine_manager_send(q,
			w,
			"file %s %" PRId64 " 0%o %lld\n",
			remotename_encoded,
			length,
			mode,
			(long long)info.st_mtime);
	actual = link_stream_from_fd(w->link, fd, length, stoptime);
	close(fd);

	*total_bytes += actual;

	if (actual != length)
		return VINE_WORKER_FAILURE;

	timestamp_t current_time = timestamp_get();
	if (effective_stoptime && effective_stoptime > current_time) {
		usleep(effective_stoptime - current_time);
	}

	return VINE_SUCCESS;
}

/* Need prototype here to address mutually recursive code. */

static vine_result_code_t vine_manager_put_file_or_dir(struct vine_manager *q, struct vine_worker_info *w,
		struct vine_task *t, const char *name, const char *remotename, int64_t *total_bytes, int follow_links);

/*
Send a directory and all of its contents using the new streaming protocol.
Do this by sending a "dir" prefix, then all of the directory contents,
and then an "end" marker.
*/

static vine_result_code_t vine_manager_put_directory(struct vine_manager *q, struct vine_worker_info *w,
		struct vine_task *t, const char *localname, const char *remotename, int64_t *total_bytes)
{
	struct stat info;
	if (stat(localname, &info) != 0) {
		debug(D_NOTICE, "Cannot stat dir %s: %s", localname, strerror(errno));
		return VINE_APP_FAILURE;
	}

	DIR *dir = opendir(localname);
	if (!dir) {
		debug(D_NOTICE, "Cannot open dir %s: %s", localname, strerror(errno));
		return VINE_APP_FAILURE;
	}

	vine_result_code_t result = VINE_SUCCESS;

	char remotename_encoded[VINE_LINE_MAX];
	url_encode(remotename, remotename_encoded, sizeof(remotename_encoded));

	vine_manager_send(q, w, "dir %s %0o %lld\n", remotename_encoded, info.st_mode, (long long)info.st_mtime);

	struct dirent *d;
	while ((d = readdir(dir))) {
		if (!strcmp(d->d_name, ".") || !strcmp(d->d_name, ".."))
			continue;

		char *localpath = string_format("%s/%s", localname, d->d_name);

		result = vine_manager_put_file_or_dir(q, w, t, localpath, d->d_name, total_bytes, 0);

		free(localpath);

		if (result != VINE_SUCCESS)
			break;
	}

	vine_manager_send(q, w, "end\n");

	closedir(dir);
	return result;
}

/*
Send a single item, whether it is a directory, symlink, or file.

Note 1: We call stat/lstat here a single time, and then pass it
to the underlying object so as not to minimize syscall work.

Note 2: This function is invoked at the top level with follow_links=1,
since it is common for the user to to pass in a top-level symbolic
link to a file or directory which they want transferred.
However, in recursive calls, follow_links is set to zero,
and internal links are not followed, they are sent natively.
*/

static vine_result_code_t vine_manager_put_file_or_dir(struct vine_manager *q, struct vine_worker_info *w,
		struct vine_task *t, const char *localpath, const char *remotepath, int64_t *total_bytes,
		int follow_links)
{
	struct stat info;
	int result = VINE_SUCCESS;

	if (follow_links) {
		result = stat(localpath, &info);
	} else {
		result = lstat(localpath, &info);
	}

	if (result >= 0) {
		if (S_ISDIR(info.st_mode)) {
			result = vine_manager_put_directory(q, w, t, localpath, remotepath, total_bytes);
		} else if (S_ISLNK(info.st_mode)) {
			result = vine_manager_put_symlink(q, w, t, localpath, remotepath, total_bytes);
		} else if (S_ISREG(info.st_mode)) {
			result = vine_manager_put_file(q, w, t, localpath, remotepath, info, total_bytes);
		} else {
			debug(D_NOTICE, "skipping unusual file: %s", strerror(errno));
		}
	} else {
		debug(D_NOTICE, "cannot stat file %s: %s", localpath, strerror(errno));
		result = VINE_APP_FAILURE;
	}

	return result;
}

/*
Send a url to generate a cached file,
if it has not already been cached there.  Note that the length
may be an estimate at this point and will be updated by return
message once the object is actually loaded into the cache.
*/

vine_result_code_t vine_manager_put_url_now(
		struct vine_manager *q, struct vine_worker_info *w, const char *source, struct vine_file *f)
{
	if (vine_file_replica_table_lookup(w, f->cached_name)) {
		/* do nothing, file already at worker */
		debug(D_NOTICE, "cannot puturl_now %s at %s. Already at worker.", f->cached_name, w->addrport);
		return VINE_SUCCESS;
	}

	/* XXX The API does not allow the user to choose the mode bits of the target file, so we make it permissive
	 * here.*/
	int mode = 0755;

	char source_encoded[VINE_LINE_MAX];
	char cached_name_encoded[VINE_LINE_MAX];

	url_encode(source, source_encoded, sizeof(source_encoded));
	url_encode(f->cached_name, cached_name_encoded, sizeof(cached_name_encoded));

<<<<<<< HEAD
	char *transfer_id = vine_current_transfers_add(q, w, f->source_worker, source);

	int result = vine_manager_send(q,
=======
	char *transfer_id = vine_current_transfers_add(q, w, source);
	vine_manager_send(q,
>>>>>>> 686630b7
			w,
			"puturl_now %s %s %d %lld 0%o %s\n",
			source_encoded,
			cached_name_encoded,
			f->cache_level,
			(long long)f->size,
			mode,
			transfer_id);

	struct vine_file_replica *replica = vine_file_replica_create(f->type, f->cache_level, f->size, f->mtime);
	vine_file_replica_table_insert(q, w, f->cached_name, replica);

	free(transfer_id);
	return VINE_SUCCESS;
}

/*
Send a url to generate a cached file,
if it has not already been cached there.  Note that the length
may be an estimate at this point and will be updated by return
message once the object is actually loaded into the cache.
*/

vine_result_code_t vine_manager_put_url(
		struct vine_manager *q, struct vine_worker_info *w, struct vine_task *t, struct vine_file *f)
{
	if (vine_file_replica_table_lookup(w, f->cached_name)) {
		/* do nothing, file already at worker */
		debug(D_NOTICE, "cannot puturl %s at %s. Already at worker.", f->cached_name, w->addrport);
		return VINE_SUCCESS;
	}

	/* XXX The API does not allow the user to choose the mode bits of the target file, so we make it permissive
	 * here.*/
	int mode = 0755;

	char source_encoded[VINE_LINE_MAX];
	char cached_name_encoded[VINE_LINE_MAX];

	url_encode(f->source, source_encoded, sizeof(source_encoded));
	url_encode(f->cached_name, cached_name_encoded, sizeof(cached_name_encoded));

	char *transfer_id = vine_current_transfers_add(q, w, f->source_worker, f->source);

	vine_manager_send(q,
			w,
			"puturl %s %s %d %lld 0%o %s\n",
			source_encoded,
			cached_name_encoded,
			f->cache_level,
			(long long)f->size,
			mode,
			transfer_id);

	struct vine_file_replica *replica = vine_file_replica_create(f->type, f->cache_level, f->size, f->mtime);
	vine_file_replica_table_insert(q, w, f->cached_name, replica);

	free(transfer_id);
	return VINE_SUCCESS;
}

/* Send a buffer object to the remote worker. */

vine_result_code_t vine_manager_put_buffer(struct vine_manager *q, struct vine_worker_info *w, struct vine_task *t,
		struct vine_file *f, int64_t *total_bytes)
{
	time_t stoptime = time(0) + vine_manager_transfer_time(q, w, f->size);
	vine_manager_send(q, w, "file %s %lld 0755 0\n", f->cached_name, (long long)f->size);
	int64_t actual = link_putlstring(w->link, f->data, f->size, stoptime);
	if (actual >= 0 && (size_t)actual == f->size) {
		*total_bytes = actual;
		return VINE_SUCCESS;
	} else {
		*total_bytes = 0;
		return VINE_WORKER_FAILURE;
	}
}

/*
Send a single input file of any type to the given worker, and record the performance.
If the file has a chained dependency, send that first.
*/

static vine_result_code_t vine_manager_put_input_file(struct vine_manager *q, struct vine_worker_info *w,
		struct vine_task *t, struct vine_mount *m, struct vine_file *f)
{
	int64_t total_bytes = 0;
	vine_result_code_t result = VINE_SUCCESS; // return success unless something fails below

	timestamp_t open_time = timestamp_get();

	switch (f->type) {
	case VINE_FILE:
		debug(D_VINE, "%s (%s) needs file %s as %s", w->hostname, w->addrport, f->source, m->remote_name);
		vine_manager_send(q, w, "put %s %d %lld\n", f->cached_name, f->cache_level, (long long)f->size);
		result = vine_manager_put_file_or_dir(q, w, t, f->source, f->cached_name, &total_bytes, 1);
		break;

	case VINE_BUFFER:
		debug(D_VINE, "%s (%s) needs buffer as %s", w->hostname, w->addrport, m->remote_name);
		vine_manager_send(q, w, "put %s %d %lld\n", f->cached_name, f->cache_level, (long long)f->size);
		result = vine_manager_put_buffer(q, w, t, f, &total_bytes);
		break;

	case VINE_MINI_TASK:
		debug(D_VINE, "%s (%s) will produce %s via mini task", w->hostname, w->addrport, m->remote_name);
		result = vine_manager_put_task(q, w, f->mini_task, 0, 0, f);
		break;

	case VINE_URL:
		debug(D_VINE, "%s (%s) will get %s from url %s", w->hostname, w->addrport, m->remote_name, f->source);
		result = vine_manager_put_url(q, w, t, f);
		break;

	case VINE_TEMP:
		debug(D_VINE, "%s (%s) will use temp file %s", w->hostname, w->addrport, f->source);
		// Do nothing.  Temporary files are created and used in place.
		break;
	}

	if (result == VINE_SUCCESS) {
		timestamp_t close_time = timestamp_get();
		timestamp_t elapsed_time = close_time - open_time;

		t->bytes_sent += total_bytes;
		t->bytes_transferred += total_bytes;

		w->total_bytes_transferred += total_bytes;
		w->total_transfer_time += elapsed_time;

		q->stats->bytes_sent += total_bytes;

		// Write to the transaction log.
		if (f->type == VINE_FILE || f->type == VINE_BUFFER) {
			vine_txn_log_write_transfer(q, w, t, m, f, total_bytes, elapsed_time, open_time, 1);
		}

		// Avoid division by zero below.
		if (elapsed_time == 0)
			elapsed_time = 1;

		if (total_bytes > 0) {
			debug(D_VINE,
					"%s (%s) received %.2lf MB in %.02lfs (%.02lfs MB/s) average %.02lfs MB/s",
					w->hostname,
					w->addrport,
					total_bytes / 1000000.0,
					elapsed_time / 1000000.0,
					(double)total_bytes / elapsed_time,
					(double)w->total_bytes_transferred / w->total_transfer_time);
		}
	} else {
		debug(D_VINE,
				"%s (%s) failed to send %s (%" PRId64 " bytes sent).",
				w->hostname,
				w->addrport,
				f->type == VINE_BUFFER ? "literal data" : f->source,
				total_bytes);

		if (result == VINE_APP_FAILURE) {
			vine_task_set_result(t, VINE_RESULT_INPUT_MISSING);
		}
	}

	return result;
}

/*
Send a single input file, if it is not already noted in the worker's cache.
If already cached, check that the file has not changed.
*/

static vine_result_code_t vine_manager_put_input_file_if_needed(struct vine_manager *q, struct vine_worker_info *w,
		struct vine_task *t, struct vine_mount *m, struct vine_file *f)
{
	/* If the file source has changed, it's a violation of the workflow. */

	if (vine_file_has_changed(f)) {
		vine_task_set_result(t, VINE_RESULT_INPUT_MISSING);
		return VINE_APP_FAILURE;
	}

	/* Every file must have a cached name, which should have been computed earlier. */

	if (!f->cached_name) {
		debug(D_NOTICE | D_VINE, "Cache name could not be generated for input file %s", f->source);
		vine_task_set_result(t, VINE_RESULT_INPUT_MISSING);
		if (f->type == VINE_URL)
			t->exit_code = 1;
		return VINE_APP_FAILURE;
	}

	/* If the file has already been replicated to this worker, no need to send it. */

	struct vine_file_replica *replica = vine_file_replica_table_lookup(w, f->cached_name);
	if (replica) {
		if (f->cache_level < VINE_CACHE_LEVEL_WORKFLOW) {
			debug(D_VINE,
					"File %s is not marked as a cachable file, but it is used by more than one task. Marking as cachable.",
					f->source);
			f->flags |= VINE_CACHE_LEVEL_WORKFLOW;
		}

		return VINE_SUCCESS;
	}

	/*
	If a file has been substituted for a remote copy, send that instead,
	but account for the file using its original object.
	*/

	struct vine_file *file_to_send = m->substitute ? m->substitute : m->file;

	/* Now send the actual file. */
	vine_result_code_t result = vine_manager_put_input_file(q, w, t, m, file_to_send);

	/* If the send succeeded, then record it in the worker */
	if (result == VINE_SUCCESS) {
		struct vine_file_replica *replica =
				vine_file_replica_create(f->type, f->cache_level, f->size, f->mtime);
		vine_file_replica_table_insert(q, w, f->cached_name, replica);

		switch (file_to_send->type) {
		case VINE_URL:
		case VINE_TEMP:
			/* For these types, a cache-update will arrive when the replica actually exists. */
			replica->state = VINE_FILE_REPLICA_STATE_PENDING;
			break;
		case VINE_FILE:
		case VINE_MINI_TASK:
		case VINE_BUFFER:
			/* For these types, we sent the data, so we know it exists. */
			replica->state = VINE_FILE_REPLICA_STATE_READY;
			f->state = VINE_FILE_STATE_CREATED;
			break;
		}
	}

	return result;
}

/* Send all input files needed by a task to the given worker. */

vine_result_code_t vine_manager_put_input_files(struct vine_manager *q, struct vine_worker_info *w, struct vine_task *t)
{
	struct vine_mount *m;

	if (t->input_mounts) {
		LIST_ITERATE(t->input_mounts, m)
		{
			vine_result_code_t result = vine_manager_put_input_file_if_needed(q, w, t, m, m->file);
			if (result != VINE_SUCCESS)
				return result;
		}
	}
	return VINE_SUCCESS;
}

/*
Send the details of one task to a worker.
Note that this function just performs serialization of the task definition.
It does not perform any resource management.
This allows it to be used for both regular tasks and mini tasks.
*/

vine_result_code_t vine_manager_put_task(struct vine_manager *q, struct vine_worker_info *w, struct vine_task *t,
		const char *command_line, struct rmsummary *limits, struct vine_file *target)
{
	if (target) {
		if (vine_file_replica_table_lookup(w, target->cached_name)) {
			/* do nothing, file already at worker */
			debug(D_NOTICE,
					"cannot put mini_task %s at %s. Already at worker.",
					target->cached_name,
					w->addrport);
			return VINE_SUCCESS;
		}
	}

	vine_result_code_t result = vine_manager_put_input_files(q, w, t);
	if (result != VINE_SUCCESS)
		return result;

	if (target) {
		vine_manager_send(q,
				w,
				"mini_task %s %s %d %lld %o\n",
				target->source,
				target->cached_name,
				target->cache_level,
				(long long)target->size,
				0777);
	} else {
		vine_manager_send(q, w, "task %lld\n", (long long)t->task_id);
	}

	if (!command_line) {
		command_line = t->command_line;
	}

	long long cmd_len = strlen(command_line);
	vine_manager_send(q, w, "cmd %lld\n", (long long)cmd_len);
	link_putlstring(w->link, command_line, cmd_len, time(0) + q->short_timeout);
	debug(D_VINE, "%s\n", command_line);

	if (t->needs_library) {
		vine_manager_send(q, w, "needs_library %s\n", t->needs_library);
	}

	if (t->provides_library) {
		vine_manager_send(q, w, "provides_library %s\n", t->provides_library);
		vine_manager_send(q, w, "function_slots %d\n", t->function_slots);
	}

	vine_manager_send(q, w, "category %s\n", t->category);

	if (limits) {
		vine_manager_send(q, w, "cores %s\n", rmsummary_resource_to_str("cores", limits->cores, 0));
		vine_manager_send(q, w, "gpus %s\n", rmsummary_resource_to_str("gpus", limits->gpus, 0));
		vine_manager_send(q, w, "memory %s\n", rmsummary_resource_to_str("memory", limits->memory, 0));
		vine_manager_send(q, w, "disk %s\n", rmsummary_resource_to_str("disk", limits->disk, 0));

		/* Do not set end, wall_time if running the resource monitor. We let the monitor police these resources.
		 */
		if (q->monitor_mode == VINE_MON_DISABLED) {
			if (limits->end > 0) {
				vine_manager_send(q,
						w,
						"end_time %s\n",
						rmsummary_resource_to_str("end", limits->end, 0));
			}
			if (limits->wall_time > 0) {
				vine_manager_send(q,
						w,
						"wall_time %s\n",
						rmsummary_resource_to_str("wall_time", limits->wall_time, 0));
			}
		}
	}

	/* Note that even when environment variables after resources, values for
	 * CORES, MEMORY, etc. will be set at the worker to the values of
	 * set_*, if used. */
	char *var;
	LIST_ITERATE(t->env_list, var)
	{
		vine_manager_send(q, w, "env %zu\n%s\n", strlen(var), var);
	}

	if (t->input_mounts) {
		struct vine_mount *m;
		LIST_ITERATE(t->input_mounts, m)
		{
			char remote_name_encoded[PATH_MAX];
			url_encode(m->remote_name, remote_name_encoded, PATH_MAX);
			vine_manager_send(
					q, w, "infile %s %s %d\n", m->file->cached_name, remote_name_encoded, m->flags);
		}
	}

	if (t->output_mounts) {
		struct vine_mount *m;
		LIST_ITERATE(t->output_mounts, m)
		{
			char remote_name_encoded[PATH_MAX];
			url_encode(m->remote_name, remote_name_encoded, PATH_MAX);
			vine_manager_send(q,
					w,
					"outfile %s %s %d\n",
					m->file->cached_name,
					remote_name_encoded,
					m->flags);
		}
	}

	// vine_manager_send returns the number of bytes sent, or a number less than
	// zero to indicate errors. We are lazy here, we only check the last
	// message we sent to the worker (other messages may have failed above).

	int r = vine_manager_send(q, w, "end\n");
	if (r >= 0) {
		if (target) {
			struct vine_file_replica *replica = vine_file_replica_create(
					target->type, target->cache_level, target->size, target->mtime);
			vine_file_replica_table_insert(q, w, target->cached_name, replica);
		}

		return VINE_SUCCESS;
	} else {
		return VINE_WORKER_FAILURE;
	}
}<|MERGE_RESOLUTION|>--- conflicted
+++ resolved
@@ -242,14 +242,9 @@
 	url_encode(source, source_encoded, sizeof(source_encoded));
 	url_encode(f->cached_name, cached_name_encoded, sizeof(cached_name_encoded));
 
-<<<<<<< HEAD
 	char *transfer_id = vine_current_transfers_add(q, w, f->source_worker, source);
 
 	int result = vine_manager_send(q,
-=======
-	char *transfer_id = vine_current_transfers_add(q, w, source);
-	vine_manager_send(q,
->>>>>>> 686630b7
 			w,
 			"puturl_now %s %s %d %lld 0%o %s\n",
 			source_encoded,

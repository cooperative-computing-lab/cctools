--- conflicted
+++ resolved
@@ -445,27 +445,8 @@
 	/* If will be marked as READY when a cache-update message comes back. */
 
 	if (result == VINE_SUCCESS) {
-<<<<<<< HEAD
 		struct vine_file_replica *replica = vine_file_replica_create(f->type, f->cache_level, f->size, f->mtime);
 		vine_file_replica_table_insert(q, w, f->cached_name, replica);
-=======
-		struct vine_file_replica *replica = vine_file_replica_table_get_or_create(q, w, f->cached_name, f->type, f->cache_level, f->size, f->mtime);
-
-		switch (file_to_send->type) {
-		case VINE_URL:
-		case VINE_TEMP:
-			/* For these types, a cache-update will arrive when the replica actually exists. */
-			replica->state = VINE_FILE_REPLICA_STATE_CREATING;
-			break;
-		case VINE_FILE:
-		case VINE_MINI_TASK:
-		case VINE_BUFFER:
-			/* For these types, we sent the data, so we know it exists. */
-			replica->state = VINE_FILE_REPLICA_STATE_READY;
-			f->state = VINE_FILE_STATE_CREATED;
-			break;
-		}
->>>>>>> 922e7314
 	}
 
 	return result;

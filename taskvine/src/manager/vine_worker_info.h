/*
Copyright (C) 2022- The University of Notre Dame
This software is distributed under the GNU General Public License.
See the file COPYING for details.
*/

#ifndef VINE_WORKER_INFO_H
#define VINE_WORKER_INFO_H

#include "taskvine.h"
#include "vine_resources.h"

#include "domain_name.h"
#include "hash_table.h"
#include "link.h"
#include "itable.h"

typedef enum {
	VINE_WORKER_TYPE_UNKNOWN = 1,    // connection has not yet identified itself
	VINE_WORKER_TYPE_WORKER  = 2,    // connection is known to be a worker
	VINE_WORKER_TYPE_STATUS  = 4,    // connection is known to be a status client
} vine_worker_type_t;

struct vine_worker_info {
	/* Type of connection: unknown, worker, status client. */
	vine_worker_type_t type;

	/* Connection to the worker or other client. */
	struct link *link;

	/* Static properties reported by worker when it connects. */
	char *hostname;
	char *os;
	char *arch;
	char *version;
	char *factory_name;
	char *workerid;

	/* Remote address of worker. */
	char *addrport;

	/* Hash key used to locally identify this worker. */
	char *hashkey;

	/* Host (address or hostname) and port where this worker will accept transfers from peers. */
	char transfer_host[DOMAIN_NAME_MAX];
	int  transfer_port;
	int  transfer_port_active;
	char *transfer_url;       /* worker(ip)?://transfer_addr:transfer_port */

	/* Worker condition that may affect task start or cancellation. */
	int  draining;                          // if 1, worker does not accept anymore tasks. It is shutdown if no task running.
	int  alarm_slow_worker;                 // if 1, no task has finished since a slow running task triggered a disconnection.
	                                        // 0 otherwise. A 2nd task triggering disconnection will cause the worker to disconnect
	int64_t     end_time;                   // epoch time (in seconds) at which the worker terminates
	                                        // If -1, means the worker has not reported in. If 0, means no limit.

	/* Resources and features that describe this worker. */
	struct vine_resources *resources;
	struct hash_table     *features;

	/* Current files and tasks that have been transfered to this worker */
	struct hash_table   *current_files;
	struct itable       *current_tasks;
	struct itable		*current_libraries;

	/* The number of tasks running last reported by the worker */
	int         dynamic_tasks_running;
	
	/* Accumulated stats about tasks about this worker. */
	int         finished_tasks;
	int64_t     total_tasks_complete;
	int64_t     total_bytes_transferred;
	int         forsaken_tasks;
	int64_t     inuse_cache;
	int         tasks_waiting_retrieval;

	timestamp_t total_task_time;
	timestamp_t total_transfer_time;
	timestamp_t last_transfer_failure;
	timestamp_t start_time;
	timestamp_t last_msg_recv_time;
	timestamp_t last_update_msg_time;
	timestamp_t last_failure_time;

	/* consecutive failed peer transfers with worker serving as source or destination */
	int xfer_streak_bad_source_counter;

	/* consecutive failed peer transfers with worker serving as destination or destination */
	int xfer_streak_bad_destination_counter;

	/* total transfers */
	int xfer_total_good_source_counter;
	int xfer_total_bad_source_counter;
	int xfer_total_good_destination_counter;
	int xfer_total_bad_destination_counter;

<<<<<<< HEAD
	/* checkpoint info */
	int is_checkpoint_worker;
	struct priority_map *checkpointed_files;
=======
	int incoming_xfer_counter;
	int outgoing_xfer_counter;
>>>>>>> 01998fca
};

struct vine_worker_info * vine_worker_create( struct link * lnk );
void vine_worker_delete( struct vine_worker_info *w );

struct jx * vine_worker_to_jx( struct vine_worker_info *w );
#endif<|MERGE_RESOLUTION|>--- conflicted
+++ resolved
@@ -95,14 +95,12 @@
 	int xfer_total_good_destination_counter;
 	int xfer_total_bad_destination_counter;
 
-<<<<<<< HEAD
 	/* checkpoint info */
 	int is_checkpoint_worker;
 	struct priority_map *checkpointed_files;
-=======
+
 	int incoming_xfer_counter;
 	int outgoing_xfer_counter;
->>>>>>> 01998fca
 };
 
 struct vine_worker_info * vine_worker_create( struct link * lnk );

--- conflicted
+++ resolved
@@ -89,28 +89,8 @@
 	return c;
 }
 
-<<<<<<< HEAD
-// return true if worker w is currently a receiving file cachename, else false
-int vine_current_transfers_file_worker_recv(struct vine_manager *q, struct vine_worker_info *w, const char *cachename)
-{
-
-	char *id;
-	struct vine_transfer_pair *t;
-
-	HASH_TABLE_ITERATE(q->current_transfer_table, id, t)
-	{
-		if (t->to == w && strstr(t->source, cachename))
-			return 1;
-	}
-
-	return 0;
-}
-
-int vine_current_transfers_worker_in_use(struct vine_manager *q, const char *peer_addr)
-=======
 // count the number of ongoing transfers to a specific worker
 int vine_current_transfers_dest_in_use(struct vine_manager *q, struct vine_worker_info *w)
->>>>>>> d772b42e
 {
 	char *id;
 	struct vine_transfer_pair *t;
@@ -121,6 +101,22 @@
 			c++;
 	}
 	return c;
+}
+
+// return true if worker w is currently a receiving file cachename, else false
+int vine_current_transfers_file_worker_recv(struct vine_manager *q, struct vine_worker_info *w, const char *cachename)
+{
+
+	char *id;
+	struct vine_transfer_pair *t;
+
+	HASH_TABLE_ITERATE(q->current_transfer_table, id, t)
+	{
+		if (t->to == w && strstr(t->source_url, cachename))
+			return 1;
+	}
+
+	return 0;
 }
 
 // remove all transactions involving a worker from the transfer table - if a worker failed or is being deleted

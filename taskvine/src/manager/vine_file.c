/*
Copyright (C) 2022- The University of Notre Dame
This software is distributed under the GNU General Public License.
See the file COPYING for details.
*/

#include "vine_file.h"
#include "vine_task.h"
#include "vine_cached_name.h"

#include "debug.h"
#include "xxmalloc.h"
#include "stringtools.h"
#include "path.h"

#include <stdlib.h>
#include <unistd.h>
#include <limits.h>

/* Internal use: when the worker uses the client library, do not recompute cached names. */
int vine_hack_do_not_compute_cached_name = 0;

<<<<<<< HEAD
=======
/*
For a given task and file, generate the name under which the file
should be stored in the remote cache directory.

The basic strategy is to construct a name that is unique to the
namespace from where the file is drawn, so that tasks sharing
the same input file can share the same copy.

In the common case of files, the cached name is based on the
hash of the local path, with the basename of the local path
included simply to assist with debugging.

In each of the other file types, a similar approach is taken,
including a hash and a name where one is known, or another
unique identifier where no name is available.
*/

char *make_cached_name( const struct vine_file *f )
{
	static unsigned int file_count = 0;
	file_count++;

	unsigned char digest[MD5_DIGEST_LENGTH];
	char source_enc[PATH_MAX];

	if(f->type == VINE_BUFFER) {
		if(f->data) {
			md5_buffer(f->data, f->length, digest);
		} else {
			md5_buffer("buffer", 6, digest );
		}
	} else {
		md5_buffer(f->source,strlen(f->source),digest);
		url_encode(path_basename(f->source), source_enc, PATH_MAX);
	}

	/* XXX hack to force caching for the moment */
	int cache_file_id = file_count;

	switch(f->type) {
		case VINE_FILE:
		case VINE_EMPTY_DIR:
			return string_format("file-%d-%s-%s", cache_file_id, md5_string(digest), source_enc);
			break;
		case VINE_MINI_TASK:
			/* XXX This should be computed from the constituents of the mini task */
			return string_format("task-%d-%s", cache_file_id, md5_string(digest));
			break;
		case VINE_URL:
			return string_format("url-%d-%s", cache_file_id, md5_string(digest));
			break;
		case VINE_TEMP:
			/* A temporary file has no initial content. */
			/* Replace with task-derived string once known. */
			{
			char cookie[17];
			string_cookie(cookie,16);
			return string_format("temp-%d-%s", cache_file_id, cookie);
			break;
			}
		case VINE_BUFFER:
		default:
			return string_format("buffer-%d-%s", cache_file_id, md5_string(digest));
			break;
	}
}

>>>>>>> 3463fdcd
/* Create a new file object with the given properties. */

struct vine_file *vine_file_create(const char *source, const char *cached_name, const char *data, int length, vine_file_t type, struct vine_task *mini_task )
{
	struct vine_file *f;

	f = xxmalloc(sizeof(*f));

	memset(f, 0, sizeof(*f));

	f->source = xxstrdup(source);
	f->type = type;
	f->length = length;
	f->mini_task = mini_task;

	if(data) {
		f->data = malloc(length);
		memcpy(f->data,data,length);
	} else {
		f->data = 0;
	}

  	if(vine_hack_do_not_compute_cached_name) {
		/* On the worker, the source (name on disk) is already the cached name. */
		f->cached_name = xxstrdup(f->source);
	} else if(cached_name) {
		/* If the cached name is provided, just use it.  (Likely a cloned object.) */
		f->cached_name = xxstrdup(cached_name);
	} else {
		/* Otherwise we need to figure it out ourselves from the content. */
		f->cached_name = vine_cached_name(f);
	}

	debug(D_VINE,"cached name: %s\n",f->cached_name);

	f->refcount = 1;

	return f;
}

/* Make a reference counted copy of a file object. */

struct vine_file *vine_file_clone( struct vine_file *f )
{
	if(!f) return 0;
	f->refcount++;
	return f;
}

/*
Request to delete a file object.
Decrement the reference count and delete if zero.
*/

void vine_file_delete(struct vine_file *f)
{
	if(!f) return;

	f->refcount--;
	if(f->refcount>0) return;

	vine_task_delete(f->mini_task);
	free(f->source);
	free(f->cached_name);
	free(f->data);
	free(f);
}

struct vine_file * vine_file_local( const char *source )
{
	return vine_file_create(source,0,0,0,VINE_FILE,0);
}

struct vine_file * vine_file_url( const char *source )
{
	return vine_file_create(source,0,0,0,VINE_URL,0);
}

struct vine_file * vine_file_substitute_url( struct vine_file *f, const char *source )
{
	return vine_file_create(source,f->cached_name,0,f->length,VINE_URL,0);
}

struct vine_file * vine_file_temp()
{
	return vine_file_create("temp",0,0,0,VINE_TEMP,0);
}

struct vine_file * vine_file_buffer( const char *buffer_name,const char *data, int length )
{
	return vine_file_create(buffer_name,0,data,length,VINE_BUFFER,0);
}

struct vine_file * vine_file_empty_dir()
{
	return vine_file_create("unnamed",0,0,0,VINE_EMPTY_DIR,0);
}

struct vine_file * vine_file_mini_task( struct vine_task *t )
{
	return vine_file_create(t->command_line,0,0,0,VINE_MINI_TASK,t);
}

struct vine_file * vine_file_untar( struct vine_file *f )
{
	struct vine_task *t = vine_task_create("mkdir output && tar xf input -C output");
	vine_task_add_input(t,f,"input",VINE_CACHE);
	vine_task_add_output(t,vine_file_local("output"),"output",VINE_CACHE);
	return vine_file_mini_task(t);
}

struct vine_file * vine_file_unponcho( struct vine_file *f)
{
	struct vine_task *t = vine_task_create("./poncho_package_run --unpack-to output -e package.tar.gz");
	char * poncho_path = path_which("poncho_package_run");
	vine_task_add_input(t, vine_file_local(poncho_path), "poncho_package_run", VINE_CACHE);
	vine_task_add_input(t, f, "package.tar.gz", VINE_CACHE);
	vine_task_add_output(t, vine_file_local("output"), "output", VINE_CACHE);
	return vine_file_mini_task(t);
}

struct vine_file * vine_file_unstarch( struct vine_file *f )
{
	struct vine_task *t = vine_task_create("SFX_DIR=output SFX_EXTRACT_ONLY=1 ./package.sfx");
	vine_task_add_input(t,f,"package.sfx",VINE_CACHE);
	vine_task_add_output(t,vine_file_local("output"),"output",VINE_CACHE);
	return vine_file_mini_task(t);
}


/* vim: set noexpandtab tabstop=4: */<|MERGE_RESOLUTION|>--- conflicted
+++ resolved
@@ -20,76 +20,6 @@
 /* Internal use: when the worker uses the client library, do not recompute cached names. */
 int vine_hack_do_not_compute_cached_name = 0;
 
-<<<<<<< HEAD
-=======
-/*
-For a given task and file, generate the name under which the file
-should be stored in the remote cache directory.
-
-The basic strategy is to construct a name that is unique to the
-namespace from where the file is drawn, so that tasks sharing
-the same input file can share the same copy.
-
-In the common case of files, the cached name is based on the
-hash of the local path, with the basename of the local path
-included simply to assist with debugging.
-
-In each of the other file types, a similar approach is taken,
-including a hash and a name where one is known, or another
-unique identifier where no name is available.
-*/
-
-char *make_cached_name( const struct vine_file *f )
-{
-	static unsigned int file_count = 0;
-	file_count++;
-
-	unsigned char digest[MD5_DIGEST_LENGTH];
-	char source_enc[PATH_MAX];
-
-	if(f->type == VINE_BUFFER) {
-		if(f->data) {
-			md5_buffer(f->data, f->length, digest);
-		} else {
-			md5_buffer("buffer", 6, digest );
-		}
-	} else {
-		md5_buffer(f->source,strlen(f->source),digest);
-		url_encode(path_basename(f->source), source_enc, PATH_MAX);
-	}
-
-	/* XXX hack to force caching for the moment */
-	int cache_file_id = file_count;
-
-	switch(f->type) {
-		case VINE_FILE:
-		case VINE_EMPTY_DIR:
-			return string_format("file-%d-%s-%s", cache_file_id, md5_string(digest), source_enc);
-			break;
-		case VINE_MINI_TASK:
-			/* XXX This should be computed from the constituents of the mini task */
-			return string_format("task-%d-%s", cache_file_id, md5_string(digest));
-			break;
-		case VINE_URL:
-			return string_format("url-%d-%s", cache_file_id, md5_string(digest));
-			break;
-		case VINE_TEMP:
-			/* A temporary file has no initial content. */
-			/* Replace with task-derived string once known. */
-			{
-			char cookie[17];
-			string_cookie(cookie,16);
-			return string_format("temp-%d-%s", cache_file_id, cookie);
-			break;
-			}
-		case VINE_BUFFER:
-		default:
-			return string_format("buffer-%d-%s", cache_file_id, md5_string(digest));
-			break;
-	}
-}
-
->>>>>>> 3463fdcd
 /* Create a new file object with the given properties. */
 
 struct vine_file *vine_file_create(const char *source, const char *cached_name, const char *data, int length, vine_file_t type, struct vine_task *mini_task )

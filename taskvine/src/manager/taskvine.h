/*
Copyright (C) 2022- The University of Notre Dame
This software is distributed under the GNU General Public License.
See the file COPYING for details.
*/

#ifndef TASKVINE_H
#define TASKVINE_H

#include <sys/types.h>
#include "timestamp.h"
#include "category.h"
#include "rmsummary.h"

struct vine_manager;
struct vine_task;
struct vine_file;

/** @file taskvine.h The public API for the taskvine distributed application framework.
A taskvine application consists of a manager process and a larger number of worker
processes, typically running in a high performance computing cluster, or a cloud facility.
Both the manager and worker processes run with ordinary user privileges and require
no special capabilities.

From the application perspective, the programmer creates a manager with @ref vine_create,
defines a number of tasks with @ref vine_task_create, submits the tasks to the manager
with @ref vine_submit, and then monitors completion with @ref vine_wait.
Tasks are further described by attaching data objects via @ref vine_task_add_input,
@ref vine_task_add_output and related functions.

The taskvine framework provides a large number of fault tolerance, resource management,
and performance monitoring features that enable the construction of applications that
run reliably on tens of thousands of nodes in the presence of failures and other
expected events.
*/

#define VINE_DEFAULT_PORT 9123               /**< Default taskvine port number. */
#define VINE_RANDOM_PORT  0                  /**< Indicates that any port may be chosen. */
#define VINE_WAIT_FOREVER -1                 /**< Timeout value to wait for a task to complete before returning. */

/** Select optional handling for input and output files: caching, unpacking, watching, etc. **/

typedef enum {
	VINE_TRANSFER_ALWAYS = 0, /**< Always transfer this file when needed. */
	VINE_FIXED_LOCATION  = 1,   /**< Never transfer input files with this flag to a worker for execution. Task won't be dispatched to a worker unless file is already cached there.*/
	VINE_WATCH = 2,           /**< Watch the output file and send back changes as the task runs. */
	VINE_FAILURE_ONLY = 4,    /**< Only return this output file if the task failed.  (Useful for returning large log files.) */
	VINE_SUCCESS_ONLY = 8,    /**< Only return this output file if the task succeeded. */
} vine_mount_flags_t;

/** Control caching and sharing behavior of file objects.
Note that these bit fields overlap.
To see if file should be cached, use: (flags & VINE_CACHE).
To see if file should remain at worker after disconnection, use ((flags & VINE_CACHE_ALWAYS) == VINE_CACHE_ALWAYS).
**/

typedef enum {
	VINE_CACHE_NEVER = 0,  /**< Do not cache file at execution site. (default) */
	VINE_CACHE = 1,        /**< File remains in cache until workflow ends. */
	VINE_CACHE_ALWAYS = 3, /**< File remains in cache until the worker teminates. **/
	VINE_PEER_NOSHARE = 4  /**< Schedule this file to be shared between peers where available. See @ref vine_enable_peer_transfers **/
} vine_file_flags_t;

/** Select overall scheduling algorithm for matching tasks to workers. */

typedef enum {
	VINE_SCHEDULE_UNSET = 0, /**< Internal use only. */
	VINE_SCHEDULE_FCFS,      /**< Select worker on a first-come-first-serve basis. */
	VINE_SCHEDULE_FILES,     /**< Select worker that has the most data required by the task. (default) */
	VINE_SCHEDULE_TIME,      /**< Select worker that has the fastest execution time on previous tasks. */
	VINE_SCHEDULE_RAND,      /**< Select a random worker. */
	VINE_SCHEDULE_WORST      /**< Select the worst fit worker (the worker with more unused resources). */
} vine_schedule_t;

/** Possible outcomes for a task, returned by @ref vine_task_get_result.
These results can be converted to a string with @ref vine_result_string.
*/

typedef enum {
	VINE_RESULT_SUCCESS             = 0,      /**< The task ran successfully, and its Unix exit code is given by @ref vine_task_get_exit_code */
	VINE_RESULT_INPUT_MISSING       = 1,      /**< The task cannot be run due to a missing input file **/
	VINE_RESULT_OUTPUT_MISSING      = 2,      /**< The task ran but failed to generate a specified output file **/
	VINE_RESULT_STDOUT_MISSING      = 4,      /**< The task ran but its stdout has been truncated **/
	VINE_RESULT_SIGNAL              = 1 << 3, /**< The task was terminated with a signal **/
	VINE_RESULT_RESOURCE_EXHAUSTION = 2 << 3, /**< The task used more resources than requested **/
	VINE_RESULT_MAX_END_TIME        = 3 << 3, /**< The task ran after the specified (absolute since epoch) end time. **/
	VINE_RESULT_UNKNOWN             = 4 << 3, /**< The result could not be classified. **/
	VINE_RESULT_FORSAKEN            = 5 << 3, /**< The task failed, but it was not a task error **/
	VINE_RESULT_MAX_RETRIES         = 6 << 3, /**< The task could not be completed successfully in the given number of retries. **/
	VINE_RESULT_MAX_WALL_TIME       = 7 << 3, /**< The task ran for more than the specified time (relative since running in a worker). **/
	VINE_RESULT_RMONITOR_ERROR      = 8 << 3, /**< The task failed because the monitor did not produce a summary report. **/
	VINE_RESULT_OUTPUT_TRANSFER_ERROR = 9 << 3,  /**< The task failed because an output could be transfered to the manager (not enough disk space, incorrect write permissions. */
	VINE_RESULT_FIXED_LOCATION_MISSING = 10 << 3 /**< The task failed because no worker could satisfy the fixed location input file requirements. */
} vine_result_t;

/** Possible states of a task, given by @ref vine_task_state */

typedef enum {
	VINE_TASK_UNKNOWN = 0,       /**< Task has not been submitted to the manager **/
	VINE_TASK_READY,             /**< Task is ready to be run, waiting in manager **/
	VINE_TASK_RUNNING,           /**< Task has been dispatched to some worker **/
	VINE_TASK_WAITING_RETRIEVAL, /**< Task results are available at the worker **/
	VINE_TASK_RETRIEVED,         /**< Task results are available at the manager **/
	VINE_TASK_DONE,              /**< Task is done, and returned through vine_wait >**/
	VINE_TASK_CANCELED,           /**< Task was canceled before completion **/
} vine_task_state_t;

/** Select how to allocate resources for similar tasks with @ref vine_set_category_mode */

typedef enum {
	/** When monitoring is disabled, all tasks run as VINE_ALLOCATION_MODE_FIXED.
	If monitoring is enabled and resource exhaustion occurs for specified
	resources values, then the task permanently fails. */
	VINE_ALLOCATION_MODE_FIXED = CATEGORY_ALLOCATION_MODE_FIXED,

	/** When monitoring is enabled, tasks are tried with maximum specified
	values of cores, memory, disk or gpus until enough statistics are collected.
	Then, further tasks are first tried using the maximum values observed,
	and in case of resource exhaustion, they are retried using the maximum
	specified values. The task permanently fails when there is an exhaustion
	using the maximum values. If no maximum values are specified,
	the task will wait until a larger worker connects. */
	VINE_ALLOCATION_MODE_MAX = CATEGORY_ALLOCATION_MODE_MAX,

	/** As above, but tasks are first tried with an automatically computed
	    allocation to minimize resource waste. */
	VINE_ALLOCATION_MODE_MIN_WASTE = CATEGORY_ALLOCATION_MODE_MIN_WASTE,

	/** As above, but maximizing throughput. */
	VINE_ALLOCATION_MODE_MAX_THROUGHPUT = CATEGORY_ALLOCATION_MODE_MAX_THROUGHPUT,

    VINE_ALLOCATION_MODE_GREEDY_BUCKETING = CATEGORY_ALLOCATION_MODE_GREEDY_BUCKETING,

    VINE_ALLOCATION_MODE_EXHAUSTIVE_BUCKETING = CATEGORY_ALLOCATION_MODE_EXHAUSTIVE_BUCKETING
} vine_category_mode_t;

/** Statistics describing a manager. */

struct vine_stats {
	/* Stats for the current state of workers: */
	int workers_connected;	  /**< Number of workers currently connected to the manager. */
	int workers_init;         /**< Number of workers connected, but that have not send their available resources report yet.*/
	int workers_idle;         /**< Number of workers that are not running a task. */
	int workers_busy;         /**< Number of workers that are running at least one task. */
	int workers_able;         /**< Number of workers on which the largest task can run. */

	/* Cumulative stats for workers: */
	int workers_joined;       /**< Total number of worker connections that were established to the manager. */
	int workers_removed;      /**< Total number of worker connections that were terminated. */
	int workers_released;     /**< Total number of worker connections that were asked by the manager to disconnect. */
	int workers_idled_out;    /**< Total number of worker that disconnected for being idle. */
	int workers_slow;         /**< Total number of workers disconnected for being too slow. (see @ref vine_enable_disconnect_slow_workers) */
	int workers_blocked ;     /**< Total number of workers blocked by the manager. (Includes workers_slow.) */
	int workers_lost;         /**< Total number of worker connections that were unexpectedly lost. (does not include workers_idle_out or workers_slow) */

	/* Stats for the current state of tasks: */
	int tasks_waiting;        /**< Number of tasks waiting to be dispatched. */
	int tasks_on_workers;     /**< Number of tasks currently dispatched to some worker. */
	int tasks_running;        /**< Number of tasks currently executing at some worker. */
	int tasks_with_results;   /**< Number of tasks with retrieved results and waiting to be returned to user. */

	/* Cumulative stats for tasks: */
	int tasks_submitted;           /**< Total number of tasks submitted to the manager. */
	int tasks_dispatched;          /**< Total number of tasks dispatch to workers. */
	int tasks_done;                /**< Total number of tasks completed and returned to user. (includes tasks_failed) */
	int tasks_failed;              /**< Total number of tasks completed and returned to user with result other than VINE_RESULT_SUCCESS. */
	int tasks_cancelled;           /**< Total number of tasks cancelled. */
	int tasks_exhausted_attempts;  /**< Total number of task executions that failed given resource exhaustion. */

	/* All times in microseconds */
	/* A time_when_* refers to an instant in time, otherwise it refers to a length of time. */

	/* Master time statistics: */
	timestamp_t time_when_started; /**< Absolute time at which the manager started. */
	timestamp_t time_send;         /**< Total time spent in sending tasks to workers (tasks descriptions, and input files.). */
	timestamp_t time_receive;      /**< Total time spent in receiving results from workers (output files.). */
	timestamp_t time_send_good;    /**< Total time spent in sending data to workers for tasks with result VINE_RESULT_SUCCESS. */
	timestamp_t time_receive_good; /**< Total time spent in sending data to workers for tasks with result VINE_RESULT_SUCCESS. */
	timestamp_t time_status_msgs;  /**< Total time spent sending and receiving status messages to and from workers, including workers' standard output, new workers connections, resources updates, etc. */
	timestamp_t time_internal;     /**< Total time the manager spents in internal processing. */
	timestamp_t time_polling;      /**< Total time blocking waiting for worker communications (i.e., manager idle waiting for a worker message). */
	timestamp_t time_application;  /**< Total time spent outside vine_wait. */
	timestamp_t time_scheduling;   /**< Total time spend matching tasks to workers. */

	/* Workers time statistics: */
	timestamp_t time_workers_execute;            /**< Total time workers spent executing done tasks. */
	timestamp_t time_workers_execute_good;       /**< Total time workers spent executing done tasks with result VINE_RESULT_SUCCESS. */
	timestamp_t time_workers_execute_exhaustion; /**< Total time workers spent executing tasks that exhausted resources. */

	/* BW statistics */
	int64_t bytes_sent;     /**< Total number of file bytes (not including protocol control msg bytes) sent out to the workers by the manager. */
	int64_t bytes_received; /**< Total number of file bytes (not including protocol control msg bytes) received from the workers by the manager. */
	double  bandwidth;      /**< Average network bandwidth in MB/S observed by the manager when transferring to workers. */

	/* resources statistics */
	int capacity_tasks;     /**< The estimated number of tasks that this manager can effectively support. */
	int capacity_cores;     /**< The estimated number of workers' cores that this manager can effectively support.*/
	int capacity_memory;    /**< The estimated number of workers' MB of RAM that this manager can effectively support.*/
	int capacity_disk;      /**< The estimated number of workers' MB of disk that this manager can effectively support.*/
	int capacity_gpus;      /**< The estimated number of workers' GPUs that this manager can effectively support.*/
	int capacity_instantaneous;      /**< The estimated number of tasks that this manager can support considering only the most recently completed task. */
	int capacity_weighted;  /**< The estimated number of tasks that this manager can support placing greater weight on the most recently completed task. */

	int64_t total_cores;      /**< Total number of cores aggregated across the connected workers. */
	int64_t total_memory;     /**< Total memory in MB aggregated across the connected workers. */
	int64_t total_disk;	      /**< Total disk space in MB aggregated across the connected workers. */
	int64_t total_gpus;       /**< Total number of gpus aggregated across the connected workers. */

	int64_t committed_cores;  /**< Committed number of cores aggregated across the connected workers. */
	int64_t committed_memory; /**< Committed memory in MB aggregated across the connected workers. */
	int64_t committed_disk;	  /**< Committed disk space in MB aggregated across the connected workers. */
	int64_t committed_gpus;   /**< Committed number of gpus aggregated across the connected workers. */

	int64_t max_cores;        /**< The highest number of cores observed among the connected workers. */
	int64_t max_memory;       /**< The largest memory size in MB observed among the connected workers. */
	int64_t max_disk;         /**< The largest disk space in MB observed among the connected workers. */
	int64_t max_gpus;         /**< The highest number of gpus observed among the connected workers. */

	int64_t min_cores;        /**< The lowest number of cores observed among the connected workers. */
	int64_t min_memory;       /**< The smallest memory size in MB observed among the connected workers. */
	int64_t min_disk;         /**< The smallest disk space in MB observed among the connected workers. */
	int64_t min_gpus;         /**< The smallest number of gpus observed among the connected workers. */

	double manager_load;      /**< In the range of [0,1]. If close to 1, then
                                the manager is at full load and spends most
                                of its time sending and receiving taks, and
                                thus cannot accept connections from new
                                workers. If close to 0, the manager is spending
                                most of its time waiting for something to happen. */
};

/** @name Functions - Tasks */

//@{

/** Create a new task object.
Once created and elaborated with functions such as @ref vine_task_add_input
and @ref vine_task_add_output, the task should be passed to @ref vine_submit.
@param full_command The shell command line or coprocess functions to be
executed by the task.  If null, the command will be given later by @ref
vine_task_set_command
@return A new task object, or null if it could not be created.
*/
struct vine_task *vine_task_create(const char *full_command);

/** Delete a task.
This may be called on tasks after they are returned from @ref vine_wait.
@param t The task to delete.
*/
void vine_task_delete(struct vine_task *t);

/** Indicate the command to be executed.
@param t A task object.
@param cmd The command to be executed.  This string will be duplicated by this call, so the argument may be freed or re-used afterward.
*/
void vine_task_set_command( struct vine_task *t, const char *cmd );

/** Indicate the command to be executed.
@param t A task object.
@param name The coprocess name that will execute the command at the worker. The task
will only be sent to workers running the coprocess.
*/
void vine_task_set_coprocess( struct vine_task *t, const char *name );


/** Add a general file object as a input to a task.
@param t A task object.
@param f A file object, created by @ref vine_declare_file, @ref vine_declare_url, @ref vine_declare_buffer, @ref vine_declare_mini_task.
@param remote_name The name of the file as it should appear in the task's sandbox.
<<<<<<< HEAD
@param flags May be zero or more @ref vine_mount_flags_t or'd together. See @ref vine_task_add_input.
=======
@param flags May be zero or more @ref vine_mount_flags_t or'd together. See @ref vine_task_add_input_file.
@return True on success, false on failure.
>>>>>>> cd9ba01b
*/

int vine_task_add_input( struct vine_task *t, struct vine_file *f, const char *remote_name, vine_mount_flags_t flags );

/** Add a general file object as a output of a task.
@param t A task object.
@param f A file object, created by @ref vine_declare_file or @ref vine_declare_buffer.
@param remote_name The name of the file as it will appear in the task's sandbox.
<<<<<<< HEAD
@param flags May be zero or more @ref vine_mount_flags_t or'd together. See @ref vine_task_add_input.
=======
@param flags May be zero or more @ref vine_mount_flags_t or'd together. See @ref vine_task_add_input_file.
@return True on success, false on failure.
>>>>>>> cd9ba01b
*/

int vine_task_add_output( struct vine_task *t, struct vine_file *f, const char *remote_name, vine_mount_flags_t flags );

/** Specify the number of times this task is retried on worker errors. If less than one, the task is retried indefinitely (this the default). A task that did not succeed after the given number of retries is returned with result VINE_RESULT_MAX_RETRIES.
@param t A task object.
@param max_retries The number of retries.
*/

void vine_task_set_retries( struct vine_task *t, int64_t max_retries );

/** Specify the amount of disk space required by a task.
@param t A task object.
@param memory The amount of disk space required by the task, in megabytes.
*/

void vine_task_set_memory( struct vine_task *t, int64_t memory );

/** Specify the amount of disk space required by a task.
@param t A task object.
@param disk The amount of disk space required by the task, in megabytes.
*/

void vine_task_set_disk( struct vine_task *t, int64_t disk );

/** Specify the number of cores required by a task.
@param t A task object.
@param cores The number of cores required by the task.
*/

void vine_task_set_cores( struct vine_task *t, int cores );

/** Specify the number of gpus required by a task.
@param t A task object.
@param gpus The number of gpus required by the task.
*/

void vine_task_set_gpus( struct vine_task *t, int gpus );

/** Specify the maximum end time allowed for the task (in microseconds since the
Epoch). If less than 1, then no end time is specified (this is the default).
This is useful, for example, when the task uses certificates that expire.
@param t A task object.
@param useconds Number of useconds since the Epoch.
*/

void vine_task_set_time_end( struct vine_task *t, int64_t useconds );

/** Specify the minimum start time allowed for the task (in microseconds since
 the Epoch). The task will only be submitted to workers after the specified time.
 If less than 1, then no minimum start time is specified (this is the default).
@param t A task object.
@param useconds Number of useconds since the Epoch.
*/

void vine_task_set_time_start( struct vine_task *t, int64_t useconds );

/** Specify the maximum time (in seconds) the task is allowed to run in a
worker. This time is accounted since the the moment the task starts to run
in a worker.  If less than 1, then no maximum time is specified (this is the default).
@param t A task object.
@param seconds Maximum number of seconds the task may run in a worker.
*/

void vine_task_set_time_max( struct vine_task *t, int64_t seconds );

/** Specify the minimum time (in seconds) the task is expected to run in a worker.
This time is accounted since the moment the task starts to run in a worker.
If less than 1, then no minimum time is specified (this is the default).
@param t A task object.
@param seconds Minimum number of seconds the task may run in a worker.
*/
void vine_task_set_time_min( struct vine_task *t, int64_t seconds );

/** Attach a user defined string tag to the task.
This field is not interpreted by the manager, but is provided for the user's convenience
in identifying tasks when they complete.
@param t A task object.
@param tag The tag to attach to task t.
*/
void vine_task_set_tag(struct vine_task *t, const char *tag);

/** Label the task with the given category. It is expected that tasks with the same category
have similar resources requirements (e.g. to disconnect slow workers).
@param t A task object.
@param category The name of the category to use.
*/
void vine_task_set_category(struct vine_task *t, const char *category);

/** Label the task with a user-defined feature. The task will only run on a worker that provides (--feature option) such feature.
@param t A task object.
@param name The name of the feature.
*/
void vine_task_add_feature(struct vine_task *t, const char *name);

/** Specify the priority of this task relative to others in the manager.
Tasks with a higher priority value run first. If no priority is given, a task is placed at the end of the ready list, regardless of the priority.
@param t A task object.
@param priority The priority of the task.
*/

void vine_task_set_priority(struct vine_task *t, double priority );

/** Specify an environment variable to be added to the task.
@param t A task object
@param name Name of the variable.
@param value Value of the variable.
*/
void vine_task_set_env_var( struct vine_task *t, const char *name, const char *value );

/** Select the scheduling algorithm for a single task.
To change the scheduling algorithm for all tasks, use @ref vine_set_scheduler instead.
@param t A task object.
@param algorithm The algorithm to use in assigning this task to a worker. For possible values, see @ref vine_schedule_t.
*/
void vine_task_set_scheduler(struct vine_task *t, vine_schedule_t algorithm);

/** Specify a custom name for the monitoring summary. If @ref vine_enable_monitoring is also enabled, the summary is also written to that directory.
@param t A task object.
@param monitor_output Resource summary file.
@return True on success, false on failure.
*/

int vine_task_set_monitor_output(struct vine_task *t, const char *monitor_output);

/** Get the command line of the task.
@param t A task object.
@return The command line set by @ref vine_task_create.
*/

const char * vine_task_get_command( struct vine_task *t );

/** Get the tag associated with the task.
@param t A task object.
@return The tag string set by @ref vine_task_set_tag.
*/

const char * vine_task_get_tag( struct vine_task *t );

/** Get the category associated with the task.
@param t A task object.
@return The category string set by @ref vine_task_set_category.
*/

const char * vine_task_get_category( struct vine_task *t );

/** Get the unique ID of the task.
@param t A task object.
@return The integer task ID assigned at creation time.
*/

int vine_task_get_id( struct vine_task *t );

/** Get the end result of the task.
If the result is @ref VINE_RESULT_SUCCESS, then the
task ran to completion and the exit code of the process
can be obtained from @ref vine_task_get_exit_code.
For any other result, the task could not be run to
completion.  Use @ref vine_result_string to convert the
result code into a readable string.
@param t A task object.
@return The result of the task as a vine_result_t.
*/

vine_result_t vine_task_get_result( struct vine_task *t );

/** Explain result codes from tasks.
@param result Result from a task returned by @ref vine_wait.
@return String representation of task result code.
*/
const char *vine_result_string(vine_result_t result);


/** Get the Unix exit code of the task.
@param t A task object.
@return If the task ran to completion and the result
is @ref VINE_RESULT_SUCCESS, then this function returns
the Unix exit code of the process, which by custom
is zero to indicate success, and non-zero to indicate failure.
*/

int vine_task_get_exit_code( struct vine_task *t );

/** Get the standard output of the task.
@param t A task object.
@return A null-terminated string containing the standard
output of the task.  If the task did not run to completion,
then this function returns null.
*/

const char * vine_task_get_stdout( struct vine_task *t );

/** Get the address and port of the worker on which the task ran.
@param t A task object.
@return A null-terminated string containing the address
and port of the relevant worker. If the task did not run
on a worker,  then this function returns null.
*/

const char * vine_task_get_addrport( struct vine_task *t );

/** Get the hostname of the worker on which the task ran.
@param t A task object.
@return A null-terminated string containing the hostname
of the relevant worker. If the task did not run
on a worker,  then this function returns null.
*/

const char * vine_task_get_hostname( struct vine_task *t );

/** Get a performance metric of a completed task.
@param t A task object.
@param name The name of a performance metric.
@return The metric value, or zero if an invalid name is given.
*/

int64_t vine_task_get_metric( struct vine_task *t, const char *name );


/** Get resource information (e.g., cores, memory, and disk) of a completed task.
@param t A task object.
@param name One of: "allocated", "requested", or "measured". For measured resources see @ref vine_enable_monitoring.
@return The metric value, or zero if an invalid name is given.
*/

const struct rmsummary *vine_task_get_resources( struct vine_task *t, const char *name );

/** When monitoring, indicates a json-encoded file that instructs the
monitor to take a snapshot of the task resources. Snapshots appear in the JSON
summary file of the task, under the key "snapshots". Snapshots are taken on
events on files described in the monitor_snapshot_file. The monitor_snapshot_file
is a json encoded file with the following format:

    {
        "FILENAME": {
            "from-start":boolean,
            "from-start-if-truncated":boolean,
            "delete-if-found":boolean,
            "events": [
                {
                    "label":"EVENT_NAME",
                    "on-create":boolean,
                    "on-truncate":boolean,
                    "pattern":"REGEXP",
                    "count":integer
                },
                {
                    "label":"EVENT_NAME",
                    ...
                }
            ]
        },
        "FILENAME": {
            ...
    }

All fields but label are optional.

            from-start:boolean         If FILENAME exits when task starts running, process from line 1. Default: false, as the task may be appending to an already existing file.
            from-start-if-truncated    If FILENAME is truncated, process from line 1. Default: true, to account for log rotations.
            delete-if-found            Delete FILENAME when found. Default: false

            events:
            label        Name that identifies the snapshot. Only alphanumeric, -,
                         and _ characters are allowed.
            on-create    Take a snapshot every time the file is created. Default: false
            on-truncate  Take a snapshot when the file is truncated.    Default: false
            pattern      Take a snapshot when a line matches the regexp pattern.    Default: none
            count        Maximum number of snapshots for this label. Default: -1 (no limit)

For more information, consult the manual of the resource_monitor.

@param t A vine_task object.
@param monitor_snapshot_file A filename.
*/

int vine_task_set_snapshot_file(struct vine_task *t, struct vine_file *monitor_snapshot_file);


/** Adds an execution environment to the task. The environment file specified
is expected to expand to a directory with a bin/run_in_env file that will
wrap the task command (e.g. a poncho, starch file, or any other vine mini_task
that creates such a wrapper). If specified multiple times, environments are
nested in the order given (i.e. first added is the first applied).
@param t A task object.
@param f The environment file.
*/

int vine_task_add_environment(struct vine_task *t, struct vine_file *f);


//@}

/** @name Functions - Files */

//@{

/** Get the contents of a vine file.
Typically used to examine an output buffer returned from a file.
@param f A file object created by @ref vine_declare_buffer.
@return A constant pointer to the buffer contents, or null if not available.
*/
const char * vine_file_contents( struct vine_file *f );

/** Get the length of a vine file.
@param f A file object.
@return The length of the file, or zero if unknown.
*/
size_t vine_file_size( struct vine_file *f );


/** Declare a file object from a local file
@param m A manager object
@param source The path of the file on the local filesystem
@param flags Whether to never cache the file at the workers (VINE_CACHE_NEVER,
the default), to cache it only for the current manager (VINE_CACHE), or to
cache it for the lifetime of the worker (VINE_CACHE_ALWAYS). Cache flags can be
or'ed (|) with VINE_PEER_NOSHARE if the file should not be transferred among
workers when peer transfers are enabled (@ref vine_enable_peer_transfers).
@return A file object to use in @ref vine_task_add_input, and @ref vine_task_add_output
*/
struct vine_file * vine_declare_file( struct vine_manager *m, const char *source, vine_file_flags_t flags );

/** Declare a file object from a remote URL.
@param m A manager object
@param url The URL address of the object in text form.
@param flags Whether to never cache the file at the workers (VINE_CACHE_NEVER,
the default), to cache it only for the current manager (VINE_CACHE), or to
cache it for the lifetime of the worker (VINE_CACHE_ALWAYS). Cache flags can be
or'ed (|) with VINE_PEER_NOSHARE if the file should not be transferred among
workers when peer transfers are enabled (@ref vine_enable_peer_transfers).
@return A file object to use in @ref vine_task_add_input
*/
struct vine_file * vine_declare_url( struct vine_manager *m, const char *url, vine_file_flags_t flags );


/** Create a file object of a remote file accessible from an xrootd server.
@param m A manager object
@param source The URL address of the root file in text form as: "root://XROOTSERVER[:port]//path/to/file"
@param proxy A proxy file object (e.g. from @ref vine_declare_file) of a X509 proxy to use. If NULL, the
environment variable X509_USER_PROXY and the file "$TMPDIR/$UID" are considered
in that order. If no proxy is present, the transfer is tried without authentication.
@param env    If not NULL, an environment file (e.g poncho or starch, see @ref vine_task_add_environment) that contains the xrootd executables. Otherwise assume xrootd is available at the worker.
@param flags Whether to never cache the file at the workers (VINE_CACHE_NEVER,
the default), to cache it only for the current manager (VINE_CACHE), or to
cache it for the lifetime of the worker (VINE_CACHE_ALWAYS). Cache flags can be
or'ed (|) with VINE_PEER_NOSHARE if the file should not be transferred among
workers when peer transfers are enabled (@ref vine_enable_peer_transfers).
@return A file object to use in @ref vine_task_add_input
*/
struct vine_file * vine_declare_xrootd( struct vine_manager *m, const char *source, struct vine_file *proxy, struct vine_file *env, vine_file_flags_t flags );


/** Create a file object of a remote file accessible from a chirp server.
@param m A manager object
@param server The chirp server address of the form "hostname[:port"]"
@param source The name of the file in the server
@param ticket If not NULL, a file object that provides a chirp an authentication ticket
@param env    If not NULL, an environment file (e.g poncho or starch, see @ref vine_task_add_environment) that contains the chirp executables. Otherwise assume chirp is available at the worker.
@param flags Whether to never cache the file at the workers (VINE_CACHE_NEVER,
the default), to cache it only for the current manager (VINE_CACHE), or to
cache it for the lifetime of the worker (VINE_CACHE_ALWAYS). Cache flags can be
or'ed (|) with VINE_PEER_NOSHARE if the file should not be transferred among
workers when peer transfers are enabled (@ref vine_enable_peer_transfers).
@return A file object to use in @ref vine_task_add_input
*/
struct vine_file * vine_declare_chirp( struct vine_manager *m, const char *server, const char *source, struct vine_file *ticket, struct vine_file *env, vine_file_flags_t flags );


/** Create a scratch file object.
A scratch file has no initial content, but is created
as the output of a task, and may be consumed by other tasks.
@param m A manager object
@return A file object to use in @ref vine_task_add_input, @ref vine_task_add_output
*/
struct vine_file * vine_declare_temp( struct vine_manager *m );


/** Create a file object from a data buffer.
@param m A manager object
@param buffer The contents of the buffer.
@param size The length of the buffer, in bytes.
@param flags Whether to never cache the file at the workers (VINE_CACHE_NEVER,
the default), to cache it only for the current manager (VINE_CACHE), or to
cache it for the lifetime of the worker (VINE_CACHE_ALWAYS). Cache flags can be
or'ed (|) with VINE_PEER_NOSHARE if the file should not be transferred among
workers when peer transfers are enabled (@ref vine_enable_peer_transfers).
@return A file object to use in @ref vine_task_add_input, and @ref vine_task_add_output
*/
struct vine_file * vine_declare_buffer( struct vine_manager *m, const char *buffer, size_t size, vine_file_flags_t flags );


/** Create a file object representing an empty directory.
This is very occasionally needed for applications that expect
certain directories to exist in the working directory, prior to producing output.
This function does not transfer any data to the task, but just creates
a directory in its working sandbox.  If you want to transfer an entire
directory worth of data to a task, use @ref vine_declare_file and give a
directory name.
@param m A manager object
@return A file object to use in @ref vine_task_add_input, and @ref vine_task_add_output
*/
struct vine_file * vine_declare_empty_dir( struct vine_manager *m );


/** Create a file object produced from a mini-task
Attaches a task definition to produce an input file by running a Unix command.
This mini-task will be run on demand in order to produce the desired input file.
This is useful if an input requires some prior step such as transferring,
renaming, or unpacking to be useful.  A mini-task should be a short-running
activity with minimal resource consumption.
@param m A manager object
@param mini_task The task which produces the file
@param flags Whether to never cache the output of the mini task at the workers (VINE_CACHE_NEVER,
the default), to cache it only for the current manager (VINE_CACHE), or to
cache it for the lifetime of the worker (VINE_CACHE_ALWAYS). Cache flags can be
or'ed (|) with VINE_PEER_NOSHARE if the file should not be transfered among
workers when peer transfers are enabled (@ref vine_enable_peer_transfers).
@return A file object to use in @ref vine_task_add_input
*/
struct vine_file *vine_declare_mini_task( struct vine_manager *m, struct vine_task *mini_task, vine_file_flags_t flags);


/** Create a file object by unpacking a tar archive.
The archive may be compressed in any of the ways supported
by tar, and so this function supports extensions .tar, .tar.gz, .tgz, tar.bz2, and so forth.
@param m A manager object
@param f A file object corresponding to an archive packed by the tar command.
@param flags Whether to never cache the output directory of untar at the workers (VINE_CACHE_NEVER,
the default), to cache it only for the current manager (VINE_CACHE), or to
cache it for the lifetime of the worker (VINE_CACHE_ALWAYS). VINE_PEER_NOSHARE
has no meaning for this declaration, as the output directory is never transferred among workers.
@return A file object to use in @ref vine_task_add_input
*/
struct vine_file * vine_declare_untar( struct vine_manager *m, struct vine_file *f, vine_file_flags_t flags);


/** Create a file object by unpacking a poncho package
@param m A manager object
@param f A file object corresponding to poncho or conda-pack tarball
@param flags Whether to never cache the expanded poncho environment at the workers (VINE_CACHE_NEVER,
the default), to cache it only for the current manager (VINE_CACHE), or to
cache it for the lifetime of the worker (VINE_CACHE_ALWAYS). VINE_PEER_NOSHARE
has no meaning for this declaration, as the expanded environment is never
transferred among workers.
@return A file object to use in @ref vine_task_add_input
*/
struct vine_file * vine_declare_poncho( struct vine_manager *m, struct vine_file *f, vine_file_flags_t flags );


/** Create a file object by unpacking a starch package.
@param m A manager object
@param f A file object representing a sfx archive.
@param flags Whether to never cache the expanded starch archive at the workers (VINE_CACHE_NEVER,
the default), to cache it only for the current manager (VINE_CACHE), or to
cache it for the lifetime of the worker (VINE_CACHE_ALWAYS). VINE_PEER_NOSHARE
has no meaning for this declaration, as the expanded starch archive is never
transferred among workers.
@return A file object to use in @ref vine_task_add_input
*/
struct vine_file * vine_declare_starch( struct vine_manager *m, struct vine_file *f, vine_file_flags_t flags );

/** Remove a file that is no longer needed.
The given file or directory object is deleted from all worker's caches,
and is no longer available for use as an input file.
Completed tasks waiting for retrieval are not affected.
@param m A manager object
@param f Any file object.
*/
void vine_remove_file(struct vine_manager *m, struct vine_file *f );

//@}

/** @name Functions - Managers */

//@{

/** Create a new manager.
Users may modify the behavior of @ref vine_create by setting the following environmental variables before calling the function:

- <b>VINE_PORT</b>: This sets the default port of the manager (if unset, the default is 9123).
- <b>VINE_LOW_PORT</b>: If the user requests a random port, then this sets the first port number in the scan range (if unset, the default is 1024).
- <b>VINE_HIGH_PORT</b>: If the user requests a random port, then this sets the last port number in the scan range (if unset, the default is 32767).
- <b>VINE_NAME</b>: This sets the project name of the manager, which is reported to a catalog server (by default this is unset).
- <b>VINE_PRIORITY</b>: This sets the priority of the manager, which is used by workers to sort managers such that higher priority managers will be served first (if unset, the default is 10).

If the manager has a project name, then manager statistics and information will be
reported to a catalog server.  To set the catalog server, the user may set
the <b>CATALOG_HOST</b> and <b>CATALOG_PORT</b> environmental variables as described in @ref catalog_query_create.

@param port The port number to listen on.  If zero is specified, then the port stored in the <b>VINE_PORT</b> environment variable is used if available. If it isn't, or if -1 is specified, the first unused port between <b>VINE_LOW_PORT</b> and <b>VINE_HIGH_PORT</b> (1024 and 32767 by default) is chosen.
@return A new manager, or null if it could not be created.
*/
struct vine_manager *vine_create(int port);


/** Create a new manager using SSL.
 Like @ref vine_create, but all communications with the manager are encoded
 using TLS with they key and certificate provided. If key or cert are NULL,
 then TLS is not activated.
@param port The port number to listen on.  If zero is specified, then the port stored in the <b>VINE_PORT</b> environment variable is used if available. If it isn't, or if -1 is specified, the first unused port between <b>VINE_LOW_PORT</b> and <b>VINE_HIGH_PORT</b> (1024 and 32767 by default) is chosen.
@param key A key in pem format.
@param cert A certificate in pem format.
*/
struct vine_manager *vine_ssl_create(int port, const char *key, const char *cert);

/** Delete a manager.
This function should only be called after @ref vine_empty returns true.
@param m A manager to delete.
*/
void vine_delete(struct vine_manager *m);

/** Submit a task to a manager.
Once a task is submitted to a manager, it is not longer under the user's
control and should not be inspected until returned via @ref vine_wait.
Once returned, it is safe to re-submit the same take object via @ref vine_submit.
@param m A manager object
@param t A task object returned from @ref vine_task_create.
@return An integer task_id assigned to the submitted task.  Zero indicates a failure to submit due to an invalid task description.
*/
int vine_submit(struct vine_manager *m, struct vine_task *t);

/** Indicate the library to be installed on all workers connected to the manager.
The library is expected to run on all workers until they disconnect from the manager.
@param m A manager object
@param t A task object.
@param name The library to be installed
*/
void vine_manager_install_library( struct vine_manager *m, struct vine_task *t, const char *name );

/** Indicate the library to be removed from all connected workers
@param m A manager object
@param name The library to be removed
*/
void vine_manager_remove_library( struct vine_manager *m, const char *name );

/** Wait for a task to complete.
This call will block until either a task has completed, the timeout has expired, or the manager is empty.
If a task has completed, the corresponding task object will be returned by this function.
The caller may examine the task and then dispose of it using @ref vine_task_delete.

If the task ran to completion, then the <tt>result</tt> field will be zero and the <tt>return_status</tt>
field will contain the Unix exit code of the task.
If the task could not, then the <tt>result</tt> field will be non-zero and the
<tt>return_status</tt> field will be undefined.

@param m A manager object
@param timeout The number of seconds to wait for a completed task before returning.  Use an integer time to set the timeout or the constant @ref VINE_WAIT_FOREVER to block until a task has completed.
@returns A completed task description, or null if the manager is empty, or the timeout was reached without a completed task, or there is completed child process (call @ref process_wait to retrieve the status of the completed child process).
*/
struct vine_task *vine_wait(struct vine_manager *m, int timeout);


/** Wait for a task with a given task to complete.
Similar to @ref vine_wait, but guarantees that the returned task has the specified tag.
@param m A manager object
@param tag The desired tag. If NULL, then tasks are returned regardless of their tag.
@param timeout The number of seconds to wait for a completed task before returning.  Use an integer time to set the timeout or the constant @ref VINE_WAIT_FOREVER to block until a task has completed.
@returns A completed task description, or null if the manager is empty, or the timeout was reached without a completed task, or there is completed child process (call @ref process_wait to retrieve the status of the completed child process).
*/
struct vine_task *vine_wait_for_tag(struct vine_manager *m, const char *tag, int timeout);

/** Wait for a task with a given task_id to complete.
Similar to @ref vine_wait, but guarantees that the returned task has the specified task_id.
@param m A manager object
@param task_id The desired task_id. If -1, then tasks are returned regardless of their task_id.
@param timeout The number of seconds to wait for a completed task before returning. Use an integer time to set the timeout or the constant @ref VINE_WAIT_FOREVER to block until a task has completed.
@returns A completed task description, or null if the manager is empty, or the timeout was reached without a completed task, or there is completed child process (call @ref process_wait to retrieve the status of the completed child process).
*/
struct vine_task *vine_wait_for_task_id(struct vine_manager *m, int task_id, int timeout);

/** Determine whether the manager is 'hungry' for more tasks.
While the manager can handle a very large number of tasks,
it runs most efficiently when the number of tasks is slightly
larger than the number of active workers.  This function gives
the user of a flexible application a hint about whether it would
be better to submit more tasks via @ref vine_submit or wait for some to complete
via @ref vine_wait.
@param m A manager object
@returns The number of additional tasks that can be efficiently submitted,
or zero if the manager has enough to work with right now.
*/
int vine_hungry(struct vine_manager *m);

/** Determine whether the manager is empty.
When all of the desired tasks have been submitted to the manager,
the user should continue to call @ref vine_wait until
this function returns true.
@param m A manager object
@returns True if the manager is completely empty, false otherwise.
*/
int vine_empty(struct vine_manager *m);

/** Get the listening port of the manager.
As noted in @ref vine_create, there are many controls that affect what TCP port the manager will listen on.
Rather than assuming a specific port, the user should simply call this function to determine what port was selected.
@param m A manager object
@return The port the manager is listening on.
*/
int vine_port(struct vine_manager *m);

/** Change the project name for a given manager.
@param m A manager object
@param name The new project name.
*/
void vine_set_name(struct vine_manager *m, const char *name);

/** Get the project name of the manager.
@param m A manager object
@return The project name of the manager.
*/
const char *vine_get_name(struct vine_manager *m);

/** Enables resource monitoring for tasks. The resources measured are available
in the resources_measured member of the respective vine_task.
@param m A manager object
@param watchdog If not 0, kill tasks that exhaust declared resources.
@param time_series If not 0, generate a time series of resources per task in
VINE_RUNTIME_INFO_DIR/vine-logs/time-series/ (WARNING: for long running tasks these
files may reach gigabyte sizes. This function is mostly used for debugging.)
@return 1 on success, 0 if monitoring could not be enabled.
*/
int vine_enable_monitoring(struct vine_manager *m, int watchdog, int time_series);

/** Enable taskvine peer transfers to be scheduled by the manager **/
int vine_enable_peer_transfers(struct vine_manager *m);

/** Disable taskvine peer transfers to be scheduled by the manager **/
int vine_disable_peer_transfers(struct vine_manager *m);

/** Set the minimum task_id of future submitted tasks.
Further submitted tasks are guaranteed to have a task_id larger or equal to
minid.  This function is useful to make task_ids consistent in a workflow that
consists of sequential managers. (Note: This function is rarely used).  If the
minimum id provided is smaller than the last task_id computed, the minimum id
provided is ignored.
@param m A manager object
@param minid Minimum desired task_id
@return Returns the actual minimum task_id for future tasks.
*/
int vine_set_task_id_min(struct vine_manager *m, int minid);

/** Block workers in hostname from working for manager q.
@param m A manager object
@param hostname A string for hostname.
*/
void vine_block_host(struct vine_manager *m, const char *hostname);

/** Block workers in hostname from a manager, but remove block after timeout seconds.
If timeout is less than 1, then the hostname is blocked indefinitely, as
if @ref vine_block_host was called instead.
@param m A manager object
@param hostname A string for hostname.
@param seconds Number of seconds to the hostname will be blocked.
  */
void vine_block_host_with_timeout(struct vine_manager *m, const char *hostname, time_t seconds);


/** Unblock host from a manager.
@param m A manager object
@param hostname A string for hostname.
*/
void vine_unblock_host(struct vine_manager *m, const char *hostname);

/** Unblock all host.
@param m A manager object
*/
void vine_unblock_all(struct vine_manager *m);

/** Get manager statistics (only from manager)
@param m A manager object
@param s A pointer to a buffer that will be filed with statistics
*/
void vine_get_stats(struct vine_manager *m, struct vine_stats *s);

/** Get the task statistics for the given category.
@param m A manager object
@param c A category name
@param s A pointer to a buffer that will be filed with statistics
*/
void vine_get_stats_category(struct vine_manager *m, const char *c, struct vine_stats *s);


/** Get manager information as json
@param m A manager object
@param request One of: manager, tasks, workers, or categories
*/
char *vine_get_status(struct vine_manager *m, const char *request);


/** Summary data for all workers in buffer.
@param m A manager object
@return A null terminated array of struct rmsummary. Each summary s indicates the number of s->workers with a certain number of s->cores, s->memory, and s->disk. The array and summaries need to be freed after use to avoid memory leaks.
*/
struct rmsummary **vine_summarize_workers(struct vine_manager *m);

/** Get the current state of the task.
@param m A manager object
@param task_id The task_id of the task.
@return One of: VINE_TASK(UNKNOWN|READY|RUNNING|RESULTS|RETRIEVED|DONE)
*/
vine_task_state_t vine_task_state(struct vine_manager *m, int task_id);

/** Limit the manager bandwidth when transferring files to and from workers.
@param m A manager object
@param bandwidth The bandwidth limit in bytes per second.
*/
void vine_set_bandwidth_limit(struct vine_manager *m, const char *bandwidth);

/** Get current manager bandwidth.
@param m A manager object
@return The average bandwidth in MB/s measured by the manager.
*/
double vine_get_effective_bandwidth(struct vine_manager *m);

/** Enable disconnect slow workers functionality for a given manager for tasks without
an explicit category. Given the multiplier, disconnect a worker when it is executing a task
with a running time is
larger than the average times the multiplier.  The average is s computed per task
category. The value specified here applies to all the categories for which @ref
vine_enable_disconnect_slow_workers_category was not explicitely called.
@param m A manager object
@param multiplier The multiplier of the average task time at which point to disconnect; Disabled if less than 1.
@returns 0 if activated, 1 if deactivated.
*/
int vine_enable_disconnect_slow_workers(struct vine_manager *m, double multiplier);


/** Enable disconnect slow workers functionality for a given category. As @ref vine_enable_disconnect_slow_workers, but for a single
task category.
(Note: vine_enable_disconnect_slow_workers_category(q, "default", n) is the same as vine_enable_disconnect_slow_workers(q, n).)
@param m A manager object
@param category A category name.
@param multiplier The multiplier of the average task time at which point to disconnect; If less than one (default), use the multiplier of the "default" category.
@returns 0 if activated, 1 if deactivated.
*/
int vine_enable_disconnect_slow_workers_category(struct vine_manager *m, const char *category, double multiplier);


/** Set the draining mode per worker hostname.
If drain_flag is 0, workers at hostname receive tasks as usual.
If drain_flag is not 1, no new tasks are dispatched to workers at hostname,
and if empty they are shutdown.
@param m A manager object
@param hostname The hostname running the worker.
@param drain_flag Draining mode.
*/
int vine_set_draining_by_hostname(struct vine_manager *m, const char *hostname, int drain_flag);

/** Turn on or off first-allocation labeling for a given category. By default, cores, memory, and disk are labeled, and gpus are unlabeled. Turn on/off other specific resources use @ref vine_enable_category_resource
@param m A manager object
@param category A category name.
@param mode     One of @ref vine_category_mode_t.
@returns 1 if mode is valid, 0 otherwise.
*/
int vine_set_category_mode(struct vine_manager *m, const char *category, vine_category_mode_t mode);

/** Turn on or off first-allocation labeling for a given category and resource. This function should be use to fine-tune the defaults from @ref vine_set_category_mode.
@param m A manager object
@param category A category name.
@param resource A resource name.
@param autolabel 0 off, 1 on.
@returns 1 if resource is valid, 0 otherwise.
*/
int vine_enable_category_resource(struct vine_manager *m, const char *category, const char *resource, int autolabel);

/** Change the worker selection algorithm.
This function controls which <b>worker</b> will be selected for a given task.
@param m A manager object
@param algorithm The algorithm to use in assigning a task to a worker. See @ref vine_schedule_t for possible values.
*/
void vine_set_scheduler(struct vine_manager *m, vine_schedule_t algorithm);

/** Change the priority for a given manager.
@param m A manager object
@param priority The new priority of the manager.  Higher priority managers will attract workers first.
*/
void vine_set_priority(struct vine_manager *m, int priority);

/** Specify the number of tasks not yet submitted to the manager.
It is used by vine_factory to determine the number of workers to launch.
If not specified, it defaults to 0.
vine_factory considers the number of tasks as:
num tasks left + num tasks running + num tasks read.
@param m A manager object
@param ntasks Number of tasks yet to be submitted.
*/
void vine_set_tasks_left_count(struct vine_manager *m, int ntasks);

/** Specify the catalog server(s) the manager should report to.
@param m A manager object
@param hosts The catalog servers given as a comma delimited list of hostnames or hostname:port
*/
void vine_set_catalog_servers(struct vine_manager *m, const char *hosts);

/** Cancel a submitted task using its task id and remove it from manager.
@param m A manager object
@param id The task_id returned from @ref vine_submit.
@return The task description of the cancelled task, or null if the task was not found in manager. The returned task must be deleted with @ref vine_task_delete or resubmitted with @ref vine_submit.
*/
struct vine_task *vine_cancel_by_task_id(struct vine_manager *m, int id);

/** Cancel a submitted task using its tag and remove it from manager.
@param m A manager object
@param tag The tag name assigned to task using @ref vine_task_set_tag.
@return The task description of the cancelled task, or null if the task was not found in manager. The returned task must be deleted with @ref vine_task_delete or resubmitted with @ref vine_submit.
*/
struct vine_task *vine_cancel_by_task_tag(struct vine_manager *m, const char *tag);

/** Cancel all submitted tasks and remove them from the manager.
@param m A manager object
@return A struct list of all of the tasks canceled.  Each task must be deleted with @ref vine_task_delete or resubmitted with @ref vine_submit.
*/
struct list * vine_tasks_cancel(struct vine_manager *m);

/** Shut down workers connected to the manager. Gives a best effort and then returns the number of workers given the shut down order.
@param m A manager object
@param n The number to shut down. All workers if given "0".
*/
int vine_workers_shutdown(struct vine_manager *m, int n);


/** Add a mandatory password that each worker must present.
@param m A manager object
@param password The password to require.
*/

void vine_set_password( struct vine_manager *m, const char *password );

/** Add a mandatory password file that each worker must present.
@param m A manager object
@param file The name of the file containing the password.
@return True if the password was loaded, false otherwise.
*/

int vine_set_password_file( struct vine_manager *m, const char *file );

/** Change the keepalive interval for a given manager.
@param m A manager object
@param interval The minimum number of seconds to wait before sending new keepalive checks to workers.
*/
void vine_set_keepalive_interval(struct vine_manager *m, int interval);

/** Change the keepalive timeout for identifying dead workers for a given manager.
@param m A manager object
@param timeout The minimum number of seconds to wait for a keepalive response from worker before marking it as dead.
*/
void vine_set_keepalive_timeout(struct vine_manager *m, int timeout);

/** Set the preference for using hostname over IP address to connect.
'by_ip' uses IP addresses from the network interfaces of the manager (standard behavior), 'by_hostname' to use the hostname at the manager, or 'by_apparent_ip' to use the address of the manager as seen by the catalog server.
@param m A manager object
@param preferred_connection An string to indicate using 'by_ip' or a 'by_hostname'.
*/
void vine_set_manager_preferred_connection(struct vine_manager *m, const char *preferred_connection);

/** Tune advanced parameters for manager.
@param m A manager object
@param name The name of the parameter to tune
 - "resource-submit-multiplier" Treat each worker as having ({cores,memory,gpus} * multiplier) when submitting tasks. This allows for tasks to wait at a worker rather than the manager. (default = 1.0)
 - "min-transfer-timeout" Set the minimum number of seconds to wait for files to be transferred to or from a worker. (default=10)
 - "transfer-outlier-factor" Transfer that are this many times slower than the average will be terminated.  (default=10x)
 - "default-transfer-rate" The assumed network bandwidth used until sufficient data has been collected.  (1MB/s)
 - "disconnect-slow-workers-factor" Set the multiplier of the average task time at which point to disconnect; deactivated if less than 1. (default=0)
 - "keepalive-interval" Set the minimum number of seconds to wait before sending new keepalive checks to workers. (default=300)
 - "keepalive-timeout" Set the minimum number of seconds to wait for a keepalive response from worker before marking it as dead. (default=30)
 - "short-timeout" Set the minimum timeout when sending a brief message to a single worker. (default=5s)
 - "monitor-interval" Maximum number of seconds between resource monitor measurements. If less than 1, use default (5s). (default=5)
 - "category-steady-n-tasks" Set the number of tasks considered when computing category buckets.
 - "hungry-minimum" Mimimum number of tasks to consider manager not hungry. (default=10)
 - "wait-for-workers" Mimimum number of workers to connect before starting dispatching tasks. (default=0)
 - "wait_retrieve_many" Parameter to alter how vine_wait works. If set to 0, vine_wait breaks out of the while loop whenever a task changes to VINE_TASK_DONE (wait_retrieve_one mode). If set to 1, vine_wait does not break, but continues recieving and dispatching tasks. This occurs until no task is sent or recieved, at which case it breaks out of the while loop (wait_retrieve_many mode). (default=0)
 - "monitor-interval" Parameter to change how frequently the resource monitor records resource consumption of a task in a times series, if this feature is enabled. See @ref vine_enable_monitoring.
@param value The value to set the parameter to.
@return 0 on succes, -1 on failure.
*/
int vine_tune(struct vine_manager *m, const char *name, double value);

/** Sets the maximum resources a task without an explicit category ("default" category).
rm specifies the maximum resources a task in the default category may use.
@param m  Reference to the current manager object.
@param rm Structure indicating maximum values. See @ref rmsummary for possible fields.
*/
void vine_set_resources_max(struct vine_manager *m,  const struct rmsummary *rm);

/** Sets the minimum resources a task without an explicit category ("default" category).
rm specifies the maximum resources a task in the default category may use.
@param m  Reference to the current manager object.
@param rm Structure indicating maximum values. See @ref rmsummary for possible fields.
*/
void vine_set_resources_min(struct vine_manager *m,  const struct rmsummary *rm);

/** Sets the maximum resources a task in the category may use.
@param m         Reference to the current manager object.
@param category  Name of the category.
@param rm Structure indicating minimum values. See @ref rmsummary for possible fields.
*/
void vine_set_category_resources_max(struct vine_manager *m,  const char *category, const struct rmsummary *rm);

/** Sets the minimum resources a task in the category may use.
@param m         Reference to the current manager object.
@param category  Name of the category.
@param rm Structure indicating minimum values. See @ref rmsummary for possible fields.
*/
void vine_set_category_resources_min(struct vine_manager *m,  const char *category, const struct rmsummary *rm);

/** Set the initial guess for resource autolabeling for the given category.
@param m         Reference to the current manager object.
@param category  Name of the category.
@param rm Structure indicating maximum values. Autolabeling available for cores, memory, disk, and gpus
*/
void vine_set_category_first_allocation_guess(struct vine_manager *m,  const char *category, const struct rmsummary *rm);

/** Initialize first value of categories
@param m     Reference to the current manager object.
@param max Structure indicating maximum values. Autolabeling available for cores, memory, disk, and gpus
@param summaries_file JSON file with resource summaries.
*/
void vine_initialize_categories(struct vine_manager *m, struct rmsummary *max, const char *summaries_file);

/** Sets the path where runtime info directories (logs and staging) are created.
@param path A directory
*/
void vine_set_runtime_info_path(const char *path);


//@}

#endif<|MERGE_RESOLUTION|>--- conflicted
+++ resolved
@@ -267,12 +267,8 @@
 @param t A task object.
 @param f A file object, created by @ref vine_declare_file, @ref vine_declare_url, @ref vine_declare_buffer, @ref vine_declare_mini_task.
 @param remote_name The name of the file as it should appear in the task's sandbox.
-<<<<<<< HEAD
 @param flags May be zero or more @ref vine_mount_flags_t or'd together. See @ref vine_task_add_input.
-=======
-@param flags May be zero or more @ref vine_mount_flags_t or'd together. See @ref vine_task_add_input_file.
 @return True on success, false on failure.
->>>>>>> cd9ba01b
 */
 
 int vine_task_add_input( struct vine_task *t, struct vine_file *f, const char *remote_name, vine_mount_flags_t flags );
@@ -281,12 +277,8 @@
 @param t A task object.
 @param f A file object, created by @ref vine_declare_file or @ref vine_declare_buffer.
 @param remote_name The name of the file as it will appear in the task's sandbox.
-<<<<<<< HEAD
 @param flags May be zero or more @ref vine_mount_flags_t or'd together. See @ref vine_task_add_input.
-=======
-@param flags May be zero or more @ref vine_mount_flags_t or'd together. See @ref vine_task_add_input_file.
 @return True on success, false on failure.
->>>>>>> cd9ba01b
 */
 
 int vine_task_add_output( struct vine_task *t, struct vine_file *f, const char *remote_name, vine_mount_flags_t flags );

--- conflicted
+++ resolved
@@ -92,7 +92,6 @@
 	VINE_RESULT_STDOUT_MISSING = 4, /**< The task ran but its stdout has been truncated **/
 	VINE_RESULT_SIGNAL = 1 << 3,	/**< The task was terminated with a signal **/
 	VINE_RESULT_RESOURCE_EXHAUSTION = 2 << 3, /**< The task used more resources than requested **/
-<<<<<<< HEAD
 	VINE_RESULT_MAX_END_TIME        = 3 << 3, /**< The task ran after the specified (absolute since epoch) end time. **/
 	VINE_RESULT_UNKNOWN             = 4 << 3, /**< The result could not be classified. **/
 	VINE_RESULT_FORSAKEN            = 5 << 3, /**< The task failed, but it was not a task error **/
@@ -104,22 +103,6 @@
 	VINE_RESULT_CANCELLED = 11 << 3, /**< The task was cancelled by the caller. */
 	VINE_RESULT_LIBRARY_CANCELLED      = 12 << 3, /**< Task is a library that has been cancelled by the user intentionally. **/
 	VINE_RESULT_LIBRARY_FAILED         = 13 << 3  /**< Task is a library that has failed unexpectedly. **/
-=======
-	VINE_RESULT_MAX_END_TIME = 3 << 3,  /**< The task ran after the specified (absolute since epoch) end time. **/
-	VINE_RESULT_UNKNOWN = 4 << 3,	    /**< The result could not be classified. **/
-	VINE_RESULT_FORSAKEN = 5 << 3,	    /**< The task failed, but it was not a task error **/
-	VINE_RESULT_MAX_RETRIES = 6 << 3,   /**< Currently unused. **/
-	VINE_RESULT_MAX_WALL_TIME = 7 << 3, /**< The task ran for more than the specified time (relative since running
-					       in a worker). **/
-	VINE_RESULT_RMONITOR_ERROR =
-			8 << 3, /**< The task failed because the monitor did not produce a summary report. **/
-	VINE_RESULT_OUTPUT_TRANSFER_ERROR = 9 << 3,   /**< The task failed because an output could be transfered to the
-							 manager (not enough disk space, incorrect write permissions. */
-	VINE_RESULT_FIXED_LOCATION_MISSING = 10 << 3, /**< The task failed because no worker could satisfy the fixed
-							 location input file requirements. */
-	VINE_RESULT_CANCELLED = 11 << 3,	      /**< The task was cancelled by the caller. */
-	VINE_RESULT_LIBRARY_EXIT = 12 << 3	      /**< Task is a library that has terminated. **/
->>>>>>> a6f96094
 } vine_result_t;
 
 /** Select how to allocate resources for similar tasks with @ref vine_set_category_mode */

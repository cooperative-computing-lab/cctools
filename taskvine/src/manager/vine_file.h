--- conflicted
+++ resolved
@@ -32,17 +32,12 @@
 	VINE_TEMP,		    /**< A temporary file created as an output of a task. */
 	VINE_BUFFER,                /**< A file obtained from data in the manager's memory space. */
 	VINE_MINI_TASK,             /**< A file obtained by executing a Unix command line. */
-<<<<<<< HEAD
-} vine_file_t;
-=======
-	VINE_EMPTY_DIR,              /**< An empty directory to create in the task sandbox. */
 } vine_file_type_t;
 
 typedef enum {
-        VINE_FILE_STATE_PENDING, /**< This file has not yet been created by a task. */
-	VINE_FILE_STATE_CREATED   /**< This file has been created at some point.  (although it might have been lost!) */
+  VINE_FILE_STATE_PENDING, /**< This file has not yet been created by a task. */
+  VINE_FILE_STATE_CREATED   /**< This file has been created at some point.  (although it might have been lost!) */
 } vine_file_state_t;
->>>>>>> 985279b4
 
 struct vine_file {
 	vine_file_type_t  type;  // Type of data source: VINE_FILE, VINE_BUFFER, VINE_URL, etc.

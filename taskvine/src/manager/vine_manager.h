/*
Copyright (C) 2022- The University of Notre Dame
This software is distributed under the GNU General Public License.
See the file COPYING for details.
*/

#ifndef VINE_MANAGER_H
#define VINE_MANAGER_H

/*
This module defines the structures and types of the manager process as a whole.
This module is private to the manager and should not be invoked by the end user.
*/

#include "taskvine.h"
#include <limits.h>

/*
The result of a variety of internal operations, indicating whether
the operation succeeded, or failed due to the fault of the worker,
the application, or the manager.
*/

typedef enum {
	VINE_SUCCESS = 0,
	VINE_WORKER_FAILURE,
	VINE_APP_FAILURE,
	VINE_MGR_FAILURE,
	VINE_END_OF_LIST,
} vine_result_code_t;

/*
The result of vine_manager_recv{_no_retry}, indicating whether an
incoming message was processed, and the expected next state of the connection.
*/

typedef enum {
	VINE_MSG_PROCESSED = 0,        /* Message was processed and connection is still good. */
	VINE_MSG_PROCESSED_DISCONNECT, /* Message was processed and disconnect now expected. */
	VINE_MSG_NOT_PROCESSED,        /* Message was not processed, waiting to be consumed. */
	VINE_MSG_FAILURE               /* Message not received, connection failure. */
} vine_msg_code_t;

/* The current resource monitoring configuration of the manager. */

typedef enum {
	VINE_MON_DISABLED = 0,
	VINE_MON_SUMMARY  = 1,   /* generate only summary. */
	VINE_MON_FULL     = 2,   /* generate summary, series and monitoring debug output. */
	VINE_MON_WATCHDOG = 4    /* kill tasks that exhaust resources */
} vine_monitoring_mode_t;

/* The various reasons why a worker process may disconnect from the manager. */

typedef enum {
	VINE_WORKER_DISCONNECT_UNKNOWN  = 0,
	VINE_WORKER_DISCONNECT_EXPLICIT,
	VINE_WORKER_DISCONNECT_STATUS_WORKER,
	VINE_WORKER_DISCONNECT_IDLE_OUT,
 	VINE_WORKER_DISCONNECT_FAST_ABORT,
	VINE_WORKER_DISCONNECT_FAILURE,
	VINE_WORKER_DISCONNECT_XFER_ERRORS
} vine_worker_disconnect_reason_t;

/* States known about libraries */

typedef enum {
	VINE_LIBRARY_WAITING = 0,
	VINE_LIBRARY_SENT,
	VINE_LIBRARY_STARTED,
	VINE_LIBRARY_FAILURE
} vine_library_state_t;

struct vine_worker_info;
struct vine_task;
struct vine_file;

struct vine_manager {

	/* Connection and communication settings */

	char *name;          /* Project name describing this manager at the catalog server. */
	int   port;          /* Port number on which this manager is listening for connections. */
	int   priority;      /* Priority of this manager relative to other managers with the same name. */
	char *catalog_hosts; /* List of catalogs to which this manager reports. */
	char *manager_preferred_connection; /* Recommended method for connecting to this manager.  @ref vine_set_manager_preferred_connection */
	char  workingdir[PATH_MAX];         /* Current working dir, for reporting to the catalog server. */
	char *uuid;          /* Unique identifier of manager when reported to catalog. */
	struct hash_table *properties;   /* Set of additional properties to report to catalog server. */

	struct link *manager_link;       /* Listening TCP connection for accepting new workers. */
	struct link_info *poll_table;    /* Table for polling on all connected workers. */
	int poll_table_size;             /* Number of entries in poll_table. */

	/* Security configuration */

	char *password;      /* Shared secret between manager and worker. Usable with or without SSL. */
	char *ssl_key;       /* Filename of SSL private key */
	char *ssl_cert;      /* Filename of SSL certificate. */
	int   ssl_enabled;   /* If true, SSL transport is used between manager and workers */

	/* Primary data structures for tracking task state. */

	struct itable *tasks;           /* Maps task_id -> vine_task of all tasks in any state. */
	struct priority_queue   *ready_tasks;       /* Priority queue of vine_task that are waiting to execute. */
	struct itable   *running_table;      /* Table of vine_task that are running at workers. */
	struct list   *waiting_retrieval_list;      /* List of vine_task that are waiting to be retrieved. */
	struct list   *retrieved_list;      /* List of vine_task that have been retrieved. */
	struct list   *task_info_list;  /* List of last N vine_task_infos for computing capacity. */
	struct hash_table *categories;  /* Maps category_name -> struct category */
	struct hash_table *library_templates; /* Maps library name -> vine_task of library with that name. */

	/* Primary data structures for tracking worker state. */

	struct hash_table *worker_table;     /* Maps link -> vine_worker_info */
	struct hash_table *worker_blocklist; /* Maps hostname -> vine_blocklist_info */
	struct hash_table *factory_table;    /* Maps factory_name -> vine_factory_info */
	struct hash_table *workers_with_watched_file_updates;  /* Maps link -> vine_worker_info */
	struct hash_table *current_transfer_table; 	/* Maps uuid -> struct transfer_pair */
	struct itable     *task_group_table; 	/* Maps group id -> list vine_task */

	/* Primary data structures for tracking files. */

	struct hash_table *file_table;      /* Maps fileid -> struct vine_file.* */
	struct hash_table *file_worker_table; /* Maps cachename -> struct set of workers with a replica of the file.* */
	struct priority_queue *temp_files_to_replicate; /* Priority queue of temp files to be replicated, those with less replicas are at the top. */


	/* Primary scheduling controls. */

	vine_schedule_t worker_selection_algorithm;    /* Mode for selecting best worker for task in main scheduler. */
	vine_category_mode_t allocation_default_mode;  /* Mode for computing resources allocations for each task. */

	/* Internal state modified by the manager */

	int next_task_id;       /* Next integer task_id to be assigned to a created task. */
	int fixed_location_in_queue; /* Number of fixed location tasks currently being managed */
	int num_tasks_left;    /* Optional: Number of tasks remaining, if given by user.  @ref vine_set_num_tasks */
	int nothing_happened_last_wait_cycle; /* Set internally in main loop if no messages or tasks were processed during the last wait loop.
																					 If set, poll longer to avoid wasting cpu cycles, and growing log files unnecessarily.*/

	/* Accumulation of statistics for reporting to the caller. */

	struct vine_stats *stats;
	struct vine_stats *stats_measure;

	/* Time of most recent events for computing various timeouts */

	timestamp_t time_last_wait;
	timestamp_t time_last_log_stats;
	timestamp_t time_last_large_tasks_check;
	timestamp_t link_poll_end;
	time_t      catalog_last_update_time;
	time_t      resources_last_update_time;

	/* Logging configuration. */

    char *runtime_directory;
	FILE *perf_logfile;        /* Performance logfile for tracking metrics by time. */
	FILE *txn_logfile;         /* Transaction logfile for recording every event of interest. */
	FILE *graph_logfile;       /* Graph logfile for visualizing application structure. */
	int perf_log_interval;	   /* Minimum interval for performance log entries in seconds. */
	
	/* Resource monitoring configuration. */

	vine_monitoring_mode_t monitor_mode;
	struct vine_file *monitor_exe;
    int monitor_interval;

	struct rmsummary *measured_local_resources;
	struct rmsummary *current_max_worker;
	struct rmsummary *max_task_resources_requested;

	/* Peer Transfer Configuration */
	int peer_transfers_enabled;
	int file_source_max_transfers;
	int worker_source_max_transfers;

	/* Hungry call optimization */
	timestamp_t time_last_hungry;      /* Last time vine_hungry_computation was called. */
	int tasks_to_sate_hungry;          /* Number of tasks that would sate the queue since last call to vine_hungry_computation. */
	int tasks_waiting_last_hungry;     /* Number of tasks originally waiting when call to vine_hungry_computation was made. */
	timestamp_t hungry_check_interval; /* Maximum interval between vine_hungry_computation checks. */

	/* Task Groups Configuration */
	int task_groups_enabled; 
	int group_id_counter; 

	/* Various performance knobs that can be tuned. */
	int short_timeout;            /* Timeout in seconds to send/recv a brief message from worker */
	int long_timeout;             /* Timeout if in the middle of an incomplete message. */
	int minimum_transfer_timeout; /* Minimum number of seconds to allow for a manager<-> worker file transfer. */
	int transfer_outlier_factor;  /* Factor to consider a given transfer time to be an outlier justifying cancellation. */
	int default_transfer_rate;    /* Assumed data transfer rate for computing timeouts, prior to collecting observations. */
	int process_pending_check;    /* Enables check for waiting processes in main loop via @ref process_pending */
	int keepalive_interval;	      /* Time between keepalive request transmissions. */
	int keepalive_timeout;	      /* Keepalive response must be received within this time, otherwise worker disconnected. */
	int hungry_minimum;           /* Minimum number of waiting tasks to consider queue not hungry. */
	int hungry_minimum_factor;    /* queue is hungry if number of waiting tasks is less than hungry_minimum_factor * number of connected workers. */
	int wait_for_workers;         /* Wait for these many workers to connect before dispatching tasks at start of execution. */
	int max_workers;              /* Specify the maximum number of workers to use during execution. */
	int attempt_schedule_depth;   /* number of submitted tasks to attempt scheduling before we continue to retrievals */
	int max_retrievals;           /* Do at most this number of task retrievals of either receive_one_task or receive_all_tasks_from_worker. If less
                                     than 1, prefer to receive all completed tasks before submitting new tasks. */
	int worker_retrievals;        /* retrieve all completed tasks from a worker as opposed to recieving one of any completed task*/
	int prefer_dispatch;          /* try to dispatch tasks even if there are retrieved tasks ready to return  */
	int load_from_shared_fs_enabled;/* Allow worker to load file from shared filesytem instead of through manager */

	int fetch_factory;            /* If true, manager queries catalog for factory configuration. */
	int proportional_resources;   /* If true, tasks divide worker resources proportionally. */
	int proportional_whole_tasks; /* If true, round-up proportions to whole number of tasks. */
	int ramp_down_heuristic;      /* If true, and there are more workers than tasks waiting, then tasks are allocated all the free resources of a worker large enough to run them.
																	 If monitoring watchdog is not enabled, then this heuristic has no effect. */
	int immediate_recovery;       /* If true, recovery tasks for tmp files are created as soon as the worker that had them
																	 disconnects. Otherwise, create them only when a tasks needs then as inputs (this is
																	 the default). */
	int transfer_temps_recovery;  /* If true, attempt to recover temp files from lost worker to reach threshold required */
	int transfer_replica_per_cycle;  /* Maximum number of replica to request per temp file per iteration */
	int temp_replica_count;       /* Number of replicas per temp file */
	int clean_redundant_replicas; /* If true, remove redundant replicas of temp files to save disk space. */
	int shift_disk_load;          /* If true, shift storage burden to more available workers to minimize disk usage peaks. */

	double resource_submit_multiplier; /* Factor to permit overcommitment of resources at each worker.  */
	double bandwidth_limit;            /* Artificial limit on bandwidth of manager<->worker transfers. */
	int disk_avail_threshold; /* Ensure this minimum amount of available disk space. (in MB) */

	int update_interval;			/* Seconds between updates to the catalog. */
	int resource_management_interval;	/* Seconds between measurement of manager local resources. */
	timestamp_t transient_error_interval; /* microseconds between new attempts on task rescheduling and using a file replica as source after a failure. */

	int max_library_retries;        /* The maximum time that a library can be failed and retry another one, if over this count the library template will be removed */
	int watch_library_logfiles;     /* If true, watch the output files produced by each of the library processes running on the remote workers, take them back the current logging directory */

	double sandbox_grow_factor;         /* When task disk sandboxes are exhausted, increase the allocation using their measured valued times this factor */
	double disk_proportion_available_to_task;   /* intentionally reduces disk allocation for tasks to reserve some space for cache growth. */

	/* todo: confirm datatype. int or int64 */
	int max_task_stdout_storage;	/* Maximum size of standard output from task.  (If larger, send to a separate file.) */
	int max_new_workers;			/* Maximum number of workers to add in a single cycle before dealing with other matters. */

	timestamp_t large_task_check_interval;	/* How frequently to check for tasks that do not fit any worker. */
	double option_blocklist_slow_workers_timeout;	/* Default timeout for slow workers to come back to the pool, can be set prior to creating a manager. */

	/* Testing mode parameters */
	timestamp_t enforce_worker_eviction_interval;   /* Enforce worker eviction interval in seconds */
	timestamp_t time_start_worker_eviction;         /* Track the time when we start evicting workers */
};

/*
These are not public API functions, but utility methods that may
be called on the manager object by other elements of the manager process.
*/

/* Declares file f. If a file with the same f->cached_name is already declared, f
 * is ****deleted**** and the previous file is returned. Otherwise f is returned. */
struct vine_file *vine_manager_declare_file(struct vine_manager *m, struct vine_file *f);
struct vine_file *vine_manager_lookup_file(struct vine_manager *q, const char *cached_name);

/* Send a printf-style message to a remote worker. */
#ifndef SWIG
__attribute__ (( format(printf,3,4) ))
#endif
int vine_manager_send( struct vine_manager *q, struct vine_worker_info *w, const char *fmt, ... );

/* Receive a line-oriented message from a remote worker. */
vine_msg_code_t vine_manager_recv( struct vine_manager *q, struct vine_worker_info *w, char *line, int length );

/* Compute the expected wait time for a transfer of length bytes. */
int vine_manager_transfer_time( struct vine_manager *q, struct vine_worker_info *w, int64_t length );

/* Various functions to compute expected properties of tasks. */
const struct rmsummary *vine_manager_task_resources_min(struct vine_manager *q, struct vine_task *t);
const struct rmsummary *vine_manager_task_resources_max(struct vine_manager *q, struct vine_task *t);

/* Find a library template on the manager */
struct vine_task *vine_manager_find_library_template(struct vine_manager *q, const char *library_name);

/* Internal: Enable shortcut of main loop upon child process completion. Needed for Makeflow to interleave local and remote execution. */
void vine_manager_enable_process_shortcut(struct vine_manager *q);

struct rmsummary *vine_manager_choose_resources_for_task( struct vine_manager *q, struct vine_worker_info *w, struct vine_task *t );

int64_t overcommitted_resource_total(struct vine_manager *q, int64_t total);

/* Internal: Shut down a specific worker. */
int vine_manager_shut_down_worker(struct vine_manager *q, struct vine_worker_info *w);

/** Return any completed task without doing any manager work. */
struct vine_task *vine_manager_no_wait(struct vine_manager *q, const char *tag, int task_id);

void vine_manager_remove_worker(struct vine_manager *q, struct vine_worker_info *w, vine_worker_disconnect_reason_t reason);

/* Check if the worker is able to transfer the necessary files for this task. */
int vine_manager_transfer_capacity_available(struct vine_manager *q, struct vine_worker_info *w, struct vine_task *t);

<<<<<<< HEAD
/* Delete a file from a worker. */
int delete_worker_file(struct vine_manager *q, struct vine_worker_info *w, const char *filename, vine_cache_level_t cache_level, vine_cache_level_t delete_upto_level);
=======
/** Release a random worker to simulate a failure. */
int release_random_worker(struct vine_manager *q);
>>>>>>> 34954ff5

/* The expected format of files created by the resource monitor.*/
#define RESOURCE_MONITOR_TASK_LOCAL_NAME "vine-task-%d"
#define RESOURCE_MONITOR_REMOTE_NAME "cctools-monitor"
#define RESOURCE_MONITOR_REMOTE_NAME_EVENTS RESOURCE_MONITOR_REMOTE_NAME "events.json"

#endif<|MERGE_RESOLUTION|>--- conflicted
+++ resolved
@@ -293,13 +293,11 @@
 /* Check if the worker is able to transfer the necessary files for this task. */
 int vine_manager_transfer_capacity_available(struct vine_manager *q, struct vine_worker_info *w, struct vine_task *t);
 
-<<<<<<< HEAD
 /* Delete a file from a worker. */
 int delete_worker_file(struct vine_manager *q, struct vine_worker_info *w, const char *filename, vine_cache_level_t cache_level, vine_cache_level_t delete_upto_level);
-=======
+
 /** Release a random worker to simulate a failure. */
 int release_random_worker(struct vine_manager *q);
->>>>>>> 34954ff5
 
 /* The expected format of files created by the resource monitor.*/
 #define RESOURCE_MONITOR_TASK_LOCAL_NAME "vine-task-%d"

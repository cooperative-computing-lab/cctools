--- conflicted
+++ resolved
@@ -5695,27 +5695,23 @@
 /* File functions */
 
 /*
-Careful: The semantics of remove_file are a little subtle.
+Careful: The semantics of undeclare_file are a little subtle.
 The user calls this function to indicate that they are done
 using a particular file, and there will be no more tasks
 that can consume it.
 
 This causes the file to be removed from the manager's table,
-the replicas in the cluster to be deleted, and the recovery
-task of the file taken away.  There should be no running tasks
-that require the file after this.
+the replicas in the cluster to be deleted.
+There should be no running tasks that require the file after this.
 
 However, there may be *returned* tasks that still hold
 references to the vine_file object, and so it will not be
 fully garbage collected until those also call vine_file_delete
-to bring the reference count to zero.
+to bring the reference count to zero.  At that point, if
+the UNLINK_WHEN_DONE flag is on, the local state will also be deleted.
 */
-<<<<<<< HEAD
-
-void vine_remove_file(struct vine_manager *m, struct vine_file *f)
-=======
+
 void vine_undeclare_file(struct vine_manager *m, struct vine_file *f)
->>>>>>> d78f028b
 {
 	if (!f) {
 		return;

/*
Copyright (C) 2022- The University of Notre Dame
This software is distributed under the GNU General Public License.
See the file COPYING for details.
*/

#include "vine_manager.h"
#include "vine_blocklist.h"
#include "vine_counters.h"
#include "vine_current_transfers.h"
#include "vine_factory_info.h"
#include "vine_fair.h"
#include "vine_file.h"
#include "vine_file_replica.h"
#include "vine_file_replica_table.h"
#include "vine_manager_factory.h"
#include "vine_manager_get.h"
#include "vine_manager_put.h"
#include "vine_manager_summarize.h"
#include "vine_mount.h"
#include "vine_perf_log.h"
#include "vine_protocol.h"
#include "vine_resources.h"
#include "vine_runtime_dir.h"
#include "vine_schedule.h"
#include "vine_task.h"
#include "vine_task_groups.h"
#include "vine_task_info.h"
#include "vine_taskgraph_log.h"
#include "vine_txn_log.h"
#include "vine_worker_info.h"
#include "vine_redundancy.h"

#include "address.h"
#include "buffer.h"
#include "catalog_query.h"
#include "category_internal.h"
#include "cctools.h"
#include "copy_stream.h"
#include "create_dir.h"
#include "debug.h"
#include "domain_name_cache.h"
#include "envtools.h"
#include "hash_table.h"
#include "priority_queue.h"
#include "priority_map.h"
#include "int_sizes.h"
#include "interfaces_address.h"
#include "itable.h"
#include "jx_parse.h"
#include "jx_print.h"
#include "link.h"
#include "link_auth.h"
#include "list.h"
#include "load_average.h"
#include "macros.h"
#include "path.h"
#include "pattern.h"
#include "process.h"
#include "random.h"
#include "rmonitor.h"
#include "rmonitor_poll.h"
#include "rmonitor_types.h"
#include "set.h"
#include "shell.h"
#include "stringtools.h"
#include "unlink_recursive.h"
#include "url_encode.h"
#include "username.h"
#include "xxmalloc.h"

#include <assert.h>
#include <dirent.h>
#include <errno.h>
#include <fcntl.h>
#include <float.h>
#include <math.h>
#include <stdarg.h>
#include <stddef.h>
#include <stdint.h>
#include <stdio.h>
#include <stdlib.h>
#include <string.h>
#include <sys/stat.h>
#include <sys/wait.h>
#include <time.h>
#include <unistd.h>

/* Default value for seconds between updates to the catalog. */
#define VINE_UPDATE_INTERVAL 60

/* Default value for seconds between measurement of manager local resources. */
#define VINE_RESOURCE_MEASUREMENT_INTERVAL 30

/* Default value for keepalive interval in seconds. */
#define VINE_DEFAULT_KEEPALIVE_INTERVAL 120

/* Default value for keepalive timeout in seconds. */
#define VINE_DEFAULT_KEEPALIVE_TIMEOUT 900

/* Default value before entity is considered again after last failure, in usecs */
#define VINE_DEFAULT_TRANSIENT_ERROR_INTERVAL (15 * ONE_SECOND)

/* Default maximum time that a library template can fail and retry, it over this number the template should be removed
 */
#define VINE_TASK_MAX_LIBRARY_RETRIES 15

/* Default value before disconnecting a worker that keeps forsaking tasks without any completions */
#define VINE_DEFAULT_MAX_FORSAKEN_PER_WORKER 10

/* Default value for maximum size of standard output from task.  (If larger, send to a separate file.) */
#define MAX_TASK_STDOUT_STORAGE (1 * GIGABYTE)

/* Default value for maximum number of workers to add in a single cycle before dealing with other matters. */
#define MAX_NEW_WORKERS 10

/* Default value for how frequently to check for tasks that do not fit any worker. */
#define VINE_LARGE_TASK_CHECK_INTERVAL 180000000 // 3 minutes in usecs

/* Default value for how frequently to allow calls to vine_hungry_computation. */
#define VINE_HUNGRY_CHECK_INTERVAL 5000000 // 5 seconds in usecs

/* Default timeout for slow workers to come back to the pool, can be set prior to creating a manager. */
double vine_option_blocklist_slow_workers_timeout = 900;

/* Forward prototypes for functions that are called out of order. */
/* Many of these should be removed if forward declaration is not needed. */

static void handle_failure(struct vine_manager *q, struct vine_worker_info *w, struct vine_task *t, vine_result_code_t fail_type);
static void handle_worker_failure(struct vine_manager *q, struct vine_worker_info *w);

static void reap_task_from_worker(struct vine_manager *q, struct vine_worker_info *w, struct vine_task *t, vine_task_state_t new_state);
static void reset_task_to_state(struct vine_manager *q, struct vine_task *t, vine_task_state_t new_state);
static void count_worker_resources(struct vine_manager *q, struct vine_worker_info *w);
static vine_result_code_t get_stdout(struct vine_manager *q, struct vine_worker_info *w, struct vine_task *t, int64_t output_length);
static vine_result_code_t retrieve_output(struct vine_manager *q, struct vine_worker_info *w, struct vine_task *t);

static void find_max_worker(struct vine_manager *q);
static void update_max_worker(struct vine_manager *q, struct vine_worker_info *w);

static vine_task_state_t change_task_state(struct vine_manager *q, struct vine_task *t, vine_task_state_t new_state);

static int task_request_count(struct vine_manager *q, const char *category, category_allocation_t request);

static vine_msg_code_t handle_http_request(struct vine_manager *q, struct vine_worker_info *w, const char *path, time_t stoptime);
static vine_msg_code_t handle_taskvine(struct vine_manager *q, struct vine_worker_info *w, const char *line);
static vine_msg_code_t handle_manager_status(struct vine_manager *q, struct vine_worker_info *w, const char *line, time_t stoptime);
static vine_msg_code_t handle_resources(struct vine_manager *q, struct vine_worker_info *w, time_t stoptime);
static vine_msg_code_t handle_feature(struct vine_manager *q, struct vine_worker_info *w, const char *line);
static void handle_library_update(struct vine_manager *q, struct vine_worker_info *w, const char *line);

static struct jx *manager_to_jx(struct vine_manager *q);
static struct jx *manager_lean_to_jx(struct vine_manager *q);

char *vine_monitor_wrap(struct vine_manager *q, struct vine_worker_info *w, struct vine_task *t, struct rmsummary *limits);

void vine_accumulate_task(struct vine_manager *q, struct vine_task *t);
struct category *vine_category_lookup_or_create(struct vine_manager *q, const char *name);

void vine_disable_monitoring(struct vine_manager *q);
static void aggregate_workers_resources(
		struct vine_manager *q, struct vine_resources *rtotal, struct vine_resources *rmin, struct vine_resources *rmax, int64_t *inuse_cache, struct hash_table *features);
static struct vine_task *vine_wait_internal(struct vine_manager *q, int timeout, const char *tag, int task_id);
static void release_all_workers(struct vine_manager *q);

static int vine_manager_check_inputs_available(struct vine_manager *q, struct vine_task *t);

static void delete_uncacheable_files(struct vine_manager *q, struct vine_worker_info *w, struct vine_task *t);
int delete_worker_file(struct vine_manager *q, struct vine_worker_info *w, const char *filename, vine_cache_level_t cache_level, vine_cache_level_t delete_upto_level);

struct vine_task *send_library_to_worker(struct vine_manager *q, struct vine_worker_info *w, const char *name);

/* Return the number of workers matching a given type: WORKER, STATUS, etc */

static int count_workers(struct vine_manager *q, vine_worker_type_t type)
{
	struct vine_worker_info *w;
	char *id;

	int count = 0;

	HASH_TABLE_ITERATE(q->worker_table, id, w)
	{
		if (w->type & type) {
			count++;
		}
	}

	return count;
}

/* Round up a resource value based on the overcommit multiplier currently in effect. */

int64_t overcommitted_resource_total(struct vine_manager *q, int64_t total)
{
	int64_t r = 0;
	if (total != 0) {
		r = ceil(total * q->resource_submit_multiplier);
	}

	return r;
}

/* Returns count of workers that are running at least 1 task. */

static int workers_with_tasks(struct vine_manager *q)
{
	struct vine_worker_info *w;
	char *id;
	int workers_with_tasks = 0;

	HASH_TABLE_ITERATE(q->worker_table, id, w)
	{
		if (strcmp(w->hostname, "unknown")) {
			if (itable_size(w->current_tasks)) {
				workers_with_tasks++;
			}
		}
	}

	return workers_with_tasks;
}

/* Convert a link pointer into a string that can be used as a key into a hash table. */

static char *link_to_hash_key(struct link *link)
{
	return string_format("0x%p", link);
}

/*
This function sends a message to the worker and records the time the message is
successfully sent. This timestamp is used to determine when to send keepalive checks.
*/

__attribute__((format(printf, 3, 4))) int vine_manager_send(struct vine_manager *q, struct vine_worker_info *w, const char *fmt, ...)
{
	va_list va;
	time_t stoptime;
	buffer_t B[1];
	buffer_init(B);
	buffer_abortonfailure(B, 1);
	buffer_max(B, VINE_LINE_MAX);

	va_start(va, fmt);
	buffer_putvfstring(B, fmt, va);
	va_end(va);

	debug(D_VINE, "tx to %s (%s): %s", w->hostname, w->addrport, buffer_tostring(B));

	stoptime = time(0) + q->short_timeout;

	int result = link_putlstring(w->link, buffer_tostring(B), buffer_pos(B), stoptime);

	buffer_free(B);

	return result;
}

/* Handle a name message coming back from the worker, requesting the manager's project name. */

static vine_msg_code_t handle_name(struct vine_manager *q, struct vine_worker_info *w, char *line)
{
	debug(D_VINE, "Sending project name to worker (%s)", w->addrport);

	// send project name (q->name) if there is one. otherwise send blank line
	vine_manager_send(q, w, "%s\n", q->name ? q->name : "");

	return VINE_MSG_PROCESSED;
}

/*
Handle a request from a worker to shutdown because it has been idle for a while.
However, do not accept the request if the manager has some further information
indicating that the worker should be kept around.
*/

static void handle_idle_disconnect_request(struct vine_manager *q, struct vine_worker_info *w)
{
	char *cachename;
	struct vine_file_replica *replica;

	/* First check to see if this worker has any unique files that should not be lost. */

	HASH_TABLE_ITERATE(w->current_files, cachename, replica)
	{
		if (replica->type == VINE_TEMP) {
			int c = vine_file_replica_table_count_replicas(q, cachename, VINE_FILE_REPLICA_STATE_READY);
			if (c == 1) {
				debug(D_VINE, "Rejecting disconnect request from worker %s (%s). Has unique file %s", w->hostname, w->addrport, cachename);
				return;
			}
		}
	}

	/*
	Then, if it is not running any tasks, tell it to exit and shut down cleanly.
	We do not disconnect just yet because there may be more messages pending,
	or other information the worker wants to send as it shuts down.
	The worker will disconnect on its own.
	Also, we don't want to invalidate the worker object w in an unexpected location.
	*/

	if (itable_size(w->current_tasks) == 0) {
		debug(D_VINE, "Accepting disconnect request from worker %s (%s).", w->hostname, w->addrport);
		q->stats->workers_idled_out++;
		vine_manager_send(q, w, "exit\n");
	}

	return;
}

/* Handle an info message coming from the worker that provides a variety of metrics. */

static vine_msg_code_t handle_info(struct vine_manager *q, struct vine_worker_info *w, char *line)
{
	char field[VINE_LINE_MAX];
	char value[VINE_LINE_MAX];

	int n = sscanf(line, "info %s %[^\n]", field, value);

	if (n != 2)
		return VINE_MSG_FAILURE;

	if (string_prefix_is(field, "tasks_running")) {
		w->dynamic_tasks_running = atoi(value);
	} else if (string_prefix_is(field, "idle-disconnect-request")) {
		handle_idle_disconnect_request(q, w);
	} else if (string_prefix_is(field, "worker-id")) {
		free(w->workerid);
		w->workerid = xxstrdup(value);
		vine_txn_log_write_worker(q, w, 0, 0);
	} else if (string_prefix_is(field, "worker-end-time")) {
		w->end_time = MAX(0, atoll(value));
	} else if (string_prefix_is(field, "from-factory")) {
		vine_manager_factory_worker_arrive(q, w, value);
	} else if (string_prefix_is(field, "library-update")) {
		handle_library_update(q, w, value);
	}

	// Note we always mark info messages as processed, as they are optional.
	return VINE_MSG_PROCESSED;
}

/*
A cache-update message coming from the worker means that a requested
remote transfer or command was successful, and know we know the size
of the file for the purposes of cache storage management.
*/

static int handle_cache_update(struct vine_manager *q, struct vine_worker_info *w, const char *line)
{
	char cachename[VINE_LINE_MAX];
	int type;
	int cache_level;
	long long size;
	long long mtime;
	long long transfer_time;
	long long start_time;
	char id[VINE_LINE_MAX];

	if (sscanf(line, "cache-update %s %d %d %lld %lld %lld %lld %s", cachename, &type, &cache_level, &size, &mtime, &transfer_time, &start_time, id) == 8) {
		struct vine_file_replica *replica = vine_file_replica_table_lookup(w, cachename);

		if (!replica) {
			/*
			If an unsolicited cache-update arrives, there are several possibilities:
			- The worker is telling us about an item from a previous run.
			- The file was created as an output of a task.
			*/
			replica = vine_file_replica_create(type, cache_level, size, mtime);
			vine_file_replica_table_insert(q, w, cachename, replica);
		}

		replica->type = type;
		replica->cache_level = cache_level;
		replica->size = size;
		replica->mtime = mtime;
		replica->transfer_time = transfer_time;
		replica->state = VINE_FILE_REPLICA_STATE_READY;

		vine_current_transfers_set_success(q, id);
		vine_current_transfers_remove(q, id);

		vine_txn_log_write_cache_update(q, w, size, transfer_time, start_time, cachename);

		w->resources->disk.inuse += BYTES_TO_MEGABYTES(size);

		/* If the replica corresponds to a declared file. */

		struct vine_file *f = hash_table_lookup(q->file_table, cachename);
		if (f) {
			/* We know it exists and how large it is now. */
			f->state = VINE_FILE_STATE_CREATED;
			f->size = size;

			/* And if the file is a newly created temporary, replicate as needed. */
			if (f->type == VINE_TEMP && *id == 'X') {
				vine_redundancy_handle_cache_update(q, f);
			}
		}
	}

	return VINE_MSG_PROCESSED;
}

/*
A cache-invalid message coming from the worker means that a requested
remote transfer or command did not succeed, and the intended file is
not in the cache.  It is accompanied by a (presumably short) string
message that further explains the failure.
So, we remove the corresponding note for that worker and log the error.
We should expect to soon receive some failed tasks that were unable
set up their own input sandboxes.
*/

static int handle_cache_invalid(struct vine_manager *q, struct vine_worker_info *w, const char *line)
{
	char cachename[VINE_LINE_MAX];
	char transfer_id[VINE_LINE_MAX];
	int length;

	/* The third field (transfer_id) is optional. */
	int n = sscanf(line, "cache-invalid %s %d %s", cachename, &length, transfer_id);

	/* If we got two or more fields... */
	if (n >= 2) {

		/* Read back the error message following. */

		char *message = malloc(length + 1);
		time_t stoptime = time(0) + q->long_timeout;

		int actual = link_read(w->link, message, length, stoptime);
		if (actual != length) {
			free(message);
			return VINE_MSG_FAILURE;
		}

		message[length] = 0;
		debug(D_VINE, "%s (%s) invalidated %s with error: %s", w->hostname, w->addrport, cachename, message);
		free(message);

		/* Remove the replica from our records. */
		struct vine_file_replica *replica = vine_file_replica_table_remove(q, w, cachename);
		if (replica) {
			vine_file_replica_delete(replica);
		}

		/* If the third argument was given, also remove the transfer record */
		if (n >= 3) {
			vine_current_transfers_set_failure(q, transfer_id);
			vine_current_transfers_remove(q, transfer_id);
		} else {
			/* throttle workers that could transfer a file */
			w->last_failure_time = timestamp_get();
		}

		/* Successfully processed this message. */
		return VINE_MSG_PROCESSED;
	} else {
		/* Otherwise this is an invalid message format. */
		return VINE_MSG_FAILURE;
	}
}

/*
A transfer-port message indicates that the worker is listening
on its own port to receive get requests from other workers.
*/

static int handle_transfer_port(struct vine_manager *q, struct vine_worker_info *w, const char *line)
{
	int dummy_port;

	int n = sscanf(line, "transfer-port %d", &w->transfer_port);
	if (n != 1) {
		return VINE_MSG_FAILURE;
	}

	w->transfer_port_active = 1;
	link_address_remote(w->link, w->transfer_host, &dummy_port);

	free(w->transfer_url);
	w->transfer_url = string_format("workerip://%s:%d", w->transfer_host, w->transfer_port);

	return VINE_MSG_PROCESSED;
}

/*
A transfer-hostport message indicates that the worker is listening
on one address, but the connections are made to an explicitely set
host and port, because of rerouting.
*/

static int handle_transfer_hostport(struct vine_manager *q, struct vine_worker_info *w, const char *line)
{
	int n = sscanf(line, "transfer-hostport %s %d", w->transfer_host, &w->transfer_port);
	if (n != 2) {
		return VINE_MSG_FAILURE;
	}

	w->transfer_port_active = 1;

	int is_ip = address_is_valid_ip(w->transfer_host);
	free(w->transfer_url);
	w->transfer_url = string_format("worker%s://%s:%d", is_ip ? "ip" : "", w->transfer_host, w->transfer_port);

	return VINE_MSG_PROCESSED;
}

static void register_waiting_retrieval(struct vine_manager *q, struct vine_worker_info *w)
{
	/* Here we increment the counter of tasks ready to be retrieved at the worker.
	 * In case no other task at the worker was ready to be retrieved, we add it
	 * to the list for the manager to eventually process in the wait loop.
	 * The counter is decremented as tasks are retrieved. */

	w->tasks_waiting_retrieval += 1;
	if (w->tasks_waiting_retrieval == 1) {
		/* if this is the first task waiting retrieval, then tell manager about it. */
		list_push_tail(q->workers_with_complete_tasks, xxstrdup(w->hashkey));
	}
}

static vine_result_code_t get_completion_result(struct vine_manager *q, struct vine_worker_info *w, const char *line)
{
	if (!q || !w || !line)
		return VINE_WORKER_FAILURE;

	struct vine_task *t;
	int task_status, exit_status;
	uint64_t task_id;
	int64_t output_length, bytes_sent, sandbox_used;

	timestamp_t execution_time, start_time, end_time;
	timestamp_t observed_execution_time;

	// Format: task completion status, exit status (exit code or signal), output length, bytes_sent, execution time,
	// task_id
	int n = sscanf(line,
			"complete %d %d %" SCNd64 " %" SCNd64 " %" SCNd64 " %" SCNd64 " %" SCNd64 " %" SCNd64 "",
			&task_status,
			&exit_status,
			&output_length,
			&bytes_sent,
			&start_time,
			&end_time,
			&sandbox_used,
			&task_id);

	if (n < 7) {
		debug(D_VINE, "Invalid message from worker %s (%s): %s", w->hostname, w->addrport, line);
		return VINE_WORKER_FAILURE;
	}

	execution_time = end_time - start_time;

	/* If the worker sent back a task we have never heard of, then discard the following data. */
	t = itable_lookup(w->current_tasks, task_id);
	if (!t) {
		debug(D_VINE, "Unknown task completion from worker %s (%s): no task %" PRId64 " assigned to worker. Ignoring result.", w->hostname, w->addrport, task_id);

		time_t stoptime = time(0) + vine_manager_transfer_time(q, w, output_length);
		link_soak(w->link, output_length, stoptime);
		return VINE_SUCCESS;
	}

	if (task_status != VINE_RESULT_SUCCESS) {
		w->last_failure_time = timestamp_get();
		t->time_when_last_failure = w->last_failure_time;
	}

	/* If the task was forsaken by the worker or couldn't exeute, it didn't really complete.*/
	if (task_status == VINE_RESULT_FORSAKEN) {
		t->forsaken_count++;
	} else if (task_status == VINE_RESULT_LIBRARY_EXIT) {
		debug(D_VINE, "Task %d library %s failed", t->task_id, t->provides_library);
		struct vine_task *original = hash_table_lookup(q->library_templates, t->provides_library);
		if (original) {
			original->library_failed_count++;
			original->time_when_last_failure = timestamp_get();
		}
		debug(D_VINE | D_NOTICE, "Library %s failed on worker %s (%s)", t->provides_library, w->hostname, w->addrport);
		if (q->watch_library_logfiles) {
			debug(D_VINE | D_NOTICE, ", check the library log file %s\n", t->library_log_path);
		} else {
			debug(D_VINE | D_NOTICE, ", enable watch-library-logfiles for debug\n");
		}
	} else {
		/* Update task stats for this completion. */
		observed_execution_time = timestamp_get() - t->time_when_commit_end;

		t->time_workers_execute_last = observed_execution_time > execution_time ? execution_time : observed_execution_time;
		t->time_workers_execute_last_start = start_time;
		t->time_workers_execute_last_end = end_time;
		t->time_workers_execute_all += t->time_workers_execute_last;
		t->output_length = output_length;
		t->result = task_status;
		t->exit_code = exit_status;

		/* handle redundancy */
		vine_redundancy_handle_task_completion(q, t);

		/* fill resources measured with whatever vine reported/committed, as a fallback when task ran without monitoring enabled */
		t->resources_measured->start = ((double)start_time) / ONE_SECOND;
		t->resources_measured->end = ((double)end_time) / ONE_SECOND;
		t->resources_measured->wall_time = ((double)t->time_workers_execute_last) / ONE_SECOND;
		rmsummary_merge_override_basic(t->resources_measured, t->resources_allocated);

		/* If output is less than 1KB stdout is sent along with completion msg. retrieve it from the link. */
		if (bytes_sent) {
			get_stdout(q, w, t, bytes_sent);
			t->output_received = 1;
			/* worker sent no bytes as output length is 0 */
		} else if (!bytes_sent && !t->output_length) {
			get_stdout(q, w, t, bytes_sent);
			t->output_received = 1;
		}

		/* Update queue stats for this completion. */
		q->stats->time_workers_execute += t->time_workers_execute_last;

		/* Update worker stats for this completion. */
		w->finished_tasks++;

		// Convert resource_monitor status into taskvine status if needed.
		if (q->monitor_mode) {
			if (t->exit_code == RM_OVERFLOW) {
				task_status = VINE_RESULT_RESOURCE_EXHAUSTION;
			} else if (t->exit_code == RM_TIME_EXPIRE) {
				task_status = VINE_RESULT_MAX_END_TIME;
			}
		}

		t->sandbox_measured = sandbox_used;

		/* Update category disk info */
		struct category *c = vine_category_lookup_or_create(q, t->category);
		if (sandbox_used > c->min_vine_sandbox) {
			c->min_vine_sandbox = sandbox_used;
		}

		register_waiting_retrieval(q, w);
	}

	/* Finally update data structures to reflect the completion. */
	change_task_state(q, t, VINE_TASK_WAITING_RETRIEVAL);
	itable_remove(q->running_table, t->task_id);
	vine_task_set_result(t, task_status);

	return VINE_SUCCESS;
}

/*
A completion message is an asynchronous message that indicates a task has completed.
The manager decides how to handle completion based on the task.
*/

static vine_msg_code_t handle_complete(struct vine_manager *q, struct vine_worker_info *w, const char *line)
{
	vine_result_code_t result = get_completion_result(q, w, line);
	if (result == VINE_SUCCESS) {
		return VINE_MSG_PROCESSED;
	}
	return VINE_MSG_NOT_PROCESSED;
}

/*
This function receives a message from worker and records the time a message is successfully
received. This timestamp is used in keepalive timeout computations.
*/

static vine_msg_code_t vine_manager_recv_no_retry(struct vine_manager *q, struct vine_worker_info *w, char *line, size_t length)
{
	time_t stoptime;
	stoptime = time(0) + q->long_timeout;

	int result = link_readline(w->link, line, length, stoptime);

	if (result <= 0) {
		return VINE_MSG_FAILURE;
	}

	w->last_msg_recv_time = timestamp_get();

	debug(D_VINE, "rx from %s (%s): %s", w->hostname, w->addrport, line);

	char path[length];

	// Check for status updates that can be consumed here.
	if (string_prefix_is(line, "alive")) {
		result = VINE_MSG_PROCESSED;
	} else if (string_prefix_is(line, "taskvine")) {
		result = handle_taskvine(q, w, line);
	} else if (string_prefix_is(line, "manager_status") || string_prefix_is(line, "worker_status") || string_prefix_is(line, "task_status") ||
			string_prefix_is(line, "wable_status") || string_prefix_is(line, "resources_status")) {
		result = handle_manager_status(q, w, line, stoptime);
	} else if (string_prefix_is(line, "available_results")) {
		hash_table_insert(q->workers_with_watched_file_updates, w->hashkey, w);
		result = VINE_MSG_PROCESSED;
	} else if (string_prefix_is(line, "resources")) {
		result = handle_resources(q, w, stoptime);
	} else if (string_prefix_is(line, "feature")) {
		result = handle_feature(q, w, line);
	} else if (string_prefix_is(line, "auth")) {
		debug(D_VINE | D_NOTICE, "worker (%s) is attempting to use a password, but I do not have one.", w->addrport);
		result = VINE_MSG_FAILURE;
	} else if (string_prefix_is(line, "name")) {
		result = handle_name(q, w, line);
	} else if (string_prefix_is(line, "info")) {
		result = handle_info(q, w, line);
	} else if (string_prefix_is(line, "cache-update")) {
		result = handle_cache_update(q, w, line);
	} else if (string_prefix_is(line, "cache-invalid")) {
		result = handle_cache_invalid(q, w, line);
	} else if (string_prefix_is(line, "transfer-hostport")) {
		result = handle_transfer_hostport(q, w, line);
	} else if (string_prefix_is(line, "transfer-port")) {
		result = handle_transfer_port(q, w, line);
	} else if (sscanf(line, "GET %s HTTP/%*d.%*d", path) == 1) {
		result = handle_http_request(q, w, path, stoptime);
	} else if (string_prefix_is(line, "complete")) {
		result = handle_complete(q, w, line);
	} else {
		// Message is not a status update: return it to the user.
		result = VINE_MSG_NOT_PROCESSED;
	}

	return result;
}

/*
Call vine_manager_recv_no_retry and silently retry if the result indicates
an asynchronous update message like 'keepalive' or 'resource'.
*/

vine_msg_code_t vine_manager_recv(struct vine_manager *q, struct vine_worker_info *w, char *line, int length)
{
	vine_msg_code_t result = VINE_MSG_PROCESSED;

	do {
		result = vine_manager_recv_no_retry(q, w, line, length);
	} while (result == VINE_MSG_PROCESSED);

	return result;
}

/*
Compute the expected transfer rate of the manage in bytes/second,
and return the basis of that computation in *data_source.
*/

static double get_manager_transfer_rate(struct vine_manager *q, char **data_source)
{
	double manager_transfer_rate; // bytes per second
	int64_t q_total_bytes_transferred = q->stats->bytes_sent + q->stats->bytes_received;
	timestamp_t q_total_transfer_time = q->stats->time_send + q->stats->time_receive;

	// Note q_total_transfer_time is timestamp_t with units of microseconds.
	if (q_total_transfer_time > 1000000) {
		manager_transfer_rate = 1000000.0 * q_total_bytes_transferred / q_total_transfer_time;
		if (data_source) {
			*data_source = xxstrdup("overall manager");
		}
	} else {
		manager_transfer_rate = q->default_transfer_rate;
		if (data_source) {
			*data_source = xxstrdup("conservative default");
		}
	}

	return manager_transfer_rate;
}

/*
Select an appropriate timeout value for the transfer of a certain number of bytes.
We do not know in advance how fast the system will perform.

So do this by starting with an assumption of bandwidth taken from the worker,
from the manager, or from a (slow) default number, depending on what information is available.
The timeout is chosen to be a multiple of the expected transfer time from the assumed bandwidth.

The overall effect is to reject transfers that are 10x slower than what has been seen before.

Two exceptions are made:
- The transfer time cannot be below a configurable minimum time.
*/

int vine_manager_transfer_time(struct vine_manager *q, struct vine_worker_info *w, int64_t length)
{
	double avg_transfer_rate; // bytes per second
	char *data_source;

	if (w->total_transfer_time > 1000000) {
		// Note w->total_transfer_time is timestamp_t with units of microseconds.
		avg_transfer_rate = 1000000 * w->total_bytes_transferred / w->total_transfer_time;
		data_source = xxstrdup("worker's observed");
	} else {
		avg_transfer_rate = get_manager_transfer_rate(q, &data_source);
	}

	double tolerable_transfer_rate = avg_transfer_rate / q->transfer_outlier_factor; // bytes per second

	int timeout = length / tolerable_transfer_rate;

	// An ordinary manager has a lower minimum timeout b/c it responds immediately to the manager.
	timeout = MAX(q->minimum_transfer_timeout, timeout);

	/* Don't bother printing anything for transfers of less than 1MB, to avoid excessive output. */

	if (length >= 1048576) {
		debug(D_VINE, "%s (%s) using %s average transfer rate of %.2lf MB/s\n", w->hostname, w->addrport, data_source, avg_transfer_rate / MEGABYTE);

		debug(D_VINE, "%s (%s) will try up to %d seconds to transfer this %.2lf MB file.", w->hostname, w->addrport, timeout, length / 1000000.0);
	}

	free(data_source);
	return timeout;
}

/* Read from the catalog if fetch_factory is enabled. */

static void update_read_catalog(struct vine_manager *q)
{
	time_t stoptime = time(0) + 5; // Short timeout for query

	if (q->fetch_factory) {
		vine_manager_factory_update_all(q, stoptime);
	}
}

/*
Send an update to the catalog describing the state of this manager.
*/

static void update_write_catalog(struct vine_manager *q)
{
	// Only write if we have a name.
	if (!q->name)
		return;

	// Generate the manager status in an jx, and print it to a buffer.

	struct jx *j = manager_to_jx(q);
	char *str = jx_print_string(j);

	// Send the buffer.
	debug(D_VINE, "Advertising manager status to the catalog server(s) at %s ...", q->catalog_hosts);
	if (!catalog_query_send_update(q->catalog_hosts, str, CATALOG_UPDATE_BACKGROUND | CATALOG_UPDATE_CONDITIONAL)) {

		// If the send failed b/c the buffer is too big, send the lean version instead.
		struct jx *lj = manager_lean_to_jx(q);
		char *lstr = jx_print_string(lj);
		catalog_query_send_update(q->catalog_hosts, lstr, CATALOG_UPDATE_BACKGROUND);
		free(lstr);
		jx_delete(lj);
	}

	// Clean up.
	free(str);
	jx_delete(j);
}

/* Send and receive updates from the catalog server as needed. */

static void update_catalog(struct vine_manager *q, int force_update)
{
	// Only update every last_update_time seconds.
	if (!force_update && (time(0) - q->catalog_last_update_time) < q->update_interval)
		return;

	// If host and port are not set, pick defaults.
	if (!q->catalog_hosts)
		q->catalog_hosts = xxstrdup(CATALOG_HOST);

	// Update the catalog.
	update_write_catalog(q);

	update_read_catalog(q);

	q->catalog_last_update_time = time(0);
}

void vine_update_catalog(struct vine_manager *m)
{
	if (m) {
		update_catalog(m, 1);
	}
}

static void cleanup_worker_files(struct vine_manager *q, struct vine_worker_info *w)
{
	if (hash_table_size(w->current_files) < 1) {
		return;
	}

	char *cached_name = NULL;
	char **cached_names = hash_table_keys_array(w->current_files);

	struct vine_file_replica *replica = NULL;

	int i = 0;
	while ((cached_name = cached_names[i])) {
		i++;
		struct vine_file *f = hash_table_lookup(q->file_table, cached_name);

		// check that the manager actually knows about that file, as the file
		// may correspond to a cache-update of a file that has not been declared
		// yet.
		if (!f || !delete_worker_file(q, w, f->cached_name, f->cache_level, VINE_CACHE_LEVEL_WORKFLOW)) {
			if (cached_name) {
				replica = vine_file_replica_table_remove(q, w, cached_name);
			}

			if (replica) {
				vine_file_replica_delete(replica);

				// recreate tmps lost with this worker if needed
				if (q->immediate_recovery) {
					if (f && f->type == VINE_TEMP && f->state == VINE_FILE_STATE_CREATED) {
						if (!vine_file_replica_table_exists_somewhere(q, f->cached_name)) {
							vine_manager_consider_recovery_task(q, f, f->recovery_task);
						}
					}
				}
			}
		}
	}

	hash_table_free_keys_array(cached_names);
}

/* Remove all tasks and other associated state from a given worker. */
static void cleanup_worker(struct vine_manager *q, struct vine_worker_info *w)
{
	struct vine_task *t;
	uint64_t task_id;

	if (!q || !w)
		return;

	vine_current_transfers_wipe_worker(q, w);

	ITABLE_ITERATE(w->current_tasks, task_id, t)
	{
		if (t->time_when_commit_end >= t->time_when_commit_start) {
			timestamp_t delta_time = timestamp_get() - t->time_when_commit_end;
			t->time_workers_execute_failure += delta_time;
			t->time_workers_execute_all += delta_time;
		}

		/* Remove the unfinished task and update data structures. */
		reap_task_from_worker(q, w, t, VINE_TASK_READY);

		vine_task_clean(t);

		itable_firstkey(w->current_tasks);
	}

	itable_clear(w->current_tasks, 0);
	itable_clear(w->current_libraries, 0);

	w->finished_tasks = 0;

	cleanup_worker_files(q, w);
}

<<<<<<< HEAD
=======
/* Start replicating files that may need replication */
static int consider_tempfile_replications(struct vine_manager *q)
{
	if (hash_table_size(q->temp_files_to_replicate) <= 0) {
		return 0;
	}

	char *cached_name = NULL;
	void *empty_val = NULL;
	int total_replication_request_sent = 0;

	static char key_start[PATH_MAX] = "random init";
	int iter_control;
	int iter_count_var;

	struct list *to_remove = list_create();

	HASH_TABLE_ITERATE_FROM_KEY(q->temp_files_to_replicate, iter_control, iter_count_var, key_start, cached_name, empty_val)
	{
		struct vine_file *f = hash_table_lookup(q->file_table, cached_name);

		if (!f) {
			continue;
		}

		/* are there any available sources? */
		struct set *sources = hash_table_lookup(q->file_worker_table, f->cached_name);
		if (!sources) {
			/* If no sources found, it indicates that the file doesn't exist, either pruned or lost.
			Because a pruned file is removed from the recovery queue, so it definitely indicates that the file is lost. */
			if (q->transfer_temps_recovery) {
				vine_manager_consider_recovery_task(q, f, f->recovery_task);
			}
			list_push_tail(to_remove, xxstrdup(f->cached_name));
			continue;
		}

		/* at least one source is able to transfer? */
		int has_valid_source = 0;
		struct vine_worker_info *s;
		SET_ITERATE(sources, s)
		{
			if (s->transfer_port_active && s->outgoing_xfer_counter < q->worker_source_max_transfers) {
				has_valid_source = 1;
				break;
			}
		}
		if (!has_valid_source) {
			continue;
		}

		/* has this file been fully replicated? */
		int nsources = set_size(sources);
		int to_find = MIN(q->temp_replica_count - nsources, q->transfer_replica_per_cycle);
		if (to_find <= 0) {
			list_push_tail(to_remove, xxstrdup(f->cached_name));
			continue;
		}

		// debug(D_VINE, "Found %d workers holding %s, %d replicas needed", nsources, f->cached_name, to_find);

		int round_replication_request_sent = vine_file_replica_table_replicate(q, f, sources, to_find);
		total_replication_request_sent += round_replication_request_sent;

		if (total_replication_request_sent >= q->attempt_schedule_depth) {
			break;
		}
	}

	while ((cached_name = list_pop_head(to_remove))) {
		hash_table_remove(q->temp_files_to_replicate, cached_name);
		free(cached_name);
	}

	return total_replication_request_sent;
}

/* Insert into hashtable temp files that may need replication. */

static void recall_worker_lost_temp_files(struct vine_manager *q, struct vine_worker_info *w)
{
	char *cached_name = NULL;
	struct vine_file_replica *info = NULL;

	debug(D_VINE, "Recalling worker %s's temp files", w->hostname);

	// Iterate over files we want might want to recover
	HASH_TABLE_ITERATE(w->current_files, cached_name, info)
	{
		struct vine_file *f = hash_table_lookup(q->file_table, cached_name);

		if (f && f->type == VINE_TEMP) {
			hash_table_insert(q->temp_files_to_replicate, cached_name, NULL);
		}
	}
}

>>>>>>> 283dd4e2
/* Remove a worker from this master by removing all remote state, all local state, and disconnecting. */

void vine_manager_remove_worker(struct vine_manager *q, struct vine_worker_info *w, vine_worker_disconnect_reason_t reason)
{
	if (!q || !w)
		return;

	debug(D_VINE, "worker %s (%s) removed", w->hostname, w->addrport);

	if (w->type == VINE_WORKER_TYPE_WORKER) {
		q->stats->workers_removed++;
	}

	vine_txn_log_write_worker(q, w, 1, reason);

	hash_table_remove(q->worker_table, w->hashkey);
	hash_table_remove(q->workers_with_watched_file_updates, w->hashkey);

	vine_redundancy_handle_worker_removal(q, w);

	cleanup_worker(q, w);

	vine_manager_factory_worker_leave(q, w);

	vine_worker_delete(w);

	/* update the largest worker seen */
	find_max_worker(q);

	debug(D_VINE, "%d workers connected in total now", count_workers(q, VINE_WORKER_TYPE_WORKER));
}

/* Gently release a worker by sending it a release message, and then removing it. */

static int release_worker(struct vine_manager *q, struct vine_worker_info *w)
{
	if (!w)
		return 0;

	vine_manager_send(q, w, "release\n");

	vine_manager_remove_worker(q, w, VINE_WORKER_DISCONNECT_EXPLICIT);

	q->stats->workers_released++;

	return 1;
}

/* Check for new connections on the manager's port, and add a worker if one is there. */

static void add_worker(struct vine_manager *q)
{
	char addr[LINK_ADDRESS_MAX];
	int port;

	struct link *link = link_accept(q->manager_link, time(0) + q->short_timeout);
	if (!link) {
		return;
	}

	link_keepalive(link, 1);
	link_tune(link, LINK_TUNE_INTERACTIVE);

	if (!link_address_remote(link, addr, &port)) {
		link_close(link);
		return;
	}

	debug(D_VINE, "worker %s:%d connected", addr, port);

	if (q->ssl_enabled) {
		if (link_ssl_wrap_accept(link, q->ssl_key, q->ssl_cert)) {
			debug(D_VINE, "worker %s:%d completed ssl connection", addr, port);
		} else {
			debug(D_VINE, "worker %s:%d failed ssl connection", addr, port);
			link_close(link);
			return;
		}
	} else {
		/* nothing to do */
	}

	if (q->password) {
		debug(D_VINE, "worker %s:%d authenticating", addr, port);
		if (!link_auth_password(link, q->password, time(0) + q->short_timeout)) {
			debug(D_VINE | D_NOTICE, "worker %s:%d presented the wrong password", addr, port);
			link_close(link);
			return;
		}
	}

	struct vine_worker_info *w = vine_worker_create(link);
	if (!w) {
		debug(D_NOTICE, "Cannot allocate memory for worker %s:%d.", addr, port);
		link_close(link);
		return;
	}

	w->hashkey = link_to_hash_key(link);
	w->addrport = string_format("%s:%d", addr, port);

	hash_table_insert(q->worker_table, w->hashkey, w);
}

/* Delete a single file on a remote worker except those with greater delete_upto_level cache level */

int delete_worker_file(struct vine_manager *q, struct vine_worker_info *w, const char *filename, vine_cache_level_t cache_flags, vine_cache_level_t delete_upto_level)
{
	if (cache_flags <= delete_upto_level) {
		vine_manager_send(q, w, "unlink %s\n", filename);
		struct vine_file_replica *replica;
		replica = vine_file_replica_table_remove(q, w, filename);
		if (replica) {
			vine_file_replica_delete(replica);
		}
		return 1;
	}

	return 0;
}

/* Delete all files in a list except those with greater delete_upto_level cache level */

static void delete_worker_files(struct vine_manager *q, struct vine_worker_info *w, struct list *mount_list, vine_cache_level_t delete_upto_level)
{
	if (!mount_list)
		return;
	struct vine_mount *m;
	LIST_ITERATE(mount_list, m)
	{
		delete_worker_file(q, w, m->file->cached_name, m->file->cache_level, delete_upto_level);
	}
}

/* Delete all output files of a given task. */

static void delete_task_output_files(struct vine_manager *q, struct vine_worker_info *w, struct vine_task *t)
{
	delete_worker_files(q, w, t->output_mounts, 0);
}

/* Delete only the uncacheable output files of a given task. */
static void delete_uncacheable_files(struct vine_manager *q, struct vine_worker_info *w, struct vine_task *t)
{
	delete_worker_files(q, w, t->input_mounts, VINE_CACHE_LEVEL_TASK);
	delete_worker_files(q, w, t->output_mounts, VINE_CACHE_LEVEL_TASK);
}

/* Determine the resource monitor file name that should be associated with this task. */

static char *monitor_file_name(struct vine_manager *q, struct vine_task *t, const char *ext, int series)
{
	char *dir;
	if (t->monitor_output_directory) {
		/* if output directory from task, we always keep the summaries generated. */
		dir = xxstrdup(t->monitor_output_directory);
	} else {
		if (series) {
			dir = vine_get_path_log(q, "time-series");
		} else {
			dir = vine_get_path_staging(q, NULL);
		}
	}

	char *name = string_format("%s/" RESOURCE_MONITOR_TASK_LOCAL_NAME "%s", dir, t->task_id, ext ? ext : "");
	free(dir);

	return name;
}

/* Extract the resources consumed by a task by reading the appropriate resource monitor file. */
static void read_measured_resources(struct vine_manager *q, struct vine_task *t)
{
	char *summary = monitor_file_name(q, t, ".summary", 0);

	struct rmsummary *tmp = t->resources_measured;
	t->resources_measured = rmsummary_parse_file_single(summary);

	/* read the fallback values set by get_completion_result, if any */
	/* if tmp is null that's ok, both delete and merge_default check for it */
	rmsummary_merge_default(t->resources_measured, tmp);
	rmsummary_delete(tmp);

	if (t->resources_measured) {
		t->exit_code = t->resources_measured->exit_status;

		/* cleanup noise in cores value, otherwise small fluctuations trigger new
		 * maximums */
		if (t->resources_measured->cores > 0) {
			t->resources_measured->cores = MIN(t->resources_measured->cores, ceil(t->resources_measured->cores - 0.1));
		}
	} else {
		/* if no resources were measured, then we don't overwrite the return
		 * status, and mark the task as with error from monitoring. */
		t->resources_measured = rmsummary_create(-1);
	}

	/* remove summary file, unless it is kept explicitly by the task */
	if (!t->monitor_output_directory) {
		unlink(summary);
	}

	free(summary);
}

/* Compress old time series files so as to avoid accumulating infinite resource monitoring data. */
static void resource_monitor_compress_logs(struct vine_manager *q, struct vine_task *t)
{
	char *series = monitor_file_name(q, t, ".series", 1);
	char *debug_log = monitor_file_name(q, t, ".debug", 1);

	char *command = string_format("gzip -9 -q %s %s", series, debug_log);

	int status;
	int rc = shellcode(command, NULL, NULL, 0, NULL, NULL, &status);

	if (rc) {
		debug(D_NOTICE, "Could no successfully compress '%s', and '%s'\n", series, debug_log);
	}

	free(series);
	free(debug_log);
	free(command);
}

void exit_debug_message(struct vine_manager *q, struct vine_worker_info *w, struct vine_task *t)
{
	if (t->result == VINE_RESULT_SUCCESS && t->time_workers_execute_last < 1000000) {
		switch (t->exit_code) {
		case (126):
			warn(D_VINE, "Task %d ran for a very short time and exited with code %d.\n", t->task_id, t->exit_code);
			warn(D_VINE, "This usually means that the task's command is not an executable,\n");
			warn(D_VINE, "or that the worker's scratch directory is on a no-exec partition.\n");
			break;
		case (127):
			warn(D_VINE, "Task %d ran for a very short time and exited with code %d.\n", t->task_id, t->exit_code);
			warn(D_VINE, "This usually means that the task's command could not be found, or that\n");
			warn(D_VINE, "it uses a shared library not available at the worker, or that\n");
			warn(D_VINE, "it uses a version of the glibc different than the one at the worker.\n");
			break;
		case (139):
			warn(D_VINE, "Task %d ran for a very short time and exited with code %d.\n", t->task_id, t->exit_code);
			warn(D_VINE, "This usually means that the task's command had a segmentation fault,\n");
			warn(D_VINE, "either because it has a memory access error (segfault), or because\n");
			warn(D_VINE, "it uses a version of a shared library different from the one at the worker.\n");
			break;
		default:
			break;
		}
	}

	debug(D_VINE,
			"%s (%s) done in %.02lfs total tasks %lld average %.02lfs",
			w->hostname,
			w->addrport,
			(t->time_when_done - t->time_when_commit_start) / 1000000.0,
			(long long)w->total_tasks_complete,
			w->total_task_time / w->total_tasks_complete / 1000000.0);

	return;
}

static int fetch_outputs_from_worker(struct vine_manager *q, struct vine_worker_info *w, int task_id)
{
	struct vine_task *t;
	vine_result_code_t result = VINE_SUCCESS;

	t = itable_lookup(w->current_tasks, task_id);
	if (!t) {
		debug(D_VINE, "Failed to find task %d at worker %s (%s).", task_id, w->hostname, w->addrport);
		handle_failure(q, w, t, VINE_WORKER_FAILURE);
		return 0;
	}
	t->time_when_retrieval = timestamp_get();

	/* Determine what subset of outputs to retrieve based on status. */

	switch (t->result) {
	case VINE_RESULT_INPUT_MISSING:
	case VINE_RESULT_FORSAKEN:
		/* If the worker didn't run the task don't bother fetching outputs. */
		result = VINE_SUCCESS;
		break;
	case VINE_RESULT_RESOURCE_EXHAUSTION:
		/* On resource exhaustion, just get the monitor files to figure out what happened. */
		result = vine_manager_get_monitor_output_file(q, w, t);
		break;
	default:
		/* Otherwise get all of the output files. */
		if (!t->output_received) {
			result = retrieve_output(q, w, t);
			if (result == VINE_SUCCESS) {
				t->output_received = 1;
			}
		}
		result = vine_manager_get_output_files(q, w, t);
		break;
	}

	if (result != VINE_SUCCESS) {
		debug(D_VINE, "Failed to receive output from worker %s (%s).", w->hostname, w->addrport);
		handle_failure(q, w, t, result);

		if (result != VINE_APP_FAILURE) {
			t->time_when_done = timestamp_get();
			return 0;
		}
	}

	delete_uncacheable_files(q, w, t);

	/* if q is monitoring, update t->resources_measured, and delete the task
	 * summary. */
	if (q->monitor_mode) {
		read_measured_resources(q, t);

		/* Further, if we got debug and series files, gzip them. */
		if (q->monitor_mode & VINE_MON_FULL)
			resource_monitor_compress_logs(q, t);
	}

	// fill in measured disk as it comes from a different info source.
	t->resources_measured->disk = MAX(t->resources_measured->disk, t->sandbox_measured);

	// Finish receiving output.
	t->time_when_done = timestamp_get();

	vine_accumulate_task(q, t);

	/* Remove the completed task and update all data structures. */
	reap_task_from_worker(q, w, t, VINE_TASK_RETRIEVED);

	switch (t->result) {
	case VINE_RESULT_INPUT_MISSING:
	case VINE_RESULT_FORSAKEN:
		/* do not count tasks that didn't execute as complete, or finished tasks */
		break;
	default:
		w->finished_tasks--;
		w->total_tasks_complete++;

		// At least one task has finished without triggering a slow worker disconnect, thus we
		// now have evidence that worker is not slow (e.g., it was probably the
		// previous task that was slow).
		w->alarm_slow_worker = 0;

		vine_task_info_add(q, t);
		break;
	}

	exit_debug_message(q, w, t);

	if (w->forsaken_tasks > VINE_DEFAULT_MAX_FORSAKEN_PER_WORKER && w->total_tasks_complete == 0) {
		debug(D_VINE, "Disconnecting worker that keeps forsaking tasks %s (%s).", w->hostname, w->addrport);
		handle_failure(q, w, t, VINE_WORKER_FAILURE);
		return 0;
	}

	return 1;
}

/*
Consider the set of tasks that are waiting but not running.
Cancel those that cannot run for unfixable policy reasons,
such as exceeded the absolute end time, no library task available, etc.
This is done in a separate iteration outside of scheduling
to avoid the cost of these checks in the critical path.
*/

static int expire_waiting_tasks(struct vine_manager *q)
{
	struct vine_task *t;
	int t_idx;
	int expired = 0;

	/* Measure the current time once for the whole iteration. */
	double current_time = timestamp_get() / ONE_SECOND;

	/* Only work through the queue up to iter_depth. */
	int iter_count = 0;
	int iter_depth = MIN(priority_queue_size(q->ready_tasks), q->attempt_schedule_depth);

	PRIORITY_QUEUE_STATIC_ITERATE(q->ready_tasks, t_idx, t, iter_count, iter_depth)
	{
		/* In this loop, use VINE_RESULT_SUCCESS as an indication of "still ok to run". */
		vine_result_t result = VINE_RESULT_SUCCESS;

		/* Consider each of the possible task expiration reasons. */

		if (t->resources_requested->end > 0 && t->resources_requested->end <= current_time) {
			debug(D_VINE, "task %d has exceeded its end time", t->task_id);
			result = VINE_RESULT_MAX_END_TIME;
		} else if (t->needs_library && !hash_table_lookup(q->library_templates, t->needs_library)) {
			debug(D_VINE, "task %d does not match any submitted library named \"%s\"", t->task_id, t->needs_library);
			result = VINE_RESULT_MISSING_LIBRARY;
		}

		/* If any of the reasons fired, then expire the task and put in the retrieved queue. */
		if (result != VINE_RESULT_SUCCESS) {
			vine_task_set_result(t, result);
			priority_queue_remove(q->ready_tasks, t_idx);
			change_task_state(q, t, VINE_TASK_RETRIEVED);
			expired++;
		}
	}

	/* Return the number of tasks expired. */
	return expired;
}

/*
Consider the set of tasks that are waiting with strict inputs
Terminate those to which no such worker exists.
*/

static int enforce_waiting_fixed_locations(struct vine_manager *q)
{
	int t_idx;
	struct vine_task *t;
	int terminated = 0;

	int iter_count = 0;
	int iter_depth = priority_queue_size(q->ready_tasks);

	PRIORITY_QUEUE_BASE_ITERATE(q->ready_tasks, t_idx, t, iter_count, iter_depth)
	{
		if (t->has_fixed_locations && !vine_schedule_check_fixed_location(q, t)) {
			vine_task_set_result(t, VINE_RESULT_FIXED_LOCATION_MISSING);
			change_task_state(q, t, VINE_TASK_RETRIEVED);
			priority_queue_remove(q->ready_tasks, t_idx);
			terminated++;
		}
	}

	return terminated;
}

/*
This function handles app-level failures. It remove the task from WQ and marks
the task as complete so it is returned to the application.
*/

static void handle_app_failure(struct vine_manager *q, struct vine_worker_info *w, struct vine_task *t)
{
	// remove the task from tables that track dispatched tasks.
	// and add the task to complete list so it is given back to the application.
	reap_task_from_worker(q, w, t, VINE_TASK_RETRIEVED);

	/*If the failure happened after a task execution, we remove all the output
	files specified for that task from the worker's cache.  This is because the
	application may resubmit the task and the resubmitted task may produce
	different outputs. */
	if (t) {
		if (t->time_when_commit_end > 0) {
			delete_task_output_files(q, w, t);
		}
	}

	return;
}

/*
Failures happen in the manager-worker interactions. In this case,
we remove the worker and retry the tasks dispatched to it elsewhere.
*/

static void handle_worker_failure(struct vine_manager *q, struct vine_worker_info *w)
{
	vine_manager_remove_worker(q, w, VINE_WORKER_DISCONNECT_FAILURE);
	return;
}

/*
Handle the failure of a task, taking different actions depending on whether
this is due to an application-level issue or a problem with the worker alone.
*/

static void handle_failure(struct vine_manager *q, struct vine_worker_info *w, struct vine_task *t, vine_result_code_t fail_type)
{
	if (fail_type == VINE_APP_FAILURE) {
		handle_app_failure(q, w, t);
	} else {
		handle_worker_failure(q, w);
	}
	return;
}

/*
Handle the initial connection message from a worker, which reports
basic information about the hostname, operating system, and so forth.
Once this message is processed, the manager knows it is a valid connection
and can begin sending tasks and data.
*/

static vine_msg_code_t handle_taskvine(struct vine_manager *q, struct vine_worker_info *w, const char *line)
{
	char items[4][VINE_LINE_MAX];
	int worker_protocol;

	int n = sscanf(line, "taskvine %d %s %s %s %s", &worker_protocol, items[0], items[1], items[2], items[3]);
	if (n != 5)
		return VINE_MSG_FAILURE;

	if (worker_protocol != VINE_PROTOCOL_VERSION) {
		debug(D_VINE | D_NOTICE, "rejecting worker (%s) as it uses protocol %d. The manager is using protocol %d.", w->addrport, worker_protocol, VINE_PROTOCOL_VERSION);
		vine_block_host(q, w->hostname);
		return VINE_MSG_FAILURE;
	}

	if (w->hostname)
		free(w->hostname);
	if (w->os)
		free(w->os);
	if (w->arch)
		free(w->arch);
	if (w->version)
		free(w->version);

	w->hostname = strdup(items[0]);
	w->os = strdup(items[1]);
	w->arch = strdup(items[2]);
	w->version = strdup(items[3]);

	w->type = VINE_WORKER_TYPE_WORKER;

	q->stats->workers_joined++;
	debug(D_VINE, "%d workers are connected in total now", count_workers(q, VINE_WORKER_TYPE_WORKER));

	debug(D_VINE, "%s (%s) running CCTools version %s on %s (operating system) with architecture %s is ready", w->hostname, w->addrport, w->version, w->os, w->arch);

	if (cctools_version_cmp(CCTOOLS_VERSION, w->version) != 0) {
		debug(D_DEBUG,
				"Warning: potential worker version mismatch: worker %s (%s) is version %s, and manager is version %s",
				w->hostname,
				w->addrport,
				w->version,
				CCTOOLS_VERSION);
	}

	return VINE_MSG_PROCESSED;
}

/*
If the manager has requested that a file be watched with VINE_WATCH,
the worker will periodically send back update messages indicating that
the file has been written to.  There are a variety of ways in which the
message could be stale (e.g. task was cancelled) so if the message does
not line up with an expected task and file, then we discard it and keep
going.
*/

static vine_result_code_t get_update(struct vine_manager *q, struct vine_worker_info *w, const char *line)
{
	int64_t task_id;
	char path[VINE_LINE_MAX];
	int64_t offset;
	int64_t length;

	int n = sscanf(line, "update %" PRId64 " %s %" PRId64 " %" PRId64, &task_id, path, &offset, &length);
	if (n != 4) {
		debug(D_VINE, "Invalid message from worker %s (%s): %s", w->hostname, w->addrport, line);
		return VINE_WORKER_FAILURE;
	}

	struct vine_task *t = itable_lookup(w->current_tasks, task_id);
	if (!t) {
		debug(D_VINE, "worker %s (%s) sent output for unassigned task %" PRId64, w->hostname, w->addrport, task_id);
		link_soak(w->link, length, time(0) + vine_manager_transfer_time(q, w, length));
		return VINE_SUCCESS;
	}

	time_t stoptime = time(0) + vine_manager_transfer_time(q, w, length);

	struct vine_mount *m;
	const char *local_name = 0;

	LIST_ITERATE(t->output_mounts, m)
	{
		if (!strcmp(path, m->remote_name)) {
			local_name = m->file->source;
			break;
		}
	}

	if (!local_name) {
		debug(D_VINE, "worker %s (%s) sent output for unwatched file %s", w->hostname, w->addrport, path);
		link_soak(w->link, length, stoptime);
		return VINE_SUCCESS;
	}

	int fd = open(local_name, O_WRONLY | O_CREAT, 0777);
	if (fd < 0) {
		debug(D_VINE, "unable to update watched file %s: %s", local_name, strerror(errno));
		link_soak(w->link, length, stoptime);
		return VINE_SUCCESS;
	}

	lseek(fd, offset, SEEK_SET);
	link_stream_to_fd(w->link, fd, length, stoptime);
	ftruncate(fd, offset + length);

	if (close(fd) < 0) {
		debug(D_VINE, "unable to update watched file %s: %s\n", local_name, strerror(errno));
		return VINE_SUCCESS;
	}

	return VINE_SUCCESS;
}

/*
make a synchronus connection with a worker to retrieve the stdout of a task
*/

static vine_result_code_t retrieve_output(struct vine_manager *q, struct vine_worker_info *w, struct vine_task *t)
{
	int64_t output_length;
	uint64_t task_id;
	char line[VINE_LINE_MAX];

	vine_manager_send(q, w, "send_stdout %d\n", t->task_id);

	vine_result_code_t result = VINE_SUCCESS;
	vine_msg_code_t mcode;
	mcode = vine_manager_recv(q, w, line, sizeof(line));

	if (mcode != VINE_MSG_NOT_PROCESSED) {
		return VINE_WORKER_FAILURE;
	}
	if (string_prefix_is(line, "error")) {
		return VINE_WORKER_FAILURE;

	} else if (string_prefix_is(line, "stdout")) {
		result = VINE_SUCCESS;
	} else {
		debug(D_VINE, "%s (%s): sent invalid response to send_stdout: %s", w->hostname, w->addrport, line);
		return VINE_WORKER_FAILURE;
	}

	int n = sscanf(line, "stdout  %" SCNd64 " %" SCNd64 "", &task_id, &output_length);

	if (n < 2) {
		debug(D_VINE, "Invalid message from worker %s (%s): %s", w->hostname, w->addrport, line);
		return VINE_WORKER_FAILURE;
	}
	result = get_stdout(q, w, t, output_length);
	return result;
}

/*
Get the standard output of a task, as part of retrieving the result.
This seems awfully complicated and could be simplified.
*/

static vine_result_code_t get_stdout(struct vine_manager *q, struct vine_worker_info *w, struct vine_task *t, int64_t output_length)
{
	int64_t retrieved_output_length;
	timestamp_t effective_stoptime = 0;
	time_t stoptime;
	int64_t actual;

	if (q->bandwidth_limit) {
		effective_stoptime = (output_length / q->bandwidth_limit) * 1000000 + timestamp_get();
	}

	if (output_length <= q->max_task_stdout_storage) {
		retrieved_output_length = output_length;
	} else {
		retrieved_output_length = q->max_task_stdout_storage;
		fprintf(stderr,
				"warning: stdout of task %d"
				" requires %2.2lf GB of storage. This exceeds maximum supported size of %d GB. Only %d GB will be retrieved.\n",
				t->task_id,
				((double)output_length) / q->max_task_stdout_storage,
				q->max_task_stdout_storage / GIGABYTE,
				q->max_task_stdout_storage / GIGABYTE);
		vine_task_set_result(t, VINE_RESULT_STDOUT_MISSING);
	}

	t->output = malloc(retrieved_output_length + 1);
	if (t->output == NULL) {
		fprintf(stderr, "error: allocating memory of size %" PRId64 " bytes failed for storing stdout of task %d.\n", retrieved_output_length, t->task_id);
		// drop the entire length of stdout on the link
		stoptime = time(0) + vine_manager_transfer_time(q, w, output_length);
		link_soak(w->link, output_length, stoptime);
		retrieved_output_length = 0;
		vine_task_set_result(t, VINE_RESULT_STDOUT_MISSING);
	}

	if (retrieved_output_length > 0) {
		debug(D_VINE, "Receiving stdout of task %d (size: %" PRId64 " bytes) from %s (%s) ...", t->task_id, retrieved_output_length, w->addrport, w->hostname);

		// First read the bytes we keep.
		stoptime = time(0) + vine_manager_transfer_time(q, w, retrieved_output_length);
		actual = link_read(w->link, t->output, retrieved_output_length, stoptime);
		if (actual != retrieved_output_length) {
			debug(D_VINE, "Failure: actual received stdout size (%" PRId64 " bytes) is different from expected (%" PRId64 " bytes).", actual, retrieved_output_length);
			t->output[actual] = '\0';
			return VINE_WORKER_FAILURE;
		}
		debug(D_VINE, "Retrieved %" PRId64 " bytes from %s (%s)", actual, w->hostname, w->addrport);

		// Then read the bytes we need to throw away.
		if (output_length > retrieved_output_length) {
			debug(D_VINE,
					"Dropping the remaining %" PRId64 " bytes of the stdout of task %d"
					" since stdout length is limited to %d bytes.\n",
					(output_length - q->max_task_stdout_storage),
					t->task_id,
					q->max_task_stdout_storage);
			stoptime = time(0) + vine_manager_transfer_time(q, w, (output_length - retrieved_output_length));
			link_soak(w->link, (output_length - retrieved_output_length), stoptime);

			// overwrite the last few bytes of buffer to signal truncated stdout.
			char *truncate_msg = string_format("\n>>>>>> STDOUT TRUNCATED AFTER THIS POINT.\n>>>>>> MAXIMUM OF %d BYTES REACHED, %" PRId64 " BYTES TRUNCATED.",
					q->max_task_stdout_storage,
					output_length - retrieved_output_length);
			memcpy(t->output + q->max_task_stdout_storage - strlen(truncate_msg) - 1, truncate_msg, strlen(truncate_msg));
			*(t->output + q->max_task_stdout_storage - 1) = '\0';
			free(truncate_msg);
		}

		timestamp_t current_time = timestamp_get();
		if (effective_stoptime && effective_stoptime > current_time) {
			usleep(effective_stoptime - current_time);
		}
	} else {
		actual = 0;
	}
	if (t->output)
		t->output[actual] = 0;

	return VINE_SUCCESS;
}

/*
Send to this worker a request for task results.
The worker will respond with all completed tasks and updates
on watched output files.  Process those results as they come back.
*/

static vine_result_code_t get_available_results(struct vine_manager *q, struct vine_worker_info *w)
{
	// max_count == -1, tells the worker to send all available results.
	vine_manager_send(q, w, "send_results %d\n", -1);
	debug(D_VINE, "Reading result(s) from %s (%s)", w->hostname, w->addrport);

	char line[VINE_LINE_MAX];

	vine_result_code_t result = VINE_SUCCESS; // return success unless something fails below.

	while (1) {
		vine_msg_code_t mcode;
		mcode = vine_manager_recv(q, w, line, sizeof(line));
		if (mcode != VINE_MSG_NOT_PROCESSED) {
			result = VINE_WORKER_FAILURE;
			break;
		}
		if (string_prefix_is(line, "update")) {
			result = get_update(q, w, line);
			if (result != VINE_SUCCESS)
				break;
		} else if (!strcmp(line, "end")) {
			// Only return success if last message is end.
			break;
		} else {
			debug(D_VINE, "%s (%s): sent invalid response to send_results: %s", w->hostname, w->addrport, line);
			result = VINE_WORKER_FAILURE;
			break;
		}
	}

	return result;
}

/*
Compute the total quantity of resources needed by all tasks in
the ready and running states.  This gives us a complete picture
of the manager's resource consumption for status reporting.
*/

static struct rmsummary *total_resources_needed(struct vine_manager *q)
{
	int t_idx;
	struct vine_task *t;

	struct rmsummary *total = rmsummary_create(0);

	int iter_count = 0;
	int iter_depth = priority_queue_size(q->ready_tasks);

	/* for waiting tasks, we use what they would request if dispatched right now. */
	PRIORITY_QUEUE_BASE_ITERATE(q->ready_tasks, t_idx, t, iter_count, iter_depth)
	{
		const struct rmsummary *s = vine_manager_task_resources_min(q, t);
		rmsummary_add(total, s);
	}

	/* for running tasks, we use what they have been allocated already. */
	char *key;
	struct vine_worker_info *w;

	HASH_TABLE_ITERATE(q->worker_table, key, w)
	{
		if (w->resources->tag < 0) {
			continue;
		}

		total->cores += w->resources->cores.inuse;
		total->memory += w->resources->memory.inuse;
		total->disk += w->resources->disk.inuse;
		total->gpus += w->resources->gpus.inuse;
	}

	return total;
}

/*
Compute the largest resource request for any task in a given category.
*/

static const struct rmsummary *largest_seen_resources(struct vine_manager *q, const char *category)
{
	char *key;
	struct category *c;

	if (category) {
		c = vine_category_lookup_or_create(q, category);
		return c->max_allocation;
	} else {
		HASH_TABLE_ITERATE(q->categories, key, c)
		{
			rmsummary_merge_max(q->max_task_resources_requested, c->max_allocation);
		}
		return q->max_task_resources_requested;
	}
}

/* Return true if this worker can satisfy the given resource request. */

static int check_worker_fit(struct vine_worker_info *w, const struct rmsummary *s)
{

	if (w->resources->workers.total < 1)
		return 0;

	if (!s)
		return w->resources->workers.total;

	if (s->cores > w->resources->cores.total)
		return 0;
	if (s->memory > w->resources->memory.total)
		return 0;
	if (s->disk > w->resources->disk.total)
		return 0;
	if (s->gpus > w->resources->gpus.total)
		return 0;

	return w->resources->workers.total;
}

static int count_workers_for_waiting_tasks(struct vine_manager *q, const struct rmsummary *s)
{

	int count = 0;

	char *key;
	struct vine_worker_info *w;

	HASH_TABLE_ITERATE(q->worker_table, key, w)
	{
		count += check_worker_fit(w, s);
	}

	return count;
}

static void category_jx_insert_max(struct jx *j, struct category *c, const char *field, const struct rmsummary *largest)
{

	double l = rmsummary_get(largest, field);
	double m = -1;
	double e = -1;

	if (c) {
		m = rmsummary_get(c->max_resources_seen, field);
		if (c->max_resources_seen->limits_exceeded) {
			e = rmsummary_get(c->max_resources_seen->limits_exceeded, field);
		}
	}

	char *field_str = string_format("max_%s", field);

	if (l > -1) {
		char *max_str = string_format("%s", rmsummary_resource_to_str(field, l, 0));
		jx_insert_string(j, field_str, max_str);
		free(max_str);
	} else if (c && !category_in_steady_state(c) && e > -1) {
		char *max_str = string_format(">%s", rmsummary_resource_to_str(field, m - 1, 0));
		jx_insert_string(j, field_str, max_str);
		free(max_str);
	} else if (c && m > -1) {
		char *max_str = string_format("~%s", rmsummary_resource_to_str(field, m, 0));
		jx_insert_string(j, field_str, max_str);
		free(max_str);
	} else {
		jx_insert_string(j, field_str, "na");
	}

	free(field_str);
}

/* Create a dummy task to obtain first allocation that category would get if using largest worker */

static struct rmsummary *category_alloc_info(struct vine_manager *q, struct category *c, category_allocation_t request)
{
	struct vine_task *t = vine_task_create("nop");
	vine_task_set_category(t, c->name);
	t->resource_request = request;

	/* XXX this seems like a hack: a vine_worker is being created by malloc instead of vine_worker_create */

	// Allocate memory for the worker info structure and initialize it to zero
	struct vine_worker_info *w = calloc(1, sizeof(*w));

	// Create and initialize the resources for the worker
	w->resources = vine_resources_create();
	w->resources->cores.total = q->current_max_worker->cores;
	w->resources->memory.total = q->current_max_worker->memory;
	w->resources->disk.total = q->current_max_worker->disk;
	w->resources->gpus.total = q->current_max_worker->gpus;

	struct rmsummary *allocation = vine_manager_choose_resources_for_task(q, w, t);

	vine_task_delete(t);
	vine_resources_delete(w->resources);
	free(w);

	return allocation;
}

/* Convert an allocation of resources into a JX record. */

static struct jx *alloc_to_jx(struct vine_manager *q, struct category *c, struct rmsummary *resources)
{
	struct jx *j = jx_object(0);

	jx_insert_double(j, "cores", resources->cores);
	jx_insert_integer(j, "memory", resources->memory);
	jx_insert_integer(j, "disk", resources->disk);
	jx_insert_integer(j, "gpus", resources->gpus);

	return j;
}

/* Convert a resource category into a JX record for reporting to the catalog. */

static struct jx *category_to_jx(struct vine_manager *q, const char *category)
{
	struct vine_stats s;
	struct category *c = NULL;
	const struct rmsummary *largest = largest_seen_resources(q, category);

	c = vine_category_lookup_or_create(q, category);
	vine_get_stats_category(q, category, &s);

	if (s.tasks_waiting + s.tasks_on_workers + s.tasks_done < 1) {
		return NULL;
	}

	struct jx *j = jx_object(0);

	jx_insert_string(j, "category", category);
	jx_insert_integer(j, "tasks_waiting", s.tasks_waiting);
	jx_insert_integer(j, "tasks_running", s.tasks_running);
	jx_insert_integer(j, "tasks_on_workers", s.tasks_on_workers);
	jx_insert_integer(j, "tasks_dispatched", s.tasks_dispatched);
	jx_insert_integer(j, "tasks_done", s.tasks_done);
	jx_insert_integer(j, "tasks_failed", s.tasks_failed);
	jx_insert_integer(j, "tasks_cancelled", s.tasks_cancelled);
	jx_insert_integer(j, "workers_able", s.workers_able);

	category_jx_insert_max(j, c, "cores", largest);
	category_jx_insert_max(j, c, "memory", largest);
	category_jx_insert_max(j, c, "disk", largest);
	category_jx_insert_max(j, c, "gpus", largest);

	struct rmsummary *first_allocation = category_alloc_info(q, c, CATEGORY_ALLOCATION_FIRST);
	struct jx *jr = alloc_to_jx(q, c, first_allocation);
	rmsummary_delete(first_allocation);
	jx_insert(j, jx_string("first_allocation"), jr);

	struct rmsummary *max_allocation = category_alloc_info(q, c, CATEGORY_ALLOCATION_MAX);
	jr = alloc_to_jx(q, c, max_allocation);
	rmsummary_delete(max_allocation);
	jx_insert(j, jx_string("max_allocation"), jr);

	if (q->monitor_mode) {
		jr = alloc_to_jx(q, c, c->max_resources_seen);
		jx_insert(j, jx_string("max_seen"), jr);
	}

	jx_insert_integer(j, "first_allocation_count", task_request_count(q, c->name, CATEGORY_ALLOCATION_FIRST));
	jx_insert_integer(j, "max_allocation_count", task_request_count(q, c->name, CATEGORY_ALLOCATION_MAX));

	return j;
}

/* Convert all resource categories into a JX record. */

static struct jx *categories_to_jx(struct vine_manager *q)
{
	struct jx *a = jx_array(0);

	struct category *c;
	char *category_name;

	HASH_TABLE_ITERATE(q->categories, category_name, c)
	{
		struct jx *j = category_to_jx(q, category_name);
		if (j) {
			jx_array_insert(a, j);
		}
	}

	return a;
}

/*
manager_to_jx examines the overall manager status and creates
an jx expression which can be sent directly to the
user that connects via vine_status.
*/

static struct jx *manager_to_jx(struct vine_manager *q)
{
	struct jx *j = jx_object(0);
	if (!j)
		return 0;

	// Insert all properties from vine_stats

	struct vine_stats info;
	vine_get_stats(q, &info);

	// Add special properties expected by the catalog server
	char owner[USERNAME_MAX];
	username_get(owner);

	jx_insert_string(j, "type", "vine_manager");
	if (q->name)
		jx_insert_string(j, "project", q->name);
	jx_insert_integer(j, "starttime",
			(q->stats->time_when_started / 1000000)); // catalog expects time_t not timestamp_t
	jx_insert_string(j, "working_dir", q->workingdir);
	jx_insert_string(j, "owner", owner);
	jx_insert_string(j, "version", CCTOOLS_VERSION);
	jx_insert_integer(j, "port", vine_port(q));
	jx_insert_integer(j, "priority", q->priority);
	jx_insert_string(j, "manager_preferred_connection", q->manager_preferred_connection);
	jx_insert_string(j, "taskvine_uuid", q->uuid);
	jx_insert_integer(j, "protocol", VINE_PROTOCOL_VERSION);

	char *name, *key;
	HASH_TABLE_ITERATE(q->properties, name, key)
	{
		jx_insert_string(j, name, key);
	}

	int use_ssl = 0;
#ifdef HAS_OPENSSL
	if (q->ssl_enabled) {
		use_ssl = 1;
	}
#endif
	jx_insert_boolean(j, "ssl", use_ssl);

	struct jx *interfaces = interfaces_of_host();
	if (interfaces) {
		jx_insert(j, jx_string("network_interfaces"), interfaces);
	}

	// send info on workers
	jx_insert_integer(j, "workers", info.workers_connected);
	jx_insert_integer(j, "workers_connected", info.workers_connected);
	jx_insert_integer(j, "workers_init", info.workers_init);
	jx_insert_integer(j, "workers_idle", info.workers_idle);
	jx_insert_integer(j, "workers_busy", info.workers_busy);
	jx_insert_integer(j, "workers_able", info.workers_able);

	jx_insert_integer(j, "workers_joined", info.workers_joined);
	jx_insert_integer(j, "workers_removed", info.workers_removed);
	jx_insert_integer(j, "workers_released", info.workers_released);
	jx_insert_integer(j, "workers_idled_out", info.workers_idled_out);
	jx_insert_integer(j, "workers_slow", info.workers_slow);
	jx_insert_integer(j, "workers_lost", info.workers_lost);

	// workers_blocked adds host names, not a count
	struct jx *blocklist = vine_blocklist_to_jx(q);
	if (blocklist) {
		jx_insert(j, jx_string("workers_blocked"), blocklist);
	}

	// send info on tasks
	jx_insert_integer(j, "tasks_waiting", info.tasks_waiting);
	jx_insert_integer(j, "tasks_on_workers", info.tasks_on_workers);
	jx_insert_integer(j, "tasks_running", info.tasks_running);
	jx_insert_integer(j, "tasks_with_results", info.tasks_with_results);
	jx_insert_integer(j, "tasks_left", q->num_tasks_left);

	jx_insert_integer(j, "tasks_submitted", info.tasks_submitted);
	jx_insert_integer(j, "tasks_dispatched", info.tasks_dispatched);
	jx_insert_integer(j, "tasks_done", info.tasks_done);
	jx_insert_integer(j, "tasks_failed", info.tasks_failed);
	jx_insert_integer(j, "tasks_cancelled", info.tasks_cancelled);
	jx_insert_integer(j, "tasks_exhausted_attempts", info.tasks_exhausted_attempts);

	// tasks_complete is deprecated, but the old vine_status expects it.
	jx_insert_integer(j, "tasks_complete", info.tasks_done);

	// send info on manager
	jx_insert_integer(j, "time_when_started", info.time_when_started);
	jx_insert_integer(j, "time_send", info.time_send);
	jx_insert_integer(j, "time_receive", info.time_receive);
	jx_insert_integer(j, "time_send_good", info.time_send_good);
	jx_insert_integer(j, "time_receive_good", info.time_receive_good);
	jx_insert_integer(j, "time_status_msgs", info.time_status_msgs);
	jx_insert_integer(j, "time_internal", info.time_internal);
	jx_insert_integer(j, "time_polling", info.time_polling);
	jx_insert_integer(j, "time_application", info.time_application);
	jx_insert_integer(j, "time_scheduling", info.time_scheduling);

	jx_insert_integer(j, "time_workers_execute", info.time_workers_execute);
	jx_insert_integer(j, "time_workers_execute_good", info.time_workers_execute_good);
	jx_insert_integer(j, "time_workers_execute_exhaustion", info.time_workers_execute_exhaustion);

	jx_insert_integer(j, "bytes_sent", info.bytes_sent);
	jx_insert_integer(j, "bytes_received", info.bytes_received);

	jx_insert_integer(j, "inuse_cache", info.inuse_cache);

	jx_insert_integer(j, "capacity_tasks", info.capacity_tasks);
	jx_insert_integer(j, "capacity_cores", info.capacity_cores);
	jx_insert_integer(j, "capacity_memory", info.capacity_memory);
	jx_insert_integer(j, "capacity_disk", info.capacity_disk);
	jx_insert_integer(j, "capacity_gpus", info.capacity_gpus);
	jx_insert_integer(j, "capacity_instantaneous", info.capacity_instantaneous);
	jx_insert_integer(j, "capacity_weighted", info.capacity_weighted);

	// Add the resources computed from tributary workers.
	struct vine_resources r, rmin, rmax;
	int64_t inuse_cache = 0;
	aggregate_workers_resources(q, &r, &rmin, &rmax, &inuse_cache, NULL);
	vine_resources_add_to_jx(&r, j);

	// add the stats per category
	jx_insert(j, jx_string("categories"), categories_to_jx(q));

	// add total resources used/needed by the manager
	struct rmsummary *total = total_resources_needed(q);

	jx_insert_integer(j, "tasks_total_cores", total->cores);
	jx_insert_integer(j, "tasks_total_memory", total->memory);
	jx_insert_integer(j, "tasks_total_disk", total->disk);
	jx_insert_integer(j, "tasks_total_gpus", total->gpus);
	rmsummary_delete(total);

	return j;
}

/*
manager_lean_to_jx examines the overall manager status and creates
an jx expression which can be sent to the catalog.
It different from manager_to_jx in that only the minimum information that
workers, vine_status and the vine_factory need.
*/

static struct jx *manager_lean_to_jx(struct vine_manager *q)
{
	struct jx *j = jx_object(0);
	if (!j)
		return 0;

	// Insert all properties from vine_stats

	struct vine_stats info;
	vine_get_stats(q, &info);

	// information regarding how to contact the manager
	jx_insert_string(j, "version", CCTOOLS_VERSION);
	jx_insert_string(j, "type", "vine_manager");
	jx_insert_integer(j, "port", vine_port(q));
	jx_insert_integer(j, "protocol", VINE_PROTOCOL_VERSION);

	char *name, *key;
	HASH_TABLE_ITERATE(q->properties, name, key)
	{
		jx_insert_string(j, name, key);
	}

	int use_ssl = 0;
#ifdef HAS_OPENSSL
	if (q->ssl_enabled) {
		use_ssl = 1;
	}
#endif
	jx_insert_boolean(j, "ssl", use_ssl);

	char owner[USERNAME_MAX];
	username_get(owner);
	jx_insert_string(j, "owner", owner);

	if (q->name)
		jx_insert_string(j, "project", q->name);
	jx_insert_integer(j, "starttime",
			(q->stats->time_when_started / 1000000)); // catalog expects time_t not timestamp_t
	jx_insert_string(j, "manager_preferred_connection", q->manager_preferred_connection);
	jx_insert_integer(j, "protocol", VINE_PROTOCOL_VERSION);

	struct jx *interfaces = interfaces_of_host();
	if (interfaces) {
		jx_insert(j, jx_string("network_interfaces"), interfaces);
	}

	// task information for general vine_status report
	jx_insert_integer(j, "tasks_waiting", info.tasks_waiting);
	jx_insert_integer(j, "tasks_running", info.tasks_running);
	jx_insert_integer(j, "tasks_complete",
			info.tasks_done); // tasks_complete is deprecated, but the old vine_status expects it.

	// additional task information for vine_factory
	jx_insert_integer(j, "tasks_on_workers", info.tasks_on_workers);
	jx_insert_integer(j, "tasks_left", q->num_tasks_left);

	// capacity information the factory needs
	jx_insert_integer(j, "capacity_tasks", info.capacity_tasks);
	jx_insert_integer(j, "capacity_cores", info.capacity_cores);
	jx_insert_integer(j, "capacity_memory", info.capacity_memory);
	jx_insert_integer(j, "capacity_disk", info.capacity_disk);
	jx_insert_integer(j, "capacity_gpus", info.capacity_gpus);
	jx_insert_integer(j, "capacity_weighted", info.capacity_weighted);

	// resources information the factory needs
	struct rmsummary *total = total_resources_needed(q);
	jx_insert_integer(j, "tasks_total_cores", total->cores);
	jx_insert_integer(j, "tasks_total_memory", total->memory);
	jx_insert_integer(j, "tasks_total_disk", total->disk);
	jx_insert_integer(j, "tasks_total_gpus", total->gpus);

	// worker information for general vine_status report
	jx_insert_integer(j, "workers", info.workers_connected);
	jx_insert_integer(j, "workers_connected", info.workers_connected);

	// time information the taskvine status web display needs
	jx_insert_integer(j, "time_send", info.time_send);
	jx_insert_integer(j, "time_receive", info.time_receive);
	jx_insert_integer(j, "time_status_msgs", info.time_status_msgs);
	jx_insert_integer(j, "time_internal", info.time_internal);
	jx_insert_integer(j, "time_polling", info.time_polling);
	jx_insert_integer(j, "time_application", info.time_application);
	jx_insert_integer(j, "time_scheduling", info.time_scheduling);

	// additional worker information the factory needs
	struct jx *blocklist = vine_blocklist_to_jx(q);
	if (blocklist) {
		jx_insert(j, jx_string("workers_blocked"), blocklist); // danger! unbounded field
	}

	return j;
}

/*
Send a brief human-readable index listing the data
types that can be queried via this API.
*/

static void handle_data_index(struct vine_manager *q, struct vine_worker_info *w, time_t stoptime)
{
	buffer_t buf;
	buffer_init(&buf);

	buffer_printf(&buf, "<h1>taskvine data API</h1>");
	buffer_printf(&buf, "<ul>\n");
	buffer_printf(&buf, "<li> <a href=\"/manager_status\">Queue Status</a>\n");
	buffer_printf(&buf, "<li> <a href=\"/task_status\">Task Status</a>\n");
	buffer_printf(&buf, "<li> <a href=\"/worker_status\">Worker Status</a>\n");
	buffer_printf(&buf, "<li> <a href=\"/resources_status\">Resources Status</a>\n");
	buffer_printf(&buf, "</ul>\n");

	vine_manager_send(q, w, buffer_tostring(&buf), buffer_pos(&buf), stoptime);

	buffer_free(&buf);
}

/*
Process an HTTP request that comes in via a worker port.
This represents a web browser that connected directly
to the manager to fetch status data.
*/

static vine_msg_code_t handle_http_request(struct vine_manager *q, struct vine_worker_info *w, const char *path, time_t stoptime)
{
	char line[VINE_LINE_MAX];

	// Consume (and ignore) the remainder of the headers.
	while (link_readline(w->link, line, VINE_LINE_MAX, stoptime)) {
		if (line[0] == 0)
			break;
	}

	vine_manager_send(q, w, "HTTP/1.1 200 OK\nConnection: close\n");
	if (!strcmp(path, "/")) {
		// Requests to root get a simple human readable index.
		vine_manager_send(q, w, "Content-type: text/html\n\n");
		handle_data_index(q, w, stoptime);
	} else {
		// Other requests get raw JSON data.
		vine_manager_send(q, w, "Access-Control-Allow-Origin: *\n");
		vine_manager_send(q, w, "Content-type: text/plain\n\n");
		handle_manager_status(q, w, &path[1], stoptime);
	}

	// Return success but require a disconnect now.
	return VINE_MSG_PROCESSED_DISCONNECT;
}

/*
Process a manager status request which returns raw JSON.
This could come via the HTTP interface, or via a plain request.
*/

static struct jx *construct_status_message(struct vine_manager *q, const char *request)
{
	struct jx *a = jx_array(NULL);

	if (!strcmp(request, "manager_status") || !strcmp(request, "manager") || !strcmp(request, "resources_status")) {
		struct jx *j = manager_to_jx(q);
		if (j) {
			jx_array_insert(a, j);
		}
	} else if (!strcmp(request, "task_status") || !strcmp(request, "tasks")) {
		struct vine_task *t;
		uint64_t task_id;

		ITABLE_ITERATE(q->tasks, task_id, t)
		{
			struct jx *j = vine_task_to_jx(q, t);
			if (j)
				jx_array_insert(a, j);
		}
	} else if (!strcmp(request, "worker_status") || !strcmp(request, "workers")) {
		struct vine_worker_info *w;
		struct jx *j;
		char *key;

		HASH_TABLE_ITERATE(q->worker_table, key, w)
		{
			// If the worker has not been initialized, ignore it.
			if (!strcmp(w->hostname, "unknown"))
				continue;
			j = vine_worker_to_jx(w);
			if (j) {
				jx_array_insert(a, j);
			}
		}
	} else if (!strcmp(request, "wable_status") || !strcmp(request, "categories")) {
		jx_delete(a);
		a = categories_to_jx(q);
	} else {
		debug(D_VINE, "Unknown status request: '%s'", request);
		jx_delete(a);
		a = NULL;
	}

	return a;
}

/*
Handle a manager status message by composing a response and sending it.
*/

static vine_msg_code_t handle_manager_status(struct vine_manager *q, struct vine_worker_info *target, const char *line, time_t stoptime)
{
	struct link *l = target->link;

	struct jx *a = construct_status_message(q, line);
	target->type = VINE_WORKER_TYPE_STATUS;

	free(target->hostname);
	target->hostname = xxstrdup("QUEUE_STATUS");

	if (!a) {
		debug(D_VINE, "Unknown status request: '%s'", line);
		return VINE_MSG_FAILURE;
	}

	jx_print_link(a, l, stoptime);
	jx_delete(a);

	return VINE_MSG_PROCESSED_DISCONNECT;
}

/*
Handle a resource update message from the worker describing
its cores, memory, disk, etc.
*/

static vine_msg_code_t handle_resources(struct vine_manager *q, struct vine_worker_info *w, time_t stoptime)
{
	while (1) {
		char line[VINE_LINE_MAX];
		int64_t total;

		int result = link_readline(w->link, line, sizeof(line), stoptime);
		if (result <= 0)
			return VINE_MSG_FAILURE;

		debug(D_VINE, "%s", line);

		if (sscanf(line, "cores %" PRId64, &total)) {
			w->resources->cores.total = total;
		} else if (sscanf(line, "memory %" PRId64, &total)) {
			w->resources->memory.total = total;
		} else if (sscanf(line, "disk %" PRId64, &total)) {
			w->resources->disk.total = total;
		} else if (sscanf(line, "gpus %" PRId64, &total)) {
			w->resources->gpus.total = total;
		} else if (sscanf(line, "workers %" PRId64, &total)) {
			w->resources->workers.total = total;
		} else if (sscanf(line, "tag %" PRId64, &total)) {
			w->resources->tag = total;
		} else if (!strcmp(line, "end")) {
			/* Stop when we get an end marker. */
			break;
		} else {
			debug(D_VINE, "unexpected data in resource update!");
			/* But keep going until we get an "end" */
		}
	}

	/* Update the queue total since one worker changed. */
	count_worker_resources(q, w);

	/* Record the update into the transaction log. */
	vine_txn_log_write_worker_resources(q, w);

	return VINE_MSG_PROCESSED;
}

/*
Handle a feature report from a worker, which describes properties set
manually by the user, like a particular GPU model, software installed, etc.
*/

static vine_msg_code_t handle_feature(struct vine_manager *q, struct vine_worker_info *w, const char *line)
{
	char feature[VINE_LINE_MAX];
	char fdec[VINE_LINE_MAX];

	int n = sscanf(line, "feature %s", feature);

	if (n != 1) {
		return VINE_MSG_FAILURE;
	}

	if (!w->features)
		w->features = hash_table_create(4, 0);

	url_decode(feature, fdec, VINE_LINE_MAX);

	debug(D_VINE, "Feature found: %s\n", fdec);

	hash_table_insert(w->features, fdec, (void **)1);

	if (strcmp(fdec, "checkpoint-worker") == 0) {
		w->is_checkpoint_worker = 1;
	}

	return VINE_MSG_PROCESSED;
}

/*
Handle activity on a network connection by looking up the mapping
between the link and the vine_worker, then processing on or more
messages available.
*/

static vine_result_code_t handle_worker(struct vine_manager *q, struct link *l)
{
	char line[VINE_LINE_MAX];
	struct vine_worker_info *w;

	char *key = link_to_hash_key(l);
	w = hash_table_lookup(q->worker_table, key);
	free(key);

	/* This should not happen, but just in case: */
	if (!w)
		return VINE_WORKER_FAILURE;

	vine_msg_code_t mcode;
	mcode = vine_manager_recv_no_retry(q, w, line, sizeof(line));

	// We only expect asynchronous status queries and updates here.

	switch (mcode) {
	case VINE_MSG_PROCESSED:
		// A status message was received and processed.
		return VINE_SUCCESS;
		break;

	case VINE_MSG_PROCESSED_DISCONNECT:
		// A status query was received and processed, so disconnect.
		vine_manager_remove_worker(q, w, VINE_WORKER_DISCONNECT_STATUS_WORKER);
		return VINE_SUCCESS;

	case VINE_MSG_NOT_PROCESSED:
		debug(D_VINE, "Invalid message from worker %s (%s): %s", w->hostname, w->addrport, line);
		q->stats->workers_lost++;
		vine_manager_remove_worker(q, w, VINE_WORKER_DISCONNECT_FAILURE);
		return VINE_WORKER_FAILURE;
		break;

	case VINE_MSG_FAILURE:
		debug(D_VINE, "Failed to read from worker %s (%s)", w->hostname, w->addrport);
		q->stats->workers_lost++;
		vine_manager_remove_worker(q, w, VINE_WORKER_DISCONNECT_FAILURE);
		return VINE_WORKER_FAILURE;
	}

	return VINE_SUCCESS;
}

/*
Construct the table of network links to be considered,
including the manager's accepting link, and one for
each active worker.
*/

static int build_poll_table(struct vine_manager *q)
{
	int n = 0;
	char *key;
	struct vine_worker_info *w;

	// Allocate a small table, if it hasn't been done yet.
	if (!q->poll_table) {
		q->poll_table = malloc(sizeof(*q->poll_table) * q->poll_table_size);
		if (!q->poll_table) {
			// if we can't allocate a poll table, we can't do anything else.
			fatal("allocating memory for poll table failed.");
		}
	}

	// The first item in the poll table is the manager link, which accepts new connections.
	q->poll_table[0].link = q->manager_link;
	q->poll_table[0].events = LINK_READ;
	q->poll_table[0].revents = 0;
	n = 1;

	// For every worker in the hash table, add an item to the poll table
	HASH_TABLE_ITERATE(q->worker_table, key, w)
	{
		// If poll table is not large enough, reallocate it
		if (n >= q->poll_table_size) {
			q->poll_table_size *= 2;
			q->poll_table = realloc(q->poll_table, sizeof(*q->poll_table) * q->poll_table_size);
			if (q->poll_table == NULL) {
				// if we can't allocate a poll table, we can't do anything else.
				fatal("reallocating memory for poll table failed.");
			}
		}

		q->poll_table[n].link = w->link;
		q->poll_table[n].events = LINK_READ;
		q->poll_table[n].revents = 0;
		n++;
	}

	return n;
}

static void vine_manager_compute_input_size(struct vine_manager *q, struct vine_task *t)
{
	t->input_files_size = -1;

	int64_t input_size = 0;
	struct vine_mount *m;
	LIST_ITERATE(t->input_mounts, m)
	{
		if (m->file->state == VINE_FILE_STATE_CREATED) {
			input_size += m->file->size;
		}
	}

	t->input_files_size = (int64_t)ceil(((double)input_size) / ONE_MEGABYTE);
}

/*
 * Determine the resources to allocate for a given task when assigned to a specific worker.
 * @param q The manager structure.
 * @param w The worker info structure.
 * @param t The task structure.
 * @return A pointer to a struct rmsummary describing the chosen resources for the given task.
 */

struct rmsummary *vine_manager_choose_resources_for_task(struct vine_manager *q, struct vine_worker_info *w, struct vine_task *t)
{
	struct rmsummary *limits = rmsummary_create(-1);

	/* Special case: A function-call task consumes no resources. */
	/* Return early, otherwise these zeroes are expanded to use the whole worker. */

	if (t->needs_library) {
		limits->cores = 0;
		limits->memory = 0;
		limits->disk = 0;
		limits->gpus = 0;
		return limits;
	}

	if (t->input_files_size < 0) {
		vine_manager_compute_input_size(q, t);
	}

	/* Compute the minimum and maximum resources for this task. */
	const struct rmsummary *min = vine_manager_task_resources_min(q, t);
	const struct rmsummary *max = vine_manager_task_resources_max(q, t);

	/* available disk for all sandboxes */
	int64_t available_disk = w->resources->disk.total - BYTES_TO_MEGABYTES(w->inuse_cache);

	/* do not count the size of input files as available.
	 * TODO: efficiently discount the size of files already at worker. */
	if (t->input_files_size > 0) {
		available_disk -= t->input_files_size;
	}

	rmsummary_merge_override_basic(limits, max);

	int use_whole_worker = 1;

	int proportional_whole_tasks = q->proportional_whole_tasks;
	if (t->resources_requested->memory > -1 || t->resources_requested->disk > -1) {
		/* if mem or disk are specified explicitely, do not expand resources to fill an integer number of tasks. With this,
		 * the task is assigned exactly the memory and disk specified. We do not do this for cores and gpus, as the use case
		 * here is to specify the number of cores and allocated the rest of the resources evenly. */
		proportional_whole_tasks = 0;
	}

	/* Proportionally assign the worker's resources to the task if configured. */
	if (q->proportional_resources) {

		/* Compute the proportion of the worker the task shall have across resource types. */
		double max_proportion = -1;
		double min_proportion = -1;

		if (w->resources->cores.total > 0) {
			max_proportion = MAX(max_proportion, limits->cores / w->resources->cores.total);
			min_proportion = MAX(min_proportion, min->cores / w->resources->cores.total);
		}

		if (w->resources->memory.total > 0) {
			max_proportion = MAX(max_proportion, limits->memory / w->resources->memory.total);
			min_proportion = MAX(min_proportion, min->memory / w->resources->memory.total);
		}

		if (available_disk > 0) {
			max_proportion = MAX(max_proportion, limits->disk / available_disk);
			min_proportion = MAX(min_proportion, min->disk / available_disk);
		}

		if (w->resources->gpus.total > 0) {
			max_proportion = MAX(max_proportion, limits->gpus / w->resources->gpus.total);
			min_proportion = MAX(min_proportion, min->gpus / w->resources->gpus.total);
		}

		/* If a max_proportion was defined, it cannot be less than a proportion using the minimum
		 * resources for the category. If it was defined, then the min_proportion is not relevant as the
		 * task will try to use the whole worker. */
		if (max_proportion != -1) {
			max_proportion = MAX(max_proportion, min_proportion);
		}

		/* If max_proportion or min_proportion > 1, then the task does not fit the worker for the
		 * specified resources. For the unspecified resources we use the whole
		 * worker as not to trigger a warning when checking for tasks that can't
		 * run on any available worker. */
		if (max_proportion > 1 || min_proportion > 1) {
			use_whole_worker = 1;
		} else if (max_proportion > 0) {
			use_whole_worker = 0;

			// adjust max_proportion so that an integer number of tasks fit the worker.
			if (proportional_whole_tasks) {
				max_proportion = 1.0 / (floor(1.0 / max_proportion));
			}

			/* when cores are unspecified, they are set to 0 if gpus are specified.
			 * Otherwise they get a proportion according to specified
			 * resources. Tasks will get at least one core. */
			if (limits->cores < 0 && limits->gpus > 0) {
				limits->cores = 0;
			} else {
				limits->cores = MAX(1, MAX(limits->cores, floor(w->resources->cores.total * max_proportion)));
			}

			/* unspecified gpus are always 0 */
			if (limits->gpus < 0) {
				limits->gpus = 0;
			}

			limits->memory = MAX(1, MAX(limits->memory, floor(w->resources->memory.total * max_proportion)));

			/* worker's disk is shared evenly among tasks that are not running,
			 * thus the proportion is modified by the current overcommit
			 * multiplier */
			limits->disk = MAX(1, MAX(limits->disk, floor(available_disk * max_proportion / q->resource_submit_multiplier)));
		}
	}

	/* If no resource was specified, use whole worker. */
	if (limits->cores < 1 && limits->gpus < 1 && limits->memory < 1 && limits->disk < 1) {
		use_whole_worker = 1;
	}
	/* At least one specified resource would use the whole worker, thus
	 * using whole worker for all unspecified resources. */
	if ((limits->cores > 0 && limits->cores >= w->resources->cores.total) || (limits->gpus > 0 && limits->gpus >= w->resources->gpus.total) ||
			(limits->memory > 0 && limits->memory >= w->resources->memory.total) || (limits->disk > 0 && limits->disk >= available_disk)) {

		use_whole_worker = 1;
	}

	if (use_whole_worker) {
		/* default cores for tasks that define gpus is 0 */
		if (limits->cores <= 0) {
			limits->cores = limits->gpus > 0 ? 0 : w->resources->cores.total;
		}

		/* default gpus is 0 */
		if (limits->gpus <= 0) {
			limits->gpus = 0;
		}

		if (limits->memory <= 0) {
			limits->memory = w->resources->memory.total;
		}

		if (limits->disk <= 0) {
			limits->disk = available_disk;
		}
	} else if (vine_schedule_in_ramp_down(q)) {
		/* if in ramp down, use all the free space of that worker. note that we don't use
		 * resource_submit_multiplier, as by definition in ramp down there are more workers than tasks. */
		limits->cores = limits->gpus > 0 ? 0 : (w->resources->cores.total - w->resources->cores.inuse);

		/* default gpus is 0 */
		if (limits->gpus <= 0) {
			limits->gpus = 0;
		}

		limits->memory = w->resources->memory.total - w->resources->memory.inuse;
		limits->disk = available_disk;
	}

	/* For disk, scale the estimated disk allocation by a [0, 1] factor (by default 0.75) to intentionally
	 * reserve some space for data movement between the sandbox and cache, and allow extra room for potential cache growth.
	 * This applies to tasks except function calls. */
	limits->disk *= q->disk_proportion_available_to_task;

	/* never go below specified min resources. */
	rmsummary_merge_max(limits, min);

	/* assume the user knows what they are doing... */
	rmsummary_merge_override_basic(limits, t->resources_requested);

	return limits;
}

/*
Start one task on a given worker by specializing the task to the worker,
sending the appropriate input files, and then sending the details of the task.
Note that the "infile" and "outfile" components of the task refer to
files that have already been uploaded into the worker's cache by the manager.
*/

static vine_result_code_t start_one_task(struct vine_manager *q, struct vine_worker_info *w, struct vine_task *t)
{
	struct rmsummary *limits = vine_manager_choose_resources_for_task(q, w, t);

	/*
	If this is a library task, then choose the number of slots to either
	match the explicit request, or set it to the number of cores.
	*/

	if (t->provides_library) {
		if (t->func_exec_mode == VINE_TASK_FUNC_EXEC_MODE_DIRECT) {
			t->function_slots_total = 1;
		} else if (t->function_slots_requested <= 0) {
			t->function_slots_total = limits->cores;
		} else {
			t->function_slots_total = t->function_slots_requested;
		}
	}

	char *command_line;

	if (q->monitor_mode && !t->needs_library) {
		command_line = vine_monitor_wrap(q, w, t, limits);
	} else {
		command_line = xxstrdup(t->command_line);
	}

	vine_result_code_t result = vine_manager_put_task(q, w, t, command_line, limits, 0);

	free(command_line);

	if (result == VINE_SUCCESS) {
		t->current_resource_box = limits;
		rmsummary_merge_override_basic(t->resources_allocated, limits);
		debug(D_VINE, "%s (%s) busy on '%s'", w->hostname, w->addrport, t->command_line);
	} else {
		rmsummary_delete(limits);
	}

	return result;
}

static void count_worker_resources(struct vine_manager *q, struct vine_worker_info *w)
{
	w->resources->cores.inuse = 0;
	w->resources->memory.inuse = 0;
	w->resources->disk.inuse = 0;
	w->resources->gpus.inuse = 0;

	update_max_worker(q, w);

	if (w->resources->workers.total < 1) {
		return;
	}

	uint64_t task_id;
	struct vine_task *task;

	ITABLE_ITERATE(w->current_tasks, task_id, task)
	{
		struct rmsummary *box = task->current_resource_box;
		if (!box)
			continue;
		w->resources->cores.inuse += box->cores;
		w->resources->memory.inuse += box->memory;
		w->resources->disk.inuse += box->disk;
		w->resources->gpus.inuse += box->gpus;
	}

	w->resources->disk.inuse += BYTES_TO_MEGABYTES(w->inuse_cache);
}

static void update_max_worker(struct vine_manager *q, struct vine_worker_info *w)
{
	if (!w) {
		return;
	}

	if (w->resources->workers.total < 1) {
		return;
	}

	if (q->current_max_worker->cores < w->resources->cores.total) {
		q->current_max_worker->cores = w->resources->cores.total;
	}

	if (q->current_max_worker->memory < w->resources->memory.total) {
		q->current_max_worker->memory = w->resources->memory.total;
	}

	if (q->current_max_worker->disk < (w->resources->disk.total - BYTES_TO_MEGABYTES(w->inuse_cache))) {
		q->current_max_worker->disk = w->resources->disk.total - BYTES_TO_MEGABYTES(w->inuse_cache);
	}

	if (q->current_max_worker->gpus < w->resources->gpus.total) {
		q->current_max_worker->gpus = w->resources->gpus.total;
	}
}

/* we call this function when a worker is disconnected. For efficiency, we use
 * update_max_worker when a worker sends resource updates. */
static void find_max_worker(struct vine_manager *q)
{
	q->current_max_worker->cores = 0;
	q->current_max_worker->memory = 0;
	q->current_max_worker->disk = 0;
	q->current_max_worker->gpus = 0;

	char *key;
	struct vine_worker_info *w;

	HASH_TABLE_ITERATE(q->worker_table, key, w)
	{
		if (w->resources->workers.total > 0) {
			update_max_worker(q, w);
		}
	}
}

/* Tell worker to kill all empty libraries except the case where
 * the task is a function call and the library can run it.
 * This code corresponds to the assumption of
 * @vine.schedule.c:check_worker_have_enough_resources() - empty libraries
 * are not counted towards the resources in use and will be killed if needed. */
static void kill_empty_libraries_on_worker(struct vine_manager *q, struct vine_worker_info *w, struct vine_task *t)
{
	uint64_t task_id;
	struct vine_task *task;
	ITABLE_ITERATE(w->current_tasks, task_id, task)
	{
		if (task->provides_library && task->function_slots_inuse == 0 && (!t->needs_library || strcmp(t->needs_library, task->provides_library))) {
			vine_cancel_by_task_id(q, task->task_id);
		}
	}
}

/*
Commit a given task to a worker by sending the task details,
then updating all auxiliary data structures to note the
assignment and the new task state.

If the commit should fail for any reason, then this function
is responsible for invoke handle_failure in order to put the
task/worker back into the proper state.
*/

static vine_result_code_t commit_task_to_worker(struct vine_manager *q, struct vine_worker_info *w, struct vine_task *t)
{
	vine_result_code_t result = VINE_SUCCESS;

	/* Kill unused libraries on this worker to reclaim resources. */
	/* Matches assumption in vine_schedule.c:check_worker_have_enough_resources() */
	kill_empty_libraries_on_worker(q, w, t);

	/* If this is a function needing a library, dispatch the library. */
	if (t->needs_library) {
		/* Consider whether the library task is already on that machine. */
		t->library_task = vine_schedule_find_library(q, w, t->needs_library);
		if (!t->library_task) {
			/* Otherwise send the library to the worker. */
			/* Note that this call will re-enter commit_task_to_worker. */
			t->library_task = send_library_to_worker(q, w, t->needs_library);

			/*
			Careful, this is an ugly special case.
			The library dispatch could have failed for any number of reasons,
			including a problem with the worker, or a problem or limitation
			with the library task.  The function call task doesn't necessarily
			have a problem, but we haven't committed it to anything either.
			So, we fail with code VINE_MGR_FAILURE, which tells the caller
			to put it back in the queue without doing anything.
			*/

			if (!t->library_task) {
				return VINE_MGR_FAILURE;
			}
		}
		/* add a reference to the library task, since it may exit unexpectedly.
		 * its completion message could arrive before the associated function tasks finish.
		 * once the manager sees the completion, the library task may be freed,
		 * but other function tasks could still hold dangling references.
		 * to avoid this, we increment the library task’s reference count when a function task starts,
		 * and decrement it when the function task completes. */
		vine_task_addref(t->library_task);
		/* If start_one_task_fails, this will be decremented in handle_failure below. */
		t->library_task->function_slots_inuse++;
	}
	/* If this is a library task, bookkeep it on the worker's side */
	if (t->provides_library) {
		itable_insert(w->current_libraries, t->task_id, t);
	}

	t->hostname = xxstrdup(w->hostname);
	t->addrport = xxstrdup(w->addrport);

	t->time_when_commit_start = timestamp_get();
	result = start_one_task(q, w, t);
	t->time_when_commit_end = timestamp_get();

	itable_insert(w->current_tasks, t->task_id, t);
	t->worker = w;

	change_task_state(q, t, VINE_TASK_RUNNING);

	t->try_count += 1;
	q->stats->tasks_dispatched += 1;

	count_worker_resources(q, w);

	if (result != VINE_SUCCESS) {
		debug(D_VINE, "Failed to send task %d to worker %s (%s).", t->task_id, w->hostname, w->addrport);
		handle_failure(q, w, t, result);
	}

	return result;
}

static vine_result_code_t commit_task_group_to_worker(struct vine_manager *q, struct vine_worker_info *w, struct vine_task *t)
{
	vine_result_code_t result = VINE_SUCCESS;

	struct list *l = NULL;
	if (t->group_id) {
		l = itable_lookup(q->task_group_table, t->group_id);
		list_remove(l, t);
		// decrement refcount
		vine_task_delete(t);
	}

	int counter = 0;
	do {

		if (counter && (result == VINE_SUCCESS)) {
			int t_idx = priority_queue_find_idx(q->ready_tasks, t);
			priority_queue_remove(q->ready_tasks, t_idx);
			// decrement refcount
			vine_task_delete(t);
		}
		result = commit_task_to_worker(q, w, t);
		counter++;
	} while ((l && (t = list_pop_head(l))));

	debug(D_VINE, "Sent batch of %d tasks to worker %s", counter, w->hostname);
	return result;
}

/* 1 if task resubmitted, 0 otherwise */
static int resubmit_task_on_exhaustion(struct vine_manager *q, struct vine_worker_info *w, struct vine_task *t)
{
	if (t->result != VINE_RESULT_RESOURCE_EXHAUSTION) {
		return 0;
	}

	if (t->resources_measured && t->resources_measured->limits_exceeded) {
		struct jx *j = rmsummary_to_json(t->resources_measured->limits_exceeded, 1);
		if (j) {
			char *str = jx_print_string(j);
			debug(D_VINE, "Task %d exhausted resources on %s (%s): %s\n", t->task_id, w->hostname, w->addrport, str);
			free(str);
			jx_delete(j);
		}
	} else {
		debug(D_VINE, "Task %d exhausted resources on %s (%s), but not resource usage was available.\n", t->task_id, w->hostname, w->addrport);
	}

	struct category *c = vine_category_lookup_or_create(q, t->category);
	category_allocation_t next = category_next_label(c,
			t->resource_request,
			/* resource overflow */ 1,
			t->resources_requested,
			t->resources_measured);

	if (next == CATEGORY_ALLOCATION_ERROR) {
		debug(D_VINE, "Task %d failed given max resource exhaustion.\n", t->task_id);
	} else {
		debug(D_VINE, "Task %d resubmitted using new resource allocation.\n", t->task_id);
		t->resource_request = next;
		change_task_state(q, t, VINE_TASK_READY);
		return 1;
	}

	return 0;
}

/* 1 if task resubmitted, 0 otherwise */
static int resubmit_task_on_sandbox_exhaustion(struct vine_manager *q, struct vine_worker_info *w, struct vine_task *t)
{
	if (t->result != VINE_RESULT_SANDBOX_EXHAUSTION) {
		return 0;
	}

	struct category *c = vine_category_lookup_or_create(q, t->category);

	/* on sandbox exhausted, the resources allocated correspond to the overflown sandbox */
	double sandbox = t->resources_allocated->disk;

	/* grow sandbox by given factor (default is two) */
	sandbox *= q->sandbox_grow_factor * sandbox;

	/* take the MAX in case min_vine_sandbox was updated before th result of this task was processed */
	c->min_vine_sandbox = MAX(c->min_vine_sandbox, sandbox);

	debug(D_VINE, "Task %d exhausted disk sandbox on %s (%s).\n", t->task_id, w->hostname, w->addrport);
	double max_allowed_disk = MAX(t->resources_requested->disk, c->max_allocation->disk);

	if (max_allowed_disk > -1 && c->min_vine_sandbox < max_allowed_disk) {
		debug(D_VINE, "Task %d failed given max disk limit for sandbox.\n", t->task_id);
		return 0;
	}

	change_task_state(q, t, VINE_TASK_READY);

	return 1;
}

static int resubmit_if_needed(struct vine_manager *q, struct vine_worker_info *w, struct vine_task *t)
{
	/* in this function, any change_task_state should only be to VINE_TASK_READY */
	if (t->result == VINE_RESULT_FORSAKEN) {
		if (t->max_forsaken > -1 && t->forsaken_count > t->max_forsaken) {
			return 0;
		}

		/* forsaken tasks get a retry back as they are victims of circumstance */
		t->try_count -= 1;
		change_task_state(q, t, VINE_TASK_READY);
		return 1;
	}

	if (t->max_retries > 0 && t->try_count > t->max_retries) {
		// tasks returns to user with the VINE_RESULT_* of the last attempt
		return 0;
	}

	/* special handlings per result. note that most results are terminal, that is tasks are not retried even if they
	 * have not reached max_retries. */
	switch (t->result) {
	case VINE_RESULT_RESOURCE_EXHAUSTION:
		return resubmit_task_on_exhaustion(q, w, t);
		break;
	case VINE_RESULT_SANDBOX_EXHAUSTION:
		return resubmit_task_on_sandbox_exhaustion(q, w, t);
		break;
	default:
		/* by default tasks are not resumitted */
		return 0;
	}
}

/*
Remove a running or completed task from a worker, and then update
all auxiliary data structures to remove the association
and change the task state.
*/

static void reap_task_from_worker(struct vine_manager *q, struct vine_worker_info *w, struct vine_task *t, vine_task_state_t new_state)
{
	/* hotfix: do not reap the task if it has been reaped before */
	if (!t->worker) {
		return;
	}

	/* Make sure the task and worker agree before changing anything. */
	assert(t->worker == w);

	/* Tell worker to remove the task sandbox (and if necessary, the running process) */
	vine_manager_send(q, w, "kill %d\n", t->task_id);

	w->total_task_time += t->time_workers_execute_last;

	rmsummary_delete(t->current_resource_box);
	t->current_resource_box = 0;

	itable_remove(w->current_tasks, t->task_id);

	if (t->provides_library) {
		itable_remove(w->current_libraries, t->task_id);
	}

	/* if t is a function task, t->library_task should not be invalidated, and we decrement the reference count of the library task.
	 * if t->library_task is NULL or it had been released before, then something is going wrong. */
	if (t->needs_library && t->library_task) {
		t->library_task->function_slots_inuse = MAX(0, t->library_task->function_slots_inuse - 1);
		vine_task_delete(t->library_task);
		t->library_task = NULL;
	}

	t->worker = 0;

	switch (t->state) {
	case VINE_TASK_RUNNING:
		itable_remove(q->running_table, t->task_id);
		break;
	case VINE_TASK_WAITING_RETRIEVAL:
		list_remove(q->waiting_retrieval_list, t);
		break;
	default:
		assert(t->state > VINE_TASK_READY);
		break;
	}

	/*
	When a normal task or recovery task leaves a worker, it goes back
	into the proper queue.  But a library task was generated just for
	that worker, so it always goes into the RETRIEVED state because it
	is not going back.
	*/

	switch (t->type) {
	case VINE_TASK_TYPE_STANDARD:
	case VINE_TASK_TYPE_RECOVERY:
		if (new_state != VINE_TASK_RETRIEVED || !resubmit_if_needed(q, w, t)) {
			change_task_state(q, t, new_state);
		}
		break;
	case VINE_TASK_TYPE_LIBRARY_INSTANCE:
		change_task_state(q, t, VINE_TASK_RETRIEVED);
		break;
		return;

	case VINE_TASK_TYPE_LIBRARY_TEMPLATE:
		/* A library template should not be scheduled... */
		change_task_state(q, t, VINE_TASK_RETRIEVED);
		break;
		return;
	}

	count_worker_resources(q, w);
}

/*
Determine whether there is transfer capacity to assign this task to this worker.
Returns true on success, false if there are insufficient transfer sources.
If a file can be fetched from a substitute source,
this function modifies the file->substitute field to reflect that source.
*/

int vine_manager_transfer_capacity_available(struct vine_manager *q, struct vine_worker_info *w, struct vine_task *t)
{
	struct vine_mount *m;

	LIST_ITERATE(t->input_mounts, m)
	{
		/* Is the file already present on that worker? */
		struct vine_file_replica *replica;

		if ((replica = vine_file_replica_table_lookup(w, m->file->cached_name)))
			continue;

		struct vine_worker_info *peer;
		int found_match = 0;

		/* If there is a singly declared mini task dependency linked to multiple created tasks, they
		 * will all share the same reference to it, and consequently share its input file(s).
		 * We modify the object each time we schedule a peer transfer by adding a substitute url.
		 * We must clear the substitute pointer each task we send to ensure we aren't using
		 * a previously scheduled url. */
		vine_file_delete(m->substitute);
		m->substitute = NULL;

		/* Provide a substitute file object to describe the peer. */
		if (!(m->file->flags & VINE_PEER_NOSHARE) && (m->file->cache_level > VINE_CACHE_LEVEL_TASK)) {
			if ((peer = vine_file_replica_table_find_worker(q, m->file->cached_name))) {
				char *peer_source = string_format("%s/%s", peer->transfer_url, m->file->cached_name);
				m->substitute = vine_file_substitute_url(m->file, peer_source, peer);
				free(peer_source);
				found_match = 1;
			}
		}

		/* If that resulted in a match, move on to the next file. */
		if (found_match) {
			continue;
		}

		/*
		If no match was found, the behavior depends on the original file type.
		URLs can fetch from the original if capacity is available.
		TEMPs can only fetch from peers, so no match is fatal.
		Any other kind can be provided by the manager at dispatch.
		*/
		if (m->file->type == VINE_URL) {
			/* For a URL transfer, we can fall back to the original if capacity is available. */
			if (vine_current_transfers_url_in_use(q, m->file->source) >= q->file_source_max_transfers) {
				return 0;
			} else {
				/* keep going */
			}
		} else if (m->file->type == VINE_TEMP) {
			//  debug(D_VINE,"task %lld has no ready transfer source for temp %s",(long
			//  long)t->task_id,m->file->cached_name);
			return 0;
		} else if (m->file->type == VINE_MINI_TASK) {
			if (!vine_manager_transfer_capacity_available(q, w, m->file->mini_task)) {
				return 0;
			}
		} else {
			/* keep going */
		}
	}

	debug(D_VINE, "task %lld has a ready transfer source for all files", (long long)t->task_id);
	return 1;
}

/*
If this task produces temporary files, then we must create a recovery task as a copy
of the original task that can be used to re-create those files if they are lost.
The recovery task must be a distinct copy of the original, because the original will
be returned to the user and may be deleted, modified, etc before the recovery task
even needs to be used.
*/

static void vine_manager_create_recovery_tasks(struct vine_manager *q, struct vine_task *t)
{
	struct vine_mount *m;
	struct vine_task *recovery_task = 0;

	/* Only regular tasks get recovery tasks */
	if (t->type != VINE_TASK_TYPE_STANDARD) {
		return;
	}

	LIST_ITERATE(t->output_mounts, m)
	{
		if (m->file->type == VINE_TEMP) {
			if (!recovery_task) {
				recovery_task = vine_task_copy(t);
				recovery_task->type = VINE_TASK_TYPE_RECOVERY;
			}

			m->file->recovery_task = vine_task_addref(recovery_task);
		}
	}

	/*
	Remove the original reference to the recovery task,
	so that only the file pointers carry the needed reference.
	The recovery task does not get entered into the task table
	unless it is needed for execution.
	*/

	vine_task_delete(recovery_task);
}

/*
Consider whether a given recovery task rt should be submitted, so as to re-generate
the necessary output files.  This should only happen if the output files have not been
generated yet.
*/

void vine_manager_consider_recovery_task(struct vine_manager *q, struct vine_file *lost_file, struct vine_task *rt)
{
	if (!rt)
		return;

	/* Do not try to group recovery tasks */
	rt->group_id = 0;

	switch (rt->state) {
	case VINE_TASK_INITIAL:
		/* The recovery task has never been run, so submit it now. */
		vine_submit(q, rt);
		notice(D_VINE, "Submitted recovery task %d (%s) to re-create lost temporary file %s.", rt->task_id, rt->command_line, lost_file->cached_name);
		break;
	case VINE_TASK_READY:
	case VINE_TASK_RUNNING:
	case VINE_TASK_WAITING_RETRIEVAL:
	case VINE_TASK_RETRIEVED:
		/* The recovery task is in the process of running, just wait until it is done. */
		break;
	case VINE_TASK_DONE:
		/* The recovery task previously ran to completion, so it must be reset and resubmitted. */
		/* Note that the recovery task has already "left" the manager and so we do not manipulate internal state
		 * here. */
		vine_task_reset(rt);
		vine_submit(q, rt);
		notice(D_VINE, "Submitted recovery task %d (%s) to re-create lost temporary file %s.", rt->task_id, rt->command_line, lost_file->cached_name);
		break;
	}
}

/*
Determine whether the input files needed for this task are available in some form.
Most file types (FILE, URL, BUFFER) we can materialize on demand.
But TEMP files must have been created by a prior task.
If they are no longer present, we cannot run this task,
and should consider re-creating it via a recovery task.
*/

static int vine_manager_check_inputs_available(struct vine_manager *q, struct vine_task *t)
{
	struct vine_mount *m;
	/* all input files are available, if not, consider recovery tasks for them at once */
	int all_available = 1;
	LIST_ITERATE(t->input_mounts, m)
	{
		struct vine_file *f = m->file;
		if (f->type == VINE_FILE && f->state == VINE_FILE_STATE_PENDING) {
			all_available = 0;
		} else if (f->type == VINE_TEMP && f->state == VINE_FILE_STATE_CREATED) {
			if (!vine_file_replica_table_exists_somewhere(q, f->cached_name)) {
				vine_manager_consider_recovery_task(q, f, f->recovery_task);
				all_available = 0;
			}
		}
	}
	return all_available;
}

/*
Determine whether there is a suitable library task for a function call task.
*/

static int vine_manager_check_library_for_function_call(struct vine_manager *q, struct vine_task *t)
{
	if (!t->needs_library || hash_table_lookup(q->library_templates, t->needs_library))
		return 1;
	return 0;
}

/*
Consider if a task is eligible to run.
*/
int consider_task(struct vine_manager *q, struct vine_task *t)
{
	timestamp_t now_usecs = timestamp_get();
	double now_secs = ((double)now_usecs) / ONE_SECOND;

	// Skip task if min requested start time not met.
	if (t->resources_requested->start > now_secs) {
		return 0;
	}

	// Skip if this task failed recently
	if (t->time_when_last_failure + q->transient_error_interval > now_usecs) {
		return 0;
	}

	// Skip if category already running maximum allowed tasks
	struct category *c = vine_category_lookup_or_create(q, t->category);
	if (c->max_concurrent > -1 && c->max_concurrent <= c->vine_stats->tasks_running) {
		return 0;
	}

	// Skip task if temp input files have not been materialized.
	if (!vine_manager_check_inputs_available(q, t)) {
		return 0;
	}

	// Skip function call task if no suitable library template was installed.
	if (!vine_manager_check_library_for_function_call(q, t)) {
		return 0;
	}

	// All checks passed, task is eligible to run.
	return 1;
}

/*
Advance the state of the system by selecting one task available
to run, finding the best worker for that task, and then committing
the task to the worker.
*/

static int send_one_task(struct vine_manager *q)
{
	int t_idx;
	struct vine_task *t;

	int iter_count = 0;
	int iter_depth = MIN(priority_queue_size(q->ready_tasks), q->attempt_schedule_depth);

	// Iterate over the ready tasks by priority.
	// The first time we arrive here, the task with the highest priority is considered. However, there may be various reasons
	// 	that this particular task is not eligible to run, such as: 1) the task requires more resources than the workers have;
	// 	2) the task requires input files that are not available; 3) the task failed recently; etc. (check consider_task function)
	// Therefore, we may permit occasional skips of the highest priority task, and consider the next one in the queue. Similarly,
	// 	other tasks may be skipped, too, until we find a task that is able to run.
	// For a priority queue, iterating over tasks by priority is expensive, as it requires a full sort of the queue. Therefore,
	// 	we simply iterate by numerical index if the task at the top is unable to run, and reset the cursor to the top if events
	// 	that may enable tasks prior to the current cursor to run occur. Specifically, the following events should trigger a reset:
	// 	1. Task retrieval from worker (resources released or inputs available)
	// 	2. New worker connection (more resources available)
	//  3. Delete/Insert an element prior/equal to the rotate cursor (tasks prior to the current cursor changed)
	// 1 and 2 are explicitly handled by the manager where calls priority_queue_rotate_reset, while 3 is implicitly handled by
	// the priority queue data structure where also invokes priority_queue_rotate_reset.
	PRIORITY_QUEUE_ROTATE_ITERATE(q->ready_tasks, t_idx, t, iter_count, iter_depth)
	{
		if (!consider_task(q, t)) {
			continue;
		}

		// Find the best worker for the task
		q->stats_measure->time_scheduling = timestamp_get();
		struct vine_worker_info *w = vine_schedule_task_to_worker(q, t);
		q->stats->time_scheduling += timestamp_get() - q->stats_measure->time_scheduling;

		if (w) {
			priority_queue_remove(q->ready_tasks, t_idx);

			// do not continue if this worker is running a group task
			if (q->task_groups_enabled) {
				struct vine_task *it;
				uint64_t taskid;
				ITABLE_ITERATE(w->current_tasks, taskid, it)
				{
					if (it->group_id) {
						return 0;
					}
				}
			}

			vine_result_code_t result;
			if (q->task_groups_enabled) {
				result = commit_task_group_to_worker(q, w, t);
			} else {
				result = commit_task_to_worker(q, w, t);
			}

			switch (result) {
			case VINE_SUCCESS:
				/* return on successful commit. */
				return 1;
				break;
			case VINE_APP_FAILURE:
			case VINE_WORKER_FAILURE:
				/* failed to dispatch, commit put the task back in the right place. */
				break;
			case VINE_MGR_FAILURE:
				/* special case, commit had a chained failure. */
				priority_queue_push(q->ready_tasks, t, t->priority);
				break;
			case VINE_END_OF_LIST:
				/* shouldn't happen, keep going */
				break;
			}
		}
	}

	return 0;
}

/*
Finding a worker that has tasks waiting to be retrieved, then fetch the outputs
of those tasks. Returns the number of tasks received.
*/
static int receive_tasks_from_worker(struct vine_manager *q, struct vine_worker_info *w, int count_received_so_far)
{
	struct vine_task *t;
	uint64_t task_id;

	int tasks_received = 0;

	/* if the function was called, receive at least one task */
	int max_to_receive = MAX(1, q->max_retrievals - count_received_so_far);

	/* if appropriate, receive all the tasks from the worker */
	if (q->worker_retrievals) {
		max_to_receive = itable_size(w->current_tasks);
	}

	/* Now consider all tasks assigned to that worker .*/
	ITABLE_ITERATE(w->current_tasks, task_id, t)
	{
		/* If the task is waiting to be retrieved... */
		if (t->state == VINE_TASK_WAITING_RETRIEVAL) {
			if (tasks_received >= max_to_receive) {
				/* but we are over the max_to_receive, then re-add worker to list to be processed later. */
				list_push_head(q->workers_with_complete_tasks, xxstrdup(w->hashkey));
				break;
			}

			/* Attempt to fetch it. */
			if (fetch_outputs_from_worker(q, w, task_id)) {
				/* If it was fetched, update stats and keep going. */
				tasks_received++;

				/* Pair the increment of register_waiting_retrieval with
				 * a decrement as the tasks has been retrieved. */
				w->tasks_waiting_retrieval--;
			} else {
				/* But if the fetch failed, the worker is no longer vaild, bail out. */
				return tasks_received;
			}
		}
	}

	/* Consider removing the worker if it is empty. */
	vine_manager_factory_worker_prune(q, w);

	return tasks_received;
}

/*
Advance the state of the system by finding any task that is
waiting to be retrieved, then fetch the outputs of that task,
and mark it as done.
*/

static int receive_one_task(struct vine_manager *q)
{
	struct vine_task *t;

	if ((t = list_peek_head(q->waiting_retrieval_list))) {
		struct vine_worker_info *w = t->worker;
		/* Attempt to fetch from this worker. */
		if (fetch_outputs_from_worker(q, w, t->task_id)) {
			/* Consider whether this worker should be removed. */
			vine_manager_factory_worker_prune(q, w);
			/* If we got a task, then we are done. */
			return 1;
		} else {
			/* But if not, the worker pointer is no longer valid. */
		}
	}

	return 0;
}

/*
Sends keepalives to check if connected workers are responsive,
and ask for updates If not, removes those workers.
*/

static void ask_for_workers_updates(struct vine_manager *q)
{
	struct vine_worker_info *w;
	char *key;
	timestamp_t current_time = timestamp_get();

	HASH_TABLE_ITERATE(q->worker_table, key, w)
	{

		if (q->keepalive_interval > 0) {

			/* we have not received taskvine message from worker yet, so we
			 * simply check again its start_time. */
			if (!strcmp(w->hostname, "unknown")) {
				if ((int)((current_time - w->start_time) / 1000000) >= q->keepalive_timeout) {
					debug(D_VINE, "Removing worker %s (%s): hasn't sent its initialization in more than %d s", w->hostname, w->addrport, q->keepalive_timeout);
					handle_worker_failure(q, w);
				}
				continue;
			}

			// send new keepalive check only (1) if we received a response since last keepalive check AND
			// (2) we are past keepalive interval
			if (w->last_msg_recv_time > w->last_update_msg_time) {
				int64_t last_update_elapsed_time = (int64_t)(current_time - w->last_update_msg_time) / 1000000;
				if (last_update_elapsed_time >= q->keepalive_interval) {
					if (vine_manager_send(q, w, "check\n") < 0) {
						debug(D_VINE, "Failed to send keepalive check to worker %s (%s).", w->hostname, w->addrport);
						handle_worker_failure(q, w);
					} else {
						debug(D_VINE, "Sent keepalive check to worker %s (%s)", w->hostname, w->addrport);
						w->last_update_msg_time = current_time;
					}
				}
			} else {
				// we haven't received a message from worker since its last keepalive check. Check if
				// time since we last polled link for responses has exceeded keepalive timeout. If so,
				// remove worker.
				if (q->link_poll_end > w->last_update_msg_time) {
					if ((int)((q->link_poll_end - w->last_update_msg_time) / 1000000) >= q->keepalive_timeout) {
						debug(D_VINE,
								"Removing worker %s (%s): hasn't responded to keepalive check for more than %d s",
								w->hostname,
								w->addrport,
								q->keepalive_timeout);
						handle_worker_failure(q, w);
					}
				}
			}
		}
	}
}

/*
If disconnect slow workers is enabled, then look for workers that
have taken too long to execute a task, and disconnect
them, under the assumption that they are halted or faulty.
*/

static int disconnect_slow_workers(struct vine_manager *q)
{
	struct category *c;
	char *category_name;

	struct vine_worker_info *w;
	struct vine_task *t;
	uint64_t task_id;

	int removed = 0;

	/* optimization. If no category has a multiplier, simply return. */
	int disconnect_slow_flag = 0;

	HASH_TABLE_ITERATE(q->categories, category_name, c)
	{

		struct vine_stats *stats = c->vine_stats;
		if (!stats) {
			/* no stats have been computed yet */
			continue;
		}

		if (stats->tasks_done < 10) {
			c->average_task_time = 0;
			continue;
		}

		c->average_task_time = (stats->time_workers_execute_good + stats->time_send_good + stats->time_receive_good) / stats->tasks_done;

		if (c->fast_abort > 0)
			disconnect_slow_flag = 1;
	}

	if (!disconnect_slow_flag)
		return 0;

	struct category *c_def = vine_category_lookup_or_create(q, "default");

	timestamp_t current = timestamp_get();

	ITABLE_ITERATE(q->tasks, task_id, t)
	{

		c = vine_category_lookup_or_create(q, t->category);
		/* disconnect slow workers is not enabled for this category */
		if (c->fast_abort == 0)
			continue;

		timestamp_t runtime = current - t->time_when_commit_start;
		timestamp_t average_task_time = c->average_task_time;

		/* Not enough samples, skip the task. */
		if (average_task_time < 1)
			continue;

		double multiplier;
		if (c->fast_abort > 0) {
			multiplier = c->fast_abort;
		} else if (c_def->fast_abort > 0) {
			/* This category uses the default multiplier. (< 0 use default, 0 deactivate). */
			multiplier = c_def->fast_abort;
		} else {
			/* deactivated for the default category. */
			continue;
		}

		if (runtime >= (average_task_time * (multiplier + t->workers_slow))) {
			w = t->worker;
			if (w && (w->type == VINE_WORKER_TYPE_WORKER)) {
				debug(D_VINE, "Task %d is taking too long. Removing from worker.", t->task_id);
				reset_task_to_state(q, t, VINE_TASK_READY);
				t->workers_slow++;

				/* a task cannot mark two different workers as suspect */
				if (t->workers_slow > 1) {
					continue;
				}

				if (w->alarm_slow_worker > 0) {
					/* this is the second task in a row that triggered a disconnection
					 * as a slow worker, therefore we have evidence that this
					 * indeed a slow worker (rather than a task) */

					debug(D_VINE,
							"Removing worker %s (%s): takes too long to execute the current task - %.02lf s (average task execution time by other workers is %.02lf s)",
							w->hostname,
							w->addrport,
							runtime / 1000000.0,
							average_task_time / 1000000.0);
					vine_block_host_with_timeout(q, w->hostname, q->option_blocklist_slow_workers_timeout);
					vine_manager_remove_worker(q, w, VINE_WORKER_DISCONNECT_FAST_ABORT);

					q->stats->workers_slow++;
					removed++;
				}

				w->alarm_slow_worker = 1;
			}
		}
	}

	return removed;
}

/* Forcibly shutdown a worker by telling it to exit, then disconnect it. */

int vine_manager_shut_down_worker(struct vine_manager *q, struct vine_worker_info *w)
{
	if (!w)
		return 0;

	vine_manager_send(q, w, "exit\n");
	vine_manager_remove_worker(q, w, VINE_WORKER_DISCONNECT_EXPLICIT);
	q->stats->workers_released++;

	return 1;
}

static int shutdown_drained_workers(struct vine_manager *q)
{
	char *worker_hashkey = NULL;
	struct vine_worker_info *w = NULL;

	int removed = 0;

	HASH_TABLE_ITERATE(q->worker_table, worker_hashkey, w)
	{
		if (w->draining && itable_size(w->current_tasks) == 0) {
			removed++;
			vine_manager_shut_down_worker(q, w);
		}
	}

	return removed;
}

/* Comparator function for checking if a task matches a given tag. */

static int task_tag_comparator(struct vine_task *t, const char *tag)
{

	if (!t->tag && !tag) {
		return 1;
	}

	if (!t->tag || !tag) {
		return 0;
	}

	return !strcmp(t->tag, tag);
}

/*
Reset a specific task and return it to a known state.
The task could be in any state in any data structure,
including already running on a worker.  So, it must be
removed from its current data structure and then
transitioned to a new state and the corresponding
data structure.
*/

static void reset_task_to_state(struct vine_manager *q, struct vine_task *t, vine_task_state_t new_state)
{
	int t_idx;
	struct vine_worker_info *w = t->worker;

	switch (t->state) {
	case VINE_TASK_INITIAL:
		/* should not happen: this means task was never submitted */
		break;

	case VINE_TASK_READY:
		t_idx = priority_queue_find_idx(q->ready_tasks, t);
		priority_queue_remove(q->ready_tasks, t_idx);
		change_task_state(q, t, new_state);
		break;

	case VINE_TASK_RUNNING:
		/* t->worker must be set if in RUNNING state */
		assert(w);

		/* Remove the running task and update all data structures. */
		reap_task_from_worker(q, w, t, new_state);

		/* After task is killed, delete non-cacheable inputs and all (incomplete) output files from the worker cache. */
		delete_worker_files(q, w, t->input_mounts, VINE_CACHE_LEVEL_TASK);
		delete_worker_files(q, w, t->output_mounts, VINE_CACHE_LEVEL_FOREVER);

		/* change_task_state() happened inside reap_task_from_worker */

		break;

	case VINE_TASK_WAITING_RETRIEVAL:
		list_remove(q->waiting_retrieval_list, t);
		change_task_state(q, t, new_state);
		break;

	case VINE_TASK_RETRIEVED:
		list_remove(q->retrieved_list, t);
		change_task_state(q, t, new_state);
		break;

	case VINE_TASK_DONE:
		/* should not happen: this means task was already returned */
		break;
	}
}

/* Search for any one task that matches the given tag string. */

static struct vine_task *find_task_by_tag(struct vine_manager *q, const char *task_tag)
{
	struct vine_task *t;
	uint64_t task_id;

	ITABLE_ITERATE(q->tasks, task_id, t)
	{
		if (task_tag_comparator(t, task_tag)) {
			return t;
		}
	}

	return NULL;
}

/******************************************************/
/************* taskvine public functions *************/
/******************************************************/

struct vine_manager *vine_create(int port)
{
	return vine_ssl_create(port, NULL, NULL);
}

struct vine_manager *vine_ssl_create(int port, const char *key, const char *cert)
{
	struct vine_manager *q = malloc(sizeof(*q));
	if (!q) {
		fprintf(stderr, "Error: failed to allocate memory for manager.\n");
		return 0;
	}
	char *envstring;

	random_init();

	memset(q, 0, sizeof(*q));

	if (port == 0) {
		envstring = getenv("VINE_PORT");
		if (envstring) {
			port = atoi(envstring);
		}
	}

	/* compatibility code */
	if (getenv("VINE_LOW_PORT"))
		setenv("TCP_LOW_PORT", getenv("VINE_LOW_PORT"), 0);
	if (getenv("VINE_HIGH_PORT"))
		setenv("TCP_HIGH_PORT", getenv("VINE_HIGH_PORT"), 0);

	char *runtime_dir = vine_runtime_directory_create();
	if (!runtime_dir) {
		debug(D_NOTICE, "Could not create runtime directories");
		return 0;
	}

	// set debug logfile as soon as possible need to manually use runtime_dir
	// as the manager has not been created yet, but we would like to have debug
	// information of its creation.
	char *debug_tmp = string_format("%s/vine-logs/debug", runtime_dir);
	vine_enable_debug_log(debug_tmp);
	free(debug_tmp);

	q->manager_link = link_serve(port);
	if (!q->manager_link) {
		debug(D_NOTICE, "Could not create manager on port %i.", port);
		free(q);
		return 0;
	} else {
		char address[LINK_ADDRESS_MAX];
		link_address_local(q->manager_link, address, &q->port);
	}

	debug(D_VINE, "manager start");

	q->runtime_directory = runtime_dir;

	q->ssl_key = key ? strdup(key) : 0;
	q->ssl_cert = cert ? strdup(cert) : 0;

	if (q->ssl_key || q->ssl_cert)
		q->ssl_enabled = 1;

	getcwd(q->workingdir, PATH_MAX);

	q->properties = hash_table_create(3, 0);

	/*
	Do it the long way around here so that m->uuid
	is a plain string pointer and we don't end up polluting
	taskvine.h with dttools/uuid.h
	*/
	cctools_uuid_t local_uuid;
	cctools_uuid_create(&local_uuid);
	q->uuid = strdup(local_uuid.str);

	q->next_task_id = 1;
	q->fixed_location_in_queue = 0;

	q->ready_tasks = priority_queue_create(0);
	q->running_table = itable_create(0);
	q->waiting_retrieval_list = list_create();
	q->retrieved_list = list_create();

	q->tasks = itable_create(0);
	q->library_templates = hash_table_create(0, 0);

	q->worker_table = hash_table_create(0, 0);
	q->file_worker_table = hash_table_create(0, 0);
	q->temp_files_to_process = priority_map_create(0, vine_file_key_generator);
	q->worker_blocklist = hash_table_create(0, 0);

	q->file_table = hash_table_create(0, 0);

	q->factory_table = hash_table_create(0, 0);
	q->current_transfer_table = hash_table_create(0, 0);
	q->task_group_table = itable_create(0);
	q->group_id_counter = 1;
	q->fetch_factory = 0;

	q->measured_local_resources = rmsummary_create(-1);
	q->current_max_worker = rmsummary_create(-1);
	q->max_task_resources_requested = rmsummary_create(-1);

	q->sandbox_grow_factor = 2.0;
	q->disk_proportion_available_to_task = 0.75;

	q->stats = calloc(1, sizeof(struct vine_stats));
	q->stats_measure = calloc(1, sizeof(struct vine_stats));

	q->workers_with_watched_file_updates = hash_table_create(0, 0);
	q->workers_with_complete_tasks = list_create();

	// The poll table is initially null, and will be created
	// (and resized) as needed by build_poll_table.
	q->poll_table_size = 8;

	q->worker_selection_algorithm = VINE_SCHEDULE_FILES;
	q->process_pending_check = 0;

	q->short_timeout = 5;
	q->long_timeout = 3600;

	q->stats->time_when_started = timestamp_get();
	q->time_last_large_tasks_check = timestamp_get();
	q->task_info_list = list_create();

	q->time_last_wait = 0;
	q->time_last_log_stats = 0;

	q->catalog_hosts = 0;

	q->keepalive_interval = VINE_DEFAULT_KEEPALIVE_INTERVAL;
	q->keepalive_timeout = VINE_DEFAULT_KEEPALIVE_TIMEOUT;

	q->monitor_mode = VINE_MON_DISABLED;

	q->hungry_minimum = 10;
	q->hungry_minimum_factor = 2;

	q->wait_for_workers = 0;
	q->attempt_schedule_depth = 100;

	q->max_retrievals = 1;
	q->worker_retrievals = 1;

	q->proportional_resources = 1;

	/* This option assumes all tasks have similar resource needs.
	 * Turn off by default. */
	q->proportional_whole_tasks = 0;

	q->allocation_default_mode = VINE_ALLOCATION_MODE_FIXED;
	q->categories = hash_table_create(0, 0);

	// The value -1 indicates that disconnecting slow workers is inactive by
	// default
	vine_enable_disconnect_slow_workers(q, -1);

	q->password = 0;

	// peer transfers enabled by default
	q->peer_transfers_enabled = 1;

	q->task_groups_enabled = 0;

	q->load_from_shared_fs_enabled = 0;

	q->file_source_max_transfers = VINE_FILE_SOURCE_MAX_TRANSFERS;
	q->worker_source_max_transfers = VINE_WORKER_SOURCE_MAX_TRANSFERS;
	q->perf_log_interval = VINE_PERF_LOG_INTERVAL;

	q->temp_replica_count = 1;
	q->transfer_temps_recovery = 0;
	q->transfer_replica_per_cycle = 10;

	q->checkpoint_threshold = -1;

	q->resource_submit_multiplier = 1.0;

	q->minimum_transfer_timeout = 60;
	q->transfer_outlier_factor = 10;
	q->default_transfer_rate = 1 * MEGABYTE;
	q->disk_avail_threshold = 100;

	q->update_interval = VINE_UPDATE_INTERVAL;
	q->max_library_retries = VINE_TASK_MAX_LIBRARY_RETRIES;
	q->resource_management_interval = VINE_RESOURCE_MEASUREMENT_INTERVAL;
	q->transient_error_interval = VINE_DEFAULT_TRANSIENT_ERROR_INTERVAL;
	q->max_task_stdout_storage = MAX_TASK_STDOUT_STORAGE;
	q->max_new_workers = MAX_NEW_WORKERS;
	q->large_task_check_interval = VINE_LARGE_TASK_CHECK_INTERVAL;
	q->hungry_check_interval = VINE_HUNGRY_CHECK_INTERVAL;
	q->option_blocklist_slow_workers_timeout = vine_option_blocklist_slow_workers_timeout;

	q->manager_preferred_connection = xxstrdup("by_ip");

	if ((envstring = getenv("VINE_BANDWIDTH"))) {
		q->bandwidth_limit = string_metric_parse(envstring);
		if (q->bandwidth_limit < 0) {
			q->bandwidth_limit = 0;
		}
	}

	vine_enable_perf_log(q, "performance");
	vine_enable_transactions_log(q, "transactions");
	vine_enable_taskgraph_log(q, "taskgraph");

	vine_perf_log_write_update(q, 1);

	q->time_last_wait = timestamp_get();

	debug(D_VINE, "Manager is listening on port %d.", q->port);

	return q;
}

int vine_enable_monitoring(struct vine_manager *q, int watchdog, int series)
{
	if (!q)
		return 0;

	if (series) {
		char *series_file = vine_get_path_log(q, "time-series");
		if (!create_dir(series_file, 0777)) {
			warn(D_VINE, "could not create monitor output directory - %s (%s)", series_file, strerror(errno));
			return 0;
		}
		free(series_file);
	}

	q->monitor_mode = VINE_MON_DISABLED;
	char *exe = resource_monitor_locate(NULL);
	if (!exe) {
		warn(D_VINE, "Could not find the resource monitor executable. Disabling monitoring.\n");
		return 0;
	}

	q->monitor_exe = vine_declare_file(q, exe, VINE_CACHE_LEVEL_WORKFLOW, 0);
	free(exe);

	if (q->measured_local_resources) {
		rmsummary_delete(q->measured_local_resources);
	}
	q->measured_local_resources = rmonitor_measure_process(getpid(), /* do not include disk */ 0);

	q->monitor_mode = VINE_MON_SUMMARY;
	if (series) {
		q->monitor_mode = VINE_MON_FULL;
	}

	if (watchdog) {
		q->monitor_mode |= VINE_MON_WATCHDOG;
	}

	return 1;
}

int vine_enable_peer_transfers(struct vine_manager *q)
{
	debug(D_VINE, "Peer Transfers enabled");
	q->peer_transfers_enabled = 1;
	return 1;
}

int vine_disable_peer_transfers(struct vine_manager *q)
{
	debug(D_VINE, "Peer Transfers disabled");
	fprintf(stderr, "warning: Peer Transfers disabled. Temporary files will be returned to the manager upon creation.");
	q->peer_transfers_enabled = 0;
	return 1;
}

int vine_enable_proportional_resources(struct vine_manager *q)
{
	debug(D_VINE, "Proportional resources enabled");
	q->proportional_resources = 1;
	q->proportional_whole_tasks = 1;
	return 1;
}

int vine_disable_proportional_resources(struct vine_manager *q)
{
	debug(D_VINE, "Proportional resources disabled");
	q->proportional_resources = 0;
	q->proportional_whole_tasks = 0;
	return 1;
}

int vine_enable_disconnect_slow_workers_category(struct vine_manager *q, const char *category, double multiplier)
{
	struct category *c = vine_category_lookup_or_create(q, category);

	if (multiplier >= 1) {
		debug(D_VINE, "Enabling disconnect slow workers for '%s': %3.3lf\n", category, multiplier);
		c->fast_abort = multiplier;
		return 0;
	} else if (multiplier == 0) {
		debug(D_VINE, "Disabling disconnect slow workers for '%s'.\n", category);
		c->fast_abort = 0;
		return 1;
	} else {
		debug(D_VINE, "Using default disconnect slow workers factor for '%s'.\n", category);
		c->fast_abort = -1;
		return 0;
	}
}

int vine_enable_disconnect_slow_workers(struct vine_manager *q, double multiplier)
{
	return vine_enable_disconnect_slow_workers_category(q, "default", multiplier);
}

int vine_port(struct vine_manager *q)
{
	char addr[LINK_ADDRESS_MAX];
	int port;

	if (!q)
		return 0;

	if (link_address_local(q->manager_link, addr, &port)) {
		return port;
	} else {
		return 0;
	}
}

void vine_set_scheduler(struct vine_manager *q, vine_schedule_t algorithm)
{
	q->worker_selection_algorithm = algorithm;
}

void vine_set_name(struct vine_manager *q, const char *name)
{
	if (q->name)
		free(q->name);
	if (name) {
		q->name = xxstrdup(name);
		setenv("VINE_NAME", q->name, 1);
	} else {
		q->name = 0;
	}
}

const char *vine_get_name(struct vine_manager *q)
{
	return q->name;
}

void vine_set_priority(struct vine_manager *q, int priority)
{
	q->priority = priority;
}

void vine_set_tasks_left_count(struct vine_manager *q, int ntasks)
{
	if (ntasks < 1) {
		q->num_tasks_left = 0;
	} else {
		q->num_tasks_left = ntasks;
	}
}

void vine_set_catalog_servers(struct vine_manager *q, const char *hosts)
{
	if (hosts) {
		if (q->catalog_hosts)
			free(q->catalog_hosts);
		q->catalog_hosts = strdup(hosts);
		setenv("CATALOG_HOST", hosts, 1);
	}
}

void vine_set_property(struct vine_manager *m, const char *name, const char *value)
{
	char *oldvalue = hash_table_remove(m->properties, name);
	if (oldvalue)
		free(oldvalue);

	hash_table_insert(m->properties, name, strdup(value));
}

void vine_set_password(struct vine_manager *q, const char *password)
{
	q->password = xxstrdup(password);
}

int vine_set_password_file(struct vine_manager *q, const char *file)
{
	return copy_file_to_buffer(file, &q->password, NULL) > 0;
}

static void delete_task_at_exit(struct vine_task *t)
{
	if (!t) {
		return;
	}

	vine_task_delete(t);

	if (t->type == VINE_TASK_TYPE_LIBRARY_INSTANCE) {
		/* manager created this task, so it is not the API caller's reponsibility. */
		vine_task_delete(t);
	}
}

void vine_delete(struct vine_manager *q)
{
	if (!q)
		return;

	vine_fair_write_workflow_info(q);

	release_all_workers(q);

	vine_perf_log_write_update(q, 1);

	if (q->name)
		update_catalog(q, 1);

	/* we call this function here before any of the structures are freed. */
	vine_disable_monitoring(q);

	if (q->catalog_hosts)
		free(q->catalog_hosts);

	hash_table_clear(q->worker_table, (void *)vine_worker_delete);
	hash_table_delete(q->worker_table);

	hash_table_clear(q->file_worker_table, (void *)set_delete);
	hash_table_delete(q->file_worker_table);

	hash_table_clear(q->factory_table, (void *)vine_factory_info_delete);
	hash_table_delete(q->factory_table);

	hash_table_clear(q->worker_blocklist, (void *)vine_blocklist_info_delete);
	hash_table_delete(q->worker_blocklist);

	vine_current_transfers_clear(q);
	hash_table_delete(q->current_transfer_table);

	vine_task_groups_clear(q);
	itable_delete(q->task_group_table);

	itable_clear(q->tasks, (void *)delete_task_at_exit);
	itable_delete(q->tasks);

	hash_table_clear(q->library_templates, (void *)vine_task_delete);
	hash_table_delete(q->library_templates);

	/* delete files after deleting tasks so that rc are correctly updated. */
	hash_table_clear(q->file_table, (void *)vine_file_delete);
	hash_table_delete(q->file_table);

	hash_table_clear(q->categories, (void *)category_free);
	hash_table_delete(q->categories);

	priority_queue_delete(q->ready_tasks);
	itable_delete(q->running_table);
	list_delete(q->waiting_retrieval_list);
	list_delete(q->retrieved_list);
	hash_table_delete(q->workers_with_watched_file_updates);
	list_clear(q->workers_with_complete_tasks, free);
	list_delete(q->workers_with_complete_tasks);

	list_clear(q->task_info_list, (void *)vine_task_info_delete);
	list_delete(q->task_info_list);

	priority_map_delete(q->temp_files_to_process);

	char *staging = vine_get_path_staging(q, NULL);
	if (!access(staging, F_OK)) {
		debug(D_VINE, "deleting %s", staging);
		unlink_recursive(staging);
	}
	free(staging);

	free(q->name);
	free(q->manager_preferred_connection);
	free(q->uuid);

	hash_table_clear(q->properties, (void *)free);
	hash_table_delete(q->properties);

	free(q->poll_table);
	free(q->ssl_cert);
	free(q->ssl_key);

	link_close(q->manager_link);
	if (q->perf_logfile) {
		fclose(q->perf_logfile);
	}

	rmsummary_delete(q->measured_local_resources);
	rmsummary_delete(q->current_max_worker);
	rmsummary_delete(q->max_task_resources_requested);

	if (q->txn_logfile) {
		vine_txn_log_write_manager(q, "END");

		if (fclose(q->txn_logfile) != 0) {
			debug(D_VINE, "unable to write transactions log: %s\n", strerror(errno));
		}
	}

	if (q->graph_logfile) {
		vine_taskgraph_log_write_footer(q);
		fclose(q->graph_logfile);
	}

	free(q->runtime_directory);
	free(q->stats);
	free(q->stats_measure);

	vine_counters_debug();

	debug(D_VINE, "manager end\n");

	debug_close();

	free(q);
}

static void update_resource_report(struct vine_manager *q)
{
	// Only measure every few seconds.
	if ((time(0) - q->resources_last_update_time) < q->resource_management_interval)
		return;

	rmonitor_measure_process_update_to_peak(q->measured_local_resources, getpid(), /* do not include disk */ 0);

	q->resources_last_update_time = time(0);
}

void vine_disable_monitoring(struct vine_manager *q)
{
	if (q->monitor_mode == VINE_MON_DISABLED)
		return;

	q->monitor_mode = VINE_MON_DISABLED;

	// to do: delete vine file of monitor_exe
}

void vine_monitor_add_files(struct vine_manager *q, struct vine_task *t)
{
	vine_task_add_input(t, q->monitor_exe, RESOURCE_MONITOR_REMOTE_NAME, VINE_RETRACT_ON_RESET);

	char *summary = monitor_file_name(q, t, ".summary", 0);
	vine_task_add_output(t, vine_declare_file(q, summary, VINE_CACHE_LEVEL_TASK, 0), RESOURCE_MONITOR_REMOTE_NAME ".summary", VINE_RETRACT_ON_RESET);
	free(summary);

	if (q->monitor_mode & VINE_MON_FULL) {
		char *debug = monitor_file_name(q, t, ".debug", 1);
		char *series = monitor_file_name(q, t, ".series", 1);

		vine_task_add_output(t, vine_declare_file(q, debug, VINE_CACHE_LEVEL_TASK, 0), RESOURCE_MONITOR_REMOTE_NAME ".debug", VINE_RETRACT_ON_RESET);
		vine_task_add_output(t, vine_declare_file(q, series, VINE_CACHE_LEVEL_TASK, 0), RESOURCE_MONITOR_REMOTE_NAME ".series", VINE_RETRACT_ON_RESET);

		free(debug);
		free(series);
	}
}

char *vine_monitor_wrap(struct vine_manager *q, struct vine_worker_info *w, struct vine_task *t, struct rmsummary *limits)
{
	buffer_t b;
	buffer_init(&b);

	buffer_printf(&b, "-V 'task_id: %d'", t->task_id);

	if (t->category) {
		buffer_printf(&b, " -V 'category: %s'", t->category);
	}

	if (t->monitor_snapshot_file) {
		buffer_printf(&b, " --snapshot-events %s", RESOURCE_MONITOR_REMOTE_NAME_EVENTS);
	}

	if (!(q->monitor_mode & VINE_MON_WATCHDOG)) {
		buffer_printf(&b, " --measure-only");
	}

	if (q->monitor_interval > 0) {
		buffer_printf(&b, " --interval %d", q->monitor_interval);
	}

	/* disable disk as it is measured throught the sandbox, otherwise we end up measuring twice. */
	buffer_printf(&b, " --without-disk-footprint");

	int extra_files = (q->monitor_mode & VINE_MON_FULL);

	char *monitor_cmd = resource_monitor_write_command("./" RESOURCE_MONITOR_REMOTE_NAME,
			RESOURCE_MONITOR_REMOTE_NAME,
			limits,
			/* extra options */ buffer_tostring(&b),
			/* debug */ extra_files,
			/* series */ extra_files,
			/* inotify */ 0,
			/* measure_dir */ NULL);
	char *wrap_cmd = string_wrap_command(t->command_line, monitor_cmd);

	buffer_free(&b);
	free(monitor_cmd);

	return wrap_cmd;
}

/* Put a given task on the ready list, taking into account the task priority and the manager schedule. */

static void push_task_to_ready_tasks(struct vine_manager *q, struct vine_task *t)
{
	if (t->result == VINE_RESULT_RESOURCE_EXHAUSTION) {
		/* when a task is resubmitted given resource exhaustion, we
		 * increment its priority by 1, so it gets to run as soon
		 * as possible among those with the same priority. This avoids
		 * the issue in which all 'big' tasks fail because the first
		 * allocation is too small. */
		priority_queue_push(q->ready_tasks, t, t->priority + 1);
	} else {
		priority_queue_push(q->ready_tasks, t, t->priority);
	}

	/* If the task has been used before, clear out accumulated state. */
	vine_task_clean(t);
}

/*
Changes task to a target state, and performs the associated
accounting needed to log the event and put the task into the
new data structure.

Note that this function should only be called if the task has
already been removed from its prior data structure as a part
of scheduling, task completion, etc.
*/

static vine_task_state_t change_task_state(struct vine_manager *q, struct vine_task *t, vine_task_state_t new_state)
{
	vine_task_state_t old_state = t->state;

	t->state = new_state;

	debug(D_VINE, "Task %d state change: %s (%d) to %s (%d)\n", t->task_id, vine_task_state_to_string(old_state), old_state, vine_task_state_to_string(new_state), new_state);

	struct category *c = vine_category_lookup_or_create(q, t->category);

	/* XXX: update manager task count in the same way */
	switch (old_state) {
	case VINE_TASK_INITIAL:
		break;
	case VINE_TASK_READY:
		c->vine_stats->tasks_waiting--;
		break;
	case VINE_TASK_RUNNING:
		c->vine_stats->tasks_running--;
		break;
	case VINE_TASK_WAITING_RETRIEVAL:
		c->vine_stats->tasks_with_results--;
		break;
	case VINE_TASK_RETRIEVED:
		break;
	case VINE_TASK_DONE:
		break;
	}

	c->vine_stats->tasks_on_workers = c->vine_stats->tasks_running + c->vine_stats->tasks_with_results;
	c->vine_stats->tasks_submitted = c->total_tasks + c->vine_stats->tasks_waiting + c->vine_stats->tasks_on_workers;

	switch (new_state) {
	case VINE_TASK_INITIAL:
		/* should not happen, do nothing */
		break;
	case VINE_TASK_READY:
		vine_task_set_result(t, VINE_RESULT_UNKNOWN);
		push_task_to_ready_tasks(q, t);
		c->vine_stats->tasks_waiting++;
		break;
	case VINE_TASK_RUNNING:
		itable_insert(q->running_table, t->task_id, t);
		c->vine_stats->tasks_running++;
		break;
	case VINE_TASK_WAITING_RETRIEVAL:
		list_push_head(q->waiting_retrieval_list, t);
		c->vine_stats->tasks_with_results++;
		break;
	case VINE_TASK_RETRIEVED:
		/* Library task can be set to RETRIEVED when it failed or was removed intentionally */
		if (t->type == VINE_TASK_TYPE_LIBRARY_INSTANCE) {
			vine_task_set_result(t, VINE_RESULT_LIBRARY_EXIT);
		}
		list_push_head(q->retrieved_list, t);
		break;
	case VINE_TASK_DONE:
		/* Task was added a reference when entered into our own table, so delete a reference on removal. */
		if (t->has_fixed_locations) {
			q->fixed_location_in_queue--;
		}
		vine_taskgraph_log_write_task(q, t);
		itable_remove(q->tasks, t->task_id);
		vine_task_delete(t);
		break;
	}

	vine_perf_log_write_update(q, 0);
	vine_txn_log_write_task(q, t);

	return old_state;
}

const char *vine_result_string(vine_result_t result)
{
	const char *str = NULL;

	switch (result) {
	case VINE_RESULT_SUCCESS:
		str = "SUCCESS";
		break;
	case VINE_RESULT_INPUT_MISSING:
		str = "INPUT_MISSING";
		break;
	case VINE_RESULT_OUTPUT_MISSING:
		str = "OUTPUT_MISSING";
		break;
	case VINE_RESULT_STDOUT_MISSING:
		str = "STDOUT_MISSING";
		break;
	case VINE_RESULT_SIGNAL:
		str = "SIGNAL";
		break;
	case VINE_RESULT_RESOURCE_EXHAUSTION:
		str = "RESOURCE_EXHAUSTION";
		break;
	case VINE_RESULT_MAX_END_TIME:
		str = "MAX_END_TIME";
		break;
	case VINE_RESULT_UNKNOWN:
		str = "UNKNOWN";
		break;
	case VINE_RESULT_FORSAKEN:
		str = "FORSAKEN";
		break;
	case VINE_RESULT_MAX_RETRIES:
		str = "MAX_RETRIES";
		break;
	case VINE_RESULT_MAX_WALL_TIME:
		str = "MAX_WALL_TIME";
		break;
	case VINE_RESULT_RMONITOR_ERROR:
		str = "MONITOR_ERROR";
		break;
	case VINE_RESULT_OUTPUT_TRANSFER_ERROR:
		str = "OUTPUT_TRANSFER_ERROR";
		break;
	case VINE_RESULT_FIXED_LOCATION_MISSING:
		str = "FIXED_LOCATION_MISSING";
		break;
	case VINE_RESULT_CANCELLED:
		str = "CANCELLED";
		break;
	case VINE_RESULT_LIBRARY_EXIT:
		str = "LIBRARY_EXIT";
		break;
	case VINE_RESULT_SANDBOX_EXHAUSTION:
		str = "SANDBOX_EXHAUSTION";
		break;
	case VINE_RESULT_MISSING_LIBRARY:
		str = "MISSING_LIBRARY";
		break;
	}

	return str;
}

static int task_request_count(struct vine_manager *q, const char *category, category_allocation_t request)
{
	struct vine_task *t;
	uint64_t task_id;

	int count = 0;

	ITABLE_ITERATE(q->tasks, task_id, t)
	{
		if (t->resource_request == request) {
			if (!category || strcmp(category, t->category) == 0) {
				count++;
			}
		}
	}

	return count;
}

int vine_submit(struct vine_manager *q, struct vine_task *t)
{
	if (t->state != VINE_TASK_INITIAL) {
		notice(D_VINE, "vine_submit: you cannot submit the same task (%d) (%s) twice!", t->task_id, t->command_line);
		return 0;
	}

	/* Assign a unique ID to each task only when submitted. */
	t->task_id = q->next_task_id++;

	/* Issue warnings if the files are set up strangely. */
	vine_task_check_consistency(t);

	if (t->has_fixed_locations) {
		q->fixed_location_in_queue++;
		vine_task_set_scheduler(t, VINE_SCHEDULE_FILES);
	}

	/* Attempt to group this task based on temp dependencies. */
	if (q->task_groups_enabled) {
		vine_task_groups_assign_task(q, t);
	}

	/* If the task produces temporary files, create recovery tasks for those. */
	vine_manager_create_recovery_tasks(q, t);

	/* If the task produces watched output files, truncate them. */
	vine_task_truncate_watched_outputs(t);

	/* Add reference to task when adding it to primary table. */
	itable_insert(q->tasks, t->task_id, vine_task_addref(t));

	/* Ensure category structure is created. */
	vine_category_lookup_or_create(q, t->category);

	change_task_state(q, t, VINE_TASK_READY);

	t->time_when_submitted = timestamp_get();
	q->stats->tasks_submitted++;

	if (q->monitor_mode != VINE_MON_DISABLED) {
		vine_monitor_add_files(q, t);
	}

	rmsummary_merge_max(q->max_task_resources_requested, t->resources_requested);

	return (t->task_id);
}

/* Send a given library by name to the target worker.
 * This involves duplicating the prototype task in q->library_templates
 * and then sending the copy as a (mostly) normal task.
 * @param q The manager structure.
 * @param w The worker info structure.
 * @param name The name of the library to be sent.
 * @return pointer to the library task if the operation succeeds, 0 otherwise.
 */
struct vine_task *send_library_to_worker(struct vine_manager *q, struct vine_worker_info *w, const char *name)
{
	/* Find the original prototype library task by name, if it exists. */
	struct vine_task *original = hash_table_lookup(q->library_templates, name);
	if (!original) {
		return 0;
	}

	/*
	If this template had been failed for over a specific count,
	then remove it and notify the user that this template might be broken
	*/
	if (original->library_failed_count > q->max_library_retries) {
		vine_manager_remove_library(q, name);
		debug(D_VINE | D_NOTICE, "library %s has reached the maximum failure count %d, it has been removed\n", name, q->max_library_retries);
		return 0;
	}

	/*
	If an instance of this library has recently failed,
	don't send another right away.  This is a rather late (and inefficient)
	point at which to notice this, but we don't know that we are starting
	a new library until the moment of scheduling a function to that worker.
	*/
	timestamp_t lastfail = original->time_when_last_failure;
	timestamp_t current = timestamp_get();
	if (current < lastfail + q->transient_error_interval) {
		return 0;
	}

	/* Check if this library task can fit in this worker. */
	/* check_worker_against_task does not, and should not, modify the task */
	if (!check_worker_against_task(q, w, original)) {
		return 0;
	}

	/* Duplicate the original task */
	struct vine_task *t = vine_task_copy(original);
	t->type = VINE_TASK_TYPE_LIBRARY_INSTANCE;

	/* Give it a unique taskid if library fits the worker. */
	t->task_id = q->next_task_id++;

	/* If watch-library-logfiles is tuned, watch the output file of every duplicated library instance */
	if (q->watch_library_logfiles) {
		char *remote_stdout_filename = string_format(".taskvine.stdout");
		char *local_library_log_filename = string_format("library-task-%d.log", t->task_id);
		t->library_log_path = vine_get_path_library_log(q, local_library_log_filename);

		struct vine_file *library_local_stdout_file = vine_declare_file(q, t->library_log_path, VINE_CACHE_LEVEL_TASK, 0);
		vine_task_add_output(t, library_local_stdout_file, remote_stdout_filename, VINE_WATCH);

		free(remote_stdout_filename);
		free(local_library_log_filename);
	}

	/* Add reference to task when adding it to primary table. */
	itable_insert(q->tasks, t->task_id, vine_task_addref(t));

	/* Send the task to the worker in the usual way. */
	/* Careful: If this failed, then the worker object or task object may no longer be valid! */
	vine_result_code_t result = commit_task_to_worker(q, w, t);

	/* Careful again: If commit_task_to_worker failed the worker object or task object may no longer be valid! */
	if (result == VINE_SUCCESS) {
		vine_txn_log_write_library_update(q, w, t->task_id, VINE_LIBRARY_SENT);
		return t;
	} else {
		/* if failure, tasks was handled by handle_failure(...) according to result. */
		return 0;
	}
}

void vine_manager_install_library(struct vine_manager *q, struct vine_task *t, const char *name)
{
	t->type = VINE_TASK_TYPE_LIBRARY_TEMPLATE;
	t->library_failed_count = 0;
	t->task_id = -1;
	vine_task_set_library_provided(t, name);
	hash_table_insert(q->library_templates, name, t);
	t->time_when_submitted = timestamp_get();
}

void vine_manager_remove_library(struct vine_manager *q, const char *name)
{
	char *worker_key;
	struct vine_worker_info *w;

	HASH_TABLE_ITERATE(q->worker_table, worker_key, w)
	{
		/* A worker might contain multiple library instances */
		struct vine_task *library = vine_schedule_find_library(q, w, name);
		while (library) {
			vine_cancel_by_task_id(q, library->task_id);
			library = vine_schedule_find_library(q, w, name);
		}
		hash_table_remove(q->library_templates, name);

		debug(D_VINE, "All instances and the template for library %s have been removed", name);
	}
}

struct vine_task *vine_manager_find_library_template(struct vine_manager *q, const char *library_name)
{
	return hash_table_lookup(q->library_templates, library_name);
}

static void handle_library_update(struct vine_manager *q, struct vine_worker_info *w, const char *line)
{
	int library_id = 0;
	vine_library_state_t state;

	int n = sscanf(line, "%d %d", &library_id, (int *)&state);
	if (n != 2) {
		debug(D_VINE, "Library %d update message is corrupt.", library_id);
		return;
	}

	vine_txn_log_write_library_update(q, w, library_id, state);
}

void vine_block_host_with_timeout(struct vine_manager *q, const char *hostname, time_t timeout)
{
	return vine_blocklist_block(q, hostname, timeout);
}

void vine_block_host(struct vine_manager *q, const char *hostname)
{
	vine_blocklist_block(q, hostname, -1);
}

void vine_unblock_host(struct vine_manager *q, const char *hostname)
{
	vine_blocklist_unblock(q, hostname);
}

void vine_unblock_all(struct vine_manager *q)
{
	vine_blocklist_unblock_all_by_time(q, -1);
}

static void print_password_warning(struct vine_manager *q)
{
	static int did_password_warning = 0;

	if (did_password_warning) {
		return;
	}

	if (!q->password && q->name) {
		debug(D_DEBUG, "warning: this taskvine manager is visible to the public.\n");
		debug(D_DEBUG, "warning: you should set a password with the --password option.\n");
	}

	if (!q->ssl_enabled) {
		debug(D_DEBUG, "warning: using plain-text when communicating with workers.\n");
		debug(D_DEBUG, "warning: use encryption with a key and cert when creating the manager.\n");
	}

	did_password_warning = 1;
}

#define BEGIN_ACCUM_TIME(q, stat) \
	{ \
		if (q->stats_measure->stat != 0) { \
			fatal("Double-counting stat %s. This should not happen, and it is a taskvine bug."); \
		} else { \
			q->stats_measure->stat = timestamp_get(); \
		} \
	}

#define END_ACCUM_TIME(q, stat) \
	{ \
		q->stats->stat += timestamp_get() - q->stats_measure->stat; \
		q->stats_measure->stat = 0; \
	}

struct vine_task *vine_wait(struct vine_manager *q, int timeout)
{
	return vine_wait_for_tag(q, NULL, timeout);
}

struct vine_task *vine_wait_for_tag(struct vine_manager *q, const char *tag, int timeout)
{
	return vine_wait_internal(q, timeout, tag, -1);
}

struct vine_task *vine_wait_for_task_id(struct vine_manager *q, int task_id, int timeout)
{
	return vine_wait_internal(q, timeout, NULL, task_id);
}

/*
Consider all of the connected workers, and act open each connection
that has pending input data, until the input buffer is empty.
Return the number of workers that *failed* and disconnected.
*/

static int poll_active_workers(struct vine_manager *q, int stoptime)
{
	BEGIN_ACCUM_TIME(q, time_polling);

	int n = build_poll_table(q);

	// We poll in at most small time segments (of a second). This lets
	// promptly dispatch tasks, while avoiding busy waiting.
	int msec = q->busy_waiting_flag ? 1000 : 0;
	if (stoptime) {
		msec = MIN(msec, (stoptime - time(0)) * 1000);
	}

	END_ACCUM_TIME(q, time_polling);

	if (msec < 0) {
		return 0;
	}

	BEGIN_ACCUM_TIME(q, time_polling);

	// Poll all links for activity.
	link_poll(q->poll_table, n, msec);
	q->link_poll_end = timestamp_get();

	END_ACCUM_TIME(q, time_polling);

	BEGIN_ACCUM_TIME(q, time_status_msgs);

	int i;
	int workers_failed = 0;

	/* Consider all active connections of any kind. */
	for (i = 1; i < n; i++) {

		/* If there is pending input data on that connection. */
		if (q->poll_table[i].revents) {

			/* Act on the next input message, until there is no more buffered data. */
			do {
				if (handle_worker(q, q->poll_table[i].link) == VINE_WORKER_FAILURE) {
					workers_failed++;
					break;
				}
			} while (!link_buffer_empty(q->poll_table[i].link));
		}
	}

	END_ACCUM_TIME(q, time_status_msgs);

	return workers_failed;
}

static int connect_new_workers(struct vine_manager *q, int stoptime, int max_new_workers)
{
	int new_workers = 0;

	// If the manager link was awake, then accept at most max_new_workers.
	// Note we are using the information gathered in poll_active_workers, which
	// is a little ugly.
	if (q->poll_table[0].revents) {
		do {
			add_worker(q);
			new_workers++;
		} while (link_usleep(q->manager_link, 0, 1, 0) && (stoptime >= time(0) && (max_new_workers > new_workers)));
	}

	return new_workers;
}

struct vine_task *find_task_to_return(struct vine_manager *q, const char *tag, int task_id)
{
	while (1) {
		struct vine_task *t = NULL;

		if (tag) {
			struct vine_task *temp = NULL;
			int tasks_to_consider = list_size(q->retrieved_list);
			while (tasks_to_consider > 0) {
				tasks_to_consider--;
				temp = list_peek_head(q->retrieved_list);
				// a small hack, if task is not standard we accepted it so it can be deleted below.
				if (temp->type != VINE_TASK_TYPE_STANDARD || task_tag_comparator(temp, tag)) {
					// temp points to head of list
					t = list_pop_head(q->retrieved_list);
					break;
				} else {
					list_rotate(q->retrieved_list);
				}
			}
		} else if (task_id >= 0) {
			// XXX: library tasks are never removed!
			struct vine_task *temp = itable_lookup(q->tasks, task_id);
			if (!temp || temp->state != VINE_TASK_RETRIEVED) {
				break;
			}
			t = temp;
			list_remove(q->retrieved_list, t);
		} else if (list_size(q->retrieved_list) > 0) {
			t = list_pop_head(q->retrieved_list);
		}

		if (!t) {
			/* didn't find a retrieved task to return */
			return NULL;
		}

		change_task_state(q, t, VINE_TASK_DONE);
		if (t->result != VINE_RESULT_SUCCESS) {
			q->stats->tasks_failed++;
		}

		switch (t->type) {
		case VINE_TASK_TYPE_STANDARD:
			/* if this is a standard task type, then break and return it to the user. */
			return t;
			break;
		case VINE_TASK_TYPE_RECOVERY:
			/* do nothing and let vine_manager_consider_recovery_task do its job */
			break;
		case VINE_TASK_TYPE_LIBRARY_INSTANCE:
			/* silently delete the task, since it was created by the manager.
			 * note: other functions may still hold references to this library task.
			 * those references will be released once the functions complete.
			 *
			 * change_task_state above internally removes the reference from q->tasks,
			 * and this following call drops the manager's own reference.
			 * remaining references will be released gradually upon the completion of relavant
			 * function tasks, and the task will be automatically freed once no
			 * references remain, regardless of whether the functions complete successfully. */
			vine_task_delete(t);
			break;
		case VINE_TASK_TYPE_LIBRARY_TEMPLATE:
			/* A template shouldn't be scheduled. It's deleted when template table is deleted.*/
			break;
		}
	}

	return NULL;
}

static struct vine_task *vine_wait_internal(struct vine_manager *q, int timeout, const char *tag, int task_id)
{
	/*
	   - compute stoptime
	   S time left?                                               No:  break
	   - update catalog if appropriate
	   - task completed or (prefer-dispatch and would busy wait)? Yes: return completed task to user
	   - retrieve workers status messages
	   - retrieve available results for watched files
	   - workers with complete tasks?                             Yes: retrieve max_retrievals tasks from worker
	   - tasks waiting to be retrieved?                           Yes: retrieve max_retrievals
	   - tasks expired?                                           Yes: mark as retrieved
	   - tasks lost fixed location files?                         Yes: mark as retrieved
	   - tasks mark as retrieved and not prefer-dispatch          Yes: go to S
	   - tasks waiting to be dispatched?                          Yes: dispatch one task and go to S.
	   - send keepalives to appropriate workers
	   - disconnect slow workers
	   - drain workers from factories
	   - new workers?                                             Yes: connect max_new_workers and to to S
	   - send all libraries to all workers
	   - replicate temp files
	   - manager empty?                                           Yes: break
	   - mark as busy-waiting and go to S
	*/

	// account for time we spend outside vine_wait
	if (q->time_last_wait > 0) {
		q->stats->time_application += timestamp_get() - q->time_last_wait;
	} else {
		q->stats->time_application += timestamp_get() - q->stats->time_when_started;
	}

	if (timeout == 0) {
		// if timeout is 0, just return any completed task if one available.
		return vine_manager_no_wait(q, tag, task_id);
	}

	if (timeout != VINE_WAIT_FOREVER && timeout < 0) {
		debug(D_NOTICE | D_VINE, "Invalid wait timeout value '%d'. Waiting for 5 seconds.", timeout);
		timeout = 5;
	}

	int events = 0;
	print_password_warning(q);

	// compute stoptime
	time_t stoptime = (timeout == VINE_WAIT_FOREVER) ? 0 : time(0) + timeout;

	int result;
	struct vine_task *t = NULL;

	// used for q->prefer_dispatch. If 0 and there is a task retrieved, then return task to app.
	int sent_in_previous_cycle = 1;

	// time left?
	while ((stoptime == 0) || (time(0) < stoptime)) {

		BEGIN_ACCUM_TIME(q, time_internal);
		// update catalog if appropriate
		if (q->name) {
			update_catalog(q, 0);
		}

		if (q->monitor_mode) {
			update_resource_report(q);
		}
		END_ACCUM_TIME(q, time_internal);

		// break loop if there is a task to be returned to the user; or if prefering dispatching, if there
		// are no tasks to be dispatched; or if we already looped once and no events were triggered.
		if (list_size(q->retrieved_list) > 0) {
			if (!t) {
				BEGIN_ACCUM_TIME(q, time_internal);
				t = find_task_to_return(q, tag, task_id);
				END_ACCUM_TIME(q, time_internal);
			}

			if (t && (!q->prefer_dispatch || priority_queue_size(q->ready_tasks) == 0 || !sent_in_previous_cycle)) {
				break;
			}
		}

		// retrieve worker status messages
		if (poll_active_workers(q, stoptime) > 0) {
			// at least one worker was removed.
			events++;
			// note we keep going, and we do not restart the loop as we do in
			// further events. This is because we give top priority to
			// returning and retrieving tasks.
		}

		// get updates for watched files.
		if (hash_table_size(q->workers_with_watched_file_updates)) {

			struct vine_worker_info *w;
			char *key;
			HASH_TABLE_ITERATE(q->worker_table, key, w)
			{
				get_available_results(q, w);
				hash_table_remove(q->workers_with_watched_file_updates, w->hashkey);
			}
		}

		q->busy_waiting_flag = 0;

		// retrieve results from workers
		// if worker_retrievals, then all the tasks from a worker
		// are retrieved. (this is the default)
		// otherwise, retrieve at most q->max_retrievals (default is 1)
		int retrieved_this_cycle = 0;
		BEGIN_ACCUM_TIME(q, time_receive);
		do {
			char *key = NULL;
			struct vine_worker_info *w = NULL;

			// consider one worker at a time
			while (list_size(q->workers_with_complete_tasks) > 0) {
				key = list_pop_head(q->workers_with_complete_tasks);
				w = hash_table_lookup(q->worker_table, key);
				free(key);

				if (w) {
					// found a worker that is still connected.
					break;
				} else {
					// if the worker is not in the worker_table anymore,
					// this means that it disconnected before we got to it
					// in the workers_with_complete_tasks list. Elements
					// of that list are only removed in the pop above.
				}
			}

			if (w) {
				int retrieved_from_worker = receive_tasks_from_worker(q, w, retrieved_this_cycle);
				retrieved_this_cycle += retrieved_from_worker;
				events += retrieved_from_worker;
			} else if (receive_one_task(q)) {
				// retrieved at least one task
				retrieved_this_cycle++;
				events++;
			} else {
				// didn't received a task this cycle, thus there are no
				// task to be received
				break;
			}
		} while (q->max_retrievals < 0 || retrieved_this_cycle < q->max_retrievals || !priority_queue_size(q->ready_tasks));
		END_ACCUM_TIME(q, time_receive);

		// check for tasks that cannot run at all
		BEGIN_ACCUM_TIME(q, time_internal);
		result = expire_waiting_tasks(q);
		END_ACCUM_TIME(q, time_internal);
		if (result > 0) {
			retrieved_this_cycle += result;
			events++;
		}

		// only check for fixed location if any are present (high overhead)
		if (q->fixed_location_in_queue) {

			BEGIN_ACCUM_TIME(q, time_internal);
			result = enforce_waiting_fixed_locations(q);
			END_ACCUM_TIME(q, time_internal);
			if (result > 0) {
				retrieved_this_cycle += result;
				events++;
			}
		}

		if (retrieved_this_cycle) {
			// reset the rotate cursor on task retrieval
			priority_queue_rotate_reset(q->ready_tasks);
			if (!q->prefer_dispatch) {
				continue;
			}
		}

		sent_in_previous_cycle = 0;
		if (q->wait_for_workers <= hash_table_size(q->worker_table)) {
			if (q->wait_for_workers > 0) {
				debug(D_VINE, "Target number of workers reached (%d).", q->wait_for_workers);
				q->wait_for_workers = 0;
			}
			// tasks waiting to be dispatched?
			BEGIN_ACCUM_TIME(q, time_send);
			result = send_one_task(q);
			END_ACCUM_TIME(q, time_send);
			if (result) {
				// sent at least one task
				events++;
				sent_in_previous_cycle = 1;
				continue;
			}
		}

		// Check if any temp files need replication and start replicating
		BEGIN_ACCUM_TIME(q, time_internal);
		result = vine_redundancy_process_temp_files(q);
		END_ACCUM_TIME(q, time_internal);
		if (result) {
			// recovered at least one temp file
			events++;
			continue;
		}

		// send keepalives to appropriate workers
		BEGIN_ACCUM_TIME(q, time_status_msgs);
		ask_for_workers_updates(q);
		END_ACCUM_TIME(q, time_status_msgs);

		// Kill off slow/drained workers.
		BEGIN_ACCUM_TIME(q, time_internal);
		result = disconnect_slow_workers(q);
		result += shutdown_drained_workers(q);
		vine_blocklist_unblock_all_by_time(q, time(0));
		END_ACCUM_TIME(q, time_internal);

		// if new workers, connect n of them
		BEGIN_ACCUM_TIME(q, time_status_msgs);
		result = connect_new_workers(q, stoptime, MAX(q->wait_for_workers, q->max_new_workers));
		END_ACCUM_TIME(q, time_status_msgs);
		if (result) {
			// accepted at least one worker
			// reset the rotate cursor on worker connection
			priority_queue_rotate_reset(q->ready_tasks);
			events++;
			continue;
		}

		if (q->process_pending_check) {
			BEGIN_ACCUM_TIME(q, time_internal);
			int pending = process_pending();
			END_ACCUM_TIME(q, time_internal);

			if (pending) {
				events++;
				break;
			}
		}

		// return if manager is empty and something interesting already happened
		// in this wait.
		if (events > 0) {
			BEGIN_ACCUM_TIME(q, time_internal);
			int done = !priority_queue_size(q->ready_tasks) && !list_size(q->waiting_retrieval_list) && !itable_size(q->running_table);
			END_ACCUM_TIME(q, time_internal);

			if (done) {
				if (retrieved_this_cycle > 0) {
					continue; // we only get here with prefer-dispatch, continue to find a task to
						  // return
				} else {
					break;
				}
			}
		}

		timestamp_t current_time = timestamp_get();
		if (current_time - q->time_last_large_tasks_check >= q->large_task_check_interval) {
			q->time_last_large_tasks_check = current_time;
			find_max_worker(q);
			vine_schedule_check_for_large_tasks(q);
		}

		// if we got here, no events were triggered this time around.
		// we set the busy_waiting flag so that link_poll waits for some time
		// the next time around, or return retrieved tasks if there some available.
		q->busy_waiting_flag = 1;
	}

	if (events > 0) {
		vine_perf_log_write_update(q, 1);
	}

	q->time_last_wait = timestamp_get();

	return t;
}

struct vine_task *vine_manager_no_wait(struct vine_manager *q, const char *tag, int task_id)
{
	BEGIN_ACCUM_TIME(q, time_internal);
	struct vine_task *t = find_task_to_return(q, tag, task_id);
	if (t) {
		vine_perf_log_write_update(q, 1);
	}
	END_ACCUM_TIME(q, time_internal);

	q->time_last_wait = timestamp_get();

	return t;
}

// check if workers' resources are available to execute more tasks queue should
// have at least MAX(hungry_minimum, hungry_minimum_factor * number of workers) ready tasks
// Usually not called directly, but by vine_hungry.
//@param: 	struct vine_manager* - pointer to manager
//@return: 	approximate number of additional tasks if hungry, 0 otherwise
int vine_hungry_computation(struct vine_manager *q)
{
	struct vine_stats qstats;
	vine_get_stats(q, &qstats);

	// set min tasks running to 1. if it was 0, then committed resource would be 0 anyway so average works out to 0.
	int64_t tasks_running = MAX(qstats.tasks_running, 1);
	int64_t tasks_waiting = qstats.tasks_waiting;

	/* queue is hungry according to the number of workers available (assume each worker can run at least one task) */
	int hungry_minimum = MAX(q->hungry_minimum, qstats.workers_connected * q->hungry_minimum_factor);

	if (tasks_running < 1 && tasks_waiting < 1) {
		return hungry_minimum;
	}

	/* assume a task uses at least one core, otherwise if no resource is specified, the queue is infinitely hungry */
	int64_t avg_commited_tasks_cores = MAX(1, DIV_INT_ROUND_UP(qstats.committed_cores, tasks_running));
	int64_t avg_commited_tasks_memory = DIV_INT_ROUND_UP(qstats.committed_memory, tasks_running);
	int64_t avg_commited_tasks_disk = DIV_INT_ROUND_UP(qstats.committed_disk, tasks_running);
	int64_t avg_commited_tasks_gpus = DIV_INT_ROUND_UP(qstats.committed_gpus, tasks_running);

	// get total available resources consumption (cores, memory, disk, gpus) of all workers of this manager
	// available = factor*total (all) - committed (actual in use)
	int64_t workers_total_avail_cores = q->hungry_minimum_factor * qstats.total_cores - qstats.committed_cores;
	int64_t workers_total_avail_memory = q->hungry_minimum_factor * qstats.total_memory - qstats.committed_memory;
	int64_t workers_total_avail_disk = q->hungry_minimum_factor * qstats.total_disk - qstats.committed_disk;
	int64_t workers_total_avail_gpus = q->hungry_minimum_factor * qstats.total_gpus - qstats.committed_gpus;

	int64_t tasks_needed = 0;
	if (tasks_waiting < 1) {
		tasks_needed = DIV_INT_ROUND_UP(workers_total_avail_cores, avg_commited_tasks_cores);
		if (avg_commited_tasks_memory > 0) {
			tasks_needed = MIN(tasks_needed, DIV_INT_ROUND_UP(workers_total_avail_memory, avg_commited_tasks_memory));
		}

		if (avg_commited_tasks_disk > 0) {
			tasks_needed = MIN(tasks_needed, DIV_INT_ROUND_UP(workers_total_avail_disk, avg_commited_tasks_disk));
		}

		if (avg_commited_tasks_gpus > 0) {
			tasks_needed = MIN(tasks_needed, DIV_INT_ROUND_UP(workers_total_avail_gpus, avg_commited_tasks_gpus));
		}

		return MAX(tasks_needed, hungry_minimum);
	}

	// from here on we can assume that tasks_waiting > 0.

	// get required resources (cores, memory, disk, gpus) of one (all?) waiting tasks
	// seems to iterate through all tasks counted in the queue.
	int64_t ready_task_cores = 0;
	int64_t ready_task_memory = 0;
	int64_t ready_task_disk = 0;
	int64_t ready_task_gpus = 0;

	int t_idx;
	struct vine_task *t;
	int iter_depth = MIN(q->attempt_schedule_depth, tasks_waiting);
	int sampled_tasks_waiting = 0;
	PRIORITY_QUEUE_BASE_ITERATE(q->ready_tasks, t_idx, t, sampled_tasks_waiting, iter_depth)
	{
		/* unset resources are marked with -1, so we added what we know about currently running tasks */
		ready_task_cores += t->resources_requested->cores > 0 ? t->resources_requested->cores : avg_commited_tasks_cores;
		ready_task_memory += t->resources_requested->memory > 0 ? t->resources_requested->memory : avg_commited_tasks_memory;
		ready_task_disk += t->resources_requested->disk > 0 ? t->resources_requested->disk : avg_commited_tasks_disk;
		ready_task_gpus += t->resources_requested->gpus > 0 ? t->resources_requested->gpus : avg_commited_tasks_gpus;
	}

	int64_t avg_ready_tasks_cores = DIV_INT_ROUND_UP(ready_task_cores, sampled_tasks_waiting);
	int64_t avg_ready_tasks_memory = DIV_INT_ROUND_UP(ready_task_memory, sampled_tasks_waiting);
	int64_t avg_ready_tasks_disk = DIV_INT_ROUND_UP(ready_task_disk, sampled_tasks_waiting);
	int64_t avg_ready_tasks_gpus = DIV_INT_ROUND_UP(ready_task_gpus, sampled_tasks_waiting);

	// since sampled_tasks_waiting > 0 and avg_commited_tasks_cores > 0, then ready_task_cores > 0 and avg_ready_tasks_cores > 0
	tasks_needed = DIV_INT_ROUND_UP(workers_total_avail_cores, avg_ready_tasks_cores);

	if (avg_ready_tasks_memory > 0) {
		tasks_needed = MIN(tasks_needed, DIV_INT_ROUND_UP(workers_total_avail_memory, avg_ready_tasks_memory));
	}

	if (avg_ready_tasks_disk > 0) {
		tasks_needed = MIN(tasks_needed, DIV_INT_ROUND_UP(workers_total_avail_disk, avg_ready_tasks_disk));
	}

	if (avg_ready_tasks_gpus > 0) {
		tasks_needed = MIN(tasks_needed, DIV_INT_ROUND_UP(workers_total_avail_gpus, avg_ready_tasks_gpus));
	}

	tasks_needed = MAX(0, MAX(tasks_needed, hungry_minimum) - tasks_waiting);

	return tasks_needed;
}

/*
 * Finding out the number of tasks needed when the manager is hungry is a potentially
 * expensive operation if there are many workers connected or there already many waiting
 * tasks. However, the number of tasks needed only changes significantly when the number
 * of connected workers changes, and this does not happen very often. Thus we only call
 * the expensive computation every few seconds, and in between these calls we just
 * keep track how many tasks have been added/removed to the ready queue since last
 * time we really checked.
 * */
int vine_hungry(struct vine_manager *q)
{
	if (!q) {
		return 0;
	}

	timestamp_t current_time = timestamp_get();

	if (current_time - q->time_last_hungry + q->hungry_check_interval > 0) {
		q->time_last_hungry = current_time;
		q->tasks_waiting_last_hungry = priority_queue_size(q->ready_tasks);
		q->tasks_to_sate_hungry = vine_hungry_computation(q);
	}

	int change = q->tasks_waiting_last_hungry - priority_queue_size(q->ready_tasks);

	return MAX(0, q->tasks_to_sate_hungry - change);
}

int vine_workers_shutdown(struct vine_manager *q, int n)
{
	struct vine_worker_info *w;
	char *key;
	int i = 0;

	/* by default, remove all workers. */
	if (n < 1)
		n = hash_table_size(q->worker_table);

	if (!q)
		return -1;

	// send worker the "exit" msg
	HASH_TABLE_ITERATE(q->worker_table, key, w)
	{
		if (i >= n)
			break;
		if (itable_size(w->current_tasks) == 0) {
			vine_manager_shut_down_worker(q, w);

			/* vine_manager_shut_down_worker alters the table, so we reset it here. */
			hash_table_firstkey(q->worker_table);
			i++;
		}
	}

	return i;
}

int vine_set_draining_by_hostname(struct vine_manager *q, const char *hostname, int drain_flag)
{
	char *worker_hashkey = NULL;
	struct vine_worker_info *w = NULL;

	drain_flag = !!(drain_flag);

	int workers_updated = 0;

	HASH_TABLE_ITERATE(q->worker_table, worker_hashkey, w)
	{
		if (!strcmp(w->hostname, hostname)) {
			w->draining = drain_flag;
			workers_updated++;
		}
	}

	return workers_updated;
}

int vine_cancel_by_task_id(struct vine_manager *q, int task_id)
{
	struct vine_task *task = itable_lookup(q->tasks, task_id);
	if (!task) {
		debug(D_VINE, "Task with id %d is not found in manager.", task_id);
		return 0;
	}

	if (task->group_id) {
		struct list *l = itable_lookup(q->task_group_table, task->group_id);
		if (l) {
			list_remove(l, task);
		}
		task->group_id = 0;
		vine_task_delete(task);
	}

	reset_task_to_state(q, task, VINE_TASK_RETRIEVED);

	task->result = VINE_RESULT_CANCELLED;
	q->stats->tasks_cancelled++;

	return 1;
}

int vine_cancel_by_task_tag(struct vine_manager *q, const char *task_tag)
{
	if (!task_tag)
		return 0;

	struct vine_task *task = find_task_by_tag(q, task_tag);
	if (task) {
		return vine_cancel_by_task_id(q, task->task_id);
	} else {
		debug(D_VINE, "Task with tag %s is not found in manager.", task_tag);
		return 0;
	}
}

int vine_cancel_all(struct vine_manager *q)
{
	int count = 0;

	struct vine_task *t;
	uint64_t task_id;

	ITABLE_ITERATE(q->tasks, task_id, t)
	{
		vine_cancel_by_task_id(q, task_id);
		count++;
	}

	return count;
}

static void release_all_workers(struct vine_manager *q)
{
	struct vine_worker_info *w;
	char *key;

	if (!q)
		return;

	HASH_TABLE_ITERATE(q->worker_table, key, w)
	{
		release_worker(q, w);
		hash_table_firstkey(q->worker_table);
	}
}

/*
If there are any standard tasks (those submitted by the user)
known to the manager, then the system is not empty, and the caller
should wait some more.
XXX This is a linear-time operation, perhaps there is a more efficient way to do it.
*/

int vine_empty(struct vine_manager *q)
{
	struct vine_task *t;
	uint64_t task_id;

	ITABLE_ITERATE(q->tasks, task_id, t)
	{
		if (t->type == VINE_TASK_TYPE_STANDARD)
			return 0;
	}

	return 1;
}

void vine_set_keepalive_interval(struct vine_manager *q, int interval)
{
	q->keepalive_interval = interval;
}

void vine_set_keepalive_timeout(struct vine_manager *q, int timeout)
{
	q->keepalive_timeout = timeout;
}

void vine_set_manager_preferred_connection(struct vine_manager *q, const char *preferred_connection)
{
	free(q->manager_preferred_connection);
	assert(preferred_connection);

	if (strcmp(preferred_connection, "by_ip") && strcmp(preferred_connection, "by_hostname") && strcmp(preferred_connection, "by_apparent_ip")) {
		fatal("manager_preferred_connection should be one of: by_ip, by_hostname, by_apparent_ip");
	}

	q->manager_preferred_connection = xxstrdup(preferred_connection);
}

int vine_tune(struct vine_manager *q, const char *name, double value)
{

	if (!strcmp(name, "attempt-schedule-depth")) {
		q->attempt_schedule_depth = MAX(1, (int)value);

	} else if (!strcmp(name, "category-steady-n-tasks")) {
		category_tune_bucket_size("category-steady-n-tasks", (int)value);

	} else if (!strcmp(name, "default-transfer-rate")) {
		q->default_transfer_rate = value;

	} else if (!strcmp(name, "disconnect-slow-worker-factor")) {
		vine_enable_disconnect_slow_workers(q, value);

	} else if (!strcmp(name, "hungry-minimum")) {
		q->hungry_minimum = MAX(1, (int)value);

	} else if (!strcmp(name, "hungry-minimum-factor")) {
		q->hungry_minimum_factor = MAX(1, (int)value);

	} else if (!strcmp(name, "immediate-recovery")) {
		q->immediate_recovery = !!((int)value);

	} else if (!strcmp(name, "keepalive-interval")) {
		q->keepalive_interval = MAX(0, (int)value);

	} else if (!strcmp(name, "keepalive-timeout")) {
		q->keepalive_timeout = MAX(0, (int)value);

	} else if (!strcmp(name, "long-timeout")) {
		q->long_timeout = MAX(1, (int)value);

	} else if (!strcmp(name, "max-retrievals")) {
		q->max_retrievals = MAX(-1, (int)value);

	} else if (!strcmp(name, "min-transfer-timeout")) {
		q->minimum_transfer_timeout = (int)value;

	} else if (!strcmp(name, "monitor-interval")) {
		/* 0 means use monitor's default */
		q->monitor_interval = MAX(0, (int)value);

	} else if (!strcmp(name, "prefer-dispatch")) {
		q->prefer_dispatch = !!((int)value);

	} else if (!strcmp(name, "force-proportional-resources") || !strcmp(name, "proportional-resources")) {
		if (value > 0) {
			vine_enable_proportional_resources(q);
		} else {
			vine_disable_proportional_resources(q);
		}

	} else if (!strcmp(name, "force-proportional-resources-whole-tasks") || !strcmp(name, "proportional-whole-tasks")) {
		q->proportional_whole_tasks = MAX(0, (int)value);

	} else if (!strcmp(name, "ramp-down-heuristic")) {
		q->ramp_down_heuristic = MAX(0, (int)value);

	} else if (!strcmp(name, "resource-submit-multiplier") || !strcmp(name, "asynchrony-multiplier")) {
		q->resource_submit_multiplier = MAX(value, 1.0);

	} else if (!strcmp(name, "short-timeout")) {
		q->short_timeout = MAX(1, (int)value);

	} else if (!strcmp(name, "temp-replica-count")) {
		q->temp_replica_count = MAX(1, (int)value);

	} else if (!strcmp(name, "checkpoint-threshold")) {
		q->checkpoint_threshold = (int)value * 1e6;

	} else if (!strcmp(name, "transfer-outlier-factor")) {
		q->transfer_outlier_factor = value;

	} else if (!strcmp(name, "transfer-replica-per-cycle")) {
		q->transfer_replica_per_cycle = MAX(1, (int)value);

	} else if (!strcmp(name, "transfer-temps-recovery")) {
		q->transfer_temps_recovery = !!((int)value);

	} else if (!strcmp(name, "transient-error-interval")) {
		if (value < 1) {
			q->transient_error_interval = VINE_DEFAULT_TRANSIENT_ERROR_INTERVAL;
		} else {
			q->transient_error_interval = value * ONE_SECOND;
		}

	} else if (!strcmp(name, "wait-for-workers")) {
		q->wait_for_workers = MAX(0, (int)value);

	} else if (!strcmp(name, "worker-retrievals")) {
		q->worker_retrievals = MAX(0, (int)value);

	} else if (!strcmp(name, "file-source-max-transfers")) {
		q->file_source_max_transfers = MAX(1, (int)value);

	} else if (!strcmp(name, "worker-source-max-transfers")) {
		q->worker_source_max_transfers = MAX(1, (int)value);

	} else if (!strcmp(name, "load-from-shared-filesystem")) {
		q->load_from_shared_fs_enabled = !!((int)value);

	} else if (!strcmp(name, "perf-log-interval")) {
		q->perf_log_interval = MAX(1, (int)value);

	} else if (!strcmp(name, "update-interval")) {
		q->update_interval = MAX(1, (int)value);

	} else if (!strcmp(name, "task-groups")) {
		q->task_groups_enabled = MIN(1, (int)value);

	} else if (!strcmp(name, "resource-management-interval")) {
		q->resource_management_interval = MAX(1, (int)value);

	} else if (!strcmp(name, "max-task-stdout-storage")) {
		q->max_task_stdout_storage = MAX(1, (int)value);

	} else if (!strcmp(name, "max-new-workers")) {
		q->max_new_workers = MAX(0, (int)value); /*todo: confirm 0 or 1*/

	} else if (!strcmp(name, "large-task-check-interval")) {
		q->large_task_check_interval = MAX(1, (timestamp_t)value);

	} else if (!strcmp(name, "option-blocklist-slow-workers-timeout")) {
		q->option_blocklist_slow_workers_timeout = MAX(0, value); /*todo: confirm 0 or 1*/

	} else if (!strcmp(name, "watch-library-logfiles")) {
		q->watch_library_logfiles = !!((int)value);

	} else if (!strcmp(name, "sandbox-grow-factor")) {
		q->sandbox_grow_factor = MAX(1.1, value);

	} else if (!strcmp(name, "max-library-retries")) {
		q->max_library_retries = MIN(1, value);
	} else if (!strcmp(name, "disk-proportion-available-to-task")) {
		if (value < 1 && value > 0) {
			q->disk_proportion_available_to_task = value;
		}
	} else {
		debug(D_NOTICE | D_VINE, "Warning: tuning parameter \"%s\" not recognized\n", name);
		return -1;
	}

	return 0;
}

void vine_manager_enable_process_shortcut(struct vine_manager *q)
{
	q->process_pending_check = 1;
}

struct rmsummary **vine_summarize_workers(struct vine_manager *q)
{
	return vine_manager_summarize_workers(q);
}

void vine_set_bandwidth_limit(struct vine_manager *q, const char *bandwidth)
{
	q->bandwidth_limit = string_metric_parse(bandwidth);
}

double vine_get_effective_bandwidth(struct vine_manager *q)
{
	double manager_bandwidth = get_manager_transfer_rate(q, NULL) / MEGABYTE; // return in MB per second
	return manager_bandwidth;
}

void vine_get_stats(struct vine_manager *q, struct vine_stats *s)
{
	struct vine_stats *qs;
	qs = q->stats;

	memcpy(s, qs, sizeof(*s));

	// info about workers
	s->workers_connected = count_workers(q, VINE_WORKER_TYPE_WORKER);
	s->workers_init = count_workers(q, VINE_WORKER_TYPE_UNKNOWN);
	s->workers_busy = workers_with_tasks(q);
	s->workers_idle = s->workers_connected - s->workers_busy;
	// s->workers_able computed below.

	// info about tasks
	s->tasks_waiting = priority_queue_size(q->ready_tasks);
	s->tasks_with_results = list_size(q->waiting_retrieval_list);
	s->tasks_running = itable_size(q->running_table);
	s->tasks_on_workers = s->tasks_with_results + s->tasks_running;

	vine_task_info_compute_capacity(q, s);

	// info about resources
	s->bandwidth = vine_get_effective_bandwidth(q);
	struct vine_resources rtotal, rmin, rmax;
	int64_t inuse_cache = 0;
	aggregate_workers_resources(q, &rtotal, &rmin, &rmax, &inuse_cache, NULL);

	s->total_cores = rtotal.cores.total;
	s->total_memory = rtotal.memory.total;
	s->total_disk = rtotal.disk.total;
	s->total_gpus = rtotal.gpus.total;

	s->committed_cores = rtotal.cores.inuse;
	s->committed_memory = rtotal.memory.inuse;
	s->committed_disk = rtotal.disk.inuse;
	s->committed_gpus = rtotal.gpus.inuse;

	s->inuse_cache = inuse_cache;

	s->min_cores = rmin.cores.total;
	s->max_cores = rmax.cores.total;
	s->min_memory = rmin.memory.total;
	s->max_memory = rmax.memory.total;
	s->min_disk = rmin.disk.total;
	s->max_disk = rmax.disk.total;
	s->min_gpus = rmin.gpus.total;
	s->max_gpus = rmax.gpus.total;

	s->workers_able = count_workers_for_waiting_tasks(q, largest_seen_resources(q, NULL));
}

void vine_get_stats_category(struct vine_manager *q, const char *category, struct vine_stats *s)
{
	struct category *c = vine_category_lookup_or_create(q, category);
	struct vine_stats *cs = c->vine_stats;
	memcpy(s, cs, sizeof(*s));

	s->workers_able = count_workers_for_waiting_tasks(q, largest_seen_resources(q, c->name));
}

char *vine_get_status(struct vine_manager *q, const char *request)
{
	struct jx *a = construct_status_message(q, request);

	if (!a) {
		return "[]";
	}

	char *result = jx_print_string(a);

	jx_delete(a);

	return result;
}

/*
Sum up all of the resources available at each worker in total,
as well as the minimum and maximum in rmin and rmax respectively.
Used to summarize queue state for vine_get_stats().
*/

static void aggregate_workers_resources(
		struct vine_manager *q, struct vine_resources *total, struct vine_resources *rmin, struct vine_resources *rmax, int64_t *inuse_cache, struct hash_table *features)
{
	struct vine_worker_info *w;
	char *key;
	int first = 1;

	bzero(total, sizeof(*total));
	bzero(rmin, sizeof(*rmin));
	bzero(rmax, sizeof(*rmax));
	*inuse_cache = 0;

	if (hash_table_size(q->worker_table) == 0) {
		return;
	}

	if (features) {
		hash_table_clear(features, 0);
	}

	HASH_TABLE_ITERATE(q->worker_table, key, w)
	{
		struct vine_resources *r = w->resources;

		/* If tag <0 then no resource updates have been received, skip it. */
		if (r->tag < 0)
			continue;

		/* Sum up the total and inuse values in total. */
		vine_resources_add(total, r);

		*inuse_cache += w->inuse_cache;

		/* Add all available features to the features table */
		if (features) {
			if (w->features) {
				char *key;
				void *dummy;
				HASH_TABLE_ITERATE(w->features, key, dummy)
				{
					hash_table_insert(features, key, (void **)1);
				}
			}
		}

		/*
		On the first time through, the min and max get the value of the first worker.
		After that, compute min and max for each value.
		*/

		if (first) {
			*rmin = *r;
			*rmax = *r;
			first = 0;
		} else {
			vine_resources_min(rmin, r);
			vine_resources_max(rmax, r);
		}
	}

	// vine_stats wants MB
	*inuse_cache = (int64_t)BYTES_TO_MEGABYTES(*inuse_cache);
}

/* This simple wrapper function allows us to hide the debug.h interface from the end user. */
int vine_enable_debug_log(const char *logfile)
{
	debug_config("vine_manager");
	debug_config_file(logfile);
	debug_flags_set("all");
	return 1;
}

int vine_enable_perf_log(struct vine_manager *q, const char *filename)
{
	char *logpath = vine_get_path_log(q, filename);
	q->perf_logfile = fopen(logpath, "w");
	free(logpath);

	if (q->perf_logfile) {
		vine_perf_log_write_header(q);
		vine_perf_log_write_update(q, 1);
		debug(D_VINE, "log enabled and is being written to %s\n", filename);
		return 1;
	} else {
		debug(D_NOTICE | D_VINE, "couldn't open logfile %s: %s\n", filename, strerror(errno));
		return 0;
	}
}

int vine_enable_transactions_log(struct vine_manager *q, const char *filename)
{
	char *logpath = vine_get_path_log(q, filename);
	q->txn_logfile = fopen(logpath, "w");
	free(logpath);

	if (q->txn_logfile) {
		debug(D_VINE, "transactions log enabled and is being written to %s\n", filename);
		vine_txn_log_write_header(q);
		vine_txn_log_write_manager(q, "START");
		return 1;
	} else {
		debug(D_NOTICE | D_VINE, "couldn't open transactions logfile %s: %s\n", filename, strerror(errno));
		return 0;
	}
}

int vine_enable_taskgraph_log(struct vine_manager *q, const char *filename)
{
	char *logpath = vine_get_path_log(q, filename);
	q->graph_logfile = fopen(logpath, "w");
	free(logpath);

	if (q->graph_logfile) {
		debug(D_VINE, "graph log enabled and is being written to %s\n", filename);
		vine_taskgraph_log_write_header(q);
		return 1;
	} else {
		debug(D_NOTICE | D_VINE, "couldn't open graph logfile %s: %s\n", filename, strerror(errno));
		return 0;
	}
}

void vine_accumulate_task(struct vine_manager *q, struct vine_task *t)
{
	const char *name = t->category ? t->category : "default";
	struct category *c = vine_category_lookup_or_create(q, name);

	struct vine_stats *s = c->vine_stats;

	s->bytes_sent += t->bytes_sent;
	s->bytes_received += t->bytes_received;

	s->time_workers_execute += t->time_workers_execute_last;

	s->time_send += t->time_when_commit_end - t->time_when_commit_start;
	s->time_receive += t->time_when_done - t->time_when_retrieval;

	s->bandwidth = (1.0 * MEGABYTE * (s->bytes_sent + s->bytes_received)) / (s->time_send + s->time_receive + 1);

	q->stats->tasks_done++;

	if (t->result == VINE_RESULT_SUCCESS) {
		q->stats->time_workers_execute_good += t->time_workers_execute_last;
		q->stats->time_send_good += t->time_when_commit_end - t->time_when_commit_end;
		q->stats->time_receive_good += t->time_when_done - t->time_when_retrieval;

		s->tasks_done++;
		s->time_workers_execute_good += t->time_workers_execute_last;
		s->time_send_good += t->time_when_commit_end - t->time_when_commit_end;
		s->time_receive_good += t->time_when_done - t->time_when_retrieval;
	} else {
		s->tasks_failed++;

		if (t->result == VINE_RESULT_RESOURCE_EXHAUSTION) {
			s->time_workers_execute_exhaustion += t->time_workers_execute_last;

			q->stats->time_workers_execute_exhaustion += t->time_workers_execute_last;
			q->stats->tasks_exhausted_attempts++;

			t->time_workers_execute_exhaustion += t->time_workers_execute_last;
			t->exhausted_attempts++;
		}
	}

	/* accumulate resource summary to category only if task result makes it meaningful. */
	switch (t->result) {
	case VINE_RESULT_SUCCESS:
	case VINE_RESULT_SIGNAL:
	case VINE_RESULT_RESOURCE_EXHAUSTION:
	case VINE_RESULT_MAX_WALL_TIME:
	case VINE_RESULT_OUTPUT_TRANSFER_ERROR:
	case VINE_RESULT_SANDBOX_EXHAUSTION:
		if (category_accumulate_summary(c, t->resources_measured, q->current_max_worker)) {
			vine_txn_log_write_category(q, c);
		}

		// if in bucketing mode, add resources measured to bucketing manager
		if (category_in_bucketing_mode(c)) {
			int success; // 1 if success, 0 if resource exhaustion, -1 otherwise
			if (t->result == VINE_RESULT_SUCCESS)
				success = 1;
			else if (t->result == VINE_RESULT_RESOURCE_EXHAUSTION)
				success = 0;
			else
				success = -1;
			if (success != -1)
				bucketing_manager_add_resource_report(c->bucketing_manager, t->task_id, t->resources_measured, success);
		}
		break;
	case VINE_RESULT_INPUT_MISSING:
	case VINE_RESULT_OUTPUT_MISSING:
	case VINE_RESULT_FIXED_LOCATION_MISSING:
	case VINE_RESULT_CANCELLED:
	case VINE_RESULT_RMONITOR_ERROR:
	case VINE_RESULT_STDOUT_MISSING:
	case VINE_RESULT_MAX_END_TIME:
	case VINE_RESULT_UNKNOWN:
	case VINE_RESULT_FORSAKEN:
	case VINE_RESULT_MAX_RETRIES:
	case VINE_RESULT_LIBRARY_EXIT:
	case VINE_RESULT_MISSING_LIBRARY:
		break;
	}
}

void vine_initialize_categories(struct vine_manager *q, struct rmsummary *max, const char *summaries_file)
{
	categories_initialize(q->categories, max, summaries_file);
}

void vine_set_resources_max(struct vine_manager *q, const struct rmsummary *rm)
{
	vine_set_category_resources_max(q, "default", rm);
}

void vine_set_resources_min(struct vine_manager *q, const struct rmsummary *rm)
{
	vine_set_category_resources_min(q, "default", rm);
}

void vine_set_category_resources_max(struct vine_manager *q, const char *category, const struct rmsummary *rm)
{
	struct category *c = vine_category_lookup_or_create(q, category);
	category_specify_max_allocation(c, rm);
}

void vine_set_category_resources_min(struct vine_manager *q, const char *category, const struct rmsummary *rm)
{
	struct category *c = vine_category_lookup_or_create(q, category);
	category_specify_min_allocation(c, rm);
}

void vine_set_category_first_allocation_guess(struct vine_manager *q, const char *category, const struct rmsummary *rm)
{
	struct category *c = vine_category_lookup_or_create(q, category);
	category_specify_first_allocation_guess(c, rm);
}

int vine_set_category_mode(struct vine_manager *q, const char *category, vine_category_mode_t mode)
{

	switch (mode) {
	case CATEGORY_ALLOCATION_MODE_FIXED:
	case CATEGORY_ALLOCATION_MODE_MAX:
	case CATEGORY_ALLOCATION_MODE_MIN_WASTE:
	case CATEGORY_ALLOCATION_MODE_MAX_THROUGHPUT:
	case CATEGORY_ALLOCATION_MODE_GREEDY_BUCKETING:
	case CATEGORY_ALLOCATION_MODE_EXHAUSTIVE_BUCKETING:
		break;
	default:
		notice(D_VINE, "Unknown category mode specified.");
		return 0;
		break;
	}

	if (!category) {
		q->allocation_default_mode = mode;
	} else {
		struct category *c = vine_category_lookup_or_create(q, category);
		category_specify_allocation_mode(c, (category_mode_t)mode);
		vine_txn_log_write_category(q, c);
	}

	return 1;
}

void vine_set_category_max_concurrent(struct vine_manager *m, const char *category, int max_concurrent)
{
	struct category *c = vine_category_lookup_or_create(m, category);

	c->max_concurrent = MAX(-1, max_concurrent);
}

int vine_enable_category_resource(struct vine_manager *q, const char *category, const char *resource, int autolabel)
{

	struct category *c = vine_category_lookup_or_create(q, category);

	return category_enable_auto_resource(c, resource, autolabel);
}

const struct rmsummary *vine_manager_task_resources_max(struct vine_manager *q, struct vine_task *t)
{
	struct category *c = vine_category_lookup_or_create(q, t->category);

	return category_task_max_resources(c, t->resources_requested, t->resource_request, t->task_id);
}

const struct rmsummary *vine_manager_task_resources_min(struct vine_manager *q, struct vine_task *t)
{
	struct category *c = vine_category_lookup_or_create(q, t->category);

	const struct rmsummary *s = category_task_min_resources(c, t->resources_requested, t->resource_request, t->task_id);

	if (t->resource_request != CATEGORY_ALLOCATION_FIRST || !q->current_max_worker) {
		return s;
	}

	// If this task is being tried for the first time, we take the minimum as
	// the minimum between what we have observed and the largest worker. This
	// is to eliminate observed outliers that would prevent new tasks to run.
	if ((q->current_max_worker->cores > 0 && q->current_max_worker->cores < s->cores) || (q->current_max_worker->memory > 0 && q->current_max_worker->memory < s->memory) ||
			(q->current_max_worker->disk > 0 && q->current_max_worker->disk < s->disk) || (q->current_max_worker->gpus > 0 && q->current_max_worker->gpus < s->gpus)) {

		struct rmsummary *r = rmsummary_create(-1);

		rmsummary_merge_override_basic(r, q->current_max_worker);
		rmsummary_merge_override_basic(r, t->resources_requested);

		s = category_task_min_resources(c, r, t->resource_request, t->task_id);
		rmsummary_delete(r);
	}

	return s;
}

struct category *vine_category_lookup_or_create(struct vine_manager *q, const char *name)
{
	struct category *c = category_lookup_or_create(q->categories, name);

	if (!c->vine_stats) {
		c->vine_stats = calloc(1, sizeof(struct vine_stats));
		category_specify_allocation_mode(c, (category_mode_t)q->allocation_default_mode);
	}

	return c;
}

int vine_set_task_id_min(struct vine_manager *q, int minid)
{

	if (minid > q->next_task_id) {
		q->next_task_id = minid;
	}

	return q->next_task_id;
}

/* File functions */

/*
Remove all replicas of a special file across the compute cluster.

While invoking outside, it is primarily used to remove replicas
from workers when the file is no longer needed by the manager.
*/
void vine_prune_file(struct vine_manager *m, struct vine_file *f)
{
	if (!m || !f) {
		return;
	}

	if (f->cache_level == VINE_CACHE_LEVEL_FOREVER) {
		return;
	}

	/*
	If this is not a file that should be cached forever,
	delete all of the replicas present at remote workers.
	*/
	struct set *sources = hash_table_lookup(m->file_worker_table, f->cached_name);
	if (!sources) {
		return;
	}

	struct list *to_remove = list_create();

	struct vine_worker_info *w;
	SET_ITERATE(sources, w)
	{
		struct vine_file_replica *replica = vine_file_replica_table_lookup(w, f->cached_name);
		assert(replica != NULL);
		if (replica->state == VINE_FILE_REPLICA_STATE_READY) {
			list_push_tail(to_remove, w);
		}
	}

	while ((w = list_pop_head(to_remove))) {
		delete_worker_file(m, w, f->cached_name, 0, 0);
	}
	list_delete(to_remove);

	/* Also remove from the replication table. */
	vine_redundancy_handle_file_pruning(m, f);
}

/*
Careful: The semantics of undeclare_file are a little subtle.
The user calls this function to indicate that they are done
using a particular file, and there will be no more tasks
that can consume it.

This causes the file to be removed from the manager's table,
the replicas in the cluster to be deleted.
There should be no running tasks that require the file after this.

However, there may be *returned* tasks that still hold
references to the vine_file object, and so it will not be
fully garbage collected until those also call vine_file_delete
to bring the reference count to zero.  At that point, if
the UNLINK_WHEN_DONE flag is on, the local state will also be deleted.
*/

void vine_undeclare_file(struct vine_manager *m, struct vine_file *f)
{
	if (!f) {
		return;
	}

	/*
	Special case: If the manager has already been gc'ed
	(e.g. by python exiting), do nothing. Any memory or unlink_when_done files were gc'ed by vine_delete.
	*/
	if (!m) {
		return;
	}

	/* First prune the file on all workers */
	vine_prune_file(m, f);

	/* Then, remove the object from our table and delete a reference. */
	if (hash_table_lookup(m->file_table, f->cached_name)) {
		hash_table_remove(m->file_table, f->cached_name);
		vine_file_delete(f);
	}

	/*
	Note that the file object may still exist if the user
	still holds pointers to inactive tasks that refer to
	this file. But the object is no longer the manager's
	responsibility.
	*/
}

struct vine_file *vine_manager_lookup_file(struct vine_manager *m, const char *cached_name)
{
	return hash_table_lookup(m->file_table, cached_name);
}

struct vine_file *vine_manager_declare_file(struct vine_manager *m, struct vine_file *f)
{
	if (!f) {
		return NULL;
	}
	assert(f->cached_name);
	struct vine_file *previous = vine_manager_lookup_file(m, f->cached_name);

	if (previous) {
		/* If declared before, use the previous instance. */
		vine_file_delete(f);
		f = vine_file_addref(previous);
	} else {
		/* Otherwise add it to the table. */
		hash_table_insert(m->file_table, f->cached_name, f);
	}

	vine_taskgraph_log_write_file(m, f);

	return f;
}

struct vine_file *vine_declare_file(struct vine_manager *m, const char *source, vine_cache_level_t cache, vine_file_flags_t flags)
{
	struct vine_file *f;

	if (m->load_from_shared_fs_enabled) {
		char *file_url = vine_file_make_file_url(source);
		f = vine_file_url(file_url, cache, flags);
		free(file_url);

	} else {
		f = vine_file_local(source, cache, flags);
	}

	return vine_manager_declare_file(m, f);
}

struct vine_file *vine_declare_url(struct vine_manager *m, const char *source, vine_cache_level_t cache, vine_file_flags_t flags)
{
	struct vine_file *f = vine_file_url(source, cache, flags);
	return vine_manager_declare_file(m, f);
}

struct vine_file *vine_declare_temp(struct vine_manager *m)
{
	if (m->peer_transfers_enabled) {
		struct vine_file *f = vine_file_temp();
		return vine_manager_declare_file(m, f);
	} else {
		struct vine_file *f = vine_file_temp_no_peers();
		return vine_manager_declare_file(m, f);
	}
}

struct vine_file *vine_declare_buffer(struct vine_manager *m, const char *buffer, size_t size, vine_cache_level_t cache, vine_file_flags_t flags)
{
	struct vine_file *f = vine_file_buffer(buffer, size, cache, flags);
	return vine_manager_declare_file(m, f);
}

struct vine_file *vine_declare_mini_task(struct vine_manager *m, struct vine_task *t, const char *name, vine_cache_level_t cache, vine_file_flags_t flags)
{
	struct vine_file *f = vine_file_mini_task(t, name, cache, flags);
	return vine_manager_declare_file(m, f);
}

struct vine_file *vine_declare_untar(struct vine_manager *m, struct vine_file *f, vine_cache_level_t cache, vine_file_flags_t flags)
{
	struct vine_file *t = vine_file_untar(f, cache, flags);
	return vine_manager_declare_file(m, t);
}

struct vine_file *vine_declare_poncho(struct vine_manager *m, struct vine_file *f, vine_cache_level_t cache, vine_file_flags_t flags)
{
	struct vine_file *t = vine_file_poncho(f, cache, flags);
	return vine_manager_declare_file(m, t);
}

struct vine_file *vine_declare_starch(struct vine_manager *m, struct vine_file *f, vine_cache_level_t cache, vine_file_flags_t flags)
{
	struct vine_file *t = vine_file_starch(f, cache, flags);
	return vine_manager_declare_file(m, t);
}

struct vine_file *vine_declare_xrootd(struct vine_manager *m, const char *source, struct vine_file *proxy, struct vine_file *env, vine_cache_level_t cache, vine_file_flags_t flags)
{
	struct vine_file *t = vine_file_xrootd(source, proxy, env, cache, flags);
	return vine_manager_declare_file(m, t);
}

struct vine_file *vine_declare_chirp(
		struct vine_manager *m, const char *server, const char *source, struct vine_file *ticket, struct vine_file *env, vine_cache_level_t cache, vine_file_flags_t flags)
{
	struct vine_file *t = vine_file_chirp(server, source, ticket, env, cache, flags);
	return vine_manager_declare_file(m, t);
}

const char *vine_fetch_file(struct vine_manager *m, struct vine_file *f)
{
	/* If the data has already been loaded, just return it. */
	if (f->data)
		return f->data;

	switch (f->type) {
	case VINE_FILE:
		/* If it is on the local filesystem, load it. */
		{
			size_t length;
			if (copy_file_to_buffer(f->source, &f->data, &length)) {
				return f->data;
			} else {
				return 0;
			}
		}
		break;
	case VINE_BUFFER:
		/* Buffer files will already have their contents in memory, if available. */
		return f->data;
		break;
	case VINE_TEMP:
	case VINE_URL:
	case VINE_MINI_TASK:
		/* If the file has been materialized remotely, go get it from a worker. */
		{
			struct vine_worker_info *w = vine_file_replica_table_find_worker(m, f->cached_name);
			if (w)
				vine_manager_get_single_file(m, w, f);
			/* If that succeeded, then f->data is now set, null otherwise. */
			return f->data;
		}
		break;
	}

	return 0;
}

void vine_log_debug_app(struct vine_manager *m, const char *entry)
{
	debug(D_VINE, "APPLICATION %s", entry);
}

void vine_log_txn_app(struct vine_manager *m, const char *entry)
{
	vine_txn_log_write_app_entry(m, entry);
}

char *vine_version_string()
{
	return cctools_version_string();
}

/* vim: set noexpandtab tabstop=8: */<|MERGE_RESOLUTION|>--- conflicted
+++ resolved
@@ -966,106 +966,6 @@
 	cleanup_worker_files(q, w);
 }
 
-<<<<<<< HEAD
-=======
-/* Start replicating files that may need replication */
-static int consider_tempfile_replications(struct vine_manager *q)
-{
-	if (hash_table_size(q->temp_files_to_replicate) <= 0) {
-		return 0;
-	}
-
-	char *cached_name = NULL;
-	void *empty_val = NULL;
-	int total_replication_request_sent = 0;
-
-	static char key_start[PATH_MAX] = "random init";
-	int iter_control;
-	int iter_count_var;
-
-	struct list *to_remove = list_create();
-
-	HASH_TABLE_ITERATE_FROM_KEY(q->temp_files_to_replicate, iter_control, iter_count_var, key_start, cached_name, empty_val)
-	{
-		struct vine_file *f = hash_table_lookup(q->file_table, cached_name);
-
-		if (!f) {
-			continue;
-		}
-
-		/* are there any available sources? */
-		struct set *sources = hash_table_lookup(q->file_worker_table, f->cached_name);
-		if (!sources) {
-			/* If no sources found, it indicates that the file doesn't exist, either pruned or lost.
-			Because a pruned file is removed from the recovery queue, so it definitely indicates that the file is lost. */
-			if (q->transfer_temps_recovery) {
-				vine_manager_consider_recovery_task(q, f, f->recovery_task);
-			}
-			list_push_tail(to_remove, xxstrdup(f->cached_name));
-			continue;
-		}
-
-		/* at least one source is able to transfer? */
-		int has_valid_source = 0;
-		struct vine_worker_info *s;
-		SET_ITERATE(sources, s)
-		{
-			if (s->transfer_port_active && s->outgoing_xfer_counter < q->worker_source_max_transfers) {
-				has_valid_source = 1;
-				break;
-			}
-		}
-		if (!has_valid_source) {
-			continue;
-		}
-
-		/* has this file been fully replicated? */
-		int nsources = set_size(sources);
-		int to_find = MIN(q->temp_replica_count - nsources, q->transfer_replica_per_cycle);
-		if (to_find <= 0) {
-			list_push_tail(to_remove, xxstrdup(f->cached_name));
-			continue;
-		}
-
-		// debug(D_VINE, "Found %d workers holding %s, %d replicas needed", nsources, f->cached_name, to_find);
-
-		int round_replication_request_sent = vine_file_replica_table_replicate(q, f, sources, to_find);
-		total_replication_request_sent += round_replication_request_sent;
-
-		if (total_replication_request_sent >= q->attempt_schedule_depth) {
-			break;
-		}
-	}
-
-	while ((cached_name = list_pop_head(to_remove))) {
-		hash_table_remove(q->temp_files_to_replicate, cached_name);
-		free(cached_name);
-	}
-
-	return total_replication_request_sent;
-}
-
-/* Insert into hashtable temp files that may need replication. */
-
-static void recall_worker_lost_temp_files(struct vine_manager *q, struct vine_worker_info *w)
-{
-	char *cached_name = NULL;
-	struct vine_file_replica *info = NULL;
-
-	debug(D_VINE, "Recalling worker %s's temp files", w->hostname);
-
-	// Iterate over files we want might want to recover
-	HASH_TABLE_ITERATE(w->current_files, cached_name, info)
-	{
-		struct vine_file *f = hash_table_lookup(q->file_table, cached_name);
-
-		if (f && f->type == VINE_TEMP) {
-			hash_table_insert(q->temp_files_to_replicate, cached_name, NULL);
-		}
-	}
-}
-
->>>>>>> 283dd4e2
 /* Remove a worker from this master by removing all remote state, all local state, and disconnecting. */
 
 void vine_manager_remove_worker(struct vine_manager *q, struct vine_worker_info *w, vine_worker_disconnect_reason_t reason)

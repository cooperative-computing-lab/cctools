/*
Copyright (C) 2022- The University of Notre Dame
This software is distributed under the GNU General Public License.
See the file COPYING for details.
*/

#include "vine_manager.h"
#include "vine_blocklist.h"
#include "vine_counters.h"
#include "vine_current_transfers.h"
#include "vine_factory_info.h"
#include "vine_fair.h"
#include "vine_file.h"
#include "vine_file_replica.h"
#include "vine_file_replica_table.h"
#include "vine_manager_factory.h"
#include "vine_manager_get.h"
#include "vine_manager_put.h"
#include "vine_manager_summarize.h"
#include "vine_mount.h"
#include "vine_perf_log.h"
#include "vine_protocol.h"
#include "vine_resources.h"
#include "vine_runtime_dir.h"
#include "vine_schedule.h"
#include "vine_task.h"
#include "vine_task_info.h"
#include "vine_taskgraph_log.h"
#include "vine_txn_log.h"
#include "vine_worker_info.h"

#include "address.h"
#include "buffer.h"
#include "catalog_query.h"
#include "category_internal.h"
#include "cctools.h"
#include "copy_stream.h"
#include "create_dir.h"
#include "debug.h"
#include "domain_name_cache.h"
#include "envtools.h"
#include "hash_table.h"
#include "int_sizes.h"
#include "interfaces_address.h"
#include "itable.h"
#include "jx_parse.h"
#include "jx_print.h"
#include "link.h"
#include "link_auth.h"
#include "list.h"
#include "load_average.h"
#include "macros.h"
#include "path.h"
#include "pattern.h"
#include "process.h"
#include "random.h"
#include "rmonitor.h"
#include "rmonitor_poll.h"
#include "rmonitor_types.h"
#include "set.h"
#include "shell.h"
#include "stringtools.h"
#include "unlink_recursive.h"
#include "url_encode.h"
#include "username.h"
#include "xxmalloc.h"

#include <assert.h>
#include <dirent.h>
#include <errno.h>
#include <fcntl.h>
#include <math.h>
#include <stdarg.h>
#include <stddef.h>
#include <stdint.h>
#include <stdio.h>
#include <stdlib.h>
#include <string.h>
#include <sys/stat.h>
#include <sys/wait.h>
#include <time.h>
#include <unistd.h>

/* Default value for seconds between updates to the catalog. */
#define VINE_UPDATE_INTERVAL 60

/* Default value for seconds between measurement of manager local resources. */
#define VINE_RESOURCE_MEASUREMENT_INTERVAL 30

/* Default value for keepalive interval in seconds. */
#define VINE_DEFAULT_KEEPALIVE_INTERVAL 120

/* Default value for keepalive timeout in seconds. */
#define VINE_DEFAULT_KEEPALIVE_TIMEOUT 900

/* Default value before entity is considered again after last failure, in usecs */
#define VINE_DEFAULT_TRANSIENT_ERROR_INTERVAL (15 * ONE_SECOND)

/* Define the maximum time that a library template can fail and retry, it over this number the template is removed */
#define VINE_TASK_MAX_LIBRARY_RETRIES 15

/* Default value before disconnecting a worker that keeps forsaking tasks without any completions */
#define VINE_DEFAULT_MAX_FORSAKEN_PER_WORKER 10

/* Default value for maximum size of standard output from task.  (If larger, send to a separate file.) */
#define MAX_TASK_STDOUT_STORAGE (1 * GIGABYTE)

/* Default value for maximum number of workers to add in a single cycle before dealing with other matters. */
#define MAX_NEW_WORKERS 10

/* Default value for how frequently to check for tasks that do not fit any worker. */
#define VINE_LARGE_TASK_CHECK_INTERVAL 180000000 // 3 minutes in usecs

/* Default timeout for slow workers to come back to the pool, can be set prior to creating a manager. */
double vine_option_blocklist_slow_workers_timeout = 900;

/* Forward prototypes for functions that are called out of order. */
/* Many of these should be removed if forward declaration is not needed. */

static void handle_failure(
		struct vine_manager *q, struct vine_worker_info *w, struct vine_task *t, vine_result_code_t fail_type);
static void handle_worker_failure(struct vine_manager *q, struct vine_worker_info *w);

static void reap_task_from_worker(
		struct vine_manager *q, struct vine_worker_info *w, struct vine_task *t, vine_task_state_t new_state);
static void reset_task_to_state(struct vine_manager *q, struct vine_task *t, vine_task_state_t new_state);
static void count_worker_resources(struct vine_manager *q, struct vine_worker_info *w);
static vine_result_code_t get_stdout(
		struct vine_manager *q, struct vine_worker_info *w, struct vine_task *t, int64_t output_length);
static vine_result_code_t retrieve_output(struct vine_manager *q, struct vine_worker_info *w, struct vine_task *t);

static void find_max_worker(struct vine_manager *q);
static void update_max_worker(struct vine_manager *q, struct vine_worker_info *w);

static vine_task_state_t change_task_state(struct vine_manager *q, struct vine_task *t, vine_task_state_t new_state);

static int task_state_count(struct vine_manager *q, const char *category, vine_task_state_t state);
static int task_request_count(struct vine_manager *q, const char *category, category_allocation_t request);

static vine_msg_code_t handle_http_request(
		struct vine_manager *q, struct vine_worker_info *w, const char *path, time_t stoptime);
static vine_msg_code_t handle_taskvine(struct vine_manager *q, struct vine_worker_info *w, const char *line);
static vine_msg_code_t handle_manager_status(
		struct vine_manager *q, struct vine_worker_info *w, const char *line, time_t stoptime);
static vine_msg_code_t handle_resources(struct vine_manager *q, struct vine_worker_info *w, time_t stoptime);
static vine_msg_code_t handle_feature(struct vine_manager *q, struct vine_worker_info *w, const char *line);
static void handle_library_update(struct vine_manager *q, struct vine_worker_info *w, const char *line);

static struct jx *manager_to_jx(struct vine_manager *q);
static struct jx *manager_lean_to_jx(struct vine_manager *q);

char *vine_monitor_wrap(
		struct vine_manager *q, struct vine_worker_info *w, struct vine_task *t, struct rmsummary *limits);

void vine_accumulate_task(struct vine_manager *q, struct vine_task *t);
struct category *vine_category_lookup_or_create(struct vine_manager *q, const char *name);

void vine_disable_monitoring(struct vine_manager *q);
static void aggregate_workers_resources(struct vine_manager *q, struct vine_resources *rtotal,
		struct vine_resources *rmin, struct vine_resources *rmax, int64_t *inuse_cache,
		struct hash_table *features);
static struct vine_task *vine_wait_internal(struct vine_manager *q, int timeout, const char *tag, int task_id);
static void release_all_workers(struct vine_manager *q);

static int vine_manager_check_inputs_available(struct vine_manager *q, struct vine_task *t);
<<<<<<< HEAD
=======
static void delete_uncacheable_files(struct vine_manager *q, struct vine_worker_info *w, struct vine_task *t);

>>>>>>> f4dceb82
static int delete_worker_file(struct vine_manager *q, struct vine_worker_info *w, const char *filename,
		vine_cache_level_t cache_level, vine_cache_level_t delete_upto_level);

/* Return the number of workers matching a given type: WORKER, STATUS, etc */

static int count_workers(struct vine_manager *q, vine_worker_type_t type)
{
	struct vine_worker_info *w;
	char *id;

	int count = 0;

	HASH_TABLE_ITERATE(q->worker_table, id, w)
	{
		if (w->type & type) {
			count++;
		}
	}

	return count;
}

/* Round up a resource value based on the overcommit multiplier currently in effect. */

int64_t overcommitted_resource_total(struct vine_manager *q, int64_t total)
{
	int64_t r = 0;
	if (total != 0) {
		r = ceil(total * q->resource_submit_multiplier);
	}

	return r;
}

/* Returns count of workers that are running at least 1 task. */

static int workers_with_tasks(struct vine_manager *q)
{
	struct vine_worker_info *w;
	char *id;
	int workers_with_tasks = 0;

	HASH_TABLE_ITERATE(q->worker_table, id, w)
	{
		if (strcmp(w->hostname, "unknown")) {
			if (itable_size(w->current_tasks)) {
				workers_with_tasks++;
			}
		}
	}

	return workers_with_tasks;
}

/* Convert a link pointer into a string that can be used as a key into a hash table. */

static char *link_to_hash_key(struct link *link)
{
	return string_format("0x%p", link);
}

/*
This function sends a message to the worker and records the time the message is
successfully sent. This timestamp is used to determine when to send keepalive checks.
*/

__attribute__((format(printf, 3, 4))) int vine_manager_send(
		struct vine_manager *q, struct vine_worker_info *w, const char *fmt, ...)
{
	va_list va;
	time_t stoptime;
	buffer_t B[1];
	buffer_init(B);
	buffer_abortonfailure(B, 1);
	buffer_max(B, VINE_LINE_MAX);

	va_start(va, fmt);
	buffer_putvfstring(B, fmt, va);
	va_end(va);

	debug(D_VINE, "tx to %s (%s): %s", w->hostname, w->addrport, buffer_tostring(B));

	stoptime = time(0) + q->short_timeout;

	int result = link_putlstring(w->link, buffer_tostring(B), buffer_pos(B), stoptime);

	buffer_free(B);

	return result;
}

/* Handle a name message coming back from the worker, requesting the manager's project name. */

static vine_msg_code_t handle_name(struct vine_manager *q, struct vine_worker_info *w, char *line)
{
	debug(D_VINE, "Sending project name to worker (%s)", w->addrport);

	// send project name (q->name) if there is one. otherwise send blank line
	vine_manager_send(q, w, "%s\n", q->name ? q->name : "");

	return VINE_MSG_PROCESSED;
}

/*
Handle a timeout request from a worker. Check if the worker has any important data before letting it go.
*/

static void handle_worker_timeout(struct vine_manager *q, struct vine_worker_info *w)
{
	// Look at the files and check if any are endangered temps.
	char *cachename;
	struct vine_file_replica *replica;
	// debug(D_VINE, "Handling timeout request");
	HASH_TABLE_ITERATE(w->current_files, cachename, replica)
	{
		if (replica->type == VINE_TEMP) {
			int c = vine_file_replica_table_count_replicas(q, cachename, VINE_FILE_REPLICA_STATE_READY);
			if (c == 1) {
				debug(D_VINE,
						"Rejecting timeout request from worker %s (%s). Has unique file %s",
						w->hostname,
						w->addrport,
						cachename);
				return;
			}
		}
	}

	if (itable_size(w->current_tasks) == 0) {
		debug(D_VINE, "Accepting timeout request from worker %s (%s).", w->hostname, w->addrport);
		q->stats->workers_idled_out++;
		vine_manager_shut_down_worker(q, w);
	}

	return;
}

/* Handle an info message coming from the worker that provides a variety of metrics. */

static vine_msg_code_t handle_info(struct vine_manager *q, struct vine_worker_info *w, char *line)
{
	char field[VINE_LINE_MAX];
	char value[VINE_LINE_MAX];

	int n = sscanf(line, "info %s %[^\n]", field, value);

	if (n != 2)
		return VINE_MSG_FAILURE;

	if (string_prefix_is(field, "tasks_running")) {
		w->dynamic_tasks_running = atoi(value);
	} else if (string_prefix_is(field, "idle-disconnect-request")) {
		handle_worker_timeout(q, w);
	} else if (string_prefix_is(field, "worker-id")) {
		free(w->workerid);
		w->workerid = xxstrdup(value);
		vine_txn_log_write_worker(q, w, 0, 0);
	} else if (string_prefix_is(field, "worker-end-time")) {
		w->end_time = MAX(0, atoll(value));
	} else if (string_prefix_is(field, "from-factory")) {
		vine_manager_factory_worker_arrive(q, w, value);
	} else if (string_prefix_is(field, "library-update")) {
		handle_library_update(q, w, value);
	}

	// Note we always mark info messages as processed, as they are optional.
	return VINE_MSG_PROCESSED;
}

/*
A cache-update message coming from the worker means that a requested
remote transfer or command was successful, and know we know the size
of the file for the purposes of cache storage management.
*/

static int handle_cache_update(struct vine_manager *q, struct vine_worker_info *w, const char *line)
{
	char cachename[VINE_LINE_MAX];
	int type;
	int cache_level;
	long long size;
	long long mtime;
	long long transfer_time;
	long long start_time;
	char id[VINE_LINE_MAX];

	if (sscanf(line,
			    "cache-update %s %d %d %lld %lld %lld %lld %s",
			    cachename,
			    &type,
			    &cache_level,
			    &size,
			    &mtime,
			    &transfer_time,
			    &start_time,
			    id) == 8) {
		struct vine_file_replica *replica = vine_file_replica_table_lookup(w, cachename);

		if (!replica) {
			/*
			If an unsolicited cache-update arrives, there are several possibilities:
			- The worker is telling us about an item from a previous run.
			- The file was created as an output of a task.
			*/
			replica = vine_file_replica_create(type, cache_level, size, mtime);
			vine_file_replica_table_insert(q, w, cachename, replica);
		}

		replica->type = type;
		replica->cache_level = cache_level;
		replica->size = size;
		replica->mtime = mtime;
		replica->transfer_time = transfer_time;
		replica->state = VINE_FILE_REPLICA_STATE_READY;

		vine_current_transfers_set_success(q, id);
		vine_current_transfers_remove(q, id);

		vine_txn_log_write_cache_update(q, w, size, transfer_time, start_time, cachename);

		/* If the replica corresponds to a declared file. */

		struct vine_file *f = hash_table_lookup(q->file_table, cachename);
		if (f) {
			/* We know it exists and how large it is now. */
			f->state = VINE_FILE_STATE_CREATED;
			f->size = size;

			/* And if the file is a newly created temporary. replicate it. */
			if (f->type == VINE_TEMP && *id == 'X') {
				hash_table_insert(q->temp_files_to_replicate, f->cached_name, NULL);
			}
		}
	}

	return VINE_MSG_PROCESSED;
}

/*
A cache-invalid message coming from the worker means that a requested
remote transfer or command did not succeed, and the intended file is
not in the cache.  It is accompanied by a (presumably short) string
message that further explains the failure.
So, we remove the corresponding note for that worker and log the error.
We should expect to soon receive some failed tasks that were unable
set up their own input sandboxes.
*/

static int handle_cache_invalid(struct vine_manager *q, struct vine_worker_info *w, const char *line)
{
	char cachename[VINE_LINE_MAX];
	char transfer_id[VINE_LINE_MAX];
	int length;

	/* The third field (transfer_id) is optional. */
	int n = sscanf(line, "cache-invalid %s %d %s", cachename, &length, transfer_id);

	/* If we got two or more fields... */
	if (n >= 2) {

		/* Read back the error message following. */

		char *message = malloc(length + 1);
		time_t stoptime = time(0) + q->long_timeout;

		int actual = link_read(w->link, message, length, stoptime);
		if (actual != length) {
			free(message);
			return VINE_MSG_FAILURE;
		}

		message[length] = 0;
		debug(D_VINE, "%s (%s) invalidated %s with error: %s", w->hostname, w->addrport, cachename, message);
		free(message);

		/* Remove the replica from our records. */
		struct vine_file_replica *replica = vine_file_replica_table_remove(q, w, cachename);
		if (replica) {
			vine_file_replica_delete(replica);
		}

		/* If the third argument was given, also remove the transfer record */
		if (n >= 3) {
			vine_current_transfers_set_failure(q, transfer_id);
			vine_current_transfers_remove(q, transfer_id);
		} else {
			/* throttle workers that could transfer a file */
			w->last_failure_time = timestamp_get();
		}

		/* Successfully processed this message. */
		return VINE_MSG_PROCESSED;
	} else {
		/* Otherwise this is an invalid message format. */
		return VINE_MSG_FAILURE;
	}
}

/*
A transfer-port message indicates that the worker is listening
on its own port to receive get requests from other workers.
*/

static int handle_transfer_port(struct vine_manager *q, struct vine_worker_info *w, const char *line)
{
	int dummy_port;

	int n = sscanf(line, "transfer-port %d", &w->transfer_port);
	if (n != 1) {
		return VINE_MSG_FAILURE;
	}

	w->transfer_port_active = 1;
	link_address_remote(w->link, w->transfer_host, &dummy_port);

	free(w->transfer_url);
	w->transfer_url = string_format("workerip://%s:%d", w->transfer_host, w->transfer_port);

	return VINE_MSG_PROCESSED;
}

/*
A transfer-hostport message indicates that the worker is listening
on one address, but the connections are made to an explicitely set
host and port, because of rerouting.
*/

static int handle_transfer_hostport(struct vine_manager *q, struct vine_worker_info *w, const char *line)
{
	int n = sscanf(line, "transfer-hostport %s %d", w->transfer_host, &w->transfer_port);
	if (n != 2) {
		return VINE_MSG_FAILURE;
	}

	w->transfer_port_active = 1;

	int is_ip = address_is_valid_ip(w->transfer_host);
	free(w->transfer_url);
	w->transfer_url = string_format("worker%s://%s:%d", is_ip ? "ip" : "", w->transfer_host, w->transfer_port);

	return VINE_MSG_PROCESSED;
}

static vine_result_code_t get_completion_result(struct vine_manager *q, struct vine_worker_info *w, const char *line)
{
	if (!q || !w || !line)
		return VINE_WORKER_FAILURE;

	struct vine_task *t;
	int task_status, exit_status;
	uint64_t task_id;
	int64_t output_length, bytes_sent;

	timestamp_t execution_time, start_time, end_time;
	timestamp_t observed_execution_time;

	// Format: task completion status, exit status (exit code or signal), output length, bytes_sent, execution time,
	// task_id
	int n = sscanf(line,
			"complete %d %d %" SCNd64 " %" SCNd64 " %" SCNd64 " %" SCNd64 " %" SCNd64 "",
			&task_status,
			&exit_status,
			&output_length,
			&bytes_sent,
			&start_time,
			&end_time,
			&task_id);

	if (n < 7) {
		debug(D_VINE, "Invalid message from worker %s (%s): %s", w->hostname, w->addrport, line);
		return VINE_WORKER_FAILURE;
	}

	execution_time = end_time - start_time;

	/* If the worker sent back a task we have never heard of, then discard the following data. */
	t = itable_lookup(w->current_tasks, task_id);
	if (!t) {
		debug(D_VINE,
				"Unknown task completion from worker %s (%s): no task %" PRId64
				" assigned to worker. Ignoring result.",
				w->hostname,
				w->addrport,
				task_id);

		time_t stoptime = time(0) + vine_manager_transfer_time(q, w, output_length);
		link_soak(w->link, output_length, stoptime);
		return VINE_SUCCESS;
	}

	if (task_status != VINE_RESULT_SUCCESS) {
		w->last_failure_time = timestamp_get();
		t->time_when_last_failure = w->last_failure_time;
	}

	/* If the task was forsaken by the worker or couldn't exeute, it didn't really complete.*/
	if (task_status == VINE_RESULT_FORSAKEN) {
		t->forsaken_count++;

	} else {

		/* Update task stats for this completion. */
		observed_execution_time = timestamp_get() - t->time_when_commit_end;

		t->time_workers_execute_last =
				observed_execution_time > execution_time ? execution_time : observed_execution_time;
		t->time_workers_execute_last_start = start_time;
		t->time_workers_execute_last_end = end_time;
		t->time_workers_execute_all += t->time_workers_execute_last;
		t->output_length = output_length;
		t->result = task_status;
		t->exit_code = exit_status;

		/* If output is less than 1KB stdout is sent along with completion msg. retrieve it from the link. */
		if (bytes_sent) {
			get_stdout(q, w, t, bytes_sent);
			t->output_received = 1;
			/* worker sent no bytes as output length is 0 */
		} else if (!bytes_sent && !t->output_length) {
			get_stdout(q, w, t, bytes_sent);
			t->output_received = 1;
		}

		/* Update queue stats for this completion. */
		q->stats->time_workers_execute += t->time_workers_execute_last;

		/* Update worker stats for this completion. */
		w->finished_tasks++;

		// Convert resource_monitor status into taskvine status if needed.
		if (q->monitor_mode) {
			if (t->exit_code == RM_OVERFLOW) {
				task_status = VINE_RESULT_RESOURCE_EXHAUSTION;
			} else if (t->exit_code == RM_TIME_EXPIRE) {
				task_status = VINE_RESULT_MAX_END_TIME;
			}
		}

		hash_table_insert(q->workers_with_complete_tasks, w->hashkey, w);
	}

	/* Finally update data structures to reflect the completion. */
	change_task_state(q, t, VINE_TASK_WAITING_RETRIEVAL);
	itable_remove(q->running_table, t->task_id);
	vine_task_set_result(t, task_status);

	return VINE_SUCCESS;
}

/*
A completion message is an asynchronous message that indicates a task has completed.
The manager decides how to handle completion based on the task.
*/

static vine_msg_code_t handle_complete(struct vine_manager *q, struct vine_worker_info *w, const char *line)
{
	vine_result_code_t result = get_completion_result(q, w, line);
	if (result == VINE_SUCCESS) {
		return VINE_MSG_PROCESSED;
	}
	return VINE_MSG_NOT_PROCESSED;
}

/*
This function receives a message from worker and records the time a message is successfully
received. This timestamp is used in keepalive timeout computations.
*/

static vine_msg_code_t vine_manager_recv_no_retry(
		struct vine_manager *q, struct vine_worker_info *w, char *line, size_t length)
{
	time_t stoptime;
	stoptime = time(0) + q->long_timeout;

	int result = link_readline(w->link, line, length, stoptime);

	if (result <= 0) {
		return VINE_MSG_FAILURE;
	}

	w->last_msg_recv_time = timestamp_get();

	debug(D_VINE, "rx from %s (%s): %s", w->hostname, w->addrport, line);

	char path[length];

	// Check for status updates that can be consumed here.
	if (string_prefix_is(line, "alive")) {
		result = VINE_MSG_PROCESSED;
	} else if (string_prefix_is(line, "taskvine")) {
		result = handle_taskvine(q, w, line);
	} else if (string_prefix_is(line, "manager_status") || string_prefix_is(line, "worker_status") ||
			string_prefix_is(line, "task_status") || string_prefix_is(line, "wable_status") ||
			string_prefix_is(line, "resources_status")) {
		result = handle_manager_status(q, w, line, stoptime);
	} else if (string_prefix_is(line, "available_results")) {
		hash_table_insert(q->workers_with_watched_file_updates, w->hashkey, w);
		result = VINE_MSG_PROCESSED;
	} else if (string_prefix_is(line, "resources")) {
		result = handle_resources(q, w, stoptime);
	} else if (string_prefix_is(line, "feature")) {
		result = handle_feature(q, w, line);
	} else if (string_prefix_is(line, "auth")) {
		debug(D_VINE | D_NOTICE,
				"worker (%s) is attempting to use a password, but I do not have one.",
				w->addrport);
		result = VINE_MSG_FAILURE;
	} else if (string_prefix_is(line, "name")) {
		result = handle_name(q, w, line);
	} else if (string_prefix_is(line, "info")) {
		result = handle_info(q, w, line);
	} else if (string_prefix_is(line, "cache-update")) {
		result = handle_cache_update(q, w, line);
	} else if (string_prefix_is(line, "cache-invalid")) {
		result = handle_cache_invalid(q, w, line);
	} else if (string_prefix_is(line, "transfer-hostport")) {
		result = handle_transfer_hostport(q, w, line);
	} else if (string_prefix_is(line, "transfer-port")) {
		result = handle_transfer_port(q, w, line);
	} else if (sscanf(line, "GET %s HTTP/%*d.%*d", path) == 1) {
		result = handle_http_request(q, w, path, stoptime);
	} else if (string_prefix_is(line, "complete")) {
		result = handle_complete(q, w, line);
	} else {
		// Message is not a status update: return it to the user.
		result = VINE_MSG_NOT_PROCESSED;
	}

	return result;
}

/*
Call vine_manager_recv_no_retry and silently retry if the result indicates
an asynchronous update message like 'keepalive' or 'resource'.
*/

vine_msg_code_t vine_manager_recv(struct vine_manager *q, struct vine_worker_info *w, char *line, int length)
{
	vine_msg_code_t result = VINE_MSG_PROCESSED;

	do {
		result = vine_manager_recv_no_retry(q, w, line, length);
	} while (result == VINE_MSG_PROCESSED);

	return result;
}

/*
Compute the expected transfer rate of the manage in bytes/second,
and return the basis of that computation in *data_source.
*/

static double get_manager_transfer_rate(struct vine_manager *q, char **data_source)
{
	double manager_transfer_rate; // bytes per second
	int64_t q_total_bytes_transferred = q->stats->bytes_sent + q->stats->bytes_received;
	timestamp_t q_total_transfer_time = q->stats->time_send + q->stats->time_receive;

	// Note q_total_transfer_time is timestamp_t with units of microseconds.
	if (q_total_transfer_time > 1000000) {
		manager_transfer_rate = 1000000.0 * q_total_bytes_transferred / q_total_transfer_time;
		if (data_source) {
			*data_source = xxstrdup("overall manager");
		}
	} else {
		manager_transfer_rate = q->default_transfer_rate;
		if (data_source) {
			*data_source = xxstrdup("conservative default");
		}
	}

	return manager_transfer_rate;
}

/*
Select an appropriate timeout value for the transfer of a certain number of bytes.
We do not know in advance how fast the system will perform.

So do this by starting with an assumption of bandwidth taken from the worker,
from the manager, or from a (slow) default number, depending on what information is available.
The timeout is chosen to be a multiple of the expected transfer time from the assumed bandwidth.

The overall effect is to reject transfers that are 10x slower than what has been seen before.

Two exceptions are made:
- The transfer time cannot be below a configurable minimum time.
*/

int vine_manager_transfer_time(struct vine_manager *q, struct vine_worker_info *w, int64_t length)
{
	double avg_transfer_rate; // bytes per second
	char *data_source;

	if (w->total_transfer_time > 1000000) {
		// Note w->total_transfer_time is timestamp_t with units of microseconds.
		avg_transfer_rate = 1000000 * w->total_bytes_transferred / w->total_transfer_time;
		data_source = xxstrdup("worker's observed");
	} else {
		avg_transfer_rate = get_manager_transfer_rate(q, &data_source);
	}

	double tolerable_transfer_rate = avg_transfer_rate / q->transfer_outlier_factor; // bytes per second

	int timeout = length / tolerable_transfer_rate;

	// An ordinary manager has a lower minimum timeout b/c it responds immediately to the manager.
	timeout = MAX(q->minimum_transfer_timeout, timeout);

	/* Don't bother printing anything for transfers of less than 1MB, to avoid excessive output. */

	if (length >= 1048576) {
		debug(D_VINE,
				"%s (%s) using %s average transfer rate of %.2lf MB/s\n",
				w->hostname,
				w->addrport,
				data_source,
				avg_transfer_rate / MEGABYTE);

		debug(D_VINE,
				"%s (%s) will try up to %d seconds to transfer this %.2lf MB file.",
				w->hostname,
				w->addrport,
				timeout,
				length / 1000000.0);
	}

	free(data_source);
	return timeout;
}

/* Read from the catalog if fetch_factory is enabled. */

static void update_read_catalog(struct vine_manager *q)
{
	time_t stoptime = time(0) + 5; // Short timeout for query

	if (q->fetch_factory) {
		vine_manager_factory_update_all(q, stoptime);
	}
}

/*
Send an update to the catalog describing the state of this manager.
*/

static void update_write_catalog(struct vine_manager *q)
{
	// Only write if we have a name.
	if (!q->name)
		return;

	// Generate the manager status in an jx, and print it to a buffer.
	struct jx *j = manager_to_jx(q);
	char *str = jx_print_string(j);

	// Send the buffer.
	debug(D_VINE, "Advertising manager status to the catalog server(s) at %s ...", q->catalog_hosts);
	if (!catalog_query_send_update(q->catalog_hosts, str, CATALOG_UPDATE_BACKGROUND | CATALOG_UPDATE_CONDITIONAL)) {

		// If the send failed b/c the buffer is too big, send the lean version instead.
		struct jx *lj = manager_lean_to_jx(q);
		char *lstr = jx_print_string(lj);
		catalog_query_send_update(q->catalog_hosts, lstr, CATALOG_UPDATE_BACKGROUND);
		free(lstr);
		jx_delete(lj);
	}

	// Clean up.
	free(str);
	jx_delete(j);
}

/* Send and receive updates from the catalog server as needed. */

static void update_catalog(struct vine_manager *q, int force_update)
{
	// Only update every last_update_time seconds.
	if (!force_update && (time(0) - q->catalog_last_update_time) < q->update_interval)
		return;

	// If host and port are not set, pick defaults.
	if (!q->catalog_hosts)
		q->catalog_hosts = xxstrdup(CATALOG_HOST);

	// Update the catalog.
	update_write_catalog(q);
	update_read_catalog(q);

	q->catalog_last_update_time = time(0);
}

void vine_update_catalog(struct vine_manager *m)
{
	if (m) {
		update_catalog(m, 1);
	}
}

static void cleanup_worker_files(struct vine_manager *q, struct vine_worker_info *w)
{
	int i = 0;
	int nfiles = hash_table_size(w->current_files);

	if (nfiles < 1) {
		return;
	}

	char *cached_name = NULL;
	struct vine_file_replica *replica = NULL;
	char **cached_names = malloc(nfiles * sizeof(char *));

	HASH_TABLE_ITERATE(w->current_files, cached_name, replica)
	{
		cached_names[i] = cached_name;
		i++;
	}

	for (i = 0; i < nfiles; i++) {
		cached_name = cached_names[i];
		struct vine_file *f = hash_table_lookup(q->file_table, cached_name);

		// check that the manager actually knows about that file, as the file
		// may correspond to a cache-update of a file that has not been declared
		// yet.
		if (!f || !delete_worker_file(q, w, f->cached_name, f->cache_level, VINE_CACHE_LEVEL_WORKFLOW)) {
			replica = vine_file_replica_table_remove(q, w, cached_name);
			if (replica) {
				vine_file_replica_delete(replica);
			}
		}
	}

	free(cached_names);
}

/* Remove all tasks and other associated state from a given worker. */
static void cleanup_worker(struct vine_manager *q, struct vine_worker_info *w)
{
	struct vine_task *t;
	uint64_t task_id;

	if (!q || !w)
		return;

	vine_current_transfers_wipe_worker(q, w);

	ITABLE_ITERATE(w->current_tasks, task_id, t)
	{
		if (t->time_when_commit_end >= t->time_when_commit_start) {
			timestamp_t delta_time = timestamp_get() - t->time_when_commit_end;
			t->time_workers_execute_failure += delta_time;
			t->time_workers_execute_all += delta_time;
		}

		reap_task_from_worker(q, w, t, VINE_TASK_READY);

		// recreate inputs lost
		if (q->immediate_recovery) {
			vine_manager_check_inputs_available(q, t);
		}

		vine_task_clean(t);

		itable_firstkey(w->current_tasks);
	}

	itable_clear(w->current_tasks, 0);

	w->finished_tasks = 0;

	cleanup_worker_files(q, w);
}

/* Start replicating files that may need replication */

static int recover_temp_files(struct vine_manager *q)
{
	char *cached_name = NULL;
	void *empty_val = NULL;
	int total_replication_count = 0;

	static char key_start[PATH_MAX] = "random init";
	int iter_control;
	int iter_count_var;

	HASH_TABLE_ITERATE_FROM_KEY(
			q->temp_files_to_replicate, iter_control, iter_count_var, key_start, cached_name, empty_val)
	{
		struct vine_file *f = hash_table_lookup(q->file_table, cached_name);

		if (f) {
			int curr_file_replication_cnt = vine_file_replica_table_replicate(q, f);

			if (curr_file_replication_cnt < 1) {
				hash_table_remove(q->temp_files_to_replicate, cached_name);
			} else {
				if (iter_count_var > q->attempt_schedule_depth) {
					strncpy(key_start, cached_name, PATH_MAX - 1);
					key_start[PATH_MAX - 1] = '\0';
					break;
				}
			}

			total_replication_count += curr_file_replication_cnt;
		}
	}

	return total_replication_count;
}

/* Insert into hashtable temp files that may need replication. */

static void recall_worker_lost_temp_files(struct vine_manager *q, struct vine_worker_info *w)
{
	char *cached_name = NULL;
	struct vine_file_replica *info = NULL;

	debug(D_VINE, "Recalling worker %s's temp files", w->hostname);

	// Iterate over files we want might want to recover
	HASH_TABLE_ITERATE(w->current_files, cached_name, info)
	{
		struct vine_file *f = hash_table_lookup(q->file_table, cached_name);

		if (f && f->type == VINE_TEMP) {
			hash_table_insert(q->temp_files_to_replicate, cached_name, NULL);
		}
	}
}

/* Remove a worker from this master by removing all remote state, all local state, and disconnecting. */

void vine_manager_remove_worker(
		struct vine_manager *q, struct vine_worker_info *w, vine_worker_disconnect_reason_t reason)
{
	if (!q || !w)
		return;

	debug(D_VINE, "worker %s (%s) removed", w->hostname, w->addrport);

	if (w->type == VINE_WORKER_TYPE_WORKER) {
		q->stats->workers_removed++;
	}

	vine_txn_log_write_worker(q, w, 1, reason);

	hash_table_remove(q->worker_table, w->hashkey);
	hash_table_remove(q->workers_with_watched_file_updates, w->hashkey);
	hash_table_remove(q->workers_with_complete_tasks, w->hashkey);

	if (q->transfer_temps_recovery) {
		recall_worker_lost_temp_files(q, w);
	}

	cleanup_worker(q, w);

	vine_manager_factory_worker_leave(q, w);

	vine_worker_delete(w);

	/* update the largest worker seen */
	find_max_worker(q);

	debug(D_VINE, "%d workers connected in total now", count_workers(q, VINE_WORKER_TYPE_WORKER));
}

/* Gently release a worker by sending it a release message, and then removing it. */

static int release_worker(struct vine_manager *q, struct vine_worker_info *w)
{
	if (!w)
		return 0;

	vine_manager_send(q, w, "release\n");

	vine_manager_remove_worker(q, w, VINE_WORKER_DISCONNECT_EXPLICIT);

	q->stats->workers_released++;

	return 1;
}

/* Check for new connections on the manager's port, and add a worker if one is there. */

static void add_worker(struct vine_manager *q)
{
	char addr[LINK_ADDRESS_MAX];
	int port;

	struct link *link = link_accept(q->manager_link, time(0) + q->short_timeout);
	if (!link) {
		return;
	}

	link_keepalive(link, 1);
	link_tune(link, LINK_TUNE_INTERACTIVE);

	if (!link_address_remote(link, addr, &port)) {
		link_close(link);
		return;
	}

	debug(D_VINE, "worker %s:%d connected", addr, port);

	if (q->ssl_enabled) {
		if (link_ssl_wrap_accept(link, q->ssl_key, q->ssl_cert)) {
			debug(D_VINE, "worker %s:%d completed ssl connection", addr, port);
		} else {
			debug(D_VINE, "worker %s:%d failed ssl connection", addr, port);
			link_close(link);
			return;
		}
	} else {
		/* nothing to do */
	}

	if (q->password) {
		debug(D_VINE, "worker %s:%d authenticating", addr, port);
		if (!link_auth_password(link, q->password, time(0) + q->short_timeout)) {
			debug(D_VINE | D_NOTICE, "worker %s:%d presented the wrong password", addr, port);
			link_close(link);
			return;
		}
	}

	struct vine_worker_info *w = vine_worker_create(link);
	if (!w) {
		debug(D_NOTICE, "Cannot allocate memory for worker %s:%d.", addr, port);
		link_close(link);
		return;
	}

	w->hashkey = link_to_hash_key(link);
	w->addrport = string_format("%s:%d", addr, port);

	hash_table_insert(q->worker_table, w->hashkey, w);
}

/* Delete a single file on a remote worker except those with greater delete_upto_level cache level */

static int delete_worker_file(struct vine_manager *q, struct vine_worker_info *w, const char *filename,
		vine_cache_level_t cache_flags, vine_cache_level_t delete_upto_level)
{
	if (cache_flags <= delete_upto_level) {
		vine_manager_send(q, w, "unlink %s\n", filename);
		struct vine_file_replica *replica;
		replica = vine_file_replica_table_remove(q, w, filename);
		vine_file_replica_delete(replica);
		return 1;
	}

	return 0;
}

/* Delete all files in a list except those with greater delete_upto_level cache level */

static void delete_worker_files(struct vine_manager *q, struct vine_worker_info *w, struct list *mount_list,
		vine_cache_level_t delete_upto_level)
{
	if (!mount_list)
		return;
	struct vine_mount *m;
	LIST_ITERATE(mount_list, m)
	{
		delete_worker_file(q, w, m->file->cached_name, m->file->cache_level, delete_upto_level);
	}
}

/* Delete all output files of a given task. */

static void delete_task_output_files(struct vine_manager *q, struct vine_worker_info *w, struct vine_task *t)
{
	delete_worker_files(q, w, t->output_mounts, 0);
}

/* Delete only the uncacheable output files of a given task. */
static void delete_uncacheable_files(struct vine_manager *q, struct vine_worker_info *w, struct vine_task *t)
{
	delete_worker_files(q, w, t->input_mounts, VINE_CACHE_LEVEL_TASK);
	delete_worker_files(q, w, t->output_mounts, VINE_CACHE_LEVEL_TASK);
}

/* Determine the resource monitor file name that should be associated with this task. */

static char *monitor_file_name(struct vine_manager *q, struct vine_task *t, const char *ext, int series)
{
	char *dir;
	if (t->monitor_output_directory) {
		/* if output directory from task, we always keep the summaries generated. */
		dir = xxstrdup(t->monitor_output_directory);
	} else {
		if (series) {
			dir = vine_get_path_log(q, "time-series");
		} else {
			dir = vine_get_path_staging(q, NULL);
		}
	}

	char *name = string_format("%s/" RESOURCE_MONITOR_TASK_LOCAL_NAME "%s", dir, t->task_id, ext ? ext : "");
	free(dir);

	return name;
}

/* Extract the resources consumed by a task by reading the appropriate resource monitor file. */
static void read_measured_resources(struct vine_manager *q, struct vine_task *t)
{
	char *summary = monitor_file_name(q, t, ".summary", 0);

	if (t->resources_measured) {
		rmsummary_delete(t->resources_measured);
	}

	t->resources_measured = rmsummary_parse_file_single(summary);

	if (t->resources_measured) {
		t->exit_code = t->resources_measured->exit_status;

		/* cleanup noise in cores value, otherwise small fluctuations trigger new
		 * maximums */
		if (t->resources_measured->cores > 0) {
			t->resources_measured->cores =
					MIN(t->resources_measured->cores, ceil(t->resources_measured->cores - 0.1));
		}
	} else {
		/* if no resources were measured, then we don't overwrite the return
		 * status, and mark the task as with error from monitoring. */
		t->resources_measured = rmsummary_create(-1);
	}

	/* remove summary file, unless it is kept explicitly by the task */
	if (!t->monitor_output_directory) {
		unlink(summary);
	}

	free(summary);
}

/* Compress old time series files so as to avoid accumulating infinite resource monitoring data. */
static void resource_monitor_compress_logs(struct vine_manager *q, struct vine_task *t)
{
	char *series = monitor_file_name(q, t, ".series", 1);
	char *debug_log = monitor_file_name(q, t, ".debug", 1);

	char *command = string_format("gzip -9 -q %s %s", series, debug_log);

	int status;
	int rc = shellcode(command, NULL, NULL, 0, NULL, NULL, &status);

	if (rc) {
		debug(D_NOTICE, "Could no successfully compress '%s', and '%s'\n", series, debug_log);
	}

	free(series);
	free(debug_log);
	free(command);
}

void exit_debug_message(struct vine_manager *q, struct vine_worker_info *w, struct vine_task *t)
{
	if (t->result == VINE_RESULT_SUCCESS && t->time_workers_execute_last < 1000000) {
		switch (t->exit_code) {
		case (126):
			warn(D_VINE,
					"Task %d ran for a very short time and exited with code %d.\n",
					t->task_id,
					t->exit_code);
			warn(D_VINE, "This usually means that the task's command is not an executable,\n");
			warn(D_VINE, "or that the worker's scratch directory is on a no-exec partition.\n");
			break;
		case (127):
			warn(D_VINE,
					"Task %d ran for a very short time and exited with code %d.\n",
					t->task_id,
					t->exit_code);
			warn(D_VINE, "This usually means that the task's command could not be found, or that\n");
			warn(D_VINE, "it uses a shared library not available at the worker, or that\n");
			warn(D_VINE, "it uses a version of the glibc different than the one at the worker.\n");
			break;
		case (139):
			warn(D_VINE,
					"Task %d ran for a very short time and exited with code %d.\n",
					t->task_id,
					t->exit_code);
			warn(D_VINE, "This usually means that the task's command had a segmentation fault,\n");
			warn(D_VINE, "either because it has a memory access error (segfault), or because\n");
			warn(D_VINE, "it uses a version of a shared library different from the one at the worker.\n");
			break;
		default:
			break;
		}
	}

	debug(D_VINE,
			"%s (%s) done in %.02lfs total tasks %lld average %.02lfs",
			w->hostname,
			w->addrport,
			(t->time_when_done - t->time_when_commit_start) / 1000000.0,
			(long long)w->total_tasks_complete,
			w->total_task_time / w->total_tasks_complete / 1000000.0);

	return;
}

static int fetch_outputs_from_worker(struct vine_manager *q, struct vine_worker_info *w, int task_id)
{
	struct vine_task *t;
	vine_result_code_t result = VINE_SUCCESS;

	t = itable_lookup(w->current_tasks, task_id);
	if (!t) {
		debug(D_VINE, "Failed to find task %d at worker %s (%s).", task_id, w->hostname, w->addrport);
		handle_failure(q, w, t, VINE_WORKER_FAILURE);
		return 0;
	}
	t->time_when_retrieval = timestamp_get();

	/* Determine what subset of outputs to retrieve based on status. */

	switch (t->result) {
	case VINE_RESULT_INPUT_MISSING:
	case VINE_RESULT_FORSAKEN:
		/* If the worker didn't run the task don't bother fetching outputs. */
		result = VINE_SUCCESS;
		break;
	case VINE_RESULT_RESOURCE_EXHAUSTION:
		/* On resource exhaustion, just get the monitor files to figure out what happened. */
		result = vine_manager_get_monitor_output_file(q, w, t);
		break;
	default:
		/* Otherwise get all of the output files. */
		if (!t->output_received) {
			result &= retrieve_output(q, w, t);
			t->output_received = 1;
		}
		result &= vine_manager_get_output_files(q, w, t);
		break;
	}

	if (result != VINE_SUCCESS) {
		debug(D_VINE, "Failed to receive output from worker %s (%s).", w->hostname, w->addrport);
		handle_failure(q, w, t, result);
	}

	if (result == VINE_WORKER_FAILURE) {
		t->time_when_done = timestamp_get();
		return 0;
	}
	delete_uncacheable_files(q, w, t);

	/* if q is monitoring, update t->resources_measured, and delete the task
	 * summary. */
	if (q->monitor_mode) {
		read_measured_resources(q, t);

		/* Further, if we got debug and series files, gzip them. */
		if (q->monitor_mode & VINE_MON_FULL)
			resource_monitor_compress_logs(q, t);
	}

	// Finish receiving output.
	t->time_when_done = timestamp_get();

	vine_accumulate_task(q, t);

	// At this point, a task is completed.
	reap_task_from_worker(q, w, t, VINE_TASK_RETRIEVED);
	vine_manager_send(q, w, "kill %d\n", t->task_id);

	switch (t->result) {
	case VINE_RESULT_INPUT_MISSING:
	case VINE_RESULT_FORSAKEN:
		/* do not count tasks that didn't execute as complete, or finished tasks */
		break;
	default:
		w->finished_tasks--;
		w->total_tasks_complete++;

		// At least one task has finished without triggering a slow worker disconnect, thus we
		// now have evidence that worker is not slow (e.g., it was probably the
		// previous task that was slow).
		w->alarm_slow_worker = 0;

		vine_task_info_add(q, t);
		break;
	}

	exit_debug_message(q, w, t);

	if (w->forsaken_tasks > VINE_DEFAULT_MAX_FORSAKEN_PER_WORKER && w->total_tasks_complete == 0) {
		debug(D_VINE, "Disconnecting worker that keeps forsaking tasks %s (%s).", w->hostname, w->addrport);
		handle_failure(q, w, t, VINE_WORKER_FAILURE);
		return 0;
	}

	return 1;
}

/*
Consider the set of tasks that are waiting but not running.
Cancel those that have exceeded their expressed end time,
exceeded the maximum number of retries, or other policy issues.
*/

static int expire_waiting_tasks(struct vine_manager *q)
{
	struct vine_task *t;
	int expired = 0;

	int tasks_considered = 0;
	double current_time = timestamp_get() / ONE_SECOND;
	while ((t = list_rotate(q->ready_list))) {
		if (tasks_considered > q->attempt_schedule_depth) {
			return expired;
		}
		if (t->resources_requested->end > 0 && t->resources_requested->end <= current_time) {
			vine_task_set_result(t, VINE_RESULT_MAX_END_TIME);
			list_remove(q->ready_list, t);
			change_task_state(q, t, VINE_TASK_RETRIEVED);
			expired++;
		}

		tasks_considered++;
	}

	return expired;
}

/*
Consider the set of tasks that are waiting with strict inputs
Terminate those to which no such worker exists.
*/
static int enforce_waiting_fixed_locations(struct vine_manager *q)
{
	struct vine_task *t;
	int terminated = 0;
	int count;

	count = task_state_count(q, NULL, VINE_TASK_READY);
	while (count > 0) {
		count--;

		t = list_pop_head(q->ready_list);
		if (t->has_fixed_locations && !vine_schedule_check_fixed_location(q, t)) {
			vine_task_set_result(t, VINE_RESULT_FIXED_LOCATION_MISSING);
			change_task_state(q, t, VINE_TASK_RETRIEVED);
			terminated++;
		} else {
			list_push_tail(q->ready_list, t);
		}
	}

	return terminated;
}

/*
This function handles app-level failures. It remove the task from WQ and marks
the task as complete so it is returned to the application.
*/

static void handle_app_failure(struct vine_manager *q, struct vine_worker_info *w, struct vine_task *t)
{
	// remove the task from tables that track dispatched tasks.
	// and add the task to complete list so it is given back to the application.
	reap_task_from_worker(q, w, t, VINE_TASK_RETRIEVED);

	/*If the failure happened after a task execution, we remove all the output
	files specified for that task from the worker's cache.  This is because the
	application may resubmit the task and the resubmitted task may produce
	different outputs. */
	if (t) {
		if (t->time_when_commit_end > 0) {
			delete_task_output_files(q, w, t);
		}
	}

	return;
}

/*
Failures happen in the manager-worker interactions. In this case,
we remove the worker and retry the tasks dispatched to it elsewhere.
*/

static void handle_worker_failure(struct vine_manager *q, struct vine_worker_info *w)
{
	vine_manager_remove_worker(q, w, VINE_WORKER_DISCONNECT_FAILURE);
	return;
}

/*
Handle the failure of a task, taking different actions depending on whether
this is due to an application-level issue or a problem with the worker alone.
*/

static void handle_failure(
		struct vine_manager *q, struct vine_worker_info *w, struct vine_task *t, vine_result_code_t fail_type)
{
	if (fail_type == VINE_APP_FAILURE) {
		handle_app_failure(q, w, t);
	} else {
		handle_worker_failure(q, w);
	}
	return;
}

/*
Handle the initial connection message from a worker, which reports
basic information about the hostname, operating system, and so forth.
Once this message is processed, the manager knows it is a valid connection
and can begin sending tasks and data.
*/

static vine_msg_code_t handle_taskvine(struct vine_manager *q, struct vine_worker_info *w, const char *line)
{
	char items[4][VINE_LINE_MAX];
	int worker_protocol;

	int n = sscanf(line, "taskvine %d %s %s %s %s", &worker_protocol, items[0], items[1], items[2], items[3]);
	if (n != 5)
		return VINE_MSG_FAILURE;

	if (worker_protocol != VINE_PROTOCOL_VERSION) {
		debug(D_VINE | D_NOTICE,
				"rejecting worker (%s) as it uses protocol %d. The manager is using protocol %d.",
				w->addrport,
				worker_protocol,
				VINE_PROTOCOL_VERSION);
		vine_block_host(q, w->hostname);
		return VINE_MSG_FAILURE;
	}

	if (w->hostname)
		free(w->hostname);
	if (w->os)
		free(w->os);
	if (w->arch)
		free(w->arch);
	if (w->version)
		free(w->version);

	w->hostname = strdup(items[0]);
	w->os = strdup(items[1]);
	w->arch = strdup(items[2]);
	w->version = strdup(items[3]);

	w->type = VINE_WORKER_TYPE_WORKER;

	q->stats->workers_joined++;
	debug(D_VINE, "%d workers are connected in total now", count_workers(q, VINE_WORKER_TYPE_WORKER));

	debug(D_VINE,
			"%s (%s) running CCTools version %s on %s (operating system) with architecture %s is ready",
			w->hostname,
			w->addrport,
			w->version,
			w->os,
			w->arch);

	if (cctools_version_cmp(CCTOOLS_VERSION, w->version) != 0) {
		debug(D_DEBUG,
				"Warning: potential worker version mismatch: worker %s (%s) is version %s, and manager is version %s",
				w->hostname,
				w->addrport,
				w->version,
				CCTOOLS_VERSION);
	}

	return VINE_MSG_PROCESSED;
}

/*
If the manager has requested that a file be watched with VINE_WATCH,
the worker will periodically send back update messages indicating that
the file has been written to.  There are a variety of ways in which the
message could be stale (e.g. task was cancelled) so if the message does
not line up with an expected task and file, then we discard it and keep
going.
*/

static vine_result_code_t get_update(struct vine_manager *q, struct vine_worker_info *w, const char *line)
{
	int64_t task_id;
	char path[VINE_LINE_MAX];
	int64_t offset;
	int64_t length;

	int n = sscanf(line, "update %" PRId64 " %s %" PRId64 " %" PRId64, &task_id, path, &offset, &length);
	if (n != 4) {
		debug(D_VINE, "Invalid message from worker %s (%s): %s", w->hostname, w->addrport, line);
		return VINE_WORKER_FAILURE;
	}

	struct vine_task *t = itable_lookup(w->current_tasks, task_id);
	if (!t) {
		debug(D_VINE,
				"worker %s (%s) sent output for unassigned task %" PRId64,
				w->hostname,
				w->addrport,
				task_id);
		link_soak(w->link, length, time(0) + vine_manager_transfer_time(q, w, length));
		return VINE_SUCCESS;
	}

	time_t stoptime = time(0) + vine_manager_transfer_time(q, w, length);

	struct vine_mount *m;
	const char *local_name = 0;

	LIST_ITERATE(t->output_mounts, m)
	{
		if (!strcmp(path, m->remote_name)) {
			local_name = m->file->source;
			break;
		}
	}

	if (!local_name) {
		debug(D_VINE, "worker %s (%s) sent output for unwatched file %s", w->hostname, w->addrport, path);
		link_soak(w->link, length, stoptime);
		return VINE_SUCCESS;
	}

	int fd = open(local_name, O_WRONLY | O_CREAT, 0777);
	if (fd < 0) {
		debug(D_VINE, "unable to update watched file %s: %s", local_name, strerror(errno));
		link_soak(w->link, length, stoptime);
		return VINE_SUCCESS;
	}

	lseek(fd, offset, SEEK_SET);
	link_stream_to_fd(w->link, fd, length, stoptime);
	ftruncate(fd, offset + length);

	if (close(fd) < 0) {
		debug(D_VINE, "unable to update watched file %s: %s\n", local_name, strerror(errno));
		return VINE_SUCCESS;
	}

	return VINE_SUCCESS;
}

/*
make a synchronus connection with a worker to retrieve the stdout of a task
*/

static vine_result_code_t retrieve_output(struct vine_manager *q, struct vine_worker_info *w, struct vine_task *t)
{
	int64_t output_length;
	uint64_t task_id;
	char line[VINE_LINE_MAX];

	vine_manager_send(q, w, "send_stdout %d\n", t->task_id);

	vine_result_code_t result = VINE_SUCCESS;
	vine_msg_code_t mcode;
	mcode = vine_manager_recv(q, w, line, sizeof(line));

	if (mcode != VINE_MSG_NOT_PROCESSED) {
		return VINE_WORKER_FAILURE;
	}
	if (string_prefix_is(line, "error")) {
		return VINE_WORKER_FAILURE;

	} else if (string_prefix_is(line, "stdout")) {
		result = VINE_SUCCESS;
	} else {
		debug(D_VINE, "%s (%s): sent invalid response to send_stdout: %s", w->hostname, w->addrport, line);
		return VINE_WORKER_FAILURE;
	}

	int n = sscanf(line, "stdout  %" SCNd64 " %" SCNd64 "", &task_id, &output_length);

	if (n < 2) {
		debug(D_VINE, "Invalid message from worker %s (%s): %s", w->hostname, w->addrport, line);
		return VINE_WORKER_FAILURE;
	}
	result = get_stdout(q, w, t, output_length);
	return result;
}

/*
Get the standard output of a task, as part of retrieving the result.
This seems awfully complicated and could be simplified.
*/

static vine_result_code_t get_stdout(
		struct vine_manager *q, struct vine_worker_info *w, struct vine_task *t, int64_t output_length)
{
	int64_t retrieved_output_length;
	timestamp_t effective_stoptime = 0;
	time_t stoptime;
	int64_t actual;

	if (q->bandwidth_limit) {
		effective_stoptime = (output_length / q->bandwidth_limit) * 1000000 + timestamp_get();
	}

	if (output_length <= q->max_task_stdout_storage) {
		retrieved_output_length = output_length;
	} else {
		retrieved_output_length = q->max_task_stdout_storage;
		fprintf(stderr,
				"warning: stdout of task %d"
				" requires %2.2lf GB of storage. This exceeds maximum supported size of %d GB. Only %d GB will be retrieved.\n",
				t->task_id,
				((double)output_length) / q->max_task_stdout_storage,
				q->max_task_stdout_storage / GIGABYTE,
				q->max_task_stdout_storage / GIGABYTE);
		vine_task_set_result(t, VINE_RESULT_STDOUT_MISSING);
	}

	t->output = malloc(retrieved_output_length + 1);
	if (t->output == NULL) {
		fprintf(stderr,
				"error: allocating memory of size %" PRId64
				" bytes failed for storing stdout of task %d.\n",
				retrieved_output_length,
				t->task_id);
		// drop the entire length of stdout on the link
		stoptime = time(0) + vine_manager_transfer_time(q, w, output_length);
		link_soak(w->link, output_length, stoptime);
		retrieved_output_length = 0;
		vine_task_set_result(t, VINE_RESULT_STDOUT_MISSING);
	}

	if (retrieved_output_length > 0) {
		debug(D_VINE,
				"Receiving stdout of task %d (size: %" PRId64 " bytes) from %s (%s) ...",
				t->task_id,
				retrieved_output_length,
				w->addrport,
				w->hostname);

		// First read the bytes we keep.
		stoptime = time(0) + vine_manager_transfer_time(q, w, retrieved_output_length);
		actual = link_read(w->link, t->output, retrieved_output_length, stoptime);
		if (actual != retrieved_output_length) {
			debug(D_VINE,
					"Failure: actual received stdout size (%" PRId64
					" bytes) is different from expected (%" PRId64 " bytes).",
					actual,
					retrieved_output_length);
			t->output[actual] = '\0';
			return VINE_WORKER_FAILURE;
		}
		debug(D_VINE, "Retrieved %" PRId64 " bytes from %s (%s)", actual, w->hostname, w->addrport);

		// Then read the bytes we need to throw away.
		if (output_length > retrieved_output_length) {
			debug(D_VINE,
					"Dropping the remaining %" PRId64 " bytes of the stdout of task %d"
					" since stdout length is limited to %d bytes.\n",
					(output_length - q->max_task_stdout_storage),
					t->task_id,
					q->max_task_stdout_storage);
			stoptime = time(0) +
				   vine_manager_transfer_time(q, w, (output_length - retrieved_output_length));
			link_soak(w->link, (output_length - retrieved_output_length), stoptime);

			// overwrite the last few bytes of buffer to signal truncated stdout.
			char *truncate_msg = string_format(
					"\n>>>>>> STDOUT TRUNCATED AFTER THIS POINT.\n>>>>>> MAXIMUM OF %d BYTES REACHED, %" PRId64
					" BYTES TRUNCATED.",
					q->max_task_stdout_storage,
					output_length - retrieved_output_length);
			memcpy(t->output + q->max_task_stdout_storage - strlen(truncate_msg) - 1,
					truncate_msg,
					strlen(truncate_msg));
			*(t->output + q->max_task_stdout_storage - 1) = '\0';
			free(truncate_msg);
		}

		timestamp_t current_time = timestamp_get();
		if (effective_stoptime && effective_stoptime > current_time) {
			usleep(effective_stoptime - current_time);
		}
	} else {
		actual = 0;
	}
	if (t->output)
		t->output[actual] = 0;

	return VINE_SUCCESS;
}

/*
<<<<<<< HEAD
Failure to store result is treated as success so we continue to retrieve the
output files of the task.
*/

static vine_result_code_t get_result(struct vine_manager *q, struct vine_worker_info *w, const char *line)
{
	if (!q || !w || !line)
		return VINE_WORKER_FAILURE;

	int task_status, exit_status;
	uint64_t task_id;
	int64_t output_length;

	timestamp_t execution_time, start_time, end_time;
	timestamp_t observed_execution_time;

	// Format: task completion status, exit status (exit code or signal), output length, execution time, task_id

	int n = sscanf(line,
			"result %d %d %" SCNd64 " %" SCNd64 " %" SCNd64 " %" SCNd64 "",
			&task_status,
			&exit_status,
			&output_length,
			&start_time,
			&end_time,
			&task_id);

	if (n < 6) {
		debug(D_VINE, "Invalid message from worker %s (%s): %s", w->hostname, w->addrport, line);
		return VINE_WORKER_FAILURE;
	}

	execution_time = end_time - start_time;

	/* If the worker sent back a task we have never heard of, then discard the following data. */
	/* If a library task, maybe it had been previously deleted b/c another worker reported it as failed */
	struct vine_task *t = itable_lookup(w->current_tasks, task_id);
	if (!t) {
		debug(D_VINE,
				"Unknown task result from worker %s (%s): no task %" PRId64
				" assigned to worker.  Ignoring result.",
				w->hostname,
				w->addrport,
				task_id);
		time_t stoptime = time(0) + vine_manager_transfer_time(q, w, output_length);
		link_soak(w->link, output_length, stoptime);
		return VINE_SUCCESS;
	}

	if (task_status != VINE_RESULT_SUCCESS) {
		w->last_failure_time = timestamp_get();
		t->time_when_last_failure = w->last_failure_time;
	}

	/* If the task was forsaken by the worker or couldn't exeute, it didn't really complete, so short circuit. */
	if (task_status == VINE_RESULT_FORSAKEN) {
		t->forsaken_count++;
		itable_remove(q->running_table, t->task_id);
		vine_task_set_result(t, task_status);
		change_task_state(q, t, VINE_TASK_WAITING_RETRIEVAL);
		return VINE_SUCCESS;
	}

	/* Consume the stdout data immediately following this message. */
	get_stdout(q, w, t, output_length);

	/* If a library task fails, remove this instance  */
	/* handle failed library instances */
	if (task_status == VINE_RESULT_LIBRARY_EXIT) {
		debug(D_VINE, "Task %d library %s failed", t->task_id, t->provides_library);
		reset_task_to_state(q, t, VINE_TASK_RETRIEVED);
		t->refcount--;
		printf("Library %s failed on worker %s (%s)", t->provides_library, w->hostname, w->addrport);
		if (q->watch_library_logfiles)
			printf(", check the library log file %s\n", t->library_log_path);
		else
			printf(", enable watch-library-logfiles for debug\n");

		struct vine_task *original = hash_table_lookup(q->library_templates, t->provides_library);
		if (original) {
			original->library_failed_count++;
			original->time_when_last_failure = timestamp_get();
		}
		return VINE_SUCCESS;
	}

	/* Update task stats for this completion. */
	observed_execution_time = timestamp_get() - t->time_when_commit_end;

	t->time_workers_execute_last =
			observed_execution_time > execution_time ? execution_time : observed_execution_time;
	t->time_workers_execute_last_start = start_time;
	t->time_workers_execute_last_end = end_time;
	t->time_workers_execute_all += t->time_workers_execute_last;
	t->result = task_status;
	t->exit_code = exit_status;

	/* Update queue stats for this completion. */
	q->stats->time_workers_execute += t->time_workers_execute_last;

	/* Update worker stats for this completion. */
	w->finished_tasks++;

	/* Convert resource_monitor status into taskvine status if needed. */
	if (q->monitor_mode) {
		if (t->exit_code == RM_OVERFLOW) {
			vine_task_set_result(t, VINE_RESULT_RESOURCE_EXHAUSTION);
		} else if (t->exit_code == RM_TIME_EXPIRE) {
			vine_task_set_result(t, VINE_RESULT_MAX_END_TIME);
		}
	}

	/* Finally update data structures to reflect the completion. */
	itable_remove(q->running_table, t->task_id);
	change_task_state(q, t, VINE_TASK_WAITING_RETRIEVAL);

	/* If a library task fails, remove it and print some useful information. */
	/* Notice that vine_cancel_by_task_id directly sets its state to VINE_TASK_RETRIVED. */
	if (task_status == VINE_RESULT_LIBRARY_EXIT) {
		debug(D_VINE, "Task %d library %s failed", t->task_id, t->provides_library);
		printf("Library %s failed on worker %s (%s)", t->provides_library, w->hostname, w->addrport);
		if (q->watch_library_logfiles)
			printf(", check the library log file %s\n", t->library_log_path);
		else
			printf(", enable watch-library-logfiles for debug\n");

		struct vine_task *original = hash_table_lookup(q->library_templates, t->provides_library);
		if (original) {
			original->library_failed_count++;
			original->time_when_last_failure = timestamp_get();
		}
	}

	return VINE_SUCCESS;
}

/*
=======
>>>>>>> f4dceb82
Send to this worker a request for task results.
The worker will respond with all completed tasks and updates
on watched output files.  Process those results as they come back.
*/

static vine_result_code_t get_available_results(struct vine_manager *q, struct vine_worker_info *w)
{
	// max_count == -1, tells the worker to send all available results.
	vine_manager_send(q, w, "send_results %d\n", -1);
	debug(D_VINE, "Reading result(s) from %s (%s)", w->hostname, w->addrport);

	char line[VINE_LINE_MAX];

	vine_result_code_t result = VINE_SUCCESS; // return success unless something fails below.

	while (1) {
		vine_msg_code_t mcode;
		mcode = vine_manager_recv(q, w, line, sizeof(line));
		if (mcode != VINE_MSG_NOT_PROCESSED) {
			result = VINE_WORKER_FAILURE;
			break;
		}
		if (string_prefix_is(line, "update")) {
			result = get_update(q, w, line);
			if (result != VINE_SUCCESS)
				break;
		} else if (!strcmp(line, "end")) {
			// Only return success if last message is end.
			break;
		} else {
			debug(D_VINE,
					"%s (%s): sent invalid response to send_results: %s",
					w->hostname,
					w->addrport,
					line);
			result = VINE_WORKER_FAILURE;
			break;
		}
	}

	return result;
}

/*
Compute the total quantity of resources needed by all tasks in
the ready and running states.  This gives us a complete picture
of the manager's resource consumption for status reporting.
*/

static struct rmsummary *total_resources_needed(struct vine_manager *q)
{

	struct vine_task *t;

	struct rmsummary *total = rmsummary_create(0);

	/* for waiting tasks, we use what they would request if dispatched right now. */
	LIST_ITERATE(q->ready_list, t)
	{
		const struct rmsummary *s = vine_manager_task_resources_min(q, t);
		rmsummary_add(total, s);
	}

	/* for running tasks, we use what they have been allocated already. */
	char *key;
	struct vine_worker_info *w;

	HASH_TABLE_ITERATE(q->worker_table, key, w)
	{
		if (w->resources->tag < 0) {
			continue;
		}

		total->cores += w->resources->cores.inuse;
		total->memory += w->resources->memory.inuse;
		total->disk += w->resources->disk.inuse;
		total->gpus += w->resources->gpus.inuse;
	}

	return total;
}

/*
Compute the largest resource request for any task in a given category.
*/

static const struct rmsummary *largest_seen_resources(struct vine_manager *q, const char *category)
{
	char *key;
	struct category *c;

	if (category) {
		c = vine_category_lookup_or_create(q, category);
		return c->max_allocation;
	} else {
		HASH_TABLE_ITERATE(q->categories, key, c)
		{
			rmsummary_merge_max(q->max_task_resources_requested, c->max_allocation);
		}
		return q->max_task_resources_requested;
	}
}

/* Return true if this worker can satisfy the given resource request. */

static int check_worker_fit(struct vine_worker_info *w, const struct rmsummary *s)
{

	if (w->resources->workers.total < 1)
		return 0;

	if (!s)
		return w->resources->workers.total;

	if (s->cores > w->resources->cores.total)
		return 0;
	if (s->memory > w->resources->memory.total)
		return 0;
	if (s->disk > w->resources->disk.total)
		return 0;
	if (s->gpus > w->resources->gpus.total)
		return 0;

	return w->resources->workers.total;
}

static int count_workers_for_waiting_tasks(struct vine_manager *q, const struct rmsummary *s)
{

	int count = 0;

	char *key;
	struct vine_worker_info *w;

	HASH_TABLE_ITERATE(q->worker_table, key, w)
	{
		count += check_worker_fit(w, s);
	}

	return count;
}

static void category_jx_insert_max(struct jx *j, struct category *c, const char *field, const struct rmsummary *largest)
{

	double l = rmsummary_get(largest, field);
	double m = -1;
	double e = -1;

	if (c) {
		m = rmsummary_get(c->max_resources_seen, field);
		if (c->max_resources_seen->limits_exceeded) {
			e = rmsummary_get(c->max_resources_seen->limits_exceeded, field);
		}
	}

	char *field_str = string_format("max_%s", field);

	if (l > -1) {
		char *max_str = string_format("%s", rmsummary_resource_to_str(field, l, 0));
		jx_insert_string(j, field_str, max_str);
		free(max_str);
	} else if (c && !category_in_steady_state(c) && e > -1) {
		char *max_str = string_format(">%s", rmsummary_resource_to_str(field, m - 1, 0));
		jx_insert_string(j, field_str, max_str);
		free(max_str);
	} else if (c && m > -1) {
		char *max_str = string_format("~%s", rmsummary_resource_to_str(field, m, 0));
		jx_insert_string(j, field_str, max_str);
		free(max_str);
	} else {
		jx_insert_string(j, field_str, "na");
	}

	free(field_str);
}

/* Create a dummy task to obtain first allocation that category would get if using largest worker */

static struct rmsummary *category_alloc_info(struct vine_manager *q, struct category *c, category_allocation_t request)
{
	struct vine_task *t = vine_task_create("nop");
	vine_task_set_category(t, c->name);
	t->resource_request = request;

	/* XXX this seems like a hack: a vine_worker is being created by malloc instead of vine_worker_create */

	struct vine_worker_info *w = malloc(sizeof(*w));
	w->resources = vine_resources_create();
	w->resources->cores.total = q->current_max_worker->cores;
	w->resources->memory.total = q->current_max_worker->memory;
	w->resources->disk.total = q->current_max_worker->disk;
	w->resources->gpus.total = q->current_max_worker->gpus;

	struct rmsummary *allocation = vine_manager_choose_resources_for_task(q, w, t);

	vine_task_delete(t);
	vine_resources_delete(w->resources);
	free(w);

	return allocation;
}

/* Convert an allocation of resources into a JX record. */

static struct jx *alloc_to_jx(struct vine_manager *q, struct category *c, struct rmsummary *resources)
{
	struct jx *j = jx_object(0);

	jx_insert_double(j, "cores", resources->cores);
	jx_insert_integer(j, "memory", resources->memory);
	jx_insert_integer(j, "disk", resources->disk);
	jx_insert_integer(j, "gpus", resources->gpus);

	return j;
}

/* Convert a resource category into a JX record for reporting to the catalog. */

static struct jx *category_to_jx(struct vine_manager *q, const char *category)
{
	struct vine_stats s;
	struct category *c = NULL;
	const struct rmsummary *largest = largest_seen_resources(q, category);

	c = vine_category_lookup_or_create(q, category);
	vine_get_stats_category(q, category, &s);

	if (s.tasks_waiting + s.tasks_on_workers + s.tasks_done < 1) {
		return NULL;
	}

	struct jx *j = jx_object(0);

	jx_insert_string(j, "category", category);
	jx_insert_integer(j, "tasks_waiting", s.tasks_waiting);
	jx_insert_integer(j, "tasks_running", s.tasks_running);
	jx_insert_integer(j, "tasks_on_workers", s.tasks_on_workers);
	jx_insert_integer(j, "tasks_dispatched", s.tasks_dispatched);
	jx_insert_integer(j, "tasks_done", s.tasks_done);
	jx_insert_integer(j, "tasks_failed", s.tasks_failed);
	jx_insert_integer(j, "tasks_cancelled", s.tasks_cancelled);
	jx_insert_integer(j, "workers_able", s.workers_able);

	category_jx_insert_max(j, c, "cores", largest);
	category_jx_insert_max(j, c, "memory", largest);
	category_jx_insert_max(j, c, "disk", largest);
	category_jx_insert_max(j, c, "gpus", largest);

	struct rmsummary *first_allocation = category_alloc_info(q, c, CATEGORY_ALLOCATION_FIRST);
	struct jx *jr = alloc_to_jx(q, c, first_allocation);
	rmsummary_delete(first_allocation);
	jx_insert(j, jx_string("first_allocation"), jr);

	struct rmsummary *max_allocation = category_alloc_info(q, c, CATEGORY_ALLOCATION_MAX);
	jr = alloc_to_jx(q, c, max_allocation);
	rmsummary_delete(max_allocation);
	jx_insert(j, jx_string("max_allocation"), jr);

	if (q->monitor_mode) {
		jr = alloc_to_jx(q, c, c->max_resources_seen);
		jx_insert(j, jx_string("max_seen"), jr);
	}

	jx_insert_integer(j, "first_allocation_count", task_request_count(q, c->name, CATEGORY_ALLOCATION_FIRST));
	jx_insert_integer(j, "max_allocation_count", task_request_count(q, c->name, CATEGORY_ALLOCATION_MAX));

	return j;
}

/* Convert all resource categories into a JX record. */

static struct jx *categories_to_jx(struct vine_manager *q)
{
	struct jx *a = jx_array(0);

	struct category *c;
	char *category_name;

	HASH_TABLE_ITERATE(q->categories, category_name, c)
	{
		struct jx *j = category_to_jx(q, category_name);
		if (j) {
			jx_array_insert(a, j);
		}
	}

	return a;
}

/*
manager_to_jx examines the overall manager status and creates
an jx expression which can be sent directly to the
user that connects via vine_status.
*/

static struct jx *manager_to_jx(struct vine_manager *q)
{
	struct jx *j = jx_object(0);
	if (!j)
		return 0;

	// Insert all properties from vine_stats

	struct vine_stats info;
	vine_get_stats(q, &info);

	// Add special properties expected by the catalog server
	char owner[USERNAME_MAX];
	username_get(owner);

	jx_insert_string(j, "type", "vine_manager");
	if (q->name)
		jx_insert_string(j, "project", q->name);
	jx_insert_integer(j,
			"starttime",
			(q->stats->time_when_started / 1000000)); // catalog expects time_t not timestamp_t
	jx_insert_string(j, "working_dir", q->workingdir);
	jx_insert_string(j, "owner", owner);
	jx_insert_string(j, "version", CCTOOLS_VERSION);
	jx_insert_integer(j, "port", vine_port(q));
	jx_insert_integer(j, "priority", q->priority);
	jx_insert_string(j, "manager_preferred_connection", q->manager_preferred_connection);
	jx_insert_string(j, "taskvine_uuid", q->uuid);

	char *name, *key;
	HASH_TABLE_ITERATE(q->properties, name, key)
	{
		jx_insert_string(j, name, key);
	}

	int use_ssl = 0;
#ifdef HAS_OPENSSL
	if (q->ssl_enabled) {
		use_ssl = 1;
	}
#endif
	jx_insert_boolean(j, "ssl", use_ssl);

	struct jx *interfaces = interfaces_of_host();
	if (interfaces) {
		jx_insert(j, jx_string("network_interfaces"), interfaces);
	}

	// send info on workers
	jx_insert_integer(j, "workers", info.workers_connected);
	jx_insert_integer(j, "workers_connected", info.workers_connected);
	jx_insert_integer(j, "workers_init", info.workers_init);
	jx_insert_integer(j, "workers_idle", info.workers_idle);
	jx_insert_integer(j, "workers_busy", info.workers_busy);
	jx_insert_integer(j, "workers_able", info.workers_able);

	jx_insert_integer(j, "workers_joined", info.workers_joined);
	jx_insert_integer(j, "workers_removed", info.workers_removed);
	jx_insert_integer(j, "workers_released", info.workers_released);
	jx_insert_integer(j, "workers_idled_out", info.workers_idled_out);
	jx_insert_integer(j, "workers_slow", info.workers_slow);
	jx_insert_integer(j, "workers_lost", info.workers_lost);

	// workers_blocked adds host names, not a count
	struct jx *blocklist = vine_blocklist_to_jx(q);
	if (blocklist) {
		jx_insert(j, jx_string("workers_blocked"), blocklist);
	}

	// send info on tasks
	jx_insert_integer(j, "tasks_waiting", info.tasks_waiting);
	jx_insert_integer(j, "tasks_on_workers", info.tasks_on_workers);
	jx_insert_integer(j, "tasks_running", info.tasks_running);
	jx_insert_integer(j, "tasks_with_results", info.tasks_with_results);
	jx_insert_integer(j, "tasks_left", q->num_tasks_left);

	jx_insert_integer(j, "tasks_submitted", info.tasks_submitted);
	jx_insert_integer(j, "tasks_dispatched", info.tasks_dispatched);
	jx_insert_integer(j, "tasks_done", info.tasks_done);
	jx_insert_integer(j, "tasks_failed", info.tasks_failed);
	jx_insert_integer(j, "tasks_cancelled", info.tasks_cancelled);
	jx_insert_integer(j, "tasks_exhausted_attempts", info.tasks_exhausted_attempts);

	// tasks_complete is deprecated, but the old vine_status expects it.
	jx_insert_integer(j, "tasks_complete", info.tasks_done);

	// send info on manager
	jx_insert_integer(j, "time_when_started", info.time_when_started);
	jx_insert_integer(j, "time_send", info.time_send);
	jx_insert_integer(j, "time_receive", info.time_receive);
	jx_insert_integer(j, "time_send_good", info.time_send_good);
	jx_insert_integer(j, "time_receive_good", info.time_receive_good);
	jx_insert_integer(j, "time_status_msgs", info.time_status_msgs);
	jx_insert_integer(j, "time_internal", info.time_internal);
	jx_insert_integer(j, "time_polling", info.time_polling);
	jx_insert_integer(j, "time_application", info.time_application);
	jx_insert_integer(j, "time_scheduling", info.time_scheduling);

	jx_insert_integer(j, "time_workers_execute", info.time_workers_execute);
	jx_insert_integer(j, "time_workers_execute_good", info.time_workers_execute_good);
	jx_insert_integer(j, "time_workers_execute_exhaustion", info.time_workers_execute_exhaustion);

	jx_insert_integer(j, "bytes_sent", info.bytes_sent);
	jx_insert_integer(j, "bytes_received", info.bytes_received);

	jx_insert_integer(j, "inuse_cache", info.inuse_cache);

	jx_insert_integer(j, "capacity_tasks", info.capacity_tasks);
	jx_insert_integer(j, "capacity_cores", info.capacity_cores);
	jx_insert_integer(j, "capacity_memory", info.capacity_memory);
	jx_insert_integer(j, "capacity_disk", info.capacity_disk);
	jx_insert_integer(j, "capacity_gpus", info.capacity_gpus);
	jx_insert_integer(j, "capacity_instantaneous", info.capacity_instantaneous);
	jx_insert_integer(j, "capacity_weighted", info.capacity_weighted);

	// Add the resources computed from tributary workers.
	struct vine_resources r, rmin, rmax;
	int64_t inuse_cache = 0;
	aggregate_workers_resources(q, &r, &rmin, &rmax, &inuse_cache, NULL);
	vine_resources_add_to_jx(&r, j);

	// add the stats per category
	jx_insert(j, jx_string("categories"), categories_to_jx(q));

	// add total resources used/needed by the manager
	struct rmsummary *total = total_resources_needed(q);
	jx_insert_integer(j, "tasks_total_cores", total->cores);
	jx_insert_integer(j, "tasks_total_memory", total->memory);
	jx_insert_integer(j, "tasks_total_disk", total->disk);
	jx_insert_integer(j, "tasks_total_gpus", total->gpus);

	rmsummary_delete(total);

	return j;
}

/*
manager_lean_to_jx examines the overall manager status and creates
an jx expression which can be sent to the catalog.
It different from manager_to_jx in that only the minimum information that
workers, vine_status and the vine_factory need.
*/

static struct jx *manager_lean_to_jx(struct vine_manager *q)
{
	struct jx *j = jx_object(0);
	if (!j)
		return 0;

	// Insert all properties from vine_stats

	struct vine_stats info;
	vine_get_stats(q, &info);

	// information regarding how to contact the manager
	jx_insert_string(j, "version", CCTOOLS_VERSION);
	jx_insert_string(j, "type", "vine_manager");
	jx_insert_integer(j, "port", vine_port(q));

	char *name, *key;
	HASH_TABLE_ITERATE(q->properties, name, key)
	{
		jx_insert_string(j, name, key);
	}

	int use_ssl = 0;
#ifdef HAS_OPENSSL
	if (q->ssl_enabled) {
		use_ssl = 1;
	}
#endif
	jx_insert_boolean(j, "ssl", use_ssl);

	char owner[USERNAME_MAX];
	username_get(owner);
	jx_insert_string(j, "owner", owner);

	if (q->name)
		jx_insert_string(j, "project", q->name);
	jx_insert_integer(j,
			"starttime",
			(q->stats->time_when_started / 1000000)); // catalog expects time_t not timestamp_t
	jx_insert_string(j, "manager_preferred_connection", q->manager_preferred_connection);

	struct jx *interfaces = interfaces_of_host();
	if (interfaces) {
		jx_insert(j, jx_string("network_interfaces"), interfaces);
	}

	// task information for general vine_status report
	jx_insert_integer(j, "tasks_waiting", info.tasks_waiting);
	jx_insert_integer(j, "tasks_running", info.tasks_running);
	jx_insert_integer(j,
			"tasks_complete",
			info.tasks_done); // tasks_complete is deprecated, but the old vine_status expects it.

	// additional task information for vine_factory
	jx_insert_integer(j, "tasks_on_workers", info.tasks_on_workers);
	jx_insert_integer(j, "tasks_left", q->num_tasks_left);

	// capacity information the factory needs
	jx_insert_integer(j, "capacity_tasks", info.capacity_tasks);
	jx_insert_integer(j, "capacity_cores", info.capacity_cores);
	jx_insert_integer(j, "capacity_memory", info.capacity_memory);
	jx_insert_integer(j, "capacity_disk", info.capacity_disk);
	jx_insert_integer(j, "capacity_gpus", info.capacity_gpus);
	jx_insert_integer(j, "capacity_weighted", info.capacity_weighted);

	// resources information the factory needs
	struct rmsummary *total = total_resources_needed(q);
	jx_insert_integer(j, "tasks_total_cores", total->cores);
	jx_insert_integer(j, "tasks_total_memory", total->memory);
	jx_insert_integer(j, "tasks_total_disk", total->disk);
	jx_insert_integer(j, "tasks_total_gpus", total->gpus);

	// worker information for general vine_status report
	jx_insert_integer(j, "workers", info.workers_connected);
	jx_insert_integer(j, "workers_connected", info.workers_connected);

	// additional worker information the factory needs
	struct jx *blocklist = vine_blocklist_to_jx(q);
	if (blocklist) {
		jx_insert(j, jx_string("workers_blocked"), blocklist); // danger! unbounded field
	}

	return j;
}

/*
Send a brief human-readable index listing the data
types that can be queried via this API.
*/

static void handle_data_index(struct vine_manager *q, struct vine_worker_info *w, time_t stoptime)
{
	buffer_t buf;
	buffer_init(&buf);

	buffer_printf(&buf, "<h1>taskvine data API</h1>");
	buffer_printf(&buf, "<ul>\n");
	buffer_printf(&buf, "<li> <a href=\"/manager_status\">Queue Status</a>\n");
	buffer_printf(&buf, "<li> <a href=\"/task_status\">Task Status</a>\n");
	buffer_printf(&buf, "<li> <a href=\"/worker_status\">Worker Status</a>\n");
	buffer_printf(&buf, "<li> <a href=\"/resources_status\">Resources Status</a>\n");
	buffer_printf(&buf, "</ul>\n");

	vine_manager_send(q, w, buffer_tostring(&buf), buffer_pos(&buf), stoptime);

	buffer_free(&buf);
}

/*
Process an HTTP request that comes in via a worker port.
This represents a web browser that connected directly
to the manager to fetch status data.
*/

static vine_msg_code_t handle_http_request(
		struct vine_manager *q, struct vine_worker_info *w, const char *path, time_t stoptime)
{
	char line[VINE_LINE_MAX];

	// Consume (and ignore) the remainder of the headers.
	while (link_readline(w->link, line, VINE_LINE_MAX, stoptime)) {
		if (line[0] == 0)
			break;
	}

	vine_manager_send(q, w, "HTTP/1.1 200 OK\nConnection: close\n");
	if (!strcmp(path, "/")) {
		// Requests to root get a simple human readable index.
		vine_manager_send(q, w, "Content-type: text/html\n\n");
		handle_data_index(q, w, stoptime);
	} else {
		// Other requests get raw JSON data.
		vine_manager_send(q, w, "Access-Control-Allow-Origin: *\n");
		vine_manager_send(q, w, "Content-type: text/plain\n\n");
		handle_manager_status(q, w, &path[1], stoptime);
	}

	// Return success but require a disconnect now.
	return VINE_MSG_PROCESSED_DISCONNECT;
}

/*
Process a manager status request which returns raw JSON.
This could come via the HTTP interface, or via a plain request.
*/

static struct jx *construct_status_message(struct vine_manager *q, const char *request)
{
	struct jx *a = jx_array(NULL);

	if (!strcmp(request, "manager_status") || !strcmp(request, "manager") || !strcmp(request, "resources_status")) {
		struct jx *j = manager_to_jx(q);
		if (j) {
			jx_array_insert(a, j);
		}
	} else if (!strcmp(request, "task_status") || !strcmp(request, "tasks")) {
		struct vine_task *t;
		uint64_t task_id;

		ITABLE_ITERATE(q->tasks, task_id, t)
		{
			struct jx *j = vine_task_to_jx(q, t);
			if (j)
				jx_array_insert(a, j);
		}
	} else if (!strcmp(request, "worker_status") || !strcmp(request, "workers")) {
		struct vine_worker_info *w;
		struct jx *j;
		char *key;

		HASH_TABLE_ITERATE(q->worker_table, key, w)
		{
			// If the worker has not been initialized, ignore it.
			if (!strcmp(w->hostname, "unknown"))
				continue;
			j = vine_worker_to_jx(w);
			if (j) {
				jx_array_insert(a, j);
			}
		}
	} else if (!strcmp(request, "wable_status") || !strcmp(request, "categories")) {
		jx_delete(a);
		a = categories_to_jx(q);
	} else {
		debug(D_VINE, "Unknown status request: '%s'", request);
		jx_delete(a);
		a = NULL;
	}

	return a;
}

/*
Handle a manager status message by composing a response and sending it.
*/

static vine_msg_code_t handle_manager_status(
		struct vine_manager *q, struct vine_worker_info *target, const char *line, time_t stoptime)
{
	struct link *l = target->link;

	struct jx *a = construct_status_message(q, line);
	target->type = VINE_WORKER_TYPE_STATUS;

	free(target->hostname);
	target->hostname = xxstrdup("QUEUE_STATUS");

	if (!a) {
		debug(D_VINE, "Unknown status request: '%s'", line);
		return VINE_MSG_FAILURE;
	}

	jx_print_link(a, l, stoptime);
	jx_delete(a);

	return VINE_MSG_PROCESSED_DISCONNECT;
}

/*
Handle a resource update message from the worker describing
its cores, memory, disk, etc.
*/

static vine_msg_code_t handle_resources(struct vine_manager *q, struct vine_worker_info *w, time_t stoptime)
{
	while (1) {
		char line[VINE_LINE_MAX];
		int64_t total;

		int result = link_readline(w->link, line, sizeof(line), stoptime);
		if (result <= 0)
			return VINE_MSG_FAILURE;

		debug(D_VINE, "%s", line);

		if (sscanf(line, "cores %" PRId64, &total)) {
			w->resources->cores.total = total;
		} else if (sscanf(line, "memory %" PRId64, &total)) {
			w->resources->memory.total = total;
		} else if (sscanf(line, "disk %" PRId64, &total)) {
			w->resources->disk.total = total;
		} else if (sscanf(line, "gpus %" PRId64, &total)) {
			w->resources->gpus.total = total;
		} else if (sscanf(line, "workers %" PRId64, &total)) {
			w->resources->workers.total = total;
		} else if (sscanf(line, "tag %" PRId64, &total)) {
			w->resources->tag = total;
		} else if (!strcmp(line, "end")) {
			/* Stop when we get an end marker. */
			break;
		} else {
			debug(D_VINE, "unexpected data in resource update!");
			/* But keep going until we get an "end" */
		}
	}

	/* Update the queue total since one worker changed. */
	count_worker_resources(q, w);

	/* Record the update into the transaction log. */
	vine_txn_log_write_worker_resources(q, w);

	return VINE_MSG_PROCESSED;
}

/*
Handle a feature report from a worker, which describes properties set
manually by the user, like a particular GPU model, software installed, etc.
*/

static vine_msg_code_t handle_feature(struct vine_manager *q, struct vine_worker_info *w, const char *line)
{
	char feature[VINE_LINE_MAX];
	char fdec[VINE_LINE_MAX];

	int n = sscanf(line, "feature %s", feature);

	if (n != 1) {
		return VINE_MSG_FAILURE;
	}

	if (!w->features)
		w->features = hash_table_create(4, 0);

	url_decode(feature, fdec, VINE_LINE_MAX);

	debug(D_VINE, "Feature found: %s\n", fdec);

	hash_table_insert(w->features, fdec, (void **)1);

	return VINE_MSG_PROCESSED;
}

/*
Handle activity on a network connection by looking up the mapping
between the link and the vine_worker, then processing on or more
messages available.
*/

static vine_result_code_t handle_worker(struct vine_manager *q, struct link *l)
{
	char line[VINE_LINE_MAX];
	struct vine_worker_info *w;

	char *key = link_to_hash_key(l);
	w = hash_table_lookup(q->worker_table, key);
	free(key);

	vine_msg_code_t mcode;
	mcode = vine_manager_recv_no_retry(q, w, line, sizeof(line));

	// We only expect asynchronous status queries and updates here.

	switch (mcode) {
	case VINE_MSG_PROCESSED:
		// A status message was received and processed.
		return VINE_SUCCESS;
		break;

	case VINE_MSG_PROCESSED_DISCONNECT:
		// A status query was received and processed, so disconnect.
		vine_manager_remove_worker(q, w, VINE_WORKER_DISCONNECT_STATUS_WORKER);
		return VINE_SUCCESS;

	case VINE_MSG_NOT_PROCESSED:
		debug(D_VINE, "Invalid message from worker %s (%s): %s", w->hostname, w->addrport, line);
		q->stats->workers_lost++;
		vine_manager_remove_worker(q, w, VINE_WORKER_DISCONNECT_FAILURE);
		return VINE_WORKER_FAILURE;
		break;

	case VINE_MSG_FAILURE:
		debug(D_VINE, "Failed to read from worker %s (%s)", w->hostname, w->addrport);
		q->stats->workers_lost++;
		vine_manager_remove_worker(q, w, VINE_WORKER_DISCONNECT_FAILURE);
		return VINE_WORKER_FAILURE;
	}

	return VINE_SUCCESS;
}

/*
Construct the table of network links to be considered,
including the manager's accepting link, and one for
each active worker.
*/

static int build_poll_table(struct vine_manager *q)
{
	int n = 0;
	char *key;
	struct vine_worker_info *w;

	// Allocate a small table, if it hasn't been done yet.
	if (!q->poll_table) {
		q->poll_table = malloc(sizeof(*q->poll_table) * q->poll_table_size);
		if (!q->poll_table) {
			// if we can't allocate a poll table, we can't do anything else.
			fatal("allocating memory for poll table failed.");
		}
	}

	// The first item in the poll table is the manager link, which accepts new connections.
	q->poll_table[0].link = q->manager_link;
	q->poll_table[0].events = LINK_READ;
	q->poll_table[0].revents = 0;
	n = 1;

	// For every worker in the hash table, add an item to the poll table
	HASH_TABLE_ITERATE(q->worker_table, key, w)
	{
		// If poll table is not large enough, reallocate it
		if (n >= q->poll_table_size) {
			q->poll_table_size *= 2;
			q->poll_table = realloc(q->poll_table, sizeof(*q->poll_table) * q->poll_table_size);
			if (q->poll_table == NULL) {
				// if we can't allocate a poll table, we can't do anything else.
				fatal("reallocating memory for poll table failed.");
			}
		}

		q->poll_table[n].link = w->link;
		q->poll_table[n].events = LINK_READ;
		q->poll_table[n].revents = 0;
		n++;
	}

	return n;
}

/*
 * Determine the resources to allocate for a given task when assigned to a specific worker.
 * @param q The manager structure.
 * @param w The worker info structure.
 * @param t The task structure.
 * @return A pointer to a struct rmsummary describing the chosen resources for the given task.
 */

struct rmsummary *vine_manager_choose_resources_for_task(
		struct vine_manager *q, struct vine_worker_info *w, struct vine_task *t)
{
	struct rmsummary *limits = rmsummary_create(-1);

	/* Special case: A function-call task consumes no resources. */
	/* Return early, otherwise these zeroes are expanded to use the whole worker. */

	if (t->needs_library) {
		limits->cores = 0;
		limits->memory = 0;
		limits->disk = 0;
		limits->gpus = 0;
		return limits;
	}

	/* Compute the minimum and maximum resources for this task. */
	const struct rmsummary *min = vine_manager_task_resources_min(q, t);
	const struct rmsummary *max = vine_manager_task_resources_max(q, t);

	rmsummary_merge_override_basic(limits, max);

	int use_whole_worker = 1;

	/* Proportionally assign the worker's resources to the task if configured. */
	if (q->proportional_resources) {

		/* Compute the proportion of the worker the task shall have across resource types. */
		double max_proportion = -1;
		if (w->resources->cores.total > 0) {
			max_proportion = MAX(max_proportion, limits->cores / w->resources->cores.total);
		}

		if (w->resources->memory.total > 0) {
			max_proportion = MAX(max_proportion, limits->memory / w->resources->memory.total);
		}

		if (w->resources->disk.total > 0) {
			max_proportion = MAX(max_proportion, limits->disk / w->resources->disk.total);
		}

		if (w->resources->gpus.total > 0) {
			max_proportion = MAX(max_proportion, limits->gpus / w->resources->gpus.total);
		}

		/* If max_proportion > 1, then the task does not fit the worker for the
		 * specified resources. For the unspecified resources we use the whole
		 * worker as not to trigger a warning when checking for tasks that can't
		 * run on any available worker. */
		if (max_proportion > 1) {
			use_whole_worker = 1;
		} else if (max_proportion > 0) {
			use_whole_worker = 0;

			// adjust max_proportion so that an integer number of tasks fit the worker.
			if (q->proportional_whole_tasks) {
				max_proportion = 1.0 / (floor(1.0 / max_proportion));
			}

			/* when cores are unspecified, they are set to 0 if gpus are specified.
			 * Otherwise they get a proportion according to specified
			 * resources. Tasks will get at least one core. */
			if (limits->cores < 0 && limits->gpus > 0) {
				limits->cores = 0;
			} else {
				limits->cores = MAX(1,
						MAX(limits->cores, floor(w->resources->cores.total * max_proportion)));
			}

			/* unspecified gpus are always 0 */
			if (limits->gpus < 0) {
				limits->gpus = 0;
			}

			limits->memory =
					MAX(1, MAX(limits->memory, floor(w->resources->memory.total * max_proportion)));

			/* worker's disk is shared even among tasks that are not running,
			 * thus the proportion is modified by the current overcommit
			 * multiplier */
			limits->disk = MAX(1,
					MAX(limits->disk,
							floor(w->resources->disk.total * max_proportion /
									q->resource_submit_multiplier)));
		}
	}

	/* If no resource was specified, using whole worker. */
	if (limits->cores < 1 && limits->gpus < 1 && limits->memory < 1 && limits->disk < 1) {
		use_whole_worker = 1;
	}
	/* At least one specified resource would use the whole worker, thus
	 * using whole worker for all unspecified resources. */
	if ((limits->cores > 0 && limits->cores >= w->resources->cores.total) ||
			(limits->gpus > 0 && limits->gpus >= w->resources->gpus.total) ||
			(limits->memory > 0 && limits->memory >= w->resources->memory.total) ||
			(limits->disk > 0 && limits->disk >= w->resources->disk.total)) {

		use_whole_worker = 1;
	}

	if (use_whole_worker) {
		/* default cores for tasks that define gpus is 0 */
		if (limits->cores <= 0) {
			limits->cores = limits->gpus > 0 ? 0 : w->resources->cores.total;
		}

		/* default gpus is 0 */
		if (limits->gpus <= 0) {
			limits->gpus = 0;
		}

		if (limits->memory <= 0) {
			limits->memory = w->resources->memory.total;
		}

		if (limits->disk <= 0) {
			limits->disk = w->resources->disk.total;
		}
	} else if (vine_schedule_in_ramp_down(q)) {
		/* if in ramp down, use all the free space of that worker. note that we don't use
		 * resource_submit_multiplier, as by definition in ramp down there are more workers than tasks. */
		limits->cores = limits->gpus > 0 ? 0 : (w->resources->cores.total - w->resources->cores.inuse);

		/* default gpus is 0 */
		if (limits->gpus <= 0) {
			limits->gpus = 0;
		}

		limits->memory = w->resources->memory.total - w->resources->memory.inuse;
		limits->disk = w->resources->disk.total - w->resources->disk.inuse;
	}

	/* never go below specified min resources. */
	rmsummary_merge_max(limits, min);

	return limits;
}

/*
Start one task on a given worker by specializing the task to the worker,
sending the appropriate input files, and then sending the details of the task.
Note that the "infile" and "outfile" components of the task refer to
files that have already been uploaded into the worker's cache by the manager.
*/

static vine_result_code_t start_one_task(struct vine_manager *q, struct vine_worker_info *w, struct vine_task *t)
{
	struct rmsummary *limits = vine_manager_choose_resources_for_task(q, w, t);

	char *command_line;

	if (q->monitor_mode && !t->needs_library) {
		command_line = vine_monitor_wrap(q, w, t, limits);
	} else {
		command_line = xxstrdup(t->command_line);
	}

	vine_result_code_t result = vine_manager_put_task(q, w, t, command_line, limits, 0);

	free(command_line);

	if (result == VINE_SUCCESS) {
		t->current_resource_box = limits;
		rmsummary_merge_override_basic(t->resources_allocated, limits);
		debug(D_VINE, "%s (%s) busy on '%s'", w->hostname, w->addrport, t->command_line);
	} else {
		rmsummary_delete(limits);
	}

	return result;
}

static void count_worker_resources(struct vine_manager *q, struct vine_worker_info *w)
{
	w->resources->cores.inuse = 0;
	w->resources->memory.inuse = 0;
	w->resources->disk.inuse = 0;
	w->resources->gpus.inuse = 0;

	update_max_worker(q, w);

	if (w->resources->workers.total < 1) {
		return;
	}

	uint64_t task_id;
	struct vine_task *task;

	ITABLE_ITERATE(w->current_tasks, task_id, task)
	{
		struct rmsummary *box = task->current_resource_box;
		if (!box)
			continue;
		w->resources->cores.inuse += box->cores;
		w->resources->memory.inuse += box->memory;
		w->resources->disk.inuse += box->disk;
		w->resources->gpus.inuse += box->gpus;
	}
}

static void update_max_worker(struct vine_manager *q, struct vine_worker_info *w)
{
	if (!w)
		return;

	if (w->resources->workers.total < 1) {
		return;
	}

	if (q->current_max_worker->cores < w->resources->cores.total) {
		q->current_max_worker->cores = w->resources->cores.total;
	}

	if (q->current_max_worker->memory < w->resources->memory.total) {
		q->current_max_worker->memory = w->resources->memory.total;
	}

	if (q->current_max_worker->disk < w->resources->disk.total) {
		q->current_max_worker->disk = w->resources->disk.total;
	}

	if (q->current_max_worker->gpus < w->resources->gpus.total) {
		q->current_max_worker->gpus = w->resources->gpus.total;
	}
}

/* we call this function when a worker is disconnected. For efficiency, we use
 * update_max_worker when a worker sends resource updates. */
static void find_max_worker(struct vine_manager *q)
{
	q->current_max_worker->cores = 0;
	q->current_max_worker->memory = 0;
	q->current_max_worker->disk = 0;
	q->current_max_worker->gpus = 0;

	char *key;
	struct vine_worker_info *w;

	HASH_TABLE_ITERATE(q->worker_table, key, w)
	{
		if (w->resources->workers.total > 0) {
			update_max_worker(q, w);
		}
	}
}

/* Tell worker to kill all empty libraries except the case where
 * the task is a function call and the library can run it.
 * This code corresponds to the assumption of
 * @vine.schedule.c:check_worker_have_enough_resources() - empty libraries
 * are not counted towards the resources in use and will be killed if needed. */
static void kill_empty_libraries_on_worker(struct vine_manager *q, struct vine_worker_info *w, struct vine_task *t)
{
	uint64_t task_id;
	struct vine_task *task;
	ITABLE_ITERATE(w->current_tasks, task_id, task)
	{
		if (task->provides_library && task->function_slots_inuse == 0 &&
				(!t->needs_library || strcmp(t->needs_library, task->provides_library))) {
			vine_cancel_by_task_id(q, task->task_id);
		}
	}
}

/*
Commit a given task to a worker by sending the task details,
then updating all auxiliary data structures to note the
assignment and the new task state.
*/

static vine_result_code_t commit_task_to_worker(struct vine_manager *q, struct vine_worker_info *w, struct vine_task *t)
{
	/* Kill empty libraries to reclaim resources. Match the assumption of
	 * @vine.schedule.c:check_worker_have_enough_resources() */
	kill_empty_libraries_on_worker(q, w, t);
	t->hostname = xxstrdup(w->hostname);
	t->addrport = xxstrdup(w->addrport);

	t->time_when_commit_start = timestamp_get();
	vine_result_code_t result = start_one_task(q, w, t);
	t->time_when_commit_end = timestamp_get();

	itable_insert(w->current_tasks, t->task_id, t);
	t->worker = w;

	/* Increment the function count if this is a function task.
	 * If the manager fails to send this function task to the worker however,
	 * then the count will be decremented properly in @handle_failure() below. */
	if (t->needs_library) {
		t->library_task = vine_schedule_find_library(w, t->needs_library);
		t->library_task->function_slots_inuse++;
	}

	change_task_state(q, t, VINE_TASK_RUNNING);

	t->try_count += 1;
	q->stats->tasks_dispatched += 1;

	count_worker_resources(q, w);

	if (result != VINE_SUCCESS) {
		debug(D_VINE, "Failed to send task %d to worker %s (%s).", t->task_id, w->hostname, w->addrport);
		handle_failure(q, w, t, result);
	}

	return result;
}

/* 1 if task resubmitted, 0 otherwise */
static int resubmit_task_on_exhaustion(struct vine_manager *q, struct vine_worker_info *w, struct vine_task *t)
{
	if (t->result != VINE_RESULT_RESOURCE_EXHAUSTION) {
		return 0;
	}

	if (t->resources_measured && t->resources_measured->limits_exceeded) {
		struct jx *j = rmsummary_to_json(t->resources_measured->limits_exceeded, 1);
		if (j) {
			char *str = jx_print_string(j);
			debug(D_VINE,
					"Task %d exhausted resources on %s (%s): %s\n",
					t->task_id,
					w->hostname,
					w->addrport,
					str);
			free(str);
			jx_delete(j);
		}
	} else {
		debug(D_VINE,
				"Task %d exhausted resources on %s (%s), but not resource usage was available.\n",
				t->task_id,
				w->hostname,
				w->addrport);
	}

	struct category *c = vine_category_lookup_or_create(q, t->category);
	category_allocation_t next = category_next_label(c,
			t->resource_request,
			/* resource overflow */ 1,
			t->resources_requested,
			t->resources_measured);

	if (next == CATEGORY_ALLOCATION_ERROR) {
		debug(D_VINE, "Task %d failed given max resource exhaustion.\n", t->task_id);
	} else {
		debug(D_VINE, "Task %d resubmitted using new resource allocation.\n", t->task_id);
		t->resource_request = next;
		change_task_state(q, t, VINE_TASK_READY);
		return 1;
	}

	return 0;
}

static int resubmit_if_needed(struct vine_manager *q, struct vine_worker_info *w, struct vine_task *t)
{
	/* in this function, any change_task_state should only be to VINE_TASK_READY */
	if (t->result == VINE_RESULT_FORSAKEN) {
		if (t->max_forsaken > -1 && t->forsaken_count > t->max_forsaken) {
			return 0;
		}

		/* forsaken tasks get a retry back as they are victims of circumstance */
		t->try_count -= 1;
		change_task_state(q, t, VINE_TASK_READY);
		return 1;
	}

	if (t->max_retries > 0 && t->try_count > t->max_retries) {
		// tasks returns to user with the VINE_RESULT_* of the last attempt
		return 0;
	}

	/* special handlings per result. note that most results are terminal, that is tasks are not retried even if they
	 * have not reached max_retries. */
	switch (t->result) {
	case VINE_RESULT_RESOURCE_EXHAUSTION:
		return resubmit_task_on_exhaustion(q, w, t);
		break;
	default:
		/* by default tasks are not resumitted */
		return 0;
	}
}

/*
Collect a completed task from a worker, and then update
all auxiliary data structures to remove the association
and change the task state.
*/

static void reap_task_from_worker(
		struct vine_manager *q, struct vine_worker_info *w, struct vine_task *t, vine_task_state_t new_state)
{
	/* Make sure the task and worker agree before changing anything. */
	assert(t->worker == w);

	w->total_task_time += t->time_workers_execute_last;

	rmsummary_delete(t->current_resource_box);
	t->current_resource_box = 0;

	itable_remove(w->current_tasks, t->task_id);

	/*
	If this was a function call assigned to a library,
	then decrease the count of functions assigned,
	and disassociate the task from the library.
	*/

	if (t->needs_library) {
		t->library_task->function_slots_inuse = MAX(0, t->library_task->function_slots_inuse - 1);
	}

	t->worker = 0;

	switch (t->state) {
	case VINE_TASK_RUNNING:
		itable_remove(q->running_table, t->task_id);
		break;
	case VINE_TASK_WAITING_RETRIEVAL:
		list_remove(q->waiting_retrieval_list, t);
		break;
	default:
		assert(t->state > VINE_TASK_READY);
		break;
	}

	/*
	When a normal task or recovery task leaves a worker, it goes back
	into the proper queue.  But a library task was generated just for
	that worker, so it always goes into the RETRIEVED state because it
	is not going back.
	*/

	switch (t->type) {
	case VINE_TASK_TYPE_STANDARD:
	case VINE_TASK_TYPE_RECOVERY:
		if (new_state != VINE_TASK_RETRIEVED || !resubmit_if_needed(q, w, t)) {
			change_task_state(q, t, new_state);
		}
		break;
	case VINE_TASK_TYPE_LIBRARY_INSTANCE:
		change_task_state(q, t, VINE_TASK_RETRIEVED);
		break;
		return;

	case VINE_TASK_TYPE_LIBRARY_TEMPLATE:
		/* A library template should not be scheduled... */
		change_task_state(q, t, VINE_TASK_RETRIEVED);
		break;
		return;
	}

	count_worker_resources(q, w);
}

/*
Determine whether there is transfer capacity to assign this task to this worker.
Returns true on success, false if there are insufficient transfer sources.
If a file can be fetched from a substitute source,
this function modifies the file->substitute field to reflect that source.
*/

static int vine_manager_transfer_capacity_available(
		struct vine_manager *q, struct vine_worker_info *w, struct vine_task *t)
{
	struct vine_mount *m;

	LIST_ITERATE(t->input_mounts, m)
	{
		/* Is the file already present on that worker? */
		struct vine_file_replica *replica;

		if ((replica = vine_file_replica_table_lookup(w, m->file->cached_name)))
			continue;

		struct vine_worker_info *peer;
		int found_match = 0;

		/* If there is a singly declared mini task dependency linked to multiple created tasks, they
		 * will all share the same reference to it, and consequently share its input file(s).
		 * We modify the object each time we schedule a peer transfer by adding a substitute url.
		 * We must clear the substitute pointer each task we send to ensure we aren't using
		 * a previously scheduled url. */
		vine_file_delete(m->substitute);
		m->substitute = NULL;

		/* Provide a substitute file object to describe the peer. */
		if (!(m->file->flags & VINE_PEER_NOSHARE) && (m->file->cache_level > VINE_CACHE_LEVEL_TASK)) {
			if ((peer = vine_file_replica_table_find_worker(q, m->file->cached_name))) {
				char *peer_source = string_format("%s/%s", peer->transfer_url, m->file->cached_name);
				m->substitute = vine_file_substitute_url(m->file, peer_source, peer);
				free(peer_source);
				found_match = 1;
			}
		}

		/* If that resulted in a match, move on to the next file. */
		if (found_match)
			continue;

		/*
		If no match was found, the behavior depends on the original file type.
		URLs can fetch from the original if capacity is available.
		TEMPs can only fetch from peers, so no match is fatal.
		Any other kind can be provided by the manager at dispatch.
		*/
		if (m->file->type == VINE_URL) {
			/* For a URL transfer, we can fall back to the original if capacity is available. */
			if (vine_current_transfers_url_in_use(q, m->file->source) >= q->file_source_max_transfers) {
				return 0;
			} else {
				/* keep going */
			}
		} else if (m->file->type == VINE_TEMP) {
			//  debug(D_VINE,"task %lld has no ready transfer source for temp %s",(long
			//  long)t->task_id,m->file->cached_name);
			return 0;
		} else if (m->file->type == VINE_MINI_TASK) {
			if (!vine_manager_transfer_capacity_available(q, w, m->file->mini_task)) {
				return 0;
			}
		} else {
			/* keep going */
		}
	}

	debug(D_VINE, "task %lld has a ready transfer source for all files", (long long)t->task_id);
	return 1;
}

/*
If this task produces temporary files, then we must create a recovery task as a copy
of the original task that can be used to re-create those files if they are lost.
The recovery task must be a distinct copy of the original, because the original will
be returned to the user and may be deleted, modified, etc before the recovery task
even needs to be used.
*/

static void vine_manager_create_recovery_tasks(struct vine_manager *q, struct vine_task *t)
{
	struct vine_mount *m;
	struct vine_task *recovery_task = 0;

	/* Only regular tasks get recovery tasks */
	if (t->type != VINE_TASK_TYPE_STANDARD) {
		return;
	}

	LIST_ITERATE(t->output_mounts, m)
	{
		if (m->file->type == VINE_TEMP) {
			if (!recovery_task) {
				recovery_task = vine_task_copy(t);
				recovery_task->type = VINE_TASK_TYPE_RECOVERY;
			}

			m->file->recovery_task = vine_task_addref(recovery_task);
		}
	}

	/*
	Remove the original reference to the recovery task,
	so that only the file pointers carry the needed reference.
	The recovery task does not get entered into the task table
	unless it is needed for execution.
	*/

	vine_task_delete(recovery_task);
}

/*
Consider whether a given recovery task rt should be submitted, so as to re-generate
the necessary output files.  This should only happen if the output files have not been
generated yet.
*/

static void vine_manager_consider_recovery_task(
		struct vine_manager *q, struct vine_file *lost_file, struct vine_task *rt)
{
	if (!rt)
		return;

	switch (rt->state) {
	case VINE_TASK_INITIAL:
		/* The recovery task has never been run, so submit it now. */
		vine_submit(q, rt);
		notice(D_VINE,
				"Submitted recovery task %d (%s) to re-create lost temporary file %s.",
				rt->task_id,
				rt->command_line,
				lost_file->cached_name);
		break;
	case VINE_TASK_READY:
	case VINE_TASK_RUNNING:
	case VINE_TASK_WAITING_RETRIEVAL:
	case VINE_TASK_RETRIEVED:
		/* The recovery task is in the process of running, just wait until it is done. */
		break;
	case VINE_TASK_DONE:
		/* The recovery task previously ran to completion, so it must be reset and resubmitted. */
		/* Note that the recovery task has already "left" the manager and so we do not manipulate internal state
		 * here. */
		vine_task_reset(rt);
		vine_submit(q, rt);
		notice(D_VINE,
				"Submitted recovery task %d (%s) to re-create lost temporary file %s.",
				rt->task_id,
				rt->command_line,
				lost_file->cached_name);
		break;
	}
}

/*
Determine whether the input files needed for this task are available in some form.
Most file types (FILE, URL, BUFFER) we can materialize on demand.
But TEMP files must have been created by a prior task.
If they are no longer present, we cannot run this task,
and should consider re-creating it via a recovery task.
*/

static int vine_manager_check_inputs_available(struct vine_manager *q, struct vine_task *t)
{
	struct vine_mount *m;
	LIST_ITERATE(t->input_mounts, m)
	{
		struct vine_file *f = m->file;
		if (f->type == VINE_TEMP && f->state == VINE_FILE_STATE_CREATED) {
			if (!vine_file_replica_table_exists_somewhere(q, f->cached_name)) {
				vine_manager_consider_recovery_task(q, f, f->recovery_task);
				return 0;
			}
		}
	}
	return 1;
}

/*
Determine whether there is a suitable library task for a function call task.
*/

static int vine_manager_check_library_for_function_call(struct vine_manager *q, struct vine_task *t)
{
	if (!t->needs_library || hash_table_lookup(q->library_templates, t->needs_library))
		return 1;
	return 0;
}

/*
Advance the state of the system by selecting one task available
to run, finding the best worker for that task, and then committing
the task to the worker.
*/

static int send_one_task(struct vine_manager *q)
{
	struct vine_task *t;
	struct vine_worker_info *w = NULL;

	int tasks_considered = 0;

	timestamp_t now_usecs = timestamp_get();
	double now_secs = ((double)now_usecs) / ONE_SECOND;

	int tasks_to_consider = MIN(list_size(q->ready_list), q->attempt_schedule_depth);

	while ((t = list_rotate(q->ready_list))) {
		if (tasks_considered++ > tasks_to_consider) {
			return 0;
		}

		// Skip task if min requested start time not met.
		if (t->resources_requested->start > now_secs) {
			continue;
		}

		// Skip if this task failed recently
		if (t->time_when_last_failure + q->transient_error_interval > now_usecs) {
			continue;
		}

		// Skip if category already running maximum allowed tasks
		struct category *c = vine_category_lookup_or_create(q, t->category);
		if (c->max_concurrent > -1 && c->max_concurrent < c->vine_stats->tasks_running) {
			continue;
		}

		// Skip task if temp input files have not been materialized.
		if (!vine_manager_check_inputs_available(q, t)) {
			continue;
		}

		// Skip function call task if no suitable library template was installed
		if (!vine_manager_check_library_for_function_call(q, t)) {
			continue;
		}

		q->stats_measure->time_scheduling = timestamp_get();

		// Find the best worker for the task at the head of the list
		w = vine_schedule_task_to_worker(q, t);

		if (!w) {
			continue;
		}

		q->stats->time_scheduling += timestamp_get() - q->stats_measure->time_scheduling;

		// Check if there is transfer capacity available.
		if (q->peer_transfers_enabled) {
			if (!vine_manager_transfer_capacity_available(q, w, t))
				continue;
		}

		// Otherwise, remove it from the ready list and start it:
		list_pop_tail(q->ready_list);
		commit_task_to_worker(q, w, t);
		return 1;
	}

	// if we made it here we reached the end of the list
	return 0;
}

/*
get available results from a worker. This is typically used for signaling watched files.
*/
int get_results_from_worker(struct vine_manager *q, struct vine_worker_info *w)
{
	/* get available results from the worker, bail out if that also fails. */
	vine_result_code_t r = get_available_results(q, w);
	if (r != VINE_SUCCESS) {
		handle_worker_failure(q, w);
		return 0;
	}
	return 1;
}

/*
Finding a worker that has tasks waiting to be retrieved, then fetch the outputs
of those tasks. Returns the number of tasks received.
*/
static int receive_tasks_from_worker(struct vine_manager *q, struct vine_worker_info *w, int count_received_so_far)
{
	struct vine_task *t;
	uint64_t task_id;

	int tasks_received = 0;

	/* if the function was called, receive at least one task */
	int max_to_receive = MAX(1, q->max_retrievals - count_received_so_far);

	/* if appropriate, receive all the tasks from the worker */
	if (q->worker_retrievals) {
		max_to_receive = itable_size(w->current_tasks);
	}

	/* Reset the available results table now that the worker is removed */
	hash_table_remove(q->workers_with_complete_tasks, w->hashkey);
	hash_table_firstkey(q->workers_with_complete_tasks);

	/* Now consider all tasks assigned to that worker .*/
	ITABLE_ITERATE(w->current_tasks, task_id, t)
	{
		/* If the task is waiting to be retrieved... */
		if (t->state == VINE_TASK_WAITING_RETRIEVAL) {
			/* Attempt to fetch it. */
			if (fetch_outputs_from_worker(q, w, task_id)) {
				/* If it was fetched, update stats and keep going. */
				tasks_received++;

				if (tasks_received >= max_to_receive) {
					break;
				}
			} else {
				/* But if the fetch failed, the worker is no longer vaild, bail out. */
				return tasks_received;
			}
		}
	}

	/* Consider removing the worker if it is empty. */
	vine_manager_factory_worker_prune(q, w);

	return tasks_received;
}

/*
Advance the state of the system by finding any task that is
waiting to be retrieved, then fetch the outputs of that task,
and mark it as done.
*/

static int receive_one_task(struct vine_manager *q)
{
	struct vine_task *t;

	if ((t = list_peek_head(q->waiting_retrieval_list))) {
		struct vine_worker_info *w = t->worker;
		/* Attempt to fetch from this worker. */
		if (fetch_outputs_from_worker(q, w, t->task_id)) {
			/* Consider whether this worker should be removed. */
			vine_manager_factory_worker_prune(q, w);
			/* If we got a task, then we are done. */
			return 1;
		} else {
			/* But if not, the worker pointer is no longer valid. */
		}
	}

	return 0;
}

/*
Sends keepalives to check if connected workers are responsive,
and ask for updates If not, removes those workers.
*/

static void ask_for_workers_updates(struct vine_manager *q)
{
	struct vine_worker_info *w;
	char *key;
	timestamp_t current_time = timestamp_get();

	HASH_TABLE_ITERATE(q->worker_table, key, w)
	{

		if (q->keepalive_interval > 0) {

			/* we have not received taskvine message from worker yet, so we
			 * simply check again its start_time. */
			if (!strcmp(w->hostname, "unknown")) {
				if ((int)((current_time - w->start_time) / 1000000) >= q->keepalive_timeout) {
					debug(D_VINE,
							"Removing worker %s (%s): hasn't sent its initialization in more than %d s",
							w->hostname,
							w->addrport,
							q->keepalive_timeout);
					handle_worker_failure(q, w);
				}
				continue;
			}

			// send new keepalive check only (1) if we received a response since last keepalive check AND
			// (2) we are past keepalive interval
			if (w->last_msg_recv_time > w->last_update_msg_time) {
				int64_t last_update_elapsed_time =
						(int64_t)(current_time - w->last_update_msg_time) / 1000000;
				if (last_update_elapsed_time >= q->keepalive_interval) {
					if (vine_manager_send(q, w, "check\n") < 0) {
						debug(D_VINE,
								"Failed to send keepalive check to worker %s (%s).",
								w->hostname,
								w->addrport);
						handle_worker_failure(q, w);
					} else {
						debug(D_VINE,
								"Sent keepalive check to worker %s (%s)",
								w->hostname,
								w->addrport);
						w->last_update_msg_time = current_time;
					}
				}
			} else {
				// we haven't received a message from worker since its last keepalive check. Check if
				// time since we last polled link for responses has exceeded keepalive timeout. If so,
				// remove worker.
				if (q->link_poll_end > w->last_update_msg_time) {
					if ((int)((q->link_poll_end - w->last_update_msg_time) / 1000000) >=
							q->keepalive_timeout) {
						debug(D_VINE,
								"Removing worker %s (%s): hasn't responded to keepalive check for more than %d s",
								w->hostname,
								w->addrport,
								q->keepalive_timeout);
						handle_worker_failure(q, w);
					}
				}
			}
		}
	}
}

/*
If disconnect slow workers is enabled, then look for workers that
have taken too long to execute a task, and disconnect
them, under the assumption that they are halted or faulty.
*/

static int disconnect_slow_workers(struct vine_manager *q)
{
	struct category *c;
	char *category_name;

	struct vine_worker_info *w;
	struct vine_task *t;
	uint64_t task_id;

	int removed = 0;

	/* optimization. If no category has a multiplier, simply return. */
	int disconnect_slow_flag = 0;

	HASH_TABLE_ITERATE(q->categories, category_name, c)
	{

		struct vine_stats *stats = c->vine_stats;
		if (!stats) {
			/* no stats have been computed yet */
			continue;
		}

		if (stats->tasks_done < 10) {
			c->average_task_time = 0;
			continue;
		}

		c->average_task_time =
				(stats->time_workers_execute_good + stats->time_send_good + stats->time_receive_good) /
				stats->tasks_done;

		if (c->fast_abort > 0)
			disconnect_slow_flag = 1;
	}

	if (!disconnect_slow_flag)
		return 0;

	struct category *c_def = vine_category_lookup_or_create(q, "default");

	timestamp_t current = timestamp_get();

	ITABLE_ITERATE(q->tasks, task_id, t)
	{

		c = vine_category_lookup_or_create(q, t->category);
		/* disconnect slow workers is not enabled for this category */
		if (c->fast_abort == 0)
			continue;

		timestamp_t runtime = current - t->time_when_commit_start;
		timestamp_t average_task_time = c->average_task_time;

		/* Not enough samples, skip the task. */
		if (average_task_time < 1)
			continue;

		double multiplier;
		if (c->fast_abort > 0) {
			multiplier = c->fast_abort;
		} else if (c_def->fast_abort > 0) {
			/* This category uses the default multiplier. (< 0 use default, 0 deactivate). */
			multiplier = c_def->fast_abort;
		} else {
			/* deactivated for the default category. */
			continue;
		}

		if (runtime >= (average_task_time * (multiplier + t->workers_slow))) {
			w = t->worker;
			if (w && (w->type == VINE_WORKER_TYPE_WORKER)) {
				debug(D_VINE, "Task %d is taking too long. Removing from worker.", t->task_id);
				reset_task_to_state(q, t, VINE_TASK_READY);
				t->workers_slow++;

				/* a task cannot mark two different workers as suspect */
				if (t->workers_slow > 1) {
					continue;
				}

				if (w->alarm_slow_worker > 0) {
					/* this is the second task in a row that triggered a disconnection
					 * as a slow worker, therefore we have evidence that this
					 * indeed a slow worker (rather than a task) */

					debug(D_VINE,
							"Removing worker %s (%s): takes too long to execute the current task - %.02lf s (average task execution time by other workers is %.02lf s)",
							w->hostname,
							w->addrport,
							runtime / 1000000.0,
							average_task_time / 1000000.0);
					vine_block_host_with_timeout(
							q, w->hostname, q->option_blocklist_slow_workers_timeout);
					vine_manager_remove_worker(q, w, VINE_WORKER_DISCONNECT_FAST_ABORT);

					q->stats->workers_slow++;
					removed++;
				}

				w->alarm_slow_worker = 1;
			}
		}
	}

	return removed;
}

/* Forcibly shutdown a worker by telling it to exit, then disconnect it. */

int vine_manager_shut_down_worker(struct vine_manager *q, struct vine_worker_info *w)
{
	if (!w)
		return 0;

	vine_manager_send(q, w, "exit\n");
	vine_manager_remove_worker(q, w, VINE_WORKER_DISCONNECT_EXPLICIT);
	q->stats->workers_released++;

	return 1;
}

static int shutdown_drained_workers(struct vine_manager *q)
{
	char *worker_hashkey = NULL;
	struct vine_worker_info *w = NULL;

	int removed = 0;

	HASH_TABLE_ITERATE(q->worker_table, worker_hashkey, w)
	{
		if (w->draining && itable_size(w->current_tasks) == 0) {
			removed++;
			vine_manager_shut_down_worker(q, w);
		}
	}

	return removed;
}

/* Comparator function for checking if a task matches a given tag. */

static int task_tag_comparator(struct vine_task *t, const char *tag)
{

	if (!t->tag && !tag) {
		return 1;
	}

	if (!t->tag || !tag) {
		return 0;
	}

	return !strcmp(t->tag, tag);
}

/*
Reset a specific task and return it to a known state.
The task could be in any state in any data structure,
including already running on a worker.  So, it must be
removed from its current data structure and then
transitioned to a new state and the corresponding
data structure.
*/

static void reset_task_to_state(struct vine_manager *q, struct vine_task *t, vine_task_state_t new_state)
{
	struct vine_worker_info *w = t->worker;

	switch (t->state) {
	case VINE_TASK_INITIAL:
		/* should not happen: this means task was never submitted */
		break;

	case VINE_TASK_READY:
		list_remove(q->ready_list, t);
		change_task_state(q, t, new_state);
		break;

	case VINE_TASK_RUNNING:

		// t->worker must be set if in RUNNING state.
		assert(w);

		// send message to worker asking to kill its task.
		vine_manager_send(q, w, "kill %d\n", t->task_id);
		debug(D_VINE,
				"Task with id %d has been cancelled at worker %s (%s) and removed.",
				t->task_id,
				w->hostname,
				w->addrport);

		// Delete any input files that are not to be cached.
		delete_worker_files(q, w, t->input_mounts, VINE_CACHE_LEVEL_TASK);

		// Delete all output files since they are not needed as the task was cancelled.
		delete_worker_files(q, w, t->output_mounts, VINE_CACHE_LEVEL_FOREVER);

		// Collect task structure from worker.
		// Note that this calls change_task_state internally.
		reap_task_from_worker(q, w, t, new_state);

		break;

	case VINE_TASK_WAITING_RETRIEVAL:
		list_remove(q->waiting_retrieval_list, t);
		change_task_state(q, t, new_state);
		break;

	case VINE_TASK_RETRIEVED:
		list_remove(q->retrieved_list, t);
		change_task_state(q, t, new_state);
		break;

	case VINE_TASK_DONE:
		/* should not happen: this means task was already returned */
		break;
	}
}

/* Search for any one task that matches the given tag string. */

static struct vine_task *find_task_by_tag(struct vine_manager *q, const char *task_tag)
{
	struct vine_task *t;
	uint64_t task_id;

	ITABLE_ITERATE(q->tasks, task_id, t)
	{
		if (task_tag_comparator(t, task_tag)) {
			return t;
		}
	}

	return NULL;
}

/******************************************************/
/************* taskvine public functions *************/
/******************************************************/

struct vine_manager *vine_create(int port)
{
	return vine_ssl_create(port, NULL, NULL);
}

struct vine_manager *vine_ssl_create(int port, const char *key, const char *cert)
{
	struct vine_manager *q = malloc(sizeof(*q));
	if (!q) {
		fprintf(stderr, "Error: failed to allocate memory for manager.\n");
		return 0;
	}
	char *envstring;

	random_init();

	memset(q, 0, sizeof(*q));

	if (port == 0) {
		envstring = getenv("VINE_PORT");
		if (envstring) {
			port = atoi(envstring);
		}
	}

	/* compatibility code */
	if (getenv("VINE_LOW_PORT"))
		setenv("TCP_LOW_PORT", getenv("VINE_LOW_PORT"), 0);
	if (getenv("VINE_HIGH_PORT"))
		setenv("TCP_HIGH_PORT", getenv("VINE_HIGH_PORT"), 0);

	char *runtime_dir = vine_runtime_directory_create();
	if (!runtime_dir) {
		debug(D_NOTICE, "Could not create runtime directories");
		return 0;
	}

	// set debug logfile as soon as possible need to manually use runtime_dir
	// as the manager has not been created yet, but we would like to have debug
	// information of its creation.
	char *debug_tmp = string_format("%s/vine-logs/debug", runtime_dir);
	vine_enable_debug_log(debug_tmp);
	free(debug_tmp);

	q->manager_link = link_serve(port);
	if (!q->manager_link) {
		debug(D_NOTICE, "Could not create manager on port %i.", port);
		free(q);
		return 0;
	} else {
		char address[LINK_ADDRESS_MAX];
		link_address_local(q->manager_link, address, &q->port);
	}

	debug(D_VINE, "manager start");

	q->runtime_directory = runtime_dir;

	q->ssl_key = key ? strdup(key) : 0;
	q->ssl_cert = cert ? strdup(cert) : 0;

	if (q->ssl_key || q->ssl_cert)
		q->ssl_enabled = 1;

	getcwd(q->workingdir, PATH_MAX);

	q->properties = hash_table_create(3, 0);

	/*
	Do it the long way around here so that m->uuid
	is a plain string pointer and we don't end up polluting
	taskvine.h with dttools/uuid.h
	*/
	cctools_uuid_t local_uuid;
	cctools_uuid_create(&local_uuid);
	q->uuid = strdup(local_uuid.str);

	q->next_task_id = 1;
	q->duplicated_libraries = 0;
	q->fixed_location_in_queue = 0;

	q->ready_list = list_create();
	q->running_table = itable_create(0);
	q->waiting_retrieval_list = list_create();
	q->retrieved_list = list_create();

	q->tasks = itable_create(0);
	q->library_templates = hash_table_create(0, 0);

	q->worker_table = hash_table_create(0, 0);
	q->file_worker_table = hash_table_create(0, 0);
	q->temp_files_to_replicate = hash_table_create(0, 0);
	q->worker_blocklist = hash_table_create(0, 0);

	q->file_table = hash_table_create(0, 0);

	q->factory_table = hash_table_create(0, 0);
	q->current_transfer_table = hash_table_create(0, 0);
	q->fetch_factory = 0;

	q->measured_local_resources = rmsummary_create(-1);
	q->current_max_worker = rmsummary_create(-1);
	q->max_task_resources_requested = rmsummary_create(-1);

	q->stats = calloc(1, sizeof(struct vine_stats));
	q->stats_disconnected_workers = calloc(1, sizeof(struct vine_stats));
	q->stats_measure = calloc(1, sizeof(struct vine_stats));

	q->workers_with_watched_file_updates = hash_table_create(0, 0);
	q->workers_with_complete_tasks = hash_table_create(0, 0);

	// The poll table is initially null, and will be created
	// (and resized) as needed by build_poll_table.
	q->poll_table_size = 8;

	q->worker_selection_algorithm = VINE_SCHEDULE_FILES;
	q->process_pending_check = 0;

	q->short_timeout = 5;
	q->long_timeout = 3600;

	q->stats->time_when_started = timestamp_get();
	q->time_last_large_tasks_check = timestamp_get();
	q->task_info_list = list_create();

	q->time_last_wait = 0;
	q->time_last_log_stats = 0;

	q->catalog_hosts = 0;

	q->keepalive_interval = VINE_DEFAULT_KEEPALIVE_INTERVAL;
	q->keepalive_timeout = VINE_DEFAULT_KEEPALIVE_TIMEOUT;

	q->monitor_mode = VINE_MON_DISABLED;

	q->hungry_minimum = 10;
	q->hungry_minimum_factor = 2;

	q->wait_for_workers = 0;
	q->attempt_schedule_depth = 100;

	q->max_retrievals = 1;
	q->worker_retrievals = 1;

	q->proportional_resources = 1;

	/* This option assumes all tasks have similar resource needs.
	 * Turn off by default. */
	q->proportional_whole_tasks = 0;

	q->allocation_default_mode = VINE_ALLOCATION_MODE_FIXED;
	q->categories = hash_table_create(0, 0);

	// The value -1 indicates that disconnecting slow workers is inactive by
	// default
	vine_enable_disconnect_slow_workers(q, -1);

	q->password = 0;

	// peer transfers enabled by default
	q->peer_transfers_enabled = 1;

	q->load_from_shared_fs_enabled = 0;

	q->file_source_max_transfers = VINE_FILE_SOURCE_MAX_TRANSFERS;
	q->worker_source_max_transfers = VINE_WORKER_SOURCE_MAX_TRANSFERS;
	q->perf_log_interval = VINE_PERF_LOG_INTERVAL;

	q->temp_replica_count = 0;
	q->transfer_temps_recovery = 0;
	q->transfer_replica_per_cycle = 10;

	q->resource_submit_multiplier = 1.0;

	q->minimum_transfer_timeout = 60;
	q->transfer_outlier_factor = 10;
	q->default_transfer_rate = 1 * MEGABYTE;
	q->disk_avail_threshold = 100;

	q->update_interval = VINE_UPDATE_INTERVAL;
	q->resource_management_interval = VINE_RESOURCE_MEASUREMENT_INTERVAL;
	q->transient_error_interval = VINE_DEFAULT_TRANSIENT_ERROR_INTERVAL;
	q->max_library_retries = VINE_TASK_MAX_LIBRARY_RETRIES;
	q->max_task_stdout_storage = MAX_TASK_STDOUT_STORAGE;
	q->max_new_workers = MAX_NEW_WORKERS;
	q->large_task_check_interval = VINE_LARGE_TASK_CHECK_INTERVAL;
	q->option_blocklist_slow_workers_timeout = vine_option_blocklist_slow_workers_timeout;

	q->manager_preferred_connection = xxstrdup("by_ip");

	if ((envstring = getenv("VINE_BANDWIDTH"))) {
		q->bandwidth_limit = string_metric_parse(envstring);
		if (q->bandwidth_limit < 0) {
			q->bandwidth_limit = 0;
		}
	}

	vine_enable_perf_log(q, "performance");
	vine_enable_transactions_log(q, "transactions");
	vine_enable_taskgraph_log(q, "taskgraph");

	vine_perf_log_write_update(q, 1);

	q->time_last_wait = timestamp_get();

	debug(D_VINE, "Manager is listening on port %d.", q->port);

	return q;
}

int vine_enable_monitoring(struct vine_manager *q, int watchdog, int series)
{
	if (!q)
		return 0;

	if (series) {
		char *series_file = vine_get_path_log(q, "time-series");
		if (!create_dir(series_file, 0777)) {
			warn(D_VINE,
					"could not create monitor output directory - %s (%s)",
					series_file,
					strerror(errno));
			return 0;
		}
		free(series_file);
	}

	q->monitor_mode = VINE_MON_DISABLED;
	char *exe = resource_monitor_locate(NULL);
	if (!exe) {
		warn(D_VINE, "Could not find the resource monitor executable. Disabling monitoring.\n");
		return 0;
	}

	q->monitor_exe = vine_declare_file(q, exe, VINE_CACHE_LEVEL_WORKFLOW, 0);
	free(exe);

	if (q->measured_local_resources) {
		rmsummary_delete(q->measured_local_resources);
	}
	q->measured_local_resources = rmonitor_measure_process(getpid(), /* do not include disk */ 0);

	q->monitor_mode = VINE_MON_SUMMARY;
	if (series) {
		q->monitor_mode = VINE_MON_FULL;
	}

	if (watchdog) {
		q->monitor_mode |= VINE_MON_WATCHDOG;
	}

	return 1;
}

int vine_enable_peer_transfers(struct vine_manager *q)
{
	debug(D_VINE, "Peer Transfers enabled");
	q->peer_transfers_enabled = 1;
	return 1;
}

int vine_disable_peer_transfers(struct vine_manager *q)
{
	debug(D_VINE, "Peer Transfers disabled");
	q->peer_transfers_enabled = 0;
	return 1;
}

int vine_enable_disconnect_slow_workers_category(struct vine_manager *q, const char *category, double multiplier)
{
	struct category *c = vine_category_lookup_or_create(q, category);

	if (multiplier >= 1) {
		debug(D_VINE, "Enabling disconnect slow workers for '%s': %3.3lf\n", category, multiplier);
		c->fast_abort = multiplier;
		return 0;
	} else if (multiplier == 0) {
		debug(D_VINE, "Disabling disconnect slow workers for '%s'.\n", category);
		c->fast_abort = 0;
		return 1;
	} else {
		debug(D_VINE, "Using default disconnect slow workers factor for '%s'.\n", category);
		c->fast_abort = -1;
		return 0;
	}
}

int vine_enable_disconnect_slow_workers(struct vine_manager *q, double multiplier)
{
	return vine_enable_disconnect_slow_workers_category(q, "default", multiplier);
}

int vine_port(struct vine_manager *q)
{
	char addr[LINK_ADDRESS_MAX];
	int port;

	if (!q)
		return 0;

	if (link_address_local(q->manager_link, addr, &port)) {
		return port;
	} else {
		return 0;
	}
}

void vine_set_scheduler(struct vine_manager *q, vine_schedule_t algorithm)
{
	q->worker_selection_algorithm = algorithm;
}

void vine_set_name(struct vine_manager *q, const char *name)
{
	if (q->name)
		free(q->name);
	if (name) {
		q->name = xxstrdup(name);
		setenv("VINE_NAME", q->name, 1);
	} else {
		q->name = 0;
	}
}

const char *vine_get_name(struct vine_manager *q)
{
	return q->name;
}

void vine_set_priority(struct vine_manager *q, int priority)
{
	q->priority = priority;
}

void vine_set_tasks_left_count(struct vine_manager *q, int ntasks)
{
	if (ntasks < 1) {
		q->num_tasks_left = 0;
	} else {
		q->num_tasks_left = ntasks;
	}
}

void vine_set_catalog_servers(struct vine_manager *q, const char *hosts)
{
	if (hosts) {
		if (q->catalog_hosts)
			free(q->catalog_hosts);
		q->catalog_hosts = strdup(hosts);
		setenv("CATALOG_HOST", hosts, 1);
	}
}

void vine_set_property(struct vine_manager *m, const char *name, const char *value)
{
	char *oldvalue = hash_table_remove(m->properties, name);
	if (oldvalue)
		free(oldvalue);

	hash_table_insert(m->properties, name, strdup(value));
}

void vine_set_password(struct vine_manager *q, const char *password)
{
	q->password = xxstrdup(password);
}

int vine_set_password_file(struct vine_manager *q, const char *file)
{
	return copy_file_to_buffer(file, &q->password, NULL) > 0;
}

static void delete_task_at_exit(struct vine_task *t)
{
	if (!t) {
		return;
	}

	vine_task_delete(t);

	if (t->type == VINE_TASK_TYPE_LIBRARY_INSTANCE) {
		/* manager created this task, so it is not the API caller's reponsibility. */
		vine_task_delete(t);
	}
}

void vine_delete(struct vine_manager *q)
{
	if (!q)
		return;

	vine_fair_write_workflow_info(q);

	release_all_workers(q);

	vine_perf_log_write_update(q, 1);

	if (q->name)
		update_catalog(q, 1);

	/* we call this function here before any of the structures are freed. */
	vine_disable_monitoring(q);

	if (q->catalog_hosts)
		free(q->catalog_hosts);

	hash_table_clear(q->worker_table, (void *)vine_worker_delete);
	hash_table_delete(q->worker_table);

	hash_table_clear(q->file_worker_table, (void *)set_delete);
	hash_table_delete(q->file_worker_table);

	hash_table_clear(q->temp_files_to_replicate, 0);
	hash_table_delete(q->temp_files_to_replicate);

	hash_table_clear(q->factory_table, (void *)vine_factory_info_delete);
	hash_table_delete(q->factory_table);

	hash_table_clear(q->worker_blocklist, (void *)vine_blocklist_info_delete);
	hash_table_delete(q->worker_blocklist);

	vine_current_transfers_clear(q);
	hash_table_delete(q->current_transfer_table);

	itable_clear(q->tasks, (void *)delete_task_at_exit);
	itable_delete(q->tasks);

	hash_table_clear(q->library_templates, (void *)vine_task_delete);
	hash_table_delete(q->library_templates);

	/* delete files after deleting tasks so that rc are correctly updated. */
	hash_table_clear(q->file_table, (void *)vine_file_delete);
	hash_table_delete(q->file_table);

	char *key;
	struct category *c;
	HASH_TABLE_ITERATE(q->categories, key, c)
	{
		category_delete(q->categories, key);
	}
	hash_table_delete(q->categories);

	list_delete(q->ready_list);
	itable_delete(q->running_table);
	list_delete(q->waiting_retrieval_list);
	list_delete(q->retrieved_list);
	hash_table_delete(q->workers_with_watched_file_updates);
	hash_table_delete(q->workers_with_complete_tasks);

	list_clear(q->task_info_list, (void *)vine_task_info_delete);
	list_delete(q->task_info_list);

	char *staging = vine_get_path_staging(q, NULL);
	if (!access(staging, F_OK)) {
		debug(D_VINE, "deleting %s", staging);
		unlink_recursive(staging);
	}
	free(staging);

	free(q->name);
	free(q->manager_preferred_connection);
	free(q->uuid);

	hash_table_clear(q->properties, (void *)free);
	hash_table_delete(q->properties);

	free(q->poll_table);
	free(q->ssl_cert);
	free(q->ssl_key);

	link_close(q->manager_link);
	if (q->perf_logfile) {
		fclose(q->perf_logfile);
	}

	rmsummary_delete(q->measured_local_resources);
	rmsummary_delete(q->current_max_worker);
	rmsummary_delete(q->max_task_resources_requested);

	if (q->txn_logfile) {
		vine_txn_log_write_manager(q, "END");

		if (fclose(q->txn_logfile) != 0) {
			debug(D_VINE, "unable to write transactions log: %s\n", strerror(errno));
		}
	}

	if (q->graph_logfile) {
		vine_taskgraph_log_write_footer(q);
		fclose(q->graph_logfile);
	}

	free(q->runtime_directory);
	free(q->stats);
	free(q->stats_disconnected_workers);
	free(q->stats_measure);

	vine_counters_debug();

	debug(D_VINE, "manager end\n");

	debug_close();

	free(q);
}

static void update_resource_report(struct vine_manager *q)
{
	// Only measure every few seconds.
	if ((time(0) - q->resources_last_update_time) < q->resource_management_interval)
		return;

	rmonitor_measure_process_update_to_peak(q->measured_local_resources, getpid(), /* do not include disk */ 0);

	q->resources_last_update_time = time(0);
}

void vine_disable_monitoring(struct vine_manager *q)
{
	if (q->monitor_mode == VINE_MON_DISABLED)
		return;

	q->monitor_mode = VINE_MON_DISABLED;

	// to do: delete vine file of monitor_exe
}

void vine_monitor_add_files(struct vine_manager *q, struct vine_task *t)
{
	vine_task_add_input(t, q->monitor_exe, RESOURCE_MONITOR_REMOTE_NAME, VINE_RETRACT_ON_RESET);

	char *summary = monitor_file_name(q, t, ".summary", 0);
	vine_task_add_output(t,
			vine_declare_file(q, summary, VINE_CACHE_LEVEL_TASK, 0),
			RESOURCE_MONITOR_REMOTE_NAME ".summary",
			VINE_RETRACT_ON_RESET);
	free(summary);

	if (q->monitor_mode & VINE_MON_FULL) {
		char *debug = monitor_file_name(q, t, ".debug", 1);
		char *series = monitor_file_name(q, t, ".series", 1);

		vine_task_add_output(t,
				vine_declare_file(q, debug, VINE_CACHE_LEVEL_TASK, 0),
				RESOURCE_MONITOR_REMOTE_NAME ".debug",
				VINE_RETRACT_ON_RESET);
		vine_task_add_output(t,
				vine_declare_file(q, series, VINE_CACHE_LEVEL_TASK, 0),
				RESOURCE_MONITOR_REMOTE_NAME ".series",
				VINE_RETRACT_ON_RESET);

		free(debug);
		free(series);
	}
}

char *vine_monitor_wrap(
		struct vine_manager *q, struct vine_worker_info *w, struct vine_task *t, struct rmsummary *limits)
{
	buffer_t b;
	buffer_init(&b);

	buffer_printf(&b, "-V 'task_id: %d'", t->task_id);

	if (t->category) {
		buffer_printf(&b, " -V 'category: %s'", t->category);
	}

	if (t->monitor_snapshot_file) {
		buffer_printf(&b, " --snapshot-events %s", RESOURCE_MONITOR_REMOTE_NAME_EVENTS);
	}

	if (!(q->monitor_mode & VINE_MON_WATCHDOG)) {
		buffer_printf(&b, " --measure-only");
	}

	if (q->monitor_interval > 0) {
		buffer_printf(&b, " --interval %d", q->monitor_interval);
	}

	int extra_files = (q->monitor_mode & VINE_MON_FULL);

	char *monitor_cmd = resource_monitor_write_command("./" RESOURCE_MONITOR_REMOTE_NAME,
			RESOURCE_MONITOR_REMOTE_NAME,
			limits,
			/* extra options */ buffer_tostring(&b),
			/* debug */ extra_files,
			/* series */ extra_files,
			/* inotify */ 0,
			/* measure_dir */ NULL);
	char *wrap_cmd = string_wrap_command(t->command_line, monitor_cmd);

	buffer_free(&b);
	free(monitor_cmd);

	return wrap_cmd;
}

static double vine_task_priority(void *item)
{
	assert(item);
	struct vine_task *t = item;
	return t->priority;
}

/* Put a given task on the ready list, taking into account the task priority and the manager schedule. */

static void push_task_to_ready_list(struct vine_manager *q, struct vine_task *t)
{
	int by_priority = 1;

	if (t->result == VINE_RESULT_RESOURCE_EXHAUSTION) {
		/* when a task is resubmitted given resource exhaustion, we
		 * push it at the head of the list, so it gets to run as soon
		 * as possible. This avoids the issue in which all 'big' tasks
		 * fail because the first allocation is too small. */
		by_priority = 0;
	}

	if (by_priority) {
		/*If a task has a priority of 0 it gets added to the end of the ready list.*/
		if (vine_task_priority(t) != 0) {
			list_push_priority(q->ready_list, vine_task_priority, t);
		} else {
			list_push_tail(q->ready_list, t);
		}
	} else {
		list_push_head(q->ready_list, t);
	}

	/* If the task has been used before, clear out accumulated state. */
	vine_task_clean(t);
}

/*
Changes task to a target state, and performs the associated
accounting needed to log the event and put the task into the
new data structure.

Note that this function should only be called if the task has
already been removed from its prior data structure as a part
of scheduling, task completion, etc.
*/

static vine_task_state_t change_task_state(struct vine_manager *q, struct vine_task *t, vine_task_state_t new_state)
{
	vine_task_state_t old_state = t->state;

	t->state = new_state;

	debug(D_VINE,
			"Task %d state change: %s (%d) to %s (%d)\n",
			t->task_id,
			vine_task_state_to_string(old_state),
			old_state,
			vine_task_state_to_string(new_state),
			new_state);

	struct category *c = vine_category_lookup_or_create(q, t->category);

	/* XXX: update manager task count in the same way */
	switch (old_state) {
	case VINE_TASK_INITIAL:
		break;
	case VINE_TASK_READY:
		c->vine_stats->tasks_waiting--;
		break;
	case VINE_TASK_RUNNING:
		c->vine_stats->tasks_running--;
		break;
	case VINE_TASK_WAITING_RETRIEVAL:
		c->vine_stats->tasks_with_results--;
		break;
	case VINE_TASK_RETRIEVED:
		break;
	case VINE_TASK_DONE:
		break;
	}

	c->vine_stats->tasks_on_workers = c->vine_stats->tasks_running + c->vine_stats->tasks_with_results;
	c->vine_stats->tasks_submitted =
			c->total_tasks + c->vine_stats->tasks_waiting + c->vine_stats->tasks_on_workers;

	switch (new_state) {
	case VINE_TASK_INITIAL:
		/* should not happen, do nothing */
		break;
	case VINE_TASK_READY:
		vine_task_set_result(t, VINE_RESULT_UNKNOWN);
		push_task_to_ready_list(q, t);
		c->vine_stats->tasks_waiting++;
		break;
	case VINE_TASK_RUNNING:
		itable_insert(q->running_table, t->task_id, t);
		c->vine_stats->tasks_running++;
		break;
	case VINE_TASK_WAITING_RETRIEVAL:
		list_push_head(q->waiting_retrieval_list, t);
		c->vine_stats->tasks_with_results++;
		break;
	case VINE_TASK_RETRIEVED:
		/* Library task can be set to RETRIEVED when it failed or was removed intentionally */
		list_push_head(q->retrieved_list, t);
		break;
	case VINE_TASK_DONE:
		/* Task was added a reference when entered into our own table, so delete a reference on removal. */
		if (t->has_fixed_locations) {
			q->fixed_location_in_queue--;
		}
		vine_taskgraph_log_write_task(q, t);
		itable_remove(q->tasks, t->task_id);
		vine_task_delete(t);
		break;
	}

	vine_perf_log_write_update(q, 0);
	vine_txn_log_write_task(q, t);

	return old_state;
}

const char *vine_result_string(vine_result_t result)
{
	const char *str = NULL;

	switch (result) {
	case VINE_RESULT_SUCCESS:
		str = "SUCCESS";
		break;
	case VINE_RESULT_INPUT_MISSING:
		str = "INPUT_MISSING";
		break;
	case VINE_RESULT_OUTPUT_MISSING:
		str = "OUTPUT_MISSING";
		break;
	case VINE_RESULT_STDOUT_MISSING:
		str = "STDOUT_MISSING";
		break;
	case VINE_RESULT_SIGNAL:
		str = "SIGNAL";
		break;
	case VINE_RESULT_RESOURCE_EXHAUSTION:
		str = "RESOURCE_EXHAUSTION";
		break;
	case VINE_RESULT_MAX_END_TIME:
		str = "MAX_END_TIME";
		break;
	case VINE_RESULT_UNKNOWN:
		str = "UNKNOWN";
		break;
	case VINE_RESULT_FORSAKEN:
		str = "FORSAKEN";
		break;
	case VINE_RESULT_MAX_RETRIES:
		str = "MAX_RETRIES";
		break;
	case VINE_RESULT_MAX_WALL_TIME:
		str = "MAX_WALL_TIME";
		break;
	case VINE_RESULT_RMONITOR_ERROR:
		str = "MONITOR_ERROR";
		break;
	case VINE_RESULT_OUTPUT_TRANSFER_ERROR:
		str = "OUTPUT_TRANSFER_ERROR";
		break;
	case VINE_RESULT_FIXED_LOCATION_MISSING:
		str = "FIXED_LOCATION_MISSING";
		break;
	case VINE_RESULT_CANCELLED:
		str = "CANCELLED";
		break;
	case VINE_RESULT_LIBRARY_EXIT:
		str = "LIBRARY_EXIT";
		break;
	}

	return str;
}

static int task_state_count(struct vine_manager *q, const char *category, vine_task_state_t state)
{
	struct vine_task *t;
	uint64_t task_id;
	int count = 0;
	ITABLE_ITERATE(q->tasks, task_id, t)
	{
		if (t->state == state) {
			if (!category || strcmp(category, t->category) == 0) {
				count++;
			}
		}
	}

	return count;
}

static int task_request_count(struct vine_manager *q, const char *category, category_allocation_t request)
{
	struct vine_task *t;
	uint64_t task_id;

	int count = 0;

	ITABLE_ITERATE(q->tasks, task_id, t)
	{
		if (t->resource_request == request) {
			if (!category || strcmp(category, t->category) == 0) {
				count++;
			}
		}
	}

	return count;
}

int vine_submit(struct vine_manager *q, struct vine_task *t)
{
	if (t->state != VINE_TASK_INITIAL) {
		notice(D_VINE,
				"vine_submit: you cannot submit the same task (%d) (%s) twice!",
				t->task_id,
				t->command_line);
		return 0;
	}

	/* Assign a unique ID to each task only when submitted. */
	t->task_id = q->next_task_id++;

	/* Issue warnings if the files are set up strangely. */
	vine_task_check_consistency(t);

	if (t->has_fixed_locations) {
		q->fixed_location_in_queue++;
		vine_task_set_scheduler(t, VINE_SCHEDULE_FILES);
	}

	/* If the task produces temporary files, create recovery tasks for those. */
	vine_manager_create_recovery_tasks(q, t);

	/* If the task produces watched output files, truncate them. */
	vine_task_truncate_watched_outputs(t);

	/* Add reference to task when adding it to primary table. */
	itable_insert(q->tasks, t->task_id, vine_task_addref(t));

	/* Ensure category structure is created. */
	vine_category_lookup_or_create(q, t->category);

	change_task_state(q, t, VINE_TASK_READY);

	t->time_when_submitted = timestamp_get();
	q->stats->tasks_submitted++;

	if (q->monitor_mode != VINE_MON_DISABLED)
		vine_monitor_add_files(q, t);

	rmsummary_merge_max(q->max_task_resources_requested, t->resources_requested);

	return (t->task_id);
}

/* Send a given library by name to the target worker.
 * This involves duplicating the prototype task in q->library_templates
 * and then sending the copy as a (mostly) normal task.
 * @param q The manager structure.
 * @param w The worker info structure.
 * @param name The name of the library to be sent.
 * @return pointer to the library task if the operation succeeds, 0 otherwise.
 */
struct vine_task *send_library_to_worker(struct vine_manager *q, struct vine_worker_info *w, const char *name)
{
	/* Find the original prototype library task by name, if it exists. */
	struct vine_task *original = hash_table_lookup(q->library_templates, name);
	if (!original) {
		return 0;
	}

	/*
	If an instance of this library has recently failed,
	don't send another right away.  This is a rather late (and inefficient)
	point at which to notice this, but we don't know that we are starting
	a new library until the moment of scheduling a function to that worker.
	*/
	timestamp_t lastfail = original->time_when_last_failure;
	timestamp_t current = timestamp_get();
	if (current < lastfail + q->transient_error_interval) {
		return 0;
	}

	/*
	If this template had been failed for over a specific count,
	then remove it and notify the user that this template might be broken
	*/
	if (original->library_failed_count > q->max_library_retries) {
		vine_manager_remove_library(q, name);
		debug(D_VINE,
				"library %s has reached the maximum failure count %d, it has been removed",
				name,
				q->max_library_retries);
		printf("library %s has reached the maximum failure count %d, it has been removed\n",
				name,
				q->max_library_retries);
		return 0;
	}

	/* Check if this library task can fit in this worker. */
	/* check_worker_against_task does not, and should not, modify the task */
	if (!check_worker_against_task(q, w, original)) {
		return 0;
	}

	/* Duplicate the original task */
	struct vine_task *t = vine_task_copy(original);
	t->type = VINE_TASK_TYPE_LIBRARY_INSTANCE;

	/* Track the number of duplicated libraries */
	q->duplicated_libraries += 1;

	/* Give it a unique taskid if library fits the worker. */
	t->task_id = q->next_task_id++;

	/* If watch-library-logfiles is tuned, watch the output file of every duplicated library instance */
	if (q->watch_library_logfiles) {
		char *remote_stdout_filename = string_format(".taskvine.stdout");
		char *local_library_log_filename = string_format("library-%d.debug.log", q->duplicated_libraries);
		t->library_log_path = vine_get_path_library_log(q, local_library_log_filename);

		struct vine_file *library_local_stdout_file =
				vine_declare_file(q, t->library_log_path, VINE_CACHE_LEVEL_TASK, 0);
		vine_task_add_output(t, library_local_stdout_file, remote_stdout_filename, VINE_WATCH);

		free(remote_stdout_filename);
		free(local_library_log_filename);
	}

	/* Add reference to task when adding it to primary table. */
	itable_insert(q->tasks, t->task_id, vine_task_addref(t));

	/* Send the task to the worker in the usual way. */
	/* Careful: If this failed, then the worker object or task object may no longer be valid! */
	vine_result_code_t result = commit_task_to_worker(q, w, t);

	/* Careful again: If commit_task_to_worker failed the worker object or task object may no longer be valid! */
	if (result == VINE_SUCCESS) {
		vine_txn_log_write_library_update(q, w, t->task_id, VINE_LIBRARY_SENT);
		return t;
	} else {
		/* if failure, tasks was handled by handle_failure(...) according to result. */
		return 0;
	}
}

void vine_manager_install_library(struct vine_manager *q, struct vine_task *t, const char *name)
{
	t->type = VINE_TASK_TYPE_LIBRARY_TEMPLATE;
	t->library_failed_count = 0;
	t->task_id = -1;
	vine_task_set_library_provided(t, name);
	hash_table_insert(q->library_templates, name, t);
	t->time_when_submitted = timestamp_get();
}

void vine_manager_remove_library(struct vine_manager *q, const char *name)
{
	char *worker_key;
	struct vine_worker_info *w;

	HASH_TABLE_ITERATE(q->worker_table, worker_key, w)
	{
		/* A worker might contain multiple library instances */
		struct vine_task *library = vine_schedule_find_library(w, name);
		while (library) {
			vine_cancel_by_task_id(q, library->task_id);
			library = vine_schedule_find_library(w, name);
		}
	}
	hash_table_remove(q->library_templates, name);

	debug(D_VINE, "All instances and the template for library %s have been removed", name);
}

struct vine_task *vine_manager_find_library_template(struct vine_manager *q, const char *library_name)
{
	return hash_table_lookup(q->library_templates, library_name);
}

static void handle_library_update(struct vine_manager *q, struct vine_worker_info *w, const char *line)
{
	int library_id = 0;
	vine_library_state_t state;

	int n = sscanf(line, "%d %d", &library_id, (int *)&state);
	if (n != 2) {
		debug(D_VINE, "Library %d update message is corrupt.", library_id);
		return;
	}

	vine_txn_log_write_library_update(q, w, library_id, state);
}

void vine_block_host_with_timeout(struct vine_manager *q, const char *hostname, time_t timeout)
{
	return vine_blocklist_block(q, hostname, timeout);
}

void vine_block_host(struct vine_manager *q, const char *hostname)
{
	vine_blocklist_block(q, hostname, -1);
}

void vine_unblock_host(struct vine_manager *q, const char *hostname)
{
	vine_blocklist_unblock(q, hostname);
}

void vine_unblock_all(struct vine_manager *q)
{
	vine_blocklist_unblock_all_by_time(q, -1);
}

static void print_password_warning(struct vine_manager *q)
{
	static int did_password_warning = 0;

	if (did_password_warning) {
		return;
	}

	if (!q->password && q->name) {
		debug(D_DEBUG, "warning: this taskvine manager is visible to the public.\n");
		debug(D_DEBUG, "warning: you should set a password with the --password option.\n");
	}

	if (!q->ssl_enabled) {
		debug(D_DEBUG, "warning: using plain-text when communicating with workers.\n");
		debug(D_DEBUG, "warning: use encryption with a key and cert when creating the manager.\n");
	}

	did_password_warning = 1;
}

#define BEGIN_ACCUM_TIME(q, stat)                                                                                      \
	{                                                                                                              \
		if (q->stats_measure->stat != 0) {                                                                     \
			fatal("Double-counting stat %s. This should not happen, and it is a taskvine bug.");           \
		} else {                                                                                               \
			q->stats_measure->stat = timestamp_get();                                                      \
		}                                                                                                      \
	}

#define END_ACCUM_TIME(q, stat)                                                                                        \
	{                                                                                                              \
		q->stats->stat += timestamp_get() - q->stats_measure->stat;                                            \
		q->stats_measure->stat = 0;                                                                            \
	}

struct vine_task *vine_wait(struct vine_manager *q, int timeout)
{
	return vine_wait_for_tag(q, NULL, timeout);
}

struct vine_task *vine_wait_for_tag(struct vine_manager *q, const char *tag, int timeout)
{
	return vine_wait_internal(q, timeout, tag, -1);
}

struct vine_task *vine_wait_for_task_id(struct vine_manager *q, int task_id, int timeout)
{
	return vine_wait_internal(q, timeout, NULL, task_id);
}

/* return number of workers that failed */
static int poll_active_workers(struct vine_manager *q, int stoptime)
{
	BEGIN_ACCUM_TIME(q, time_polling);

	int n = build_poll_table(q);

	// We poll in at most small time segments (of a second). This lets
	// promptly dispatch tasks, while avoiding busy waiting.
	int msec = q->busy_waiting_flag ? 1000 : 0;
	if (stoptime) {
		msec = MIN(msec, (stoptime - time(0)) * 1000);
	}

	END_ACCUM_TIME(q, time_polling);

	if (msec < 0) {
		return 0;
	}

	BEGIN_ACCUM_TIME(q, time_polling);

	// Poll all links for activity.
	link_poll(q->poll_table, n, msec);
	q->link_poll_end = timestamp_get();

	END_ACCUM_TIME(q, time_polling);

	BEGIN_ACCUM_TIME(q, time_status_msgs);

	int i, j = 1;
	int workers_failed = 0;
	// Then consider all existing active workers
	for (i = j; i < n; i++) {
		if (q->poll_table[i].revents) {
			if (handle_worker(q, q->poll_table[i].link) == VINE_WORKER_FAILURE) {
				workers_failed++;
			}
		}
	}

	END_ACCUM_TIME(q, time_status_msgs);

	return workers_failed;
}

static int connect_new_workers(struct vine_manager *q, int stoptime, int max_new_workers)
{
	int new_workers = 0;

	// If the manager link was awake, then accept at most max_new_workers.
	// Note we are using the information gathered in poll_active_workers, which
	// is a little ugly.
	if (q->poll_table[0].revents) {
		do {
			add_worker(q);
			new_workers++;
		} while (link_usleep(q->manager_link, 0, 1, 0) &&
				(stoptime >= time(0) && (max_new_workers > new_workers)));
	}

	return new_workers;
}

struct vine_task *find_task_to_return(struct vine_manager *q, const char *tag, int task_id)
{
	while (1) {
		struct vine_task *t = NULL;

		if (tag) {
			struct vine_task *temp = NULL;
			int tasks_to_consider = list_size(q->retrieved_list);
			while (tasks_to_consider > 0) {
				tasks_to_consider--;
				temp = list_peek_head(q->retrieved_list);
				// a small hack, if task is not standard we accepted it so it can be deleted below.
				if (temp->type != VINE_TASK_TYPE_STANDARD || task_tag_comparator(temp, tag)) {
					// temp points to head of list
					t = list_pop_head(q->retrieved_list);
					break;
				} else {
					list_rotate(q->retrieved_list);
				}
			}
		} else if (task_id >= 0) {
			// XXX: library tasks are never removed!
			struct vine_task *temp = itable_lookup(q->tasks, task_id);
			if (!temp || temp->state != VINE_TASK_RETRIEVED) {
				break;
			}
			t = temp;
			list_remove(q->retrieved_list, t);
		} else if (list_size(q->retrieved_list) > 0) {
			t = list_pop_head(q->retrieved_list);
		}

		if (!t) {
			/* didn't find a retrieved task to return */
			return NULL;
		}

		change_task_state(q, t, VINE_TASK_DONE);
		if (t->result != VINE_RESULT_SUCCESS) {
			q->stats->tasks_failed++;
		}

		switch (t->type) {
		case VINE_TASK_TYPE_STANDARD:
			/* if this is a standard task type, then break and return it to the user. */
			return t;
			break;
		case VINE_TASK_TYPE_RECOVERY:
			/* do nothing and let vine_manager_consider_recovery_task do its job */
			break;
		case VINE_TASK_TYPE_LIBRARY_INSTANCE:
			/* silently delete it */
			vine_task_delete(t); // delete as manager created this task
			break;
		case VINE_TASK_TYPE_LIBRARY_TEMPLATE:
			/* A template shouldn't be scheduled. It's deleted when template table is deleted.*/
			break;
		}
	}

	return NULL;
}

static struct vine_task *vine_wait_internal(struct vine_manager *q, int timeout, const char *tag, int task_id)
{
	/*
	   - compute stoptime
	   S time left?                                               No:  break
	   - update catalog if appropriate
	   - task completed or (prefer-dispatch and would busy wait)? Yes: return completed task to user
	   - retrieve workers status messages
	   - retrieve available results for watched files
	   - workers with complete tasks?                             Yes: retrieve max_retrievals tasks from worker
	   - tasks waiting to be retrieved?                           Yes: retrieve max_retrievals
	   - tasks expired?                                           Yes: mark as retrieved
	   - tasks lost fixed location files?                         Yes: mark as retrieved
	   - tasks mark as retrieved and not prefer-dispatch          Yes: go to S
	   - tasks waiting to be dispatched?                          Yes: dispatch one task and go to S.
	   - send keepalives to appropriate workers
	   - disconnect slow workers
	   - drain workers from factories
	   - new workers?                                             Yes: connect max_new_workers and to to S
	   - send all libraries to all workers
	   - replicate temp files
	   - manager empty?                                           Yes: break
	   - mark as busy-waiting and go to S
	*/

	// account for time we spend outside vine_wait
	if (q->time_last_wait > 0) {
		q->stats->time_application += timestamp_get() - q->time_last_wait;
	} else {
		q->stats->time_application += timestamp_get() - q->stats->time_when_started;
	}

	if (timeout == 0) {
		// if timeout is 0, just return any completed task if one available.
		return vine_manager_no_wait(q, tag, task_id);
	}

	if (timeout != VINE_WAIT_FOREVER && timeout < 0) {
		debug(D_NOTICE | D_VINE, "Invalid wait timeout value '%d'. Waiting for 5 seconds.", timeout);
		timeout = 5;
	}

	int events = 0;
	print_password_warning(q);

	// compute stoptime
	time_t stoptime = (timeout == VINE_WAIT_FOREVER) ? 0 : time(0) + timeout;

	int result;
	struct vine_task *t = NULL;

	// used for q->prefer_dispatch. If 0 and there is a task retrieved, then return task to app.
	int sent_in_previous_cycle = 1;

	// time left?
	while ((stoptime == 0) || (time(0) < stoptime)) {
		BEGIN_ACCUM_TIME(q, time_internal);
		// update catalog if appropriate
		if (q->name) {
			update_catalog(q, 0);
		}

		if (q->monitor_mode) {
			update_resource_report(q);
		}
		END_ACCUM_TIME(q, time_internal);

		// break loop if there is a task to be returned to the user; or if prefering dispatching, if there
		// are no tasks to be dispatched; or if we already looped once and no events were triggered.
		if (list_size(q->retrieved_list) > 0) {
			if (!t) {
				BEGIN_ACCUM_TIME(q, time_internal);
				t = find_task_to_return(q, tag, task_id);
				END_ACCUM_TIME(q, time_internal);
			}

			if (t && (!q->prefer_dispatch || list_size(q->ready_list) == 0 || !sent_in_previous_cycle)) {
				break;
			}
		}

		// retrieve worker status messages
		if (poll_active_workers(q, stoptime) > 0) {
			// at least one worker was removed.
			events++;
			// note we keep going, and we do not restart the loop as we do in
			// further events. This is because we give top priority to
			// returning and retrieving tasks.
		}

		// get updates for watched files.
		if (hash_table_size(q->workers_with_watched_file_updates)) {

			struct vine_worker_info *w;
			char *key;
			HASH_TABLE_ITERATE(q->worker_table, key, w)
			{
				get_available_results(q, w);
				hash_table_remove(q->workers_with_watched_file_updates, w->hashkey);
			}
		}

		q->busy_waiting_flag = 0;

		// retrieve results from workers
		// if worker_retrievals, then all the tasks from a worker
		// are retrieved. (this is the default)
		// otherwise, retrieve at most q->max_retrievals (default is 1)
		int retrieved_this_cycle = 0;
		BEGIN_ACCUM_TIME(q, time_receive);
		do {
			char *key;
			struct vine_worker_info *w;

			// consider one worker at a time

			hash_table_firstkey(q->workers_with_complete_tasks);
			if (hash_table_nextkey(q->workers_with_complete_tasks, &key, (void **)&w)) {
				int retrieved_from_worker = receive_tasks_from_worker(q, w, retrieved_this_cycle);
				retrieved_this_cycle += retrieved_from_worker;
				events += retrieved_from_worker;
			} else if (receive_one_task(q)) {
				// retrieved at least one task
				retrieved_this_cycle++;
				events++;
			} else {
				// didn't received a task this cycle, thus there are no
				// task to be received
				break;
			}
		} while (q->max_retrievals < 0 || retrieved_this_cycle < q->max_retrievals ||
				!list_size(q->ready_list));
		END_ACCUM_TIME(q, time_receive);

		// expired tasks
		BEGIN_ACCUM_TIME(q, time_internal);
		result = expire_waiting_tasks(q);
		END_ACCUM_TIME(q, time_internal);
		if (result > 0) {
			retrieved_this_cycle += result;
			events++;
		}

		// only check for fixed location if any are present (high overhead)
		if (q->fixed_location_in_queue) {
			BEGIN_ACCUM_TIME(q, time_internal);
			result = enforce_waiting_fixed_locations(q);
			END_ACCUM_TIME(q, time_internal);
			if (result > 0) {
				retrieved_this_cycle += result;
				events++;
			}
		}

		if (retrieved_this_cycle && !q->prefer_dispatch) {
			continue;
		}

		sent_in_previous_cycle = 0;
		if (q->wait_for_workers <= hash_table_size(q->worker_table)) {
			if (q->wait_for_workers > 0) {
				debug(D_VINE, "Target number of workers reached (%d).", q->wait_for_workers);
				q->wait_for_workers = 0;
			}
			// tasks waiting to be dispatched?
			BEGIN_ACCUM_TIME(q, time_send);
			result = send_one_task(q);
			END_ACCUM_TIME(q, time_send);
			if (result) {
				// sent at least one task
				events++;
				sent_in_previous_cycle = 1;
				continue;
			}
		}

		// send keepalives to appropriate workers
		BEGIN_ACCUM_TIME(q, time_status_msgs);
		ask_for_workers_updates(q);
		END_ACCUM_TIME(q, time_status_msgs);

		// Kill off slow/drained workers.
		BEGIN_ACCUM_TIME(q, time_internal);
		result = disconnect_slow_workers(q);
		result += shutdown_drained_workers(q);
		vine_blocklist_unblock_all_by_time(q, time(0));
		END_ACCUM_TIME(q, time_internal);

		// if new workers, connect n of them
		BEGIN_ACCUM_TIME(q, time_status_msgs);
		result = connect_new_workers(q, stoptime, MAX(q->wait_for_workers, q->max_new_workers));
		END_ACCUM_TIME(q, time_status_msgs);
		if (result) {
			// accepted at least one worker
			events++;
			continue;
		}

		// Check if any temp files need replication and start replicating
		BEGIN_ACCUM_TIME(q, time_internal);
		result = recover_temp_files(q);
		END_ACCUM_TIME(q, time_internal);
		if (result) {
			// recovered at least one temp file
			events++;
			continue;
		}

		if (q->process_pending_check) {

			BEGIN_ACCUM_TIME(q, time_internal);
			int pending = process_pending();
			END_ACCUM_TIME(q, time_internal);

			if (pending) {
				events++;
				break;
			}
		}

		// return if manager is empty and something interesting already happened
		// in this wait.
		if (events > 0) {
			BEGIN_ACCUM_TIME(q, time_internal);
			int done = !list_size(q->ready_list) && !list_size(q->waiting_retrieval_list) &&
				   !itable_size(q->running_table);
			END_ACCUM_TIME(q, time_internal);

			if (done) {
				if (retrieved_this_cycle > 0) {
					continue; // we only get here with prefer-dispatch, continue to find a task to
						  // return
				} else {
					break;
				}
			}
		}

		timestamp_t current_time = timestamp_get();
		if (current_time - q->time_last_large_tasks_check >= q->large_task_check_interval) {
			q->time_last_large_tasks_check = current_time;
			vine_schedule_check_for_large_tasks(q);
		}

		// if we got here, no events were triggered this time around.
		// we set the busy_waiting flag so that link_poll waits for some time
		// the next time around, or return retrieved tasks if there some available.
		q->busy_waiting_flag = 1;
	}

	if (events > 0) {
		vine_perf_log_write_update(q, 1);
	}

	q->time_last_wait = timestamp_get();

	return t;
}

struct vine_task *vine_manager_no_wait(struct vine_manager *q, const char *tag, int task_id)
{
	BEGIN_ACCUM_TIME(q, time_internal);
	struct vine_task *t = find_task_to_return(q, tag, task_id);
	if (t) {
		vine_perf_log_write_update(q, 1);
	}
	END_ACCUM_TIME(q, time_internal);

	q->time_last_wait = timestamp_get();

	return t;
}

// check if workers' resources are available to execute more tasks queue should
// have at least MAX(hungry_minimum, hungry_minimum_factor * number of workers) ready tasks
//@param: 	struct vine_manager* - pointer to manager
//@return: 	1 if hungry, 0 otherwise
int vine_hungry(struct vine_manager *q)
{
	// check if manager is initialized
	// return false if not
	if (q == NULL) {
		return 0;
	}

	struct vine_stats qstats;
	vine_get_stats(q, &qstats);

	// if number of ready tasks is less than minimum, then queue is hungry
	if (qstats.tasks_waiting <
			MAX(q->hungry_minimum, q->hungry_minimum_factor * hash_table_size(q->worker_table))) {
		return 1;
	}

	// get total available resources consumption (cores, memory, disk, gpus) of all workers of this manager
	// available = total (all) - committed (actual in use)
	int64_t workers_total_avail_cores = 0;
	int64_t workers_total_avail_memory = 0;
	int64_t workers_total_avail_disk = 0;
	int64_t workers_total_avail_gpus = 0;

	workers_total_avail_cores = overcommitted_resource_total(q, q->stats->total_cores) - q->stats->committed_cores;
	workers_total_avail_memory =
			overcommitted_resource_total(q, q->stats->total_memory) - q->stats->committed_memory;
	workers_total_avail_gpus = overcommitted_resource_total(q, q->stats->total_gpus) - q->stats->committed_gpus;
	workers_total_avail_disk = q->stats->total_disk - q->stats->committed_disk; // never overcommit disk

	// get required resources (cores, memory, disk, gpus) of one waiting task
	int64_t ready_task_cores = 0;
	int64_t ready_task_memory = 0;
	int64_t ready_task_disk = 0;
	int64_t ready_task_gpus = 0;

	struct vine_task *t;

	int count = task_state_count(q, NULL, VINE_TASK_READY);

	while (count > 0) {
		count--;
		t = list_pop_head(q->ready_list);

		ready_task_cores += MAX(1, t->resources_requested->cores);
		ready_task_memory += t->resources_requested->memory;
		ready_task_disk += t->resources_requested->disk;
		ready_task_gpus += t->resources_requested->gpus;

		list_push_tail(q->ready_list, t);
	}

	// check possible limiting factors
	// return false if required resources exceed available resources
	if (ready_task_cores > workers_total_avail_cores) {
		return 0;
	}
	if (ready_task_memory > workers_total_avail_memory) {
		return 0;
	}
	if (ready_task_disk > workers_total_avail_disk) {
		return 0;
	}
	if (ready_task_gpus > workers_total_avail_gpus) {
		return 0;
	}

	return 1; // all good
}

int vine_workers_shutdown(struct vine_manager *q, int n)
{
	struct vine_worker_info *w;
	char *key;
	int i = 0;

	/* by default, remove all workers. */
	if (n < 1)
		n = hash_table_size(q->worker_table);

	if (!q)
		return -1;

	// send worker the "exit" msg
	HASH_TABLE_ITERATE(q->worker_table, key, w)
	{
		if (i >= n)
			break;
		if (itable_size(w->current_tasks) == 0) {
			vine_manager_shut_down_worker(q, w);

			/* vine_manager_shut_down_worker alters the table, so we reset it here. */
			hash_table_firstkey(q->worker_table);
			i++;
		}
	}

	return i;
}

int vine_set_draining_by_hostname(struct vine_manager *q, const char *hostname, int drain_flag)
{
	char *worker_hashkey = NULL;
	struct vine_worker_info *w = NULL;

	drain_flag = !!(drain_flag);

	int workers_updated = 0;

	HASH_TABLE_ITERATE(q->worker_table, worker_hashkey, w)
	{
		if (!strcmp(w->hostname, hostname)) {
			w->draining = drain_flag;
			workers_updated++;
		}
	}

	return workers_updated;
}

int vine_cancel_by_task_id(struct vine_manager *q, int task_id)
{
	struct vine_task *task = itable_lookup(q->tasks, task_id);
	if (!task) {
		debug(D_VINE, "Task with id %d is not found in manager.", task_id);
		return 0;
	}

	reset_task_to_state(q, task, VINE_TASK_RETRIEVED);

	task->result = VINE_RESULT_CANCELLED;
	q->stats->tasks_cancelled++;

	return 1;
}

int vine_cancel_by_task_tag(struct vine_manager *q, const char *task_tag)
{
	if (!task_tag)
		return 0;

	struct vine_task *task = find_task_by_tag(q, task_tag);
	if (task) {
		return vine_cancel_by_task_id(q, task->task_id);
	} else {
		debug(D_VINE, "Task with tag %s is not found in manager.", task_tag);
		return 0;
	}
}

int vine_cancel_all(struct vine_manager *q)
{
	int count = 0;

	struct vine_task *t;
	uint64_t task_id;

	ITABLE_ITERATE(q->tasks, task_id, t)
	{
		vine_cancel_by_task_id(q, task_id);
		count++;
	}

	return count;
}

static void release_all_workers(struct vine_manager *q)
{
	struct vine_worker_info *w;
	char *key;

	if (!q)
		return;

	HASH_TABLE_ITERATE(q->worker_table, key, w)
	{
		release_worker(q, w);
		hash_table_firstkey(q->worker_table);
	}
}

/*
If there are any standard tasks (those submitted by the user)
known to the manager, then the system is not empty, and the caller
should wait some more.
XXX This is a linear-time operation, perhaps there is a more efficient way to do it.
*/

int vine_empty(struct vine_manager *q)
{
	struct vine_task *t;
	uint64_t task_id;

	ITABLE_ITERATE(q->tasks, task_id, t)
	{
		if (t->type == VINE_TASK_TYPE_STANDARD)
			return 0;
	}

	return 1;
}

void vine_set_keepalive_interval(struct vine_manager *q, int interval)
{
	q->keepalive_interval = interval;
}

void vine_set_keepalive_timeout(struct vine_manager *q, int timeout)
{
	q->keepalive_timeout = timeout;
}

void vine_set_manager_preferred_connection(struct vine_manager *q, const char *preferred_connection)
{
	free(q->manager_preferred_connection);
	assert(preferred_connection);

	if (strcmp(preferred_connection, "by_ip") && strcmp(preferred_connection, "by_hostname") &&
			strcmp(preferred_connection, "by_apparent_ip")) {
		fatal("manager_preferred_connection should be one of: by_ip, by_hostname, by_apparent_ip");
	}

	q->manager_preferred_connection = xxstrdup(preferred_connection);
}

int vine_tune(struct vine_manager *q, const char *name, double value)
{

	if (!strcmp(name, "attempt-schedule-depth")) {
		q->attempt_schedule_depth = MAX(1, (int)value);

	} else if (!strcmp(name, "category-steady-n-tasks")) {
		category_tune_bucket_size("category-steady-n-tasks", (int)value);

	} else if (!strcmp(name, "default-transfer-rate")) {
		q->default_transfer_rate = value;

	} else if (!strcmp(name, "disconnect-slow-worker-factor")) {
		vine_enable_disconnect_slow_workers(q, value);

	} else if (!strcmp(name, "hungry-minimum")) {
		q->hungry_minimum = MAX(1, (int)value);

	} else if (!strcmp(name, "hungry-minimum-factor")) {
		q->hungry_minimum_factor = MAX(1, (int)value);

	} else if (!strcmp(name, "immediate-recovery")) {
		q->immediate_recovery = !!((int)value);

	} else if (!strcmp(name, "keepalive-interval")) {
		q->keepalive_interval = MAX(0, (int)value);

	} else if (!strcmp(name, "keepalive-timeout")) {
		q->keepalive_timeout = MAX(0, (int)value);

	} else if (!strcmp(name, "long-timeout")) {
		q->long_timeout = MAX(1, (int)value);

	} else if (!strcmp(name, "max-retrievals")) {
		q->max_retrievals = MAX(-1, (int)value);

	} else if (!strcmp(name, "min-transfer-timeout")) {
		q->minimum_transfer_timeout = (int)value;

	} else if (!strcmp(name, "monitor-interval")) {
		/* 0 means use monitor's default */
		q->monitor_interval = MAX(0, (int)value);

	} else if (!strcmp(name, "prefer-dispatch")) {
		q->prefer_dispatch = !!((int)value);

	} else if (!strcmp(name, "force-proportional-resources") || !strcmp(name, "proportional-resources")) {
		q->proportional_resources = MAX(0, (int)value);

	} else if (!strcmp(name, "force-proportional-resources-whole-tasks") ||
			!strcmp(name, "proportional-whole-tasks")) {
		q->proportional_whole_tasks = MAX(0, (int)value);

	} else if (!strcmp(name, "ramp-down-heuristic")) {
		q->ramp_down_heuristic = MAX(0, (int)value);

	} else if (!strcmp(name, "resource-submit-multiplier") || !strcmp(name, "asynchrony-multiplier")) {
		q->resource_submit_multiplier = MAX(value, 1.0);

	} else if (!strcmp(name, "short-timeout")) {
		q->short_timeout = MAX(1, (int)value);

	} else if (!strcmp(name, "temp-replica-count")) {
		q->temp_replica_count = MAX(0, (int)value);

	} else if (!strcmp(name, "transfer-outlier-factor")) {
		q->transfer_outlier_factor = value;

	} else if (!strcmp(name, "transfer-replica-per-cycle")) {
		q->transfer_replica_per_cycle = MAX(1, (int)value);

	} else if (!strcmp(name, "transfer-temps-recovery")) {
		q->transfer_temps_recovery = !!((int)value);

	} else if (!strcmp(name, "transient-error-interval")) {
		if (value < 1) {
			q->transient_error_interval = VINE_DEFAULT_TRANSIENT_ERROR_INTERVAL;
		} else {
			q->transient_error_interval = value * ONE_SECOND;
		}

	} else if (!strcmp(name, "wait-for-workers")) {
		q->wait_for_workers = MAX(0, (int)value);

	} else if (!strcmp(name, "worker-retrievals")) {
		q->worker_retrievals = MAX(0, (int)value);

	} else if (!strcmp(name, "file-source-max-transfers")) {
		q->file_source_max_transfers = MAX(1, (int)value);

	} else if (!strcmp(name, "worker-source-max-transfers")) {
		q->worker_source_max_transfers = MAX(1, (int)value);

	} else if (!strcmp(name, "load-from-shared-filesystem")) {
		q->load_from_shared_fs_enabled = !!((int)value);

	} else if (!strcmp(name, "perf-log-interval")) {
		q->perf_log_interval = MAX(1, (int)value);

	} else if (!strcmp(name, "update-interval")) {
		q->update_interval = MAX(1, (int)value);

	} else if (!strcmp(name, "resource-management-interval")) {
		q->resource_management_interval = MAX(1, (int)value);

	} else if (!strcmp(name, "max-task-stdout-storage")) {
		q->max_task_stdout_storage = MAX(1, (int)value);

	} else if (!strcmp(name, "max-new-workers")) {
		q->max_new_workers = MAX(0, (int)value); /*todo: confirm 0 or 1*/

	} else if (!strcmp(name, "large-task-check-interval")) {
		q->large_task_check_interval = MAX(1, (timestamp_t)value);

	} else if (!strcmp(name, "option-blocklist-slow-workers-timeout")) {
		q->option_blocklist_slow_workers_timeout = MAX(0, value); /*todo: confirm 0 or 1*/

	} else if (!strcmp(name, "watch-library-logfiles")) {
		q->watch_library_logfiles = !!((int)value);
	} else {
		debug(D_NOTICE | D_VINE, "Warning: tuning parameter \"%s\" not recognized\n", name);
		return -1;
	}

	return 0;
}

void vine_manager_enable_process_shortcut(struct vine_manager *q)
{
	q->process_pending_check = 1;
}

struct rmsummary **vine_summarize_workers(struct vine_manager *q)
{
	return vine_manager_summarize_workers(q);
}

void vine_set_bandwidth_limit(struct vine_manager *q, const char *bandwidth)
{
	q->bandwidth_limit = string_metric_parse(bandwidth);
}

double vine_get_effective_bandwidth(struct vine_manager *q)
{
	double manager_bandwidth = get_manager_transfer_rate(q, NULL) / MEGABYTE; // return in MB per second
	return manager_bandwidth;
}

void vine_get_stats(struct vine_manager *q, struct vine_stats *s)
{
	struct vine_stats *qs;
	qs = q->stats;

	memcpy(s, qs, sizeof(*s));

	// info about workers
	s->workers_connected = count_workers(q, VINE_WORKER_TYPE_WORKER);
	s->workers_init = count_workers(q, VINE_WORKER_TYPE_UNKNOWN);
	s->workers_busy = workers_with_tasks(q);
	s->workers_idle = s->workers_connected - s->workers_busy;
	// s->workers_able computed below.

	// info about tasks
	s->tasks_waiting = list_size(q->ready_list);
	s->tasks_with_results = list_size(q->waiting_retrieval_list);
	s->tasks_running = itable_size(q->running_table);
	s->tasks_on_workers = s->tasks_with_results + s->tasks_running;

	vine_task_info_compute_capacity(q, s);

	// info about resources
	s->bandwidth = vine_get_effective_bandwidth(q);
	struct vine_resources rtotal, rmin, rmax;
	int64_t inuse_cache = 0;
	aggregate_workers_resources(q, &rtotal, &rmin, &rmax, &inuse_cache, NULL);

	s->total_cores = rtotal.cores.total;
	s->total_memory = rtotal.memory.total;
	s->total_disk = rtotal.disk.total;
	s->total_gpus = rtotal.gpus.total;

	s->committed_cores = rtotal.cores.inuse;
	s->committed_memory = rtotal.memory.inuse;
	s->committed_disk = rtotal.disk.inuse;
	s->committed_gpus = rtotal.gpus.inuse;

	s->inuse_cache = inuse_cache;

	s->min_cores = rmin.cores.total;
	s->max_cores = rmax.cores.total;
	s->min_memory = rmin.memory.total;
	s->max_memory = rmax.memory.total;
	s->min_disk = rmin.disk.total;
	s->max_disk = rmax.disk.total;
	s->min_gpus = rmin.gpus.total;
	s->max_gpus = rmax.gpus.total;

	s->workers_able = count_workers_for_waiting_tasks(q, largest_seen_resources(q, NULL));
}

void vine_get_stats_category(struct vine_manager *q, const char *category, struct vine_stats *s)
{
	struct category *c = vine_category_lookup_or_create(q, category);
	struct vine_stats *cs = c->vine_stats;
	memcpy(s, cs, sizeof(*s));

	s->workers_able = count_workers_for_waiting_tasks(q, largest_seen_resources(q, c->name));
}

char *vine_get_status(struct vine_manager *q, const char *request)
{
	struct jx *a = construct_status_message(q, request);

	if (!a) {
		return "[]";
	}

	char *result = jx_print_string(a);

	jx_delete(a);

	return result;
}

/*
Sum up all of the resources available at each worker in total,
as well as the minimum and maximum in rmin and rmax respectively.
Used to summarize queue state for vine_get_stats().
*/

static void aggregate_workers_resources(struct vine_manager *q, struct vine_resources *total,
		struct vine_resources *rmin, struct vine_resources *rmax, int64_t *inuse_cache,
		struct hash_table *features)
{
	struct vine_worker_info *w;
	char *key;
	int first = 1;

	bzero(total, sizeof(*total));
	bzero(rmin, sizeof(*rmin));
	bzero(rmax, sizeof(*rmax));
	*inuse_cache = 0;

	if (hash_table_size(q->worker_table) == 0) {
		return;
	}

	if (features) {
		hash_table_clear(features, 0);
	}

	HASH_TABLE_ITERATE(q->worker_table, key, w)
	{
		struct vine_resources *r = w->resources;

		/* If tag <0 then no resource updates have been received, skip it. */
		if (r->tag < 0)
			continue;

		/* Sum up the total and inuse values in total. */
		vine_resources_add(total, r);

		*inuse_cache += w->inuse_cache;

		/* Add all available features to the features table */
		if (features) {
			if (w->features) {
				char *key;
				void *dummy;
				HASH_TABLE_ITERATE(w->features, key, dummy)
				{
					hash_table_insert(features, key, (void **)1);
				}
			}
		}

		/*
		On the first time through, the min and max get the value of the first worker.
		After that, compute min and max for each value.
		*/

		if (first) {
			*rmin = *r;
			*rmax = *r;
			first = 0;
		} else {
			vine_resources_min(rmin, r);
			vine_resources_max(rmax, r);
		}
	}

	// vine_stats wants MB
	*inuse_cache = (int64_t)ceil(*inuse_cache / (1.0 * MEGA));
}

/* This simple wrapper function allows us to hide the debug.h interface from the end user. */
int vine_enable_debug_log(const char *logfile)
{
	debug_config("vine_manager");
	debug_config_file(logfile);
	debug_flags_set("all");
	return 1;
}

int vine_enable_perf_log(struct vine_manager *q, const char *filename)
{
	char *logpath = vine_get_path_log(q, filename);
	q->perf_logfile = fopen(logpath, "w");
	free(logpath);

	if (q->perf_logfile) {
		vine_perf_log_write_header(q);
		vine_perf_log_write_update(q, 1);
		debug(D_VINE, "log enabled and is being written to %s\n", filename);
		return 1;
	} else {
		debug(D_NOTICE | D_VINE, "couldn't open logfile %s: %s\n", filename, strerror(errno));
		return 0;
	}
}

int vine_enable_transactions_log(struct vine_manager *q, const char *filename)
{
	char *logpath = vine_get_path_log(q, filename);
	q->txn_logfile = fopen(logpath, "w");
	free(logpath);

	if (q->txn_logfile) {
		debug(D_VINE, "transactions log enabled and is being written to %s\n", filename);
		vine_txn_log_write_header(q);
		vine_txn_log_write_manager(q, "START");
		return 1;
	} else {
		debug(D_NOTICE | D_VINE, "couldn't open transactions logfile %s: %s\n", filename, strerror(errno));
		return 0;
	}
}

int vine_enable_taskgraph_log(struct vine_manager *q, const char *filename)
{
	char *logpath = vine_get_path_log(q, filename);
	q->graph_logfile = fopen(logpath, "w");
	free(logpath);

	if (q->graph_logfile) {
		debug(D_VINE, "graph log enabled and is being written to %s\n", filename);
		vine_taskgraph_log_write_header(q);
		return 1;
	} else {
		debug(D_NOTICE | D_VINE, "couldn't open graph logfile %s: %s\n", filename, strerror(errno));
		return 0;
	}
}

void vine_accumulate_task(struct vine_manager *q, struct vine_task *t)
{
	const char *name = t->category ? t->category : "default";
	struct category *c = vine_category_lookup_or_create(q, name);

	struct vine_stats *s = c->vine_stats;

	s->bytes_sent += t->bytes_sent;
	s->bytes_received += t->bytes_received;

	s->time_workers_execute += t->time_workers_execute_last;

	s->time_send += t->time_when_commit_end - t->time_when_commit_start;
	s->time_receive += t->time_when_done - t->time_when_retrieval;

	s->bandwidth = (1.0 * MEGABYTE * (s->bytes_sent + s->bytes_received)) / (s->time_send + s->time_receive + 1);

	q->stats->tasks_done++;

	if (t->result == VINE_RESULT_SUCCESS) {
		q->stats->time_workers_execute_good += t->time_workers_execute_last;
		q->stats->time_send_good += t->time_when_commit_end - t->time_when_commit_end;
		q->stats->time_receive_good += t->time_when_done - t->time_when_retrieval;

		s->tasks_done++;
		s->time_workers_execute_good += t->time_workers_execute_last;
		s->time_send_good += t->time_when_commit_end - t->time_when_commit_end;
		s->time_receive_good += t->time_when_done - t->time_when_retrieval;
	} else {
		s->tasks_failed++;

		if (t->result == VINE_RESULT_RESOURCE_EXHAUSTION) {
			s->time_workers_execute_exhaustion += t->time_workers_execute_last;

			q->stats->time_workers_execute_exhaustion += t->time_workers_execute_last;
			q->stats->tasks_exhausted_attempts++;

			t->time_workers_execute_exhaustion += t->time_workers_execute_last;
			t->exhausted_attempts++;
		}
	}

	/* accumulate resource summary to category only if task result makes it meaningful. */
	switch (t->result) {
	case VINE_RESULT_SUCCESS:
	case VINE_RESULT_SIGNAL:
	case VINE_RESULT_RESOURCE_EXHAUSTION:
	case VINE_RESULT_MAX_WALL_TIME:
	case VINE_RESULT_OUTPUT_TRANSFER_ERROR:
		if (category_accumulate_summary(c, t->resources_measured, q->current_max_worker)) {
			vine_txn_log_write_category(q, c);
		}

		// if in bucketing mode, add resources measured to bucketing manager
		if (category_in_bucketing_mode(c)) {
			int success; // 1 if success, 0 if resource exhaustion, -1 otherwise
			if (t->result == VINE_RESULT_SUCCESS)
				success = 1;
			else if (t->result == VINE_RESULT_RESOURCE_EXHAUSTION)
				success = 0;
			else
				success = -1;
			if (success != -1)
				bucketing_manager_add_resource_report(
						c->bucketing_manager, t->task_id, t->resources_measured, success);
		}
		break;
	case VINE_RESULT_INPUT_MISSING:
	case VINE_RESULT_OUTPUT_MISSING:
	case VINE_RESULT_MAX_END_TIME:
	case VINE_RESULT_UNKNOWN:
	case VINE_RESULT_FORSAKEN:
	case VINE_RESULT_MAX_RETRIES:
	default:
		break;
	}
}

void vine_initialize_categories(struct vine_manager *q, struct rmsummary *max, const char *summaries_file)
{
	categories_initialize(q->categories, max, summaries_file);
}

void vine_set_resources_max(struct vine_manager *q, const struct rmsummary *rm)
{
	vine_set_category_resources_max(q, "default", rm);
}

void vine_set_resources_min(struct vine_manager *q, const struct rmsummary *rm)
{
	vine_set_category_resources_min(q, "default", rm);
}

void vine_set_category_resources_max(struct vine_manager *q, const char *category, const struct rmsummary *rm)
{
	struct category *c = vine_category_lookup_or_create(q, category);
	category_specify_max_allocation(c, rm);
}

void vine_set_category_resources_min(struct vine_manager *q, const char *category, const struct rmsummary *rm)
{
	struct category *c = vine_category_lookup_or_create(q, category);
	category_specify_min_allocation(c, rm);
}

void vine_set_category_first_allocation_guess(struct vine_manager *q, const char *category, const struct rmsummary *rm)
{
	struct category *c = vine_category_lookup_or_create(q, category);
	category_specify_first_allocation_guess(c, rm);
}

int vine_set_category_mode(struct vine_manager *q, const char *category, vine_category_mode_t mode)
{

	switch (mode) {
	case CATEGORY_ALLOCATION_MODE_FIXED:
	case CATEGORY_ALLOCATION_MODE_MAX:
	case CATEGORY_ALLOCATION_MODE_MIN_WASTE:
	case CATEGORY_ALLOCATION_MODE_MAX_THROUGHPUT:
	case CATEGORY_ALLOCATION_MODE_GREEDY_BUCKETING:
	case CATEGORY_ALLOCATION_MODE_EXHAUSTIVE_BUCKETING:
		break;
	default:
		notice(D_VINE, "Unknown category mode specified.");
		return 0;
		break;
	}

	if (!category) {
		q->allocation_default_mode = mode;
	} else {
		struct category *c = vine_category_lookup_or_create(q, category);
		category_specify_allocation_mode(c, (category_mode_t)mode);
		vine_txn_log_write_category(q, c);
	}

	return 1;
}

void vine_set_category_max_concurrent(struct vine_manager *m, const char *category, int max_concurrent)
{
	struct category *c = vine_category_lookup_or_create(m, category);

	c->max_concurrent = MAX(-1, max_concurrent);
}

int vine_enable_category_resource(struct vine_manager *q, const char *category, const char *resource, int autolabel)
{

	struct category *c = vine_category_lookup_or_create(q, category);

	return category_enable_auto_resource(c, resource, autolabel);
}

const struct rmsummary *vine_manager_task_resources_max(struct vine_manager *q, struct vine_task *t)
{

	struct category *c = vine_category_lookup_or_create(q, t->category);

	return category_task_max_resources(c, t->resources_requested, t->resource_request, t->task_id);
}

const struct rmsummary *vine_manager_task_resources_min(struct vine_manager *q, struct vine_task *t)
{
	struct category *c = vine_category_lookup_or_create(q, t->category);

	const struct rmsummary *s =
			category_task_min_resources(c, t->resources_requested, t->resource_request, t->task_id);

	if (t->resource_request != CATEGORY_ALLOCATION_FIRST || !q->current_max_worker) {
		return s;
	}

	// If this task is being tried for the first time, we take the minimum as
	// the minimum between what we have observed and the largest worker. This
	// is to eliminate observed outliers that would prevent new tasks to run.
	if ((q->current_max_worker->cores > 0 && q->current_max_worker->cores < s->cores) ||
			(q->current_max_worker->memory > 0 && q->current_max_worker->memory < s->memory) ||
			(q->current_max_worker->disk > 0 && q->current_max_worker->disk < s->disk) ||
			(q->current_max_worker->gpus > 0 && q->current_max_worker->gpus < s->gpus)) {

		struct rmsummary *r = rmsummary_create(-1);

		rmsummary_merge_override_basic(r, q->current_max_worker);
		rmsummary_merge_override_basic(r, t->resources_requested);

		s = category_task_min_resources(c, r, t->resource_request, t->task_id);
		rmsummary_delete(r);
	}

	return s;
}

struct category *vine_category_lookup_or_create(struct vine_manager *q, const char *name)
{
	struct category *c = category_lookup_or_create(q->categories, name);

	if (!c->vine_stats) {
		c->vine_stats = calloc(1, sizeof(struct vine_stats));
		category_specify_allocation_mode(c, (category_mode_t)q->allocation_default_mode);
	}

	return c;
}

int vine_set_task_id_min(struct vine_manager *q, int minid)
{

	if (minid > q->next_task_id) {
		q->next_task_id = minid;
	}

	return q->next_task_id;
}

/* File functions */

/*
Careful: The semantics of undeclare_file are a little subtle.
The user calls this function to indicate that they are done
using a particular file, and there will be no more tasks
that can consume it.

This causes the file to be removed from the manager's table,
the replicas in the cluster to be deleted.
There should be no running tasks that require the file after this.

However, there may be *returned* tasks that still hold
references to the vine_file object, and so it will not be
fully garbage collected until those also call vine_file_delete
to bring the reference count to zero.  At that point, if
the UNLINK_WHEN_DONE flag is on, the local state will also be deleted.
*/

void vine_undeclare_file(struct vine_manager *m, struct vine_file *f)
{
	if (!f) {
		return;
	}

	/*
	Special case: If the manager has already been gc'ed
	(e.g. by python exiting), do nothing. Any memory or unlink_when_done files were gc'ed by vine_delete.
	*/
	if (!m) {
		return;
	}

	const char *filename = f->cached_name;
	/*
	If this is not a file that should be cached forever,
	delete all of the replicas present at remote workers.
	*/
	if (f->cache_level < VINE_CACHE_LEVEL_FOREVER) {
		char *key;
		struct vine_worker_info *w;
		HASH_TABLE_ITERATE(m->worker_table, key, w)
		{
			if (vine_file_replica_table_lookup(w, filename)) {
				delete_worker_file(m, w, filename, 0, 0);
			}
		}
	}

	/* Remove the object from our table and delete a reference. */

	if (hash_table_lookup(m->file_table, f->cached_name)) {
		hash_table_remove(m->file_table, f->cached_name);
		vine_file_delete(f);
	}

	/*
	Note that the file object may still exist if the user
	still holds pointers to inactive tasks that refer to
	this file. But the object is no longer the manager's
	responsibility.
	*/
}

struct vine_file *vine_manager_lookup_file(struct vine_manager *m, const char *cached_name)
{
	return hash_table_lookup(m->file_table, cached_name);
}

struct vine_file *vine_manager_declare_file(struct vine_manager *m, struct vine_file *f)
{
	if (!f) {
		return NULL;
	}
	assert(f->cached_name);
	struct vine_file *previous = vine_manager_lookup_file(m, f->cached_name);

	if (previous) {
		/* If declared before, use the previous instance. */
		vine_file_delete(f);
		f = vine_file_addref(previous);
	} else {
		/* Otherwise add it to the table. */
		hash_table_insert(m->file_table, f->cached_name, f);
	}

	vine_taskgraph_log_write_file(m, f);

	return f;
}

struct vine_file *vine_declare_file(
		struct vine_manager *m, const char *source, vine_cache_level_t cache, vine_file_flags_t flags)
{
	struct vine_file *f;

	if (m->load_from_shared_fs_enabled) {
		char *file_url = vine_file_make_file_url(source);
		f = vine_file_url(file_url, cache, flags);
		free(file_url);

	} else {
		f = vine_file_local(source, cache, flags);
	}

	return vine_manager_declare_file(m, f);
}

struct vine_file *vine_declare_url(
		struct vine_manager *m, const char *source, vine_cache_level_t cache, vine_file_flags_t flags)
{
	struct vine_file *f = vine_file_url(source, cache, flags);
	return vine_manager_declare_file(m, f);
}

struct vine_file *vine_declare_temp(struct vine_manager *m)
{
	struct vine_file *f = vine_file_temp();
	return vine_manager_declare_file(m, f);
}

struct vine_file *vine_declare_buffer(struct vine_manager *m, const char *buffer, size_t size, vine_cache_level_t cache,
		vine_file_flags_t flags)
{
	struct vine_file *f = vine_file_buffer(buffer, size, cache, flags);
	return vine_manager_declare_file(m, f);
}

struct vine_file *vine_declare_mini_task(struct vine_manager *m, struct vine_task *t, const char *name,
		vine_cache_level_t cache, vine_file_flags_t flags)
{
	struct vine_file *f = vine_file_mini_task(t, name, cache, flags);
	return vine_manager_declare_file(m, f);
}

struct vine_file *vine_declare_untar(
		struct vine_manager *m, struct vine_file *f, vine_cache_level_t cache, vine_file_flags_t flags)
{
	struct vine_file *t = vine_file_untar(f, cache, flags);
	return vine_manager_declare_file(m, t);
}

struct vine_file *vine_declare_poncho(
		struct vine_manager *m, struct vine_file *f, vine_cache_level_t cache, vine_file_flags_t flags)
{
	struct vine_file *t = vine_file_poncho(f, cache, flags);
	return vine_manager_declare_file(m, t);
}

struct vine_file *vine_declare_starch(
		struct vine_manager *m, struct vine_file *f, vine_cache_level_t cache, vine_file_flags_t flags)
{
	struct vine_file *t = vine_file_starch(f, cache, flags);
	return vine_manager_declare_file(m, t);
}

struct vine_file *vine_declare_xrootd(struct vine_manager *m, const char *source, struct vine_file *proxy,
		struct vine_file *env, vine_cache_level_t cache, vine_file_flags_t flags)
{
	struct vine_file *t = vine_file_xrootd(source, proxy, env, cache, flags);
	return vine_manager_declare_file(m, t);
}

struct vine_file *vine_declare_chirp(struct vine_manager *m, const char *server, const char *source,
		struct vine_file *ticket, struct vine_file *env, vine_cache_level_t cache, vine_file_flags_t flags)
{
	struct vine_file *t = vine_file_chirp(server, source, ticket, env, cache, flags);
	return vine_manager_declare_file(m, t);
}

const char *vine_fetch_file(struct vine_manager *m, struct vine_file *f)
{
	/* If the data has already been loaded, just return it. */
	if (f->data)
		return f->data;

	switch (f->type) {
	case VINE_FILE:
		/* If it is on the local filesystem, load it. */
		{
			size_t length;
			if (copy_file_to_buffer(f->source, &f->data, &length)) {
				return f->data;
			} else {
				return 0;
			}
		}
		break;
	case VINE_BUFFER:
		/* Buffer files will already have their contents in memory, if available. */
		return f->data;
		break;
	case VINE_TEMP:
	case VINE_URL:
	case VINE_MINI_TASK:
		/* If the file has been materialized remotely, go get it from a worker. */
		{
			struct vine_worker_info *w = vine_file_replica_table_find_worker(m, f->cached_name);
			if (w)
				vine_manager_get_single_file(m, w, f);
			/* If that succeeded, then f->data is now set, null otherwise. */
			return f->data;
		}
		break;
	}

	return 0;
}

void vine_log_debug_app(struct vine_manager *m, const char *entry)
{
	debug(D_VINE, "APPLICATION %s", entry);
}

void vine_log_txn_app(struct vine_manager *m, const char *entry)
{
	vine_txn_log_write_app_entry(m, entry);
}

char *vine_version_string()
{
	return cctools_version_string();
}

/* vim: set noexpandtab tabstop=8: */<|MERGE_RESOLUTION|>--- conflicted
+++ resolved
@@ -163,11 +163,7 @@
 static void release_all_workers(struct vine_manager *q);
 
 static int vine_manager_check_inputs_available(struct vine_manager *q, struct vine_task *t);
-<<<<<<< HEAD
-=======
-static void delete_uncacheable_files(struct vine_manager *q, struct vine_worker_info *w, struct vine_task *t);
-
->>>>>>> f4dceb82
+
 static int delete_worker_file(struct vine_manager *q, struct vine_worker_info *w, const char *filename,
 		vine_cache_level_t cache_level, vine_cache_level_t delete_upto_level);
 
@@ -1755,146 +1751,6 @@
 }
 
 /*
-<<<<<<< HEAD
-Failure to store result is treated as success so we continue to retrieve the
-output files of the task.
-*/
-
-static vine_result_code_t get_result(struct vine_manager *q, struct vine_worker_info *w, const char *line)
-{
-	if (!q || !w || !line)
-		return VINE_WORKER_FAILURE;
-
-	int task_status, exit_status;
-	uint64_t task_id;
-	int64_t output_length;
-
-	timestamp_t execution_time, start_time, end_time;
-	timestamp_t observed_execution_time;
-
-	// Format: task completion status, exit status (exit code or signal), output length, execution time, task_id
-
-	int n = sscanf(line,
-			"result %d %d %" SCNd64 " %" SCNd64 " %" SCNd64 " %" SCNd64 "",
-			&task_status,
-			&exit_status,
-			&output_length,
-			&start_time,
-			&end_time,
-			&task_id);
-
-	if (n < 6) {
-		debug(D_VINE, "Invalid message from worker %s (%s): %s", w->hostname, w->addrport, line);
-		return VINE_WORKER_FAILURE;
-	}
-
-	execution_time = end_time - start_time;
-
-	/* If the worker sent back a task we have never heard of, then discard the following data. */
-	/* If a library task, maybe it had been previously deleted b/c another worker reported it as failed */
-	struct vine_task *t = itable_lookup(w->current_tasks, task_id);
-	if (!t) {
-		debug(D_VINE,
-				"Unknown task result from worker %s (%s): no task %" PRId64
-				" assigned to worker.  Ignoring result.",
-				w->hostname,
-				w->addrport,
-				task_id);
-		time_t stoptime = time(0) + vine_manager_transfer_time(q, w, output_length);
-		link_soak(w->link, output_length, stoptime);
-		return VINE_SUCCESS;
-	}
-
-	if (task_status != VINE_RESULT_SUCCESS) {
-		w->last_failure_time = timestamp_get();
-		t->time_when_last_failure = w->last_failure_time;
-	}
-
-	/* If the task was forsaken by the worker or couldn't exeute, it didn't really complete, so short circuit. */
-	if (task_status == VINE_RESULT_FORSAKEN) {
-		t->forsaken_count++;
-		itable_remove(q->running_table, t->task_id);
-		vine_task_set_result(t, task_status);
-		change_task_state(q, t, VINE_TASK_WAITING_RETRIEVAL);
-		return VINE_SUCCESS;
-	}
-
-	/* Consume the stdout data immediately following this message. */
-	get_stdout(q, w, t, output_length);
-
-	/* If a library task fails, remove this instance  */
-	/* handle failed library instances */
-	if (task_status == VINE_RESULT_LIBRARY_EXIT) {
-		debug(D_VINE, "Task %d library %s failed", t->task_id, t->provides_library);
-		reset_task_to_state(q, t, VINE_TASK_RETRIEVED);
-		t->refcount--;
-		printf("Library %s failed on worker %s (%s)", t->provides_library, w->hostname, w->addrport);
-		if (q->watch_library_logfiles)
-			printf(", check the library log file %s\n", t->library_log_path);
-		else
-			printf(", enable watch-library-logfiles for debug\n");
-
-		struct vine_task *original = hash_table_lookup(q->library_templates, t->provides_library);
-		if (original) {
-			original->library_failed_count++;
-			original->time_when_last_failure = timestamp_get();
-		}
-		return VINE_SUCCESS;
-	}
-
-	/* Update task stats for this completion. */
-	observed_execution_time = timestamp_get() - t->time_when_commit_end;
-
-	t->time_workers_execute_last =
-			observed_execution_time > execution_time ? execution_time : observed_execution_time;
-	t->time_workers_execute_last_start = start_time;
-	t->time_workers_execute_last_end = end_time;
-	t->time_workers_execute_all += t->time_workers_execute_last;
-	t->result = task_status;
-	t->exit_code = exit_status;
-
-	/* Update queue stats for this completion. */
-	q->stats->time_workers_execute += t->time_workers_execute_last;
-
-	/* Update worker stats for this completion. */
-	w->finished_tasks++;
-
-	/* Convert resource_monitor status into taskvine status if needed. */
-	if (q->monitor_mode) {
-		if (t->exit_code == RM_OVERFLOW) {
-			vine_task_set_result(t, VINE_RESULT_RESOURCE_EXHAUSTION);
-		} else if (t->exit_code == RM_TIME_EXPIRE) {
-			vine_task_set_result(t, VINE_RESULT_MAX_END_TIME);
-		}
-	}
-
-	/* Finally update data structures to reflect the completion. */
-	itable_remove(q->running_table, t->task_id);
-	change_task_state(q, t, VINE_TASK_WAITING_RETRIEVAL);
-
-	/* If a library task fails, remove it and print some useful information. */
-	/* Notice that vine_cancel_by_task_id directly sets its state to VINE_TASK_RETRIVED. */
-	if (task_status == VINE_RESULT_LIBRARY_EXIT) {
-		debug(D_VINE, "Task %d library %s failed", t->task_id, t->provides_library);
-		printf("Library %s failed on worker %s (%s)", t->provides_library, w->hostname, w->addrport);
-		if (q->watch_library_logfiles)
-			printf(", check the library log file %s\n", t->library_log_path);
-		else
-			printf(", enable watch-library-logfiles for debug\n");
-
-		struct vine_task *original = hash_table_lookup(q->library_templates, t->provides_library);
-		if (original) {
-			original->library_failed_count++;
-			original->time_when_last_failure = timestamp_get();
-		}
-	}
-
-	return VINE_SUCCESS;
-}
-
-/*
-=======
->>>>>>> f4dceb82
 Send to this worker a request for task results.
 The worker will respond with all completed tasks and updates
 on watched output files.  Process those results as they come back.

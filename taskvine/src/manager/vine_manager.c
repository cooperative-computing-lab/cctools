/*
Copyright (C) 2022- The University of Notre Dame
This software is distributed under the GNU General Public License.
See the file COPYING for details.
*/

#include "vine_manager.h"
#include "vine_blocklist.h"
#include "vine_counters.h"
#include "vine_current_transfers.h"
#include "vine_factory_info.h"
#include "vine_fair.h"
#include "vine_file.h"
#include "vine_file_replica.h"
#include "vine_file_replica_table.h"
#include "vine_manager_factory.h"
#include "vine_manager_get.h"
#include "vine_manager_put.h"
#include "vine_manager_summarize.h"
#include "vine_mount.h"
#include "vine_perf_log.h"
#include "vine_protocol.h"
#include "vine_resources.h"
#include "vine_runtime_dir.h"
#include "vine_schedule.h"
#include "vine_task.h"
#include "vine_task_info.h"
#include "vine_taskgraph_log.h"
#include "vine_txn_log.h"
#include "vine_worker_info.h"

#include "address.h"
#include "buffer.h"
#include "catalog_query.h"
#include "category_internal.h"
#include "cctools.h"
#include "copy_stream.h"
#include "create_dir.h"
#include "debug.h"
#include "domain_name_cache.h"
#include "envtools.h"
#include "hash_table.h"
#include "int_sizes.h"
#include "interfaces_address.h"
#include "itable.h"
#include "jx_parse.h"
#include "jx_print.h"
#include "link.h"
#include "link_auth.h"
#include "list.h"
#include "load_average.h"
#include "macros.h"
#include "path.h"
#include "pattern.h"
#include "process.h"
#include "random.h"
#include "rmonitor.h"
#include "rmonitor_poll.h"
#include "rmonitor_types.h"
#include "set.h"
#include "shell.h"
#include "stringtools.h"
#include "unlink_recursive.h"
#include "url_encode.h"
#include "username.h"
#include "xxmalloc.h"

#include <assert.h>
#include <dirent.h>
#include <errno.h>
#include <fcntl.h>
#include <math.h>
#include <stdarg.h>
#include <stddef.h>
#include <stdint.h>
#include <stdio.h>
#include <stdlib.h>
#include <string.h>
#include <sys/stat.h>
#include <sys/wait.h>
#include <time.h>
#include <unistd.h>

/* Default value for seconds between updates to the catalog. */
#define VINE_UPDATE_INTERVAL 60

/* Default value for seconds between measurement of manager local resources. */
#define VINE_RESOURCE_MEASUREMENT_INTERVAL 30

/* Default value for keepalive interval in seconds. */
#define VINE_DEFAULT_KEEPALIVE_INTERVAL 120

/* Default value for keepalive timeout in seconds. */
#define VINE_DEFAULT_KEEPALIVE_TIMEOUT 900

/* Default value before entity is considered again after last failure, in usecs */
#define VINE_DEFAULT_TRANSIENT_ERROR_INTERVAL (15 * ONE_SECOND)

/* Default maximum time that a library template can fail and retry, it over this number the template should be removed
 */
#define VINE_TASK_MAX_LIBRARY_RETRIES 15

/* Default value before disconnecting a worker that keeps forsaking tasks without any completions */
#define VINE_DEFAULT_MAX_FORSAKEN_PER_WORKER 10

/* Default value for maximum size of standard output from task.  (If larger, send to a separate file.) */
#define MAX_TASK_STDOUT_STORAGE (1 * GIGABYTE)

/* Default value for maximum number of workers to add in a single cycle before dealing with other matters. */
#define MAX_NEW_WORKERS 10

/* Default value for how frequently to check for tasks that do not fit any worker. */
#define VINE_LARGE_TASK_CHECK_INTERVAL 180000000 // 3 minutes in usecs

/* Default timeout for slow workers to come back to the pool, can be set prior to creating a manager. */
double vine_option_blocklist_slow_workers_timeout = 900;

/* Forward prototypes for functions that are called out of order. */
/* Many of these should be removed if forward declaration is not needed. */

static void handle_failure(struct vine_manager *q, struct vine_worker_info *w, struct vine_task *t, vine_result_code_t fail_type);
static void handle_worker_failure(struct vine_manager *q, struct vine_worker_info *w);

static void reap_task_from_worker(struct vine_manager *q, struct vine_worker_info *w, struct vine_task *t, vine_task_state_t new_state);
static void reset_task_to_state(struct vine_manager *q, struct vine_task *t, vine_task_state_t new_state);
static void count_worker_resources(struct vine_manager *q, struct vine_worker_info *w);
static vine_result_code_t get_stdout(struct vine_manager *q, struct vine_worker_info *w, struct vine_task *t, int64_t output_length);
static vine_result_code_t retrieve_output(struct vine_manager *q, struct vine_worker_info *w, struct vine_task *t);

static void find_max_worker(struct vine_manager *q);
static void update_max_worker(struct vine_manager *q, struct vine_worker_info *w);

static vine_task_state_t change_task_state(struct vine_manager *q, struct vine_task *t, vine_task_state_t new_state);

static int task_state_count(struct vine_manager *q, const char *category, vine_task_state_t state);
static int task_request_count(struct vine_manager *q, const char *category, category_allocation_t request);

static vine_msg_code_t handle_http_request(struct vine_manager *q, struct vine_worker_info *w, const char *path, time_t stoptime);
static vine_msg_code_t handle_taskvine(struct vine_manager *q, struct vine_worker_info *w, const char *line);
static vine_msg_code_t handle_manager_status(struct vine_manager *q, struct vine_worker_info *w, const char *line, time_t stoptime);
static vine_msg_code_t handle_resources(struct vine_manager *q, struct vine_worker_info *w, time_t stoptime);
static vine_msg_code_t handle_feature(struct vine_manager *q, struct vine_worker_info *w, const char *line);
static void handle_library_update(struct vine_manager *q, struct vine_worker_info *w, const char *line);

static struct jx *manager_to_jx(struct vine_manager *q);
static struct jx *manager_lean_to_jx(struct vine_manager *q);

char *vine_monitor_wrap(struct vine_manager *q, struct vine_worker_info *w, struct vine_task *t, struct rmsummary *limits);

void vine_accumulate_task(struct vine_manager *q, struct vine_task *t);
struct category *vine_category_lookup_or_create(struct vine_manager *q, const char *name);

void vine_disable_monitoring(struct vine_manager *q);
static void aggregate_workers_resources(
		struct vine_manager *q, struct vine_resources *rtotal, struct vine_resources *rmin, struct vine_resources *rmax, int64_t *inuse_cache, struct hash_table *features);
static struct vine_task *vine_wait_internal(struct vine_manager *q, int timeout, const char *tag, int task_id);
static void release_all_workers(struct vine_manager *q);

static int vine_manager_check_inputs_available(struct vine_manager *q, struct vine_task *t);
static void vine_manager_consider_recovery_task(struct vine_manager *q, struct vine_file *lost_file, struct vine_task *rt);

static void delete_uncacheable_files(struct vine_manager *q, struct vine_worker_info *w, struct vine_task *t);
static int delete_worker_file(struct vine_manager *q, struct vine_worker_info *w, const char *filename, vine_cache_level_t cache_level, vine_cache_level_t delete_upto_level);

struct vine_task *send_library_to_worker(struct vine_manager *q, struct vine_worker_info *w, const char *name, vine_result_code_t *result);

/* Return the number of workers matching a given type: WORKER, STATUS, etc */

static int count_workers(struct vine_manager *q, vine_worker_type_t type)
{
	struct vine_worker_info *w;
	char *id;

	int count = 0;

	HASH_TABLE_ITERATE(q->worker_table, id, w)
	{
		if (w->type & type) {
			count++;
		}
	}

	return count;
}

/* Round up a resource value based on the overcommit multiplier currently in effect. */

int64_t overcommitted_resource_total(struct vine_manager *q, int64_t total)
{
	int64_t r = 0;
	if (total != 0) {
		r = ceil(total * q->resource_submit_multiplier);
	}

	return r;
}

/* Returns count of workers that are running at least 1 task. */

static int workers_with_tasks(struct vine_manager *q)
{
	struct vine_worker_info *w;
	char *id;
	int workers_with_tasks = 0;

	HASH_TABLE_ITERATE(q->worker_table, id, w)
	{
		if (strcmp(w->hostname, "unknown")) {
			if (itable_size(w->current_tasks)) {
				workers_with_tasks++;
			}
		}
	}

	return workers_with_tasks;
}

/* Convert a link pointer into a string that can be used as a key into a hash table. */

static char *link_to_hash_key(struct link *link)
{
	return string_format("0x%p", link);
}

/*
This function sends a message to the worker and records the time the message is
successfully sent. This timestamp is used to determine when to send keepalive checks.
*/

__attribute__((format(printf, 3, 4))) int vine_manager_send(struct vine_manager *q, struct vine_worker_info *w, const char *fmt, ...)
{
	va_list va;
	time_t stoptime;
	buffer_t B[1];
	buffer_init(B);
	buffer_abortonfailure(B, 1);
	buffer_max(B, VINE_LINE_MAX);

	va_start(va, fmt);
	buffer_putvfstring(B, fmt, va);
	va_end(va);

	debug(D_VINE, "tx to %s (%s): %s", w->hostname, w->addrport, buffer_tostring(B));

	stoptime = time(0) + q->short_timeout;

	int result = link_putlstring(w->link, buffer_tostring(B), buffer_pos(B), stoptime);

	buffer_free(B);

	return result;
}

/* Handle a name message coming back from the worker, requesting the manager's project name. */

static vine_msg_code_t handle_name(struct vine_manager *q, struct vine_worker_info *w, char *line)
{
	debug(D_VINE, "Sending project name to worker (%s)", w->addrport);

	// send project name (q->name) if there is one. otherwise send blank line
	vine_manager_send(q, w, "%s\n", q->name ? q->name : "");

	return VINE_MSG_PROCESSED;
}

/*
Handle a timeout request from a worker. Check if the worker has any important data before letting it go.
*/

static void handle_worker_timeout(struct vine_manager *q, struct vine_worker_info *w)
{
	// Look at the files and check if any are endangered temps.
	char *cachename;
	struct vine_file_replica *replica;
	// debug(D_VINE, "Handling timeout request");
	HASH_TABLE_ITERATE(w->current_files, cachename, replica)
	{
		if (replica->type == VINE_TEMP) {
			int c = vine_file_replica_table_count_replicas(q, cachename, VINE_FILE_REPLICA_STATE_READY);
			if (c == 1) {
				debug(D_VINE, "Rejecting timeout request from worker %s (%s). Has unique file %s", w->hostname, w->addrport, cachename);
				return;
			}
		}
	}

	if (itable_size(w->current_tasks) == 0) {
		debug(D_VINE, "Accepting timeout request from worker %s (%s).", w->hostname, w->addrport);
		q->stats->workers_idled_out++;
		vine_manager_shut_down_worker(q, w);
	}

	return;
}

/* Handle an info message coming from the worker that provides a variety of metrics. */

static vine_msg_code_t handle_info(struct vine_manager *q, struct vine_worker_info *w, char *line)
{
	char field[VINE_LINE_MAX];
	char value[VINE_LINE_MAX];

	int n = sscanf(line, "info %s %[^\n]", field, value);

	if (n != 2)
		return VINE_MSG_FAILURE;

	if (string_prefix_is(field, "tasks_running")) {
		w->dynamic_tasks_running = atoi(value);
	} else if (string_prefix_is(field, "idle-disconnect-request")) {
		handle_worker_timeout(q, w);
	} else if (string_prefix_is(field, "worker-id")) {
		free(w->workerid);
		w->workerid = xxstrdup(value);
		vine_txn_log_write_worker(q, w, 0, 0);
	} else if (string_prefix_is(field, "worker-end-time")) {
		w->end_time = MAX(0, atoll(value));
	} else if (string_prefix_is(field, "from-factory")) {
		vine_manager_factory_worker_arrive(q, w, value);
	} else if (string_prefix_is(field, "library-update")) {
		handle_library_update(q, w, value);
	}

	// Note we always mark info messages as processed, as they are optional.
	return VINE_MSG_PROCESSED;
}

/*
A cache-update message coming from the worker means that a requested
remote transfer or command was successful, and know we know the size
of the file for the purposes of cache storage management.
*/

static int handle_cache_update(struct vine_manager *q, struct vine_worker_info *w, const char *line)
{
	char cachename[VINE_LINE_MAX];
	int type;
	int cache_level;
	long long size;
	long long mtime;
	long long transfer_time;
	long long start_time;
	char id[VINE_LINE_MAX];

	if (sscanf(line, "cache-update %s %d %d %lld %lld %lld %lld %s", cachename, &type, &cache_level, &size, &mtime, &transfer_time, &start_time, id) == 8) {
		struct vine_file_replica *replica = vine_file_replica_table_lookup(w, cachename);

		if (!replica) {
			/*
			If an unsolicited cache-update arrives, there are several possibilities:
			- The worker is telling us about an item from a previous run.
			- The file was created as an output of a task.
			*/
			replica = vine_file_replica_create(type, cache_level, size, mtime);
			vine_file_replica_table_insert(q, w, cachename, replica);
		}

		replica->type = type;
		replica->cache_level = cache_level;
		replica->size = size;
		replica->mtime = mtime;
		replica->transfer_time = transfer_time;
		replica->state = VINE_FILE_REPLICA_STATE_READY;

		vine_current_transfers_set_success(q, id);
		vine_current_transfers_remove(q, id);

		vine_txn_log_write_cache_update(q, w, size, transfer_time, start_time, cachename);

		w->resources->disk.inuse += size / 1e6;

		/* If the replica corresponds to a declared file. */

		struct vine_file *f = hash_table_lookup(q->file_table, cachename);
		if (f) {
			/* We know it exists and how large it is now. */
			f->state = VINE_FILE_STATE_CREATED;
			f->size = size;

			/* And if the file is a newly created temporary, replicate as needed. */
			if (f->type == VINE_TEMP && *id == 'X' && q->temp_replica_count > 1) {
				hash_table_insert(q->temp_files_to_replicate, f->cached_name, NULL);
			}
		}
	}

	return VINE_MSG_PROCESSED;
}

/*
A cache-invalid message coming from the worker means that a requested
remote transfer or command did not succeed, and the intended file is
not in the cache.  It is accompanied by a (presumably short) string
message that further explains the failure.
So, we remove the corresponding note for that worker and log the error.
We should expect to soon receive some failed tasks that were unable
set up their own input sandboxes.
*/

static int handle_cache_invalid(struct vine_manager *q, struct vine_worker_info *w, const char *line)
{
	char cachename[VINE_LINE_MAX];
	char transfer_id[VINE_LINE_MAX];
	int length;

	/* The third field (transfer_id) is optional. */
	int n = sscanf(line, "cache-invalid %s %d %s", cachename, &length, transfer_id);

	/* If we got two or more fields... */
	if (n >= 2) {

		/* Read back the error message following. */

		char *message = malloc(length + 1);
		time_t stoptime = time(0) + q->long_timeout;

		int actual = link_read(w->link, message, length, stoptime);
		if (actual != length) {
			free(message);
			return VINE_MSG_FAILURE;
		}

		message[length] = 0;
		debug(D_VINE, "%s (%s) invalidated %s with error: %s", w->hostname, w->addrport, cachename, message);
		free(message);

		/* Remove the replica from our records. */
		struct vine_file_replica *replica = vine_file_replica_table_remove(q, w, cachename);
		if (replica) {
			vine_file_replica_delete(replica);
		}

		/* If the third argument was given, also remove the transfer record */
		if (n >= 3) {
			vine_current_transfers_set_failure(q, transfer_id);
			vine_current_transfers_remove(q, transfer_id);
		} else {
			/* throttle workers that could transfer a file */
			w->last_failure_time = timestamp_get();
		}

		/* Successfully processed this message. */
		return VINE_MSG_PROCESSED;
	} else {
		/* Otherwise this is an invalid message format. */
		return VINE_MSG_FAILURE;
	}
}

/*
A transfer-port message indicates that the worker is listening
on its own port to receive get requests from other workers.
*/

static int handle_transfer_port(struct vine_manager *q, struct vine_worker_info *w, const char *line)
{
	int dummy_port;

	int n = sscanf(line, "transfer-port %d", &w->transfer_port);
	if (n != 1) {
		return VINE_MSG_FAILURE;
	}

	w->transfer_port_active = 1;
	link_address_remote(w->link, w->transfer_host, &dummy_port);

	free(w->transfer_url);
	w->transfer_url = string_format("workerip://%s:%d", w->transfer_host, w->transfer_port);

	return VINE_MSG_PROCESSED;
}

/*
A transfer-hostport message indicates that the worker is listening
on one address, but the connections are made to an explicitely set
host and port, because of rerouting.
*/

static int handle_transfer_hostport(struct vine_manager *q, struct vine_worker_info *w, const char *line)
{
	int n = sscanf(line, "transfer-hostport %s %d", w->transfer_host, &w->transfer_port);
	if (n != 2) {
		return VINE_MSG_FAILURE;
	}

	w->transfer_port_active = 1;

	int is_ip = address_is_valid_ip(w->transfer_host);
	free(w->transfer_url);
	w->transfer_url = string_format("worker%s://%s:%d", is_ip ? "ip" : "", w->transfer_host, w->transfer_port);

	return VINE_MSG_PROCESSED;
}

static vine_result_code_t get_completion_result(struct vine_manager *q, struct vine_worker_info *w, const char *line)
{
	if (!q || !w || !line)
		return VINE_WORKER_FAILURE;

	struct vine_task *t;
	int task_status, exit_status;
	uint64_t task_id;
	int64_t output_length, bytes_sent, sandbox_used;

	timestamp_t execution_time, start_time, end_time;
	timestamp_t observed_execution_time;

	// Format: task completion status, exit status (exit code or signal), output length, bytes_sent, execution time,
	// task_id
	int n = sscanf(line,
			"complete %d %d %" SCNd64 " %" SCNd64 " %" SCNd64 " %" SCNd64 " %" SCNd64 " %" SCNd64 "",
			&task_status,
			&exit_status,
			&output_length,
			&bytes_sent,
			&start_time,
			&end_time,
			&sandbox_used,
			&task_id);

	if (n < 7) {
		debug(D_VINE, "Invalid message from worker %s (%s): %s", w->hostname, w->addrport, line);
		return VINE_WORKER_FAILURE;
	}

	execution_time = end_time - start_time;

	/* If the worker sent back a task we have never heard of, then discard the following data. */
	t = itable_lookup(w->current_tasks, task_id);
	if (!t) {
		debug(D_VINE, "Unknown task completion from worker %s (%s): no task %" PRId64 " assigned to worker. Ignoring result.", w->hostname, w->addrport, task_id);

		time_t stoptime = time(0) + vine_manager_transfer_time(q, w, output_length);
		link_soak(w->link, output_length, stoptime);
		return VINE_SUCCESS;
	}

	if (task_status != VINE_RESULT_SUCCESS) {
		w->last_failure_time = timestamp_get();
		t->time_when_last_failure = w->last_failure_time;
	}

	/* If the task was forsaken by the worker or couldn't exeute, it didn't really complete.*/
	if (task_status == VINE_RESULT_FORSAKEN) {
		t->forsaken_count++;
	} else if (task_status == VINE_RESULT_LIBRARY_EXIT) {
		debug(D_VINE, "Task %d library %s failed", t->task_id, t->provides_library);
		struct vine_task *original = hash_table_lookup(q->library_templates, t->provides_library);
		if (original) {
			original->library_failed_count++;
			original->time_when_last_failure = timestamp_get();
		}
		printf("Library %s failed on worker %s (%s)", t->provides_library, w->hostname, w->addrport);
		if (q->watch_library_logfiles)
			printf(", check the library log file %s\n", t->library_log_path);
		else
			printf(", enable watch-library-logfiles for debug\n");
	} else {
		/* Update task stats for this completion. */
		observed_execution_time = timestamp_get() - t->time_when_commit_end;

		t->time_workers_execute_last = observed_execution_time > execution_time ? execution_time : observed_execution_time;
		t->time_workers_execute_last_start = start_time;
		t->time_workers_execute_last_end = end_time;
		t->time_workers_execute_all += t->time_workers_execute_last;
		t->output_length = output_length;
		t->result = task_status;
		t->exit_code = exit_status;

		/* If output is less than 1KB stdout is sent along with completion msg. retrieve it from the link. */
		if (bytes_sent) {
			get_stdout(q, w, t, bytes_sent);
			t->output_received = 1;
			/* worker sent no bytes as output length is 0 */
		} else if (!bytes_sent && !t->output_length) {
			get_stdout(q, w, t, bytes_sent);
			t->output_received = 1;
		}

		/* Update queue stats for this completion. */
		q->stats->time_workers_execute += t->time_workers_execute_last;

		/* Update worker stats for this completion. */
		w->finished_tasks++;

		// Convert resource_monitor status into taskvine status if needed.
		if (q->monitor_mode) {
			if (t->exit_code == RM_OVERFLOW) {
				task_status = VINE_RESULT_RESOURCE_EXHAUSTION;
			} else if (t->exit_code == RM_TIME_EXPIRE) {
				task_status = VINE_RESULT_MAX_END_TIME;
			}
		}

		t->sandbox_measured = sandbox_used;

		/* Update category disk info */
		struct category *c = vine_category_lookup_or_create(q, t->category);
		if (sandbox_used > c->min_vine_sandbox) {
			c->min_vine_sandbox = sandbox_used;
		}

		hash_table_insert(q->workers_with_complete_tasks, w->hashkey, w);
	}

	/* Finally update data structures to reflect the completion. */
	change_task_state(q, t, VINE_TASK_WAITING_RETRIEVAL);
	itable_remove(q->running_table, t->task_id);
	vine_task_set_result(t, task_status);

	return VINE_SUCCESS;
}

/*
A completion message is an asynchronous message that indicates a task has completed.
The manager decides how to handle completion based on the task.
*/

static vine_msg_code_t handle_complete(struct vine_manager *q, struct vine_worker_info *w, const char *line)
{
	vine_result_code_t result = get_completion_result(q, w, line);
	if (result == VINE_SUCCESS) {
		return VINE_MSG_PROCESSED;
	}
	return VINE_MSG_NOT_PROCESSED;
}

/*
This function receives a message from worker and records the time a message is successfully
received. This timestamp is used in keepalive timeout computations.
*/

static vine_msg_code_t vine_manager_recv_no_retry(struct vine_manager *q, struct vine_worker_info *w, char *line, size_t length)
{
	time_t stoptime;
	stoptime = time(0) + q->long_timeout;

	int result = link_readline(w->link, line, length, stoptime);

	if (result <= 0) {
		return VINE_MSG_FAILURE;
	}

	w->last_msg_recv_time = timestamp_get();

	debug(D_VINE, "rx from %s (%s): %s", w->hostname, w->addrport, line);

	char path[length];

	// Check for status updates that can be consumed here.
	if (string_prefix_is(line, "alive")) {
		result = VINE_MSG_PROCESSED;
	} else if (string_prefix_is(line, "taskvine")) {
		result = handle_taskvine(q, w, line);
	} else if (string_prefix_is(line, "manager_status") || string_prefix_is(line, "worker_status") || string_prefix_is(line, "task_status") ||
			string_prefix_is(line, "wable_status") || string_prefix_is(line, "resources_status")) {
		result = handle_manager_status(q, w, line, stoptime);
	} else if (string_prefix_is(line, "available_results")) {
		hash_table_insert(q->workers_with_watched_file_updates, w->hashkey, w);
		result = VINE_MSG_PROCESSED;
	} else if (string_prefix_is(line, "resources")) {
		result = handle_resources(q, w, stoptime);
	} else if (string_prefix_is(line, "feature")) {
		result = handle_feature(q, w, line);
	} else if (string_prefix_is(line, "auth")) {
		debug(D_VINE | D_NOTICE, "worker (%s) is attempting to use a password, but I do not have one.", w->addrport);
		result = VINE_MSG_FAILURE;
	} else if (string_prefix_is(line, "name")) {
		result = handle_name(q, w, line);
	} else if (string_prefix_is(line, "info")) {
		result = handle_info(q, w, line);
	} else if (string_prefix_is(line, "cache-update")) {
		result = handle_cache_update(q, w, line);
	} else if (string_prefix_is(line, "cache-invalid")) {
		result = handle_cache_invalid(q, w, line);
	} else if (string_prefix_is(line, "transfer-hostport")) {
		result = handle_transfer_hostport(q, w, line);
	} else if (string_prefix_is(line, "transfer-port")) {
		result = handle_transfer_port(q, w, line);
	} else if (sscanf(line, "GET %s HTTP/%*d.%*d", path) == 1) {
		result = handle_http_request(q, w, path, stoptime);
	} else if (string_prefix_is(line, "complete")) {
		result = handle_complete(q, w, line);
	} else {
		// Message is not a status update: return it to the user.
		result = VINE_MSG_NOT_PROCESSED;
	}

	return result;
}

/*
Call vine_manager_recv_no_retry and silently retry if the result indicates
an asynchronous update message like 'keepalive' or 'resource'.
*/

vine_msg_code_t vine_manager_recv(struct vine_manager *q, struct vine_worker_info *w, char *line, int length)
{
	vine_msg_code_t result = VINE_MSG_PROCESSED;

	do {
		result = vine_manager_recv_no_retry(q, w, line, length);
	} while (result == VINE_MSG_PROCESSED);

	return result;
}

/*
Compute the expected transfer rate of the manage in bytes/second,
and return the basis of that computation in *data_source.
*/

static double get_manager_transfer_rate(struct vine_manager *q, char **data_source)
{
	double manager_transfer_rate; // bytes per second
	int64_t q_total_bytes_transferred = q->stats->bytes_sent + q->stats->bytes_received;
	timestamp_t q_total_transfer_time = q->stats->time_send + q->stats->time_receive;

	// Note q_total_transfer_time is timestamp_t with units of microseconds.
	if (q_total_transfer_time > 1000000) {
		manager_transfer_rate = 1000000.0 * q_total_bytes_transferred / q_total_transfer_time;
		if (data_source) {
			*data_source = xxstrdup("overall manager");
		}
	} else {
		manager_transfer_rate = q->default_transfer_rate;
		if (data_source) {
			*data_source = xxstrdup("conservative default");
		}
	}

	return manager_transfer_rate;
}

/*
Select an appropriate timeout value for the transfer of a certain number of bytes.
We do not know in advance how fast the system will perform.

So do this by starting with an assumption of bandwidth taken from the worker,
from the manager, or from a (slow) default number, depending on what information is available.
The timeout is chosen to be a multiple of the expected transfer time from the assumed bandwidth.

The overall effect is to reject transfers that are 10x slower than what has been seen before.

Two exceptions are made:
- The transfer time cannot be below a configurable minimum time.
*/

int vine_manager_transfer_time(struct vine_manager *q, struct vine_worker_info *w, int64_t length)
{
	double avg_transfer_rate; // bytes per second
	char *data_source;

	if (w->total_transfer_time > 1000000) {
		// Note w->total_transfer_time is timestamp_t with units of microseconds.
		avg_transfer_rate = 1000000 * w->total_bytes_transferred / w->total_transfer_time;
		data_source = xxstrdup("worker's observed");
	} else {
		avg_transfer_rate = get_manager_transfer_rate(q, &data_source);
	}

	double tolerable_transfer_rate = avg_transfer_rate / q->transfer_outlier_factor; // bytes per second

	int timeout = length / tolerable_transfer_rate;

	// An ordinary manager has a lower minimum timeout b/c it responds immediately to the manager.
	timeout = MAX(q->minimum_transfer_timeout, timeout);

	/* Don't bother printing anything for transfers of less than 1MB, to avoid excessive output. */

	if (length >= 1048576) {
		debug(D_VINE, "%s (%s) using %s average transfer rate of %.2lf MB/s\n", w->hostname, w->addrport, data_source, avg_transfer_rate / MEGABYTE);

		debug(D_VINE, "%s (%s) will try up to %d seconds to transfer this %.2lf MB file.", w->hostname, w->addrport, timeout, length / 1000000.0);
	}

	free(data_source);
	return timeout;
}

/* Read from the catalog if fetch_factory is enabled. */

static void update_read_catalog(struct vine_manager *q)
{
	time_t stoptime = time(0) + 5; // Short timeout for query

	if (q->fetch_factory) {
		vine_manager_factory_update_all(q, stoptime);
	}
}

/*
Send an update to the catalog describing the state of this manager.
*/

static void update_write_catalog(struct vine_manager *q)
{
	// Only write if we have a name.
	if (!q->name)
		return;

	// Generate the manager status in an jx, and print it to a buffer.
	struct jx *j = manager_to_jx(q);
	char *str = jx_print_string(j);

	// Send the buffer.
	debug(D_VINE, "Advertising manager status to the catalog server(s) at %s ...", q->catalog_hosts);
	if (!catalog_query_send_update(q->catalog_hosts, str, CATALOG_UPDATE_BACKGROUND | CATALOG_UPDATE_CONDITIONAL)) {

		// If the send failed b/c the buffer is too big, send the lean version instead.
		struct jx *lj = manager_lean_to_jx(q);
		char *lstr = jx_print_string(lj);
		catalog_query_send_update(q->catalog_hosts, lstr, CATALOG_UPDATE_BACKGROUND);
		free(lstr);
		jx_delete(lj);
	}

	// Clean up.
	free(str);
	jx_delete(j);
}

/* Send and receive updates from the catalog server as needed. */

static void update_catalog(struct vine_manager *q, int force_update)
{
	// Only update every last_update_time seconds.
	if (!force_update && (time(0) - q->catalog_last_update_time) < q->update_interval)
		return;

	// If host and port are not set, pick defaults.
	if (!q->catalog_hosts)
		q->catalog_hosts = xxstrdup(CATALOG_HOST);

	// Update the catalog.
	update_write_catalog(q);
	update_read_catalog(q);

	q->catalog_last_update_time = time(0);
}

void vine_update_catalog(struct vine_manager *m)
{
	if (m) {
		update_catalog(m, 1);
	}
}

static void cleanup_worker_files(struct vine_manager *q, struct vine_worker_info *w)
{
	int i = 0;
	int nfiles = hash_table_size(w->current_files);

	if (nfiles < 1) {
		return;
	}

	char *cached_name = NULL;
	struct vine_file_replica *replica = NULL;
	char **cached_names = malloc(nfiles * sizeof(char *));

	HASH_TABLE_ITERATE(w->current_files, cached_name, replica)
	{
		cached_names[i] = cached_name;
		i++;
	}

	for (i = 0; i < nfiles; i++) {
		cached_name = cached_names[i];
		struct vine_file *f = hash_table_lookup(q->file_table, cached_name);

		// check that the manager actually knows about that file, as the file
		// may correspond to a cache-update of a file that has not been declared
		// yet.
		if (!f || !delete_worker_file(q, w, f->cached_name, f->cache_level, VINE_CACHE_LEVEL_WORKFLOW)) {
			replica = vine_file_replica_table_remove(q, w, cached_name);
			if (replica) {
				vine_file_replica_delete(replica);
			}
		}
	}

	free(cached_names);
}

/* Remove all tasks and other associated state from a given worker. */
static void cleanup_worker(struct vine_manager *q, struct vine_worker_info *w)
{
	struct vine_task *t;
	uint64_t task_id;

	if (!q || !w)
		return;

	vine_current_transfers_wipe_worker(q, w);

	ITABLE_ITERATE(w->current_tasks, task_id, t)
	{
		if (t->time_when_commit_end >= t->time_when_commit_start) {
			timestamp_t delta_time = timestamp_get() - t->time_when_commit_end;
			t->time_workers_execute_failure += delta_time;
			t->time_workers_execute_all += delta_time;
		}

		reap_task_from_worker(q, w, t, VINE_TASK_READY);

		// recreate inputs lost
		if (q->immediate_recovery) {
			vine_manager_check_inputs_available(q, t);
		}

		vine_task_clean(t);

		itable_firstkey(w->current_tasks);
	}

	itable_clear(w->current_tasks, 0);

	w->finished_tasks = 0;

	cleanup_worker_files(q, w);
}

/* Start replicating files that may need replication */

static int recover_temp_files(struct vine_manager *q)
{
	char *cached_name = NULL;
	void *empty_val = NULL;
	int total_replication_count = 0;

	static char key_start[PATH_MAX] = "random init";
	int iter_control;
	int iter_count_var;

	HASH_TABLE_ITERATE_FROM_KEY(q->temp_files_to_replicate, iter_control, iter_count_var, key_start, cached_name, empty_val)
	{
		struct vine_file *f = hash_table_lookup(q->file_table, cached_name);

		if (f) {
			int round_replication_count = vine_file_replica_table_replicate(q, f);

			/* Worker busy or no replicas found */
			if (round_replication_count < 1) {
				/*
				If no replicas are found, it indicates that the file doesn't exist, either pruned or lost.
				Because a pruned file is removed from the recovery queue, so it definitely indicates that the file is lost.
				*/
				if (!vine_file_replica_table_exists_somewhere(q, f->cached_name) && q->transfer_temps_recovery) {
					vine_manager_consider_recovery_task(q, f, f->recovery_task);
				}
				hash_table_remove(q->temp_files_to_replicate, cached_name);
			} else {
				if (iter_count_var > q->attempt_schedule_depth) {
					strncpy(key_start, cached_name, PATH_MAX - 1);
					key_start[PATH_MAX - 1] = '\0';
					break;
				}
			}

			total_replication_count += round_replication_count;
		}
	}

	return total_replication_count;
}

/* Insert into hashtable temp files that may need replication. */

static void recall_worker_lost_temp_files(struct vine_manager *q, struct vine_worker_info *w)
{
	char *cached_name = NULL;
	struct vine_file_replica *info = NULL;

	debug(D_VINE, "Recalling worker %s's temp files", w->hostname);

	// Iterate over files we want might want to recover
	HASH_TABLE_ITERATE(w->current_files, cached_name, info)
	{
		struct vine_file *f = hash_table_lookup(q->file_table, cached_name);

		if (f && f->type == VINE_TEMP) {
			hash_table_insert(q->temp_files_to_replicate, cached_name, NULL);
		}
	}
}

/* Remove a worker from this master by removing all remote state, all local state, and disconnecting. */

void vine_manager_remove_worker(struct vine_manager *q, struct vine_worker_info *w, vine_worker_disconnect_reason_t reason)
{
	if (!q || !w)
		return;

	debug(D_VINE, "worker %s (%s) removed", w->hostname, w->addrport);

	if (w->type == VINE_WORKER_TYPE_WORKER) {
		q->stats->workers_removed++;
	}

	vine_txn_log_write_worker(q, w, 1, reason);

	hash_table_remove(q->worker_table, w->hashkey);
	hash_table_remove(q->workers_with_watched_file_updates, w->hashkey);
	hash_table_remove(q->workers_with_complete_tasks, w->hashkey);

	if (q->transfer_temps_recovery) {
		recall_worker_lost_temp_files(q, w);
	}

	cleanup_worker(q, w);

	vine_manager_factory_worker_leave(q, w);

	vine_worker_delete(w);

	/* update the largest worker seen */
	find_max_worker(q);

	debug(D_VINE, "%d workers connected in total now", count_workers(q, VINE_WORKER_TYPE_WORKER));
}

/* Gently release a worker by sending it a release message, and then removing it. */

static int release_worker(struct vine_manager *q, struct vine_worker_info *w)
{
	if (!w)
		return 0;

	vine_manager_send(q, w, "release\n");

	vine_manager_remove_worker(q, w, VINE_WORKER_DISCONNECT_EXPLICIT);

	q->stats->workers_released++;

	return 1;
}

/* Check for new connections on the manager's port, and add a worker if one is there. */

static void add_worker(struct vine_manager *q)
{
	char addr[LINK_ADDRESS_MAX];
	int port;

	struct link *link = link_accept(q->manager_link, time(0) + q->short_timeout);
	if (!link) {
		return;
	}

	link_keepalive(link, 1);
	link_tune(link, LINK_TUNE_INTERACTIVE);

	if (!link_address_remote(link, addr, &port)) {
		link_close(link);
		return;
	}

	debug(D_VINE, "worker %s:%d connected", addr, port);

	if (q->ssl_enabled) {
		if (link_ssl_wrap_accept(link, q->ssl_key, q->ssl_cert)) {
			debug(D_VINE, "worker %s:%d completed ssl connection", addr, port);
		} else {
			debug(D_VINE, "worker %s:%d failed ssl connection", addr, port);
			link_close(link);
			return;
		}
	} else {
		/* nothing to do */
	}

	if (q->password) {
		debug(D_VINE, "worker %s:%d authenticating", addr, port);
		if (!link_auth_password(link, q->password, time(0) + q->short_timeout)) {
			debug(D_VINE | D_NOTICE, "worker %s:%d presented the wrong password", addr, port);
			link_close(link);
			return;
		}
	}

	struct vine_worker_info *w = vine_worker_create(link);
	if (!w) {
		debug(D_NOTICE, "Cannot allocate memory for worker %s:%d.", addr, port);
		link_close(link);
		return;
	}

	w->hashkey = link_to_hash_key(link);
	w->addrport = string_format("%s:%d", addr, port);

	hash_table_insert(q->worker_table, w->hashkey, w);
}

/* Delete a single file on a remote worker except those with greater delete_upto_level cache level */

static int delete_worker_file(struct vine_manager *q, struct vine_worker_info *w, const char *filename, vine_cache_level_t cache_flags, vine_cache_level_t delete_upto_level)
{
	if (cache_flags <= delete_upto_level) {
		vine_manager_send(q, w, "unlink %s\n", filename);
		struct vine_file_replica *replica;
		replica = vine_file_replica_table_remove(q, w, filename);
		vine_file_replica_delete(replica);
		return 1;
	}

	return 0;
}

/* Delete all files in a list except those with greater delete_upto_level cache level */

static void delete_worker_files(struct vine_manager *q, struct vine_worker_info *w, struct list *mount_list, vine_cache_level_t delete_upto_level)
{
	if (!mount_list)
		return;
	struct vine_mount *m;
	LIST_ITERATE(mount_list, m)
	{
		delete_worker_file(q, w, m->file->cached_name, m->file->cache_level, delete_upto_level);
	}
}

/* Delete all output files of a given task. */

static void delete_task_output_files(struct vine_manager *q, struct vine_worker_info *w, struct vine_task *t)
{
	delete_worker_files(q, w, t->output_mounts, 0);
}

/* Delete only the uncacheable output files of a given task. */
static void delete_uncacheable_files(struct vine_manager *q, struct vine_worker_info *w, struct vine_task *t)
{
	delete_worker_files(q, w, t->input_mounts, VINE_CACHE_LEVEL_TASK);
	delete_worker_files(q, w, t->output_mounts, VINE_CACHE_LEVEL_TASK);
}

/* Determine the resource monitor file name that should be associated with this task. */

static char *monitor_file_name(struct vine_manager *q, struct vine_task *t, const char *ext, int series)
{
	char *dir;
	if (t->monitor_output_directory) {
		/* if output directory from task, we always keep the summaries generated. */
		dir = xxstrdup(t->monitor_output_directory);
	} else {
		if (series) {
			dir = vine_get_path_log(q, "time-series");
		} else {
			dir = vine_get_path_staging(q, NULL);
		}
	}

	char *name = string_format("%s/" RESOURCE_MONITOR_TASK_LOCAL_NAME "%s", dir, t->task_id, ext ? ext : "");
	free(dir);

	return name;
}

/* Extract the resources consumed by a task by reading the appropriate resource monitor file. */
static void read_measured_resources(struct vine_manager *q, struct vine_task *t)
{
	char *summary = monitor_file_name(q, t, ".summary", 0);

	if (t->resources_measured) {
		rmsummary_delete(t->resources_measured);
	}

	t->resources_measured = rmsummary_parse_file_single(summary);

	if (t->resources_measured) {
		t->exit_code = t->resources_measured->exit_status;

		/* cleanup noise in cores value, otherwise small fluctuations trigger new
		 * maximums */
		if (t->resources_measured->cores > 0) {
			t->resources_measured->cores = MIN(t->resources_measured->cores, ceil(t->resources_measured->cores - 0.1));
		}
	} else {
		/* if no resources were measured, then we don't overwrite the return
		 * status, and mark the task as with error from monitoring. */
		t->resources_measured = rmsummary_create(-1);
	}

	/* remove summary file, unless it is kept explicitly by the task */
	if (!t->monitor_output_directory) {
		unlink(summary);
	}

	free(summary);
}

/* Compress old time series files so as to avoid accumulating infinite resource monitoring data. */
static void resource_monitor_compress_logs(struct vine_manager *q, struct vine_task *t)
{
	char *series = monitor_file_name(q, t, ".series", 1);
	char *debug_log = monitor_file_name(q, t, ".debug", 1);

	char *command = string_format("gzip -9 -q %s %s", series, debug_log);

	int status;
	int rc = shellcode(command, NULL, NULL, 0, NULL, NULL, &status);

	if (rc) {
		debug(D_NOTICE, "Could no successfully compress '%s', and '%s'\n", series, debug_log);
	}

	free(series);
	free(debug_log);
	free(command);
}

void exit_debug_message(struct vine_manager *q, struct vine_worker_info *w, struct vine_task *t)
{
	if (t->result == VINE_RESULT_SUCCESS && t->time_workers_execute_last < 1000000) {
		switch (t->exit_code) {
		case (126):
			warn(D_VINE, "Task %d ran for a very short time and exited with code %d.\n", t->task_id, t->exit_code);
			warn(D_VINE, "This usually means that the task's command is not an executable,\n");
			warn(D_VINE, "or that the worker's scratch directory is on a no-exec partition.\n");
			break;
		case (127):
			warn(D_VINE, "Task %d ran for a very short time and exited with code %d.\n", t->task_id, t->exit_code);
			warn(D_VINE, "This usually means that the task's command could not be found, or that\n");
			warn(D_VINE, "it uses a shared library not available at the worker, or that\n");
			warn(D_VINE, "it uses a version of the glibc different than the one at the worker.\n");
			break;
		case (139):
			warn(D_VINE, "Task %d ran for a very short time and exited with code %d.\n", t->task_id, t->exit_code);
			warn(D_VINE, "This usually means that the task's command had a segmentation fault,\n");
			warn(D_VINE, "either because it has a memory access error (segfault), or because\n");
			warn(D_VINE, "it uses a version of a shared library different from the one at the worker.\n");
			break;
		default:
			break;
		}
	}

	debug(D_VINE,
			"%s (%s) done in %.02lfs total tasks %lld average %.02lfs",
			w->hostname,
			w->addrport,
			(t->time_when_done - t->time_when_commit_start) / 1000000.0,
			(long long)w->total_tasks_complete,
			w->total_task_time / w->total_tasks_complete / 1000000.0);

	return;
}

static int fetch_outputs_from_worker(struct vine_manager *q, struct vine_worker_info *w, int task_id)
{
	struct vine_task *t;
	vine_result_code_t result = VINE_SUCCESS;

	t = itable_lookup(w->current_tasks, task_id);
	if (!t) {
		debug(D_VINE, "Failed to find task %d at worker %s (%s).", task_id, w->hostname, w->addrport);
		handle_failure(q, w, t, VINE_WORKER_FAILURE);
		return 0;
	}
	t->time_when_retrieval = timestamp_get();

	/* Determine what subset of outputs to retrieve based on status. */

	switch (t->result) {
	case VINE_RESULT_INPUT_MISSING:
	case VINE_RESULT_FORSAKEN:
		/* If the worker didn't run the task don't bother fetching outputs. */
		result = VINE_SUCCESS;
		break;
	case VINE_RESULT_RESOURCE_EXHAUSTION:
		/* On resource exhaustion, just get the monitor files to figure out what happened. */
		result = vine_manager_get_monitor_output_file(q, w, t);
		break;
	default:
		/* Otherwise get all of the output files. */
		if (!t->output_received) {
			result &= retrieve_output(q, w, t);
			t->output_received = 1;
		}
		result &= vine_manager_get_output_files(q, w, t);
		break;
	}

	if (result != VINE_SUCCESS) {
		debug(D_VINE, "Failed to receive output from worker %s (%s).", w->hostname, w->addrport);
		handle_failure(q, w, t, result);
	}

	if (result == VINE_WORKER_FAILURE) {
		t->time_when_done = timestamp_get();
		return 0;
	}
	delete_uncacheable_files(q, w, t);

	/* if q is monitoring, update t->resources_measured, and delete the task
	 * summary. */
	if (q->monitor_mode) {
		read_measured_resources(q, t);

		/* Further, if we got debug and series files, gzip them. */
		if (q->monitor_mode & VINE_MON_FULL)
			resource_monitor_compress_logs(q, t);
	}

	// fill in measured disk as it comes from a different info source.
	t->resources_measured->disk = MAX(t->resources_measured->disk, t->sandbox_measured);

	// Finish receiving output.
	t->time_when_done = timestamp_get();

	vine_accumulate_task(q, t);

	// At this point, a task is completed.
	reap_task_from_worker(q, w, t, VINE_TASK_RETRIEVED);
	vine_manager_send(q, w, "kill %d\n", t->task_id);

	switch (t->result) {
	case VINE_RESULT_INPUT_MISSING:
	case VINE_RESULT_FORSAKEN:
		/* do not count tasks that didn't execute as complete, or finished tasks */
		break;
	default:
		w->finished_tasks--;
		w->total_tasks_complete++;

		// At least one task has finished without triggering a slow worker disconnect, thus we
		// now have evidence that worker is not slow (e.g., it was probably the
		// previous task that was slow).
		w->alarm_slow_worker = 0;

		vine_task_info_add(q, t);
		break;
	}

	exit_debug_message(q, w, t);

	if (w->forsaken_tasks > VINE_DEFAULT_MAX_FORSAKEN_PER_WORKER && w->total_tasks_complete == 0) {
		debug(D_VINE, "Disconnecting worker that keeps forsaking tasks %s (%s).", w->hostname, w->addrport);
		handle_failure(q, w, t, VINE_WORKER_FAILURE);
		return 0;
	}

	return 1;
}

/*
Consider the set of tasks that are waiting but not running.
Cancel those that have exceeded their expressed end time,
exceeded the maximum number of retries, or other policy issues.
*/

static int expire_waiting_tasks(struct vine_manager *q)
{
	struct vine_task *t;
	int expired = 0;

	int tasks_considered = 0;
	double current_time = timestamp_get() / ONE_SECOND;
	while ((t = list_rotate(q->ready_list))) {
		if (tasks_considered > q->attempt_schedule_depth) {
			return expired;
		}
		if (t->resources_requested->end > 0 && t->resources_requested->end <= current_time) {
			vine_task_set_result(t, VINE_RESULT_MAX_END_TIME);
			list_remove(q->ready_list, t);
			change_task_state(q, t, VINE_TASK_RETRIEVED);
			expired++;
		}

		tasks_considered++;
	}

	return expired;
}

/*
Consider the set of tasks that are waiting with strict inputs
Terminate those to which no such worker exists.
*/
static int enforce_waiting_fixed_locations(struct vine_manager *q)
{
	struct vine_task *t;
	int terminated = 0;
	int count;

	count = task_state_count(q, NULL, VINE_TASK_READY);
	while (count > 0) {
		count--;

		t = list_pop_head(q->ready_list);
		if (t->has_fixed_locations && !vine_schedule_check_fixed_location(q, t)) {
			vine_task_set_result(t, VINE_RESULT_FIXED_LOCATION_MISSING);
			change_task_state(q, t, VINE_TASK_RETRIEVED);
			terminated++;
		} else {
			list_push_tail(q->ready_list, t);
		}
	}

	return terminated;
}

/*
This function handles app-level failures. It remove the task from WQ and marks
the task as complete so it is returned to the application.
*/

static void handle_app_failure(struct vine_manager *q, struct vine_worker_info *w, struct vine_task *t)
{
	// remove the task from tables that track dispatched tasks.
	// and add the task to complete list so it is given back to the application.
	reap_task_from_worker(q, w, t, VINE_TASK_RETRIEVED);

	/*If the failure happened after a task execution, we remove all the output
	files specified for that task from the worker's cache.  This is because the
	application may resubmit the task and the resubmitted task may produce
	different outputs. */
	if (t) {
		if (t->time_when_commit_end > 0) {
			delete_task_output_files(q, w, t);
		}
	}

	return;
}

/*
Failures happen in the manager-worker interactions. In this case,
we remove the worker and retry the tasks dispatched to it elsewhere.
*/

static void handle_worker_failure(struct vine_manager *q, struct vine_worker_info *w)
{
	vine_manager_remove_worker(q, w, VINE_WORKER_DISCONNECT_FAILURE);
	return;
}

/*
Handle the failure of a task, taking different actions depending on whether
this is due to an application-level issue or a problem with the worker alone.
*/

static void handle_failure(struct vine_manager *q, struct vine_worker_info *w, struct vine_task *t, vine_result_code_t fail_type)
{
	if (fail_type == VINE_APP_FAILURE) {
		handle_app_failure(q, w, t);
	} else {
		handle_worker_failure(q, w);
	}
	return;
}

/*
Handle the initial connection message from a worker, which reports
basic information about the hostname, operating system, and so forth.
Once this message is processed, the manager knows it is a valid connection
and can begin sending tasks and data.
*/

static vine_msg_code_t handle_taskvine(struct vine_manager *q, struct vine_worker_info *w, const char *line)
{
	char items[4][VINE_LINE_MAX];
	int worker_protocol;

	int n = sscanf(line, "taskvine %d %s %s %s %s", &worker_protocol, items[0], items[1], items[2], items[3]);
	if (n != 5)
		return VINE_MSG_FAILURE;

	if (worker_protocol != VINE_PROTOCOL_VERSION) {
		debug(D_VINE | D_NOTICE, "rejecting worker (%s) as it uses protocol %d. The manager is using protocol %d.", w->addrport, worker_protocol, VINE_PROTOCOL_VERSION);
		vine_block_host(q, w->hostname);
		return VINE_MSG_FAILURE;
	}

	if (w->hostname)
		free(w->hostname);
	if (w->os)
		free(w->os);
	if (w->arch)
		free(w->arch);
	if (w->version)
		free(w->version);

	w->hostname = strdup(items[0]);
	w->os = strdup(items[1]);
	w->arch = strdup(items[2]);
	w->version = strdup(items[3]);

	w->type = VINE_WORKER_TYPE_WORKER;

	q->stats->workers_joined++;
	debug(D_VINE, "%d workers are connected in total now", count_workers(q, VINE_WORKER_TYPE_WORKER));

	debug(D_VINE, "%s (%s) running CCTools version %s on %s (operating system) with architecture %s is ready", w->hostname, w->addrport, w->version, w->os, w->arch);

	if (cctools_version_cmp(CCTOOLS_VERSION, w->version) != 0) {
		debug(D_DEBUG,
				"Warning: potential worker version mismatch: worker %s (%s) is version %s, and manager is version %s",
				w->hostname,
				w->addrport,
				w->version,
				CCTOOLS_VERSION);
	}

	return VINE_MSG_PROCESSED;
}

/*
If the manager has requested that a file be watched with VINE_WATCH,
the worker will periodically send back update messages indicating that
the file has been written to.  There are a variety of ways in which the
message could be stale (e.g. task was cancelled) so if the message does
not line up with an expected task and file, then we discard it and keep
going.
*/

static vine_result_code_t get_update(struct vine_manager *q, struct vine_worker_info *w, const char *line)
{
	int64_t task_id;
	char path[VINE_LINE_MAX];
	int64_t offset;
	int64_t length;

	int n = sscanf(line, "update %" PRId64 " %s %" PRId64 " %" PRId64, &task_id, path, &offset, &length);
	if (n != 4) {
		debug(D_VINE, "Invalid message from worker %s (%s): %s", w->hostname, w->addrport, line);
		return VINE_WORKER_FAILURE;
	}

	struct vine_task *t = itable_lookup(w->current_tasks, task_id);
	if (!t) {
		debug(D_VINE, "worker %s (%s) sent output for unassigned task %" PRId64, w->hostname, w->addrport, task_id);
		link_soak(w->link, length, time(0) + vine_manager_transfer_time(q, w, length));
		return VINE_SUCCESS;
	}

	time_t stoptime = time(0) + vine_manager_transfer_time(q, w, length);

	struct vine_mount *m;
	const char *local_name = 0;

	LIST_ITERATE(t->output_mounts, m)
	{
		if (!strcmp(path, m->remote_name)) {
			local_name = m->file->source;
			break;
		}
	}

	if (!local_name) {
		debug(D_VINE, "worker %s (%s) sent output for unwatched file %s", w->hostname, w->addrport, path);
		link_soak(w->link, length, stoptime);
		return VINE_SUCCESS;
	}

	int fd = open(local_name, O_WRONLY | O_CREAT, 0777);
	if (fd < 0) {
		debug(D_VINE, "unable to update watched file %s: %s", local_name, strerror(errno));
		link_soak(w->link, length, stoptime);
		return VINE_SUCCESS;
	}

	lseek(fd, offset, SEEK_SET);
	link_stream_to_fd(w->link, fd, length, stoptime);
	ftruncate(fd, offset + length);

	if (close(fd) < 0) {
		debug(D_VINE, "unable to update watched file %s: %s\n", local_name, strerror(errno));
		return VINE_SUCCESS;
	}

	return VINE_SUCCESS;
}

/*
make a synchronus connection with a worker to retrieve the stdout of a task
*/

static vine_result_code_t retrieve_output(struct vine_manager *q, struct vine_worker_info *w, struct vine_task *t)
{
	int64_t output_length;
	uint64_t task_id;
	char line[VINE_LINE_MAX];

	vine_manager_send(q, w, "send_stdout %d\n", t->task_id);

	vine_result_code_t result = VINE_SUCCESS;
	vine_msg_code_t mcode;
	mcode = vine_manager_recv(q, w, line, sizeof(line));

	if (mcode != VINE_MSG_NOT_PROCESSED) {
		return VINE_WORKER_FAILURE;
	}
	if (string_prefix_is(line, "error")) {
		return VINE_WORKER_FAILURE;

	} else if (string_prefix_is(line, "stdout")) {
		result = VINE_SUCCESS;
	} else {
		debug(D_VINE, "%s (%s): sent invalid response to send_stdout: %s", w->hostname, w->addrport, line);
		return VINE_WORKER_FAILURE;
	}

	int n = sscanf(line, "stdout  %" SCNd64 " %" SCNd64 "", &task_id, &output_length);

	if (n < 2) {
		debug(D_VINE, "Invalid message from worker %s (%s): %s", w->hostname, w->addrport, line);
		return VINE_WORKER_FAILURE;
	}
	result = get_stdout(q, w, t, output_length);
	return result;
}

/*
Get the standard output of a task, as part of retrieving the result.
This seems awfully complicated and could be simplified.
*/

static vine_result_code_t get_stdout(struct vine_manager *q, struct vine_worker_info *w, struct vine_task *t, int64_t output_length)
{
	int64_t retrieved_output_length;
	timestamp_t effective_stoptime = 0;
	time_t stoptime;
	int64_t actual;

	if (q->bandwidth_limit) {
		effective_stoptime = (output_length / q->bandwidth_limit) * 1000000 + timestamp_get();
	}

	if (output_length <= q->max_task_stdout_storage) {
		retrieved_output_length = output_length;
	} else {
		retrieved_output_length = q->max_task_stdout_storage;
		fprintf(stderr,
				"warning: stdout of task %d"
				" requires %2.2lf GB of storage. This exceeds maximum supported size of %d GB. Only %d GB will be retrieved.\n",
				t->task_id,
				((double)output_length) / q->max_task_stdout_storage,
				q->max_task_stdout_storage / GIGABYTE,
				q->max_task_stdout_storage / GIGABYTE);
		vine_task_set_result(t, VINE_RESULT_STDOUT_MISSING);
	}

	t->output = malloc(retrieved_output_length + 1);
	if (t->output == NULL) {
		fprintf(stderr, "error: allocating memory of size %" PRId64 " bytes failed for storing stdout of task %d.\n", retrieved_output_length, t->task_id);
		// drop the entire length of stdout on the link
		stoptime = time(0) + vine_manager_transfer_time(q, w, output_length);
		link_soak(w->link, output_length, stoptime);
		retrieved_output_length = 0;
		vine_task_set_result(t, VINE_RESULT_STDOUT_MISSING);
	}

	if (retrieved_output_length > 0) {
		debug(D_VINE, "Receiving stdout of task %d (size: %" PRId64 " bytes) from %s (%s) ...", t->task_id, retrieved_output_length, w->addrport, w->hostname);

		// First read the bytes we keep.
		stoptime = time(0) + vine_manager_transfer_time(q, w, retrieved_output_length);
		actual = link_read(w->link, t->output, retrieved_output_length, stoptime);
		if (actual != retrieved_output_length) {
			debug(D_VINE, "Failure: actual received stdout size (%" PRId64 " bytes) is different from expected (%" PRId64 " bytes).", actual, retrieved_output_length);
			t->output[actual] = '\0';
			return VINE_WORKER_FAILURE;
		}
		debug(D_VINE, "Retrieved %" PRId64 " bytes from %s (%s)", actual, w->hostname, w->addrport);

		// Then read the bytes we need to throw away.
		if (output_length > retrieved_output_length) {
			debug(D_VINE,
					"Dropping the remaining %" PRId64 " bytes of the stdout of task %d"
					" since stdout length is limited to %d bytes.\n",
					(output_length - q->max_task_stdout_storage),
					t->task_id,
					q->max_task_stdout_storage);
			stoptime = time(0) + vine_manager_transfer_time(q, w, (output_length - retrieved_output_length));
			link_soak(w->link, (output_length - retrieved_output_length), stoptime);

			// overwrite the last few bytes of buffer to signal truncated stdout.
			char *truncate_msg = string_format("\n>>>>>> STDOUT TRUNCATED AFTER THIS POINT.\n>>>>>> MAXIMUM OF %d BYTES REACHED, %" PRId64 " BYTES TRUNCATED.",
					q->max_task_stdout_storage,
					output_length - retrieved_output_length);
			memcpy(t->output + q->max_task_stdout_storage - strlen(truncate_msg) - 1, truncate_msg, strlen(truncate_msg));
			*(t->output + q->max_task_stdout_storage - 1) = '\0';
			free(truncate_msg);
		}

		timestamp_t current_time = timestamp_get();
		if (effective_stoptime && effective_stoptime > current_time) {
			usleep(effective_stoptime - current_time);
		}
	} else {
		actual = 0;
	}
	if (t->output)
		t->output[actual] = 0;

	return VINE_SUCCESS;
}

/*
Send to this worker a request for task results.
The worker will respond with all completed tasks and updates
on watched output files.  Process those results as they come back.
*/

static vine_result_code_t get_available_results(struct vine_manager *q, struct vine_worker_info *w)
{
	// max_count == -1, tells the worker to send all available results.
	vine_manager_send(q, w, "send_results %d\n", -1);
	debug(D_VINE, "Reading result(s) from %s (%s)", w->hostname, w->addrport);

	char line[VINE_LINE_MAX];

	vine_result_code_t result = VINE_SUCCESS; // return success unless something fails below.

	while (1) {
		vine_msg_code_t mcode;
		mcode = vine_manager_recv(q, w, line, sizeof(line));
		if (mcode != VINE_MSG_NOT_PROCESSED) {
			result = VINE_WORKER_FAILURE;
			break;
		}
		if (string_prefix_is(line, "update")) {
			result = get_update(q, w, line);
			if (result != VINE_SUCCESS)
				break;
		} else if (!strcmp(line, "end")) {
			// Only return success if last message is end.
			break;
		} else {
			debug(D_VINE, "%s (%s): sent invalid response to send_results: %s", w->hostname, w->addrport, line);
			result = VINE_WORKER_FAILURE;
			break;
		}
	}

	return result;
}

/*
Compute the total quantity of resources needed by all tasks in
the ready and running states.  This gives us a complete picture
of the manager's resource consumption for status reporting.
*/

static struct rmsummary *total_resources_needed(struct vine_manager *q)
{

	struct vine_task *t;

	struct rmsummary *total = rmsummary_create(0);

	/* for waiting tasks, we use what they would request if dispatched right now. */
	LIST_ITERATE(q->ready_list, t)
	{
		const struct rmsummary *s = vine_manager_task_resources_min(q, t);
		rmsummary_add(total, s);
	}

	/* for running tasks, we use what they have been allocated already. */
	char *key;
	struct vine_worker_info *w;

	HASH_TABLE_ITERATE(q->worker_table, key, w)
	{
		if (w->resources->tag < 0) {
			continue;
		}

		total->cores += w->resources->cores.inuse;
		total->memory += w->resources->memory.inuse;
		total->disk += w->resources->disk.inuse;
		total->gpus += w->resources->gpus.inuse;
	}

	return total;
}

/*
Compute the largest resource request for any task in a given category.
*/

static const struct rmsummary *largest_seen_resources(struct vine_manager *q, const char *category)
{
	char *key;
	struct category *c;

	if (category) {
		c = vine_category_lookup_or_create(q, category);
		return c->max_allocation;
	} else {
		HASH_TABLE_ITERATE(q->categories, key, c)
		{
			rmsummary_merge_max(q->max_task_resources_requested, c->max_allocation);
		}
		return q->max_task_resources_requested;
	}
}

/* Return true if this worker can satisfy the given resource request. */

static int check_worker_fit(struct vine_worker_info *w, const struct rmsummary *s)
{

	if (w->resources->workers.total < 1)
		return 0;

	if (!s)
		return w->resources->workers.total;

	if (s->cores > w->resources->cores.total)
		return 0;
	if (s->memory > w->resources->memory.total)
		return 0;
	if (s->disk > w->resources->disk.total)
		return 0;
	if (s->gpus > w->resources->gpus.total)
		return 0;

	return w->resources->workers.total;
}

static int count_workers_for_waiting_tasks(struct vine_manager *q, const struct rmsummary *s)
{

	int count = 0;

	char *key;
	struct vine_worker_info *w;

	HASH_TABLE_ITERATE(q->worker_table, key, w)
	{
		count += check_worker_fit(w, s);
	}

	return count;
}

static void category_jx_insert_max(struct jx *j, struct category *c, const char *field, const struct rmsummary *largest)
{

	double l = rmsummary_get(largest, field);
	double m = -1;
	double e = -1;

	if (c) {
		m = rmsummary_get(c->max_resources_seen, field);
		if (c->max_resources_seen->limits_exceeded) {
			e = rmsummary_get(c->max_resources_seen->limits_exceeded, field);
		}
	}

	char *field_str = string_format("max_%s", field);

	if (l > -1) {
		char *max_str = string_format("%s", rmsummary_resource_to_str(field, l, 0));
		jx_insert_string(j, field_str, max_str);
		free(max_str);
	} else if (c && !category_in_steady_state(c) && e > -1) {
		char *max_str = string_format(">%s", rmsummary_resource_to_str(field, m - 1, 0));
		jx_insert_string(j, field_str, max_str);
		free(max_str);
	} else if (c && m > -1) {
		char *max_str = string_format("~%s", rmsummary_resource_to_str(field, m, 0));
		jx_insert_string(j, field_str, max_str);
		free(max_str);
	} else {
		jx_insert_string(j, field_str, "na");
	}

	free(field_str);
}

/* Create a dummy task to obtain first allocation that category would get if using largest worker */

static struct rmsummary *category_alloc_info(struct vine_manager *q, struct category *c, category_allocation_t request)
{
	struct vine_task *t = vine_task_create("nop");
	vine_task_set_category(t, c->name);
	t->resource_request = request;

	/* XXX this seems like a hack: a vine_worker is being created by malloc instead of vine_worker_create */

	struct vine_worker_info *w = malloc(sizeof(*w));
	w->resources = vine_resources_create();
	w->resources->cores.total = q->current_max_worker->cores;
	w->resources->memory.total = q->current_max_worker->memory;
	w->resources->disk.total = q->current_max_worker->disk;
	w->resources->gpus.total = q->current_max_worker->gpus;

	struct rmsummary *allocation = vine_manager_choose_resources_for_task(q, w, t);

	vine_task_delete(t);
	vine_resources_delete(w->resources);
	free(w);

	return allocation;
}

/* Convert an allocation of resources into a JX record. */

static struct jx *alloc_to_jx(struct vine_manager *q, struct category *c, struct rmsummary *resources)
{
	struct jx *j = jx_object(0);

	jx_insert_double(j, "cores", resources->cores);
	jx_insert_integer(j, "memory", resources->memory);
	jx_insert_integer(j, "disk", resources->disk);
	jx_insert_integer(j, "gpus", resources->gpus);

	return j;
}

/* Convert a resource category into a JX record for reporting to the catalog. */

static struct jx *category_to_jx(struct vine_manager *q, const char *category)
{
	struct vine_stats s;
	struct category *c = NULL;
	const struct rmsummary *largest = largest_seen_resources(q, category);

	c = vine_category_lookup_or_create(q, category);
	vine_get_stats_category(q, category, &s);

	if (s.tasks_waiting + s.tasks_on_workers + s.tasks_done < 1) {
		return NULL;
	}

	struct jx *j = jx_object(0);

	jx_insert_string(j, "category", category);
	jx_insert_integer(j, "tasks_waiting", s.tasks_waiting);
	jx_insert_integer(j, "tasks_running", s.tasks_running);
	jx_insert_integer(j, "tasks_on_workers", s.tasks_on_workers);
	jx_insert_integer(j, "tasks_dispatched", s.tasks_dispatched);
	jx_insert_integer(j, "tasks_done", s.tasks_done);
	jx_insert_integer(j, "tasks_failed", s.tasks_failed);
	jx_insert_integer(j, "tasks_cancelled", s.tasks_cancelled);
	jx_insert_integer(j, "workers_able", s.workers_able);

	category_jx_insert_max(j, c, "cores", largest);
	category_jx_insert_max(j, c, "memory", largest);
	category_jx_insert_max(j, c, "disk", largest);
	category_jx_insert_max(j, c, "gpus", largest);

	struct rmsummary *first_allocation = category_alloc_info(q, c, CATEGORY_ALLOCATION_FIRST);
	struct jx *jr = alloc_to_jx(q, c, first_allocation);
	rmsummary_delete(first_allocation);
	jx_insert(j, jx_string("first_allocation"), jr);

	struct rmsummary *max_allocation = category_alloc_info(q, c, CATEGORY_ALLOCATION_MAX);
	jr = alloc_to_jx(q, c, max_allocation);
	rmsummary_delete(max_allocation);
	jx_insert(j, jx_string("max_allocation"), jr);

	if (q->monitor_mode) {
		jr = alloc_to_jx(q, c, c->max_resources_seen);
		jx_insert(j, jx_string("max_seen"), jr);
	}

	jx_insert_integer(j, "first_allocation_count", task_request_count(q, c->name, CATEGORY_ALLOCATION_FIRST));
	jx_insert_integer(j, "max_allocation_count", task_request_count(q, c->name, CATEGORY_ALLOCATION_MAX));

	return j;
}

/* Convert all resource categories into a JX record. */

static struct jx *categories_to_jx(struct vine_manager *q)
{
	struct jx *a = jx_array(0);

	struct category *c;
	char *category_name;

	HASH_TABLE_ITERATE(q->categories, category_name, c)
	{
		struct jx *j = category_to_jx(q, category_name);
		if (j) {
			jx_array_insert(a, j);
		}
	}

	return a;
}

/*
manager_to_jx examines the overall manager status and creates
an jx expression which can be sent directly to the
user that connects via vine_status.
*/

static struct jx *manager_to_jx(struct vine_manager *q)
{
	struct jx *j = jx_object(0);
	if (!j)
		return 0;

	// Insert all properties from vine_stats

	struct vine_stats info;
	vine_get_stats(q, &info);

	// Add special properties expected by the catalog server
	char owner[USERNAME_MAX];
	username_get(owner);

	jx_insert_string(j, "type", "vine_manager");
	if (q->name)
		jx_insert_string(j, "project", q->name);
	jx_insert_integer(j, "starttime",
			(q->stats->time_when_started / 1000000)); // catalog expects time_t not timestamp_t
	jx_insert_string(j, "working_dir", q->workingdir);
	jx_insert_string(j, "owner", owner);
	jx_insert_string(j, "version", CCTOOLS_VERSION);
	jx_insert_integer(j, "port", vine_port(q));
	jx_insert_integer(j, "priority", q->priority);
	jx_insert_string(j, "manager_preferred_connection", q->manager_preferred_connection);
	jx_insert_string(j, "taskvine_uuid", q->uuid);
	jx_insert_integer(j, "protocol", VINE_PROTOCOL_VERSION);

	char *name, *key;
	HASH_TABLE_ITERATE(q->properties, name, key)
	{
		jx_insert_string(j, name, key);
	}

	int use_ssl = 0;
#ifdef HAS_OPENSSL
	if (q->ssl_enabled) {
		use_ssl = 1;
	}
#endif
	jx_insert_boolean(j, "ssl", use_ssl);

	struct jx *interfaces = interfaces_of_host();
	if (interfaces) {
		jx_insert(j, jx_string("network_interfaces"), interfaces);
	}

	// send info on workers
	jx_insert_integer(j, "workers", info.workers_connected);
	jx_insert_integer(j, "workers_connected", info.workers_connected);
	jx_insert_integer(j, "workers_init", info.workers_init);
	jx_insert_integer(j, "workers_idle", info.workers_idle);
	jx_insert_integer(j, "workers_busy", info.workers_busy);
	jx_insert_integer(j, "workers_able", info.workers_able);

	jx_insert_integer(j, "workers_joined", info.workers_joined);
	jx_insert_integer(j, "workers_removed", info.workers_removed);
	jx_insert_integer(j, "workers_released", info.workers_released);
	jx_insert_integer(j, "workers_idled_out", info.workers_idled_out);
	jx_insert_integer(j, "workers_slow", info.workers_slow);
	jx_insert_integer(j, "workers_lost", info.workers_lost);

	// workers_blocked adds host names, not a count
	struct jx *blocklist = vine_blocklist_to_jx(q);
	if (blocklist) {
		jx_insert(j, jx_string("workers_blocked"), blocklist);
	}

	// send info on tasks
	jx_insert_integer(j, "tasks_waiting", info.tasks_waiting);
	jx_insert_integer(j, "tasks_on_workers", info.tasks_on_workers);
	jx_insert_integer(j, "tasks_running", info.tasks_running);
	jx_insert_integer(j, "tasks_with_results", info.tasks_with_results);
	jx_insert_integer(j, "tasks_left", q->num_tasks_left);

	jx_insert_integer(j, "tasks_submitted", info.tasks_submitted);
	jx_insert_integer(j, "tasks_dispatched", info.tasks_dispatched);
	jx_insert_integer(j, "tasks_done", info.tasks_done);
	jx_insert_integer(j, "tasks_failed", info.tasks_failed);
	jx_insert_integer(j, "tasks_cancelled", info.tasks_cancelled);
	jx_insert_integer(j, "tasks_exhausted_attempts", info.tasks_exhausted_attempts);

	// tasks_complete is deprecated, but the old vine_status expects it.
	jx_insert_integer(j, "tasks_complete", info.tasks_done);

	// send info on manager
	jx_insert_integer(j, "time_when_started", info.time_when_started);
	jx_insert_integer(j, "time_send", info.time_send);
	jx_insert_integer(j, "time_receive", info.time_receive);
	jx_insert_integer(j, "time_send_good", info.time_send_good);
	jx_insert_integer(j, "time_receive_good", info.time_receive_good);
	jx_insert_integer(j, "time_status_msgs", info.time_status_msgs);
	jx_insert_integer(j, "time_internal", info.time_internal);
	jx_insert_integer(j, "time_polling", info.time_polling);
	jx_insert_integer(j, "time_application", info.time_application);
	jx_insert_integer(j, "time_scheduling", info.time_scheduling);

	jx_insert_integer(j, "time_workers_execute", info.time_workers_execute);
	jx_insert_integer(j, "time_workers_execute_good", info.time_workers_execute_good);
	jx_insert_integer(j, "time_workers_execute_exhaustion", info.time_workers_execute_exhaustion);

	jx_insert_integer(j, "bytes_sent", info.bytes_sent);
	jx_insert_integer(j, "bytes_received", info.bytes_received);

	jx_insert_integer(j, "inuse_cache", info.inuse_cache);

	jx_insert_integer(j, "capacity_tasks", info.capacity_tasks);
	jx_insert_integer(j, "capacity_cores", info.capacity_cores);
	jx_insert_integer(j, "capacity_memory", info.capacity_memory);
	jx_insert_integer(j, "capacity_disk", info.capacity_disk);
	jx_insert_integer(j, "capacity_gpus", info.capacity_gpus);
	jx_insert_integer(j, "capacity_instantaneous", info.capacity_instantaneous);
	jx_insert_integer(j, "capacity_weighted", info.capacity_weighted);

	// Add the resources computed from tributary workers.
	struct vine_resources r, rmin, rmax;
	int64_t inuse_cache = 0;
	aggregate_workers_resources(q, &r, &rmin, &rmax, &inuse_cache, NULL);
	vine_resources_add_to_jx(&r, j);

	// add the stats per category
	jx_insert(j, jx_string("categories"), categories_to_jx(q));

	// add total resources used/needed by the manager
	struct rmsummary *total = total_resources_needed(q);
	jx_insert_integer(j, "tasks_total_cores", total->cores);
	jx_insert_integer(j, "tasks_total_memory", total->memory);
	jx_insert_integer(j, "tasks_total_disk", total->disk);
	jx_insert_integer(j, "tasks_total_gpus", total->gpus);

	rmsummary_delete(total);

	return j;
}

/*
manager_lean_to_jx examines the overall manager status and creates
an jx expression which can be sent to the catalog.
It different from manager_to_jx in that only the minimum information that
workers, vine_status and the vine_factory need.
*/

static struct jx *manager_lean_to_jx(struct vine_manager *q)
{
	struct jx *j = jx_object(0);
	if (!j)
		return 0;

	// Insert all properties from vine_stats

	struct vine_stats info;
	vine_get_stats(q, &info);

	// information regarding how to contact the manager
	jx_insert_string(j, "version", CCTOOLS_VERSION);
	jx_insert_string(j, "type", "vine_manager");
	jx_insert_integer(j, "port", vine_port(q));

	char *name, *key;
	HASH_TABLE_ITERATE(q->properties, name, key)
	{
		jx_insert_string(j, name, key);
	}

	int use_ssl = 0;
#ifdef HAS_OPENSSL
	if (q->ssl_enabled) {
		use_ssl = 1;
	}
#endif
	jx_insert_boolean(j, "ssl", use_ssl);

	char owner[USERNAME_MAX];
	username_get(owner);
	jx_insert_string(j, "owner", owner);

	if (q->name)
		jx_insert_string(j, "project", q->name);
	jx_insert_integer(j, "starttime",
			(q->stats->time_when_started / 1000000)); // catalog expects time_t not timestamp_t
	jx_insert_string(j, "manager_preferred_connection", q->manager_preferred_connection);

	struct jx *interfaces = interfaces_of_host();
	if (interfaces) {
		jx_insert(j, jx_string("network_interfaces"), interfaces);
	}

	// task information for general vine_status report
	jx_insert_integer(j, "tasks_waiting", info.tasks_waiting);
	jx_insert_integer(j, "tasks_running", info.tasks_running);
	jx_insert_integer(j, "tasks_complete",
			info.tasks_done); // tasks_complete is deprecated, but the old vine_status expects it.

	// additional task information for vine_factory
	jx_insert_integer(j, "tasks_on_workers", info.tasks_on_workers);
	jx_insert_integer(j, "tasks_left", q->num_tasks_left);

	// capacity information the factory needs
	jx_insert_integer(j, "capacity_tasks", info.capacity_tasks);
	jx_insert_integer(j, "capacity_cores", info.capacity_cores);
	jx_insert_integer(j, "capacity_memory", info.capacity_memory);
	jx_insert_integer(j, "capacity_disk", info.capacity_disk);
	jx_insert_integer(j, "capacity_gpus", info.capacity_gpus);
	jx_insert_integer(j, "capacity_weighted", info.capacity_weighted);

	// resources information the factory needs
	struct rmsummary *total = total_resources_needed(q);
	jx_insert_integer(j, "tasks_total_cores", total->cores);
	jx_insert_integer(j, "tasks_total_memory", total->memory);
	jx_insert_integer(j, "tasks_total_disk", total->disk);
	jx_insert_integer(j, "tasks_total_gpus", total->gpus);

	// worker information for general vine_status report
	jx_insert_integer(j, "workers", info.workers_connected);
	jx_insert_integer(j, "workers_connected", info.workers_connected);

	// additional worker information the factory needs
	struct jx *blocklist = vine_blocklist_to_jx(q);
	if (blocklist) {
		jx_insert(j, jx_string("workers_blocked"), blocklist); // danger! unbounded field
	}

	return j;
}

/*
Send a brief human-readable index listing the data
types that can be queried via this API.
*/

static void handle_data_index(struct vine_manager *q, struct vine_worker_info *w, time_t stoptime)
{
	buffer_t buf;
	buffer_init(&buf);

	buffer_printf(&buf, "<h1>taskvine data API</h1>");
	buffer_printf(&buf, "<ul>\n");
	buffer_printf(&buf, "<li> <a href=\"/manager_status\">Queue Status</a>\n");
	buffer_printf(&buf, "<li> <a href=\"/task_status\">Task Status</a>\n");
	buffer_printf(&buf, "<li> <a href=\"/worker_status\">Worker Status</a>\n");
	buffer_printf(&buf, "<li> <a href=\"/resources_status\">Resources Status</a>\n");
	buffer_printf(&buf, "</ul>\n");

	vine_manager_send(q, w, buffer_tostring(&buf), buffer_pos(&buf), stoptime);

	buffer_free(&buf);
}

/*
Process an HTTP request that comes in via a worker port.
This represents a web browser that connected directly
to the manager to fetch status data.
*/

static vine_msg_code_t handle_http_request(struct vine_manager *q, struct vine_worker_info *w, const char *path, time_t stoptime)
{
	char line[VINE_LINE_MAX];

	// Consume (and ignore) the remainder of the headers.
	while (link_readline(w->link, line, VINE_LINE_MAX, stoptime)) {
		if (line[0] == 0)
			break;
	}

	vine_manager_send(q, w, "HTTP/1.1 200 OK\nConnection: close\n");
	if (!strcmp(path, "/")) {
		// Requests to root get a simple human readable index.
		vine_manager_send(q, w, "Content-type: text/html\n\n");
		handle_data_index(q, w, stoptime);
	} else {
		// Other requests get raw JSON data.
		vine_manager_send(q, w, "Access-Control-Allow-Origin: *\n");
		vine_manager_send(q, w, "Content-type: text/plain\n\n");
		handle_manager_status(q, w, &path[1], stoptime);
	}

	// Return success but require a disconnect now.
	return VINE_MSG_PROCESSED_DISCONNECT;
}

/*
Process a manager status request which returns raw JSON.
This could come via the HTTP interface, or via a plain request.
*/

static struct jx *construct_status_message(struct vine_manager *q, const char *request)
{
	struct jx *a = jx_array(NULL);

	if (!strcmp(request, "manager_status") || !strcmp(request, "manager") || !strcmp(request, "resources_status")) {
		struct jx *j = manager_to_jx(q);
		if (j) {
			jx_array_insert(a, j);
		}
	} else if (!strcmp(request, "task_status") || !strcmp(request, "tasks")) {
		struct vine_task *t;
		uint64_t task_id;

		ITABLE_ITERATE(q->tasks, task_id, t)
		{
			struct jx *j = vine_task_to_jx(q, t);
			if (j)
				jx_array_insert(a, j);
		}
	} else if (!strcmp(request, "worker_status") || !strcmp(request, "workers")) {
		struct vine_worker_info *w;
		struct jx *j;
		char *key;

		HASH_TABLE_ITERATE(q->worker_table, key, w)
		{
			// If the worker has not been initialized, ignore it.
			if (!strcmp(w->hostname, "unknown"))
				continue;
			j = vine_worker_to_jx(w);
			if (j) {
				jx_array_insert(a, j);
			}
		}
	} else if (!strcmp(request, "wable_status") || !strcmp(request, "categories")) {
		jx_delete(a);
		a = categories_to_jx(q);
	} else {
		debug(D_VINE, "Unknown status request: '%s'", request);
		jx_delete(a);
		a = NULL;
	}

	return a;
}

/*
Handle a manager status message by composing a response and sending it.
*/

static vine_msg_code_t handle_manager_status(struct vine_manager *q, struct vine_worker_info *target, const char *line, time_t stoptime)
{
	struct link *l = target->link;

	struct jx *a = construct_status_message(q, line);
	target->type = VINE_WORKER_TYPE_STATUS;

	free(target->hostname);
	target->hostname = xxstrdup("QUEUE_STATUS");

	if (!a) {
		debug(D_VINE, "Unknown status request: '%s'", line);
		return VINE_MSG_FAILURE;
	}

	jx_print_link(a, l, stoptime);
	jx_delete(a);

	return VINE_MSG_PROCESSED_DISCONNECT;
}

/*
Handle a resource update message from the worker describing
its cores, memory, disk, etc.
*/

static vine_msg_code_t handle_resources(struct vine_manager *q, struct vine_worker_info *w, time_t stoptime)
{
	while (1) {
		char line[VINE_LINE_MAX];
		int64_t total;

		int result = link_readline(w->link, line, sizeof(line), stoptime);
		if (result <= 0)
			return VINE_MSG_FAILURE;

		debug(D_VINE, "%s", line);

		if (sscanf(line, "cores %" PRId64, &total)) {
			w->resources->cores.total = total;
		} else if (sscanf(line, "memory %" PRId64, &total)) {
			w->resources->memory.total = total;
		} else if (sscanf(line, "disk %" PRId64, &total)) {
			w->resources->disk.total = total;
		} else if (sscanf(line, "gpus %" PRId64, &total)) {
			w->resources->gpus.total = total;
		} else if (sscanf(line, "workers %" PRId64, &total)) {
			w->resources->workers.total = total;
		} else if (sscanf(line, "tag %" PRId64, &total)) {
			w->resources->tag = total;
		} else if (!strcmp(line, "end")) {
			/* Stop when we get an end marker. */
			break;
		} else {
			debug(D_VINE, "unexpected data in resource update!");
			/* But keep going until we get an "end" */
		}
	}

	/* Update the queue total since one worker changed. */
	count_worker_resources(q, w);

	/* Record the update into the transaction log. */
	vine_txn_log_write_worker_resources(q, w);

	return VINE_MSG_PROCESSED;
}

/*
Handle a feature report from a worker, which describes properties set
manually by the user, like a particular GPU model, software installed, etc.
*/

static vine_msg_code_t handle_feature(struct vine_manager *q, struct vine_worker_info *w, const char *line)
{
	char feature[VINE_LINE_MAX];
	char fdec[VINE_LINE_MAX];

	int n = sscanf(line, "feature %s", feature);

	if (n != 1) {
		return VINE_MSG_FAILURE;
	}

	if (!w->features)
		w->features = hash_table_create(4, 0);

	url_decode(feature, fdec, VINE_LINE_MAX);

	debug(D_VINE, "Feature found: %s\n", fdec);

	hash_table_insert(w->features, fdec, (void **)1);

	return VINE_MSG_PROCESSED;
}

/*
Handle activity on a network connection by looking up the mapping
between the link and the vine_worker, then processing on or more
messages available.
*/

static vine_result_code_t handle_worker(struct vine_manager *q, struct link *l)
{
	char line[VINE_LINE_MAX];
	struct vine_worker_info *w;

	char *key = link_to_hash_key(l);
	w = hash_table_lookup(q->worker_table, key);
	free(key);

	vine_msg_code_t mcode;
	mcode = vine_manager_recv_no_retry(q, w, line, sizeof(line));

	// We only expect asynchronous status queries and updates here.

	switch (mcode) {
	case VINE_MSG_PROCESSED:
		// A status message was received and processed.
		return VINE_SUCCESS;
		break;

	case VINE_MSG_PROCESSED_DISCONNECT:
		// A status query was received and processed, so disconnect.
		vine_manager_remove_worker(q, w, VINE_WORKER_DISCONNECT_STATUS_WORKER);
		return VINE_SUCCESS;

	case VINE_MSG_NOT_PROCESSED:
		debug(D_VINE, "Invalid message from worker %s (%s): %s", w->hostname, w->addrport, line);
		q->stats->workers_lost++;
		vine_manager_remove_worker(q, w, VINE_WORKER_DISCONNECT_FAILURE);
		return VINE_WORKER_FAILURE;
		break;

	case VINE_MSG_FAILURE:
		debug(D_VINE, "Failed to read from worker %s (%s)", w->hostname, w->addrport);
		q->stats->workers_lost++;
		vine_manager_remove_worker(q, w, VINE_WORKER_DISCONNECT_FAILURE);
		return VINE_WORKER_FAILURE;
	}

	return VINE_SUCCESS;
}

/*
Construct the table of network links to be considered,
including the manager's accepting link, and one for
each active worker.
*/

static int build_poll_table(struct vine_manager *q)
{
	int n = 0;
	char *key;
	struct vine_worker_info *w;

	// Allocate a small table, if it hasn't been done yet.
	if (!q->poll_table) {
		q->poll_table = malloc(sizeof(*q->poll_table) * q->poll_table_size);
		if (!q->poll_table) {
			// if we can't allocate a poll table, we can't do anything else.
			fatal("allocating memory for poll table failed.");
		}
	}

	// The first item in the poll table is the manager link, which accepts new connections.
	q->poll_table[0].link = q->manager_link;
	q->poll_table[0].events = LINK_READ;
	q->poll_table[0].revents = 0;
	n = 1;

	// For every worker in the hash table, add an item to the poll table
	HASH_TABLE_ITERATE(q->worker_table, key, w)
	{
		// If poll table is not large enough, reallocate it
		if (n >= q->poll_table_size) {
			q->poll_table_size *= 2;
			q->poll_table = realloc(q->poll_table, sizeof(*q->poll_table) * q->poll_table_size);
			if (q->poll_table == NULL) {
				// if we can't allocate a poll table, we can't do anything else.
				fatal("reallocating memory for poll table failed.");
			}
		}

		q->poll_table[n].link = w->link;
		q->poll_table[n].events = LINK_READ;
		q->poll_table[n].revents = 0;
		n++;
	}

	return n;
}

static void vine_manager_compute_input_size(struct vine_manager *q, struct vine_task *t)
{
	int64_t input_size = 0;
	struct vine_mount *m;
	LIST_ITERATE(t->input_mounts, m)
	{
		input_size += m->file->size;
	}
<<<<<<< HEAD

	t->input_files_size = input_size;

	int64_t input_size_in_mbs = (int64_t)ceil(input_size / 1e6);

	/* update max sandbox size with current knowledge of input files */
	struct category *c = vine_category_lookup_or_create(q, t->category);
	if (c->min_vine_sandbox < input_size_in_mbs) {
		c->min_vine_sandbox = input_size_in_mbs;
=======
	if (mb > 0) {
		struct category *c = category_lookup_or_create(q->categories, vine_task_get_category(t));
		c->min_allocation->disk = MAX(mb, c->min_allocation->disk);
>>>>>>> fc4fb44a
	}
}

/*
 * Determine the resources to allocate for a given task when assigned to a specific worker.
 * @param q The manager structure.
 * @param w The worker info structure.
 * @param t The task structure.
 * @return A pointer to a struct rmsummary describing the chosen resources for the given task.
 */

struct rmsummary *vine_manager_choose_resources_for_task(struct vine_manager *q, struct vine_worker_info *w, struct vine_task *t)
{
	struct rmsummary *limits = rmsummary_create(-1);

	/* Special case: A function-call task consumes no resources. */
	/* Return early, otherwise these zeroes are expanded to use the whole worker. */

	if (t->needs_library) {
		limits->cores = 0;
		limits->memory = 0;
		limits->disk = 0;
		limits->gpus = 0;
		return limits;
	}

	if (t->input_files_size < 0) {
		vine_manager_compute_input_size(q, t);
	}

	/* Compute the minimum and maximum resources for this task. */
	const struct rmsummary *min = vine_manager_task_resources_min(q, t);
	const struct rmsummary *max = vine_manager_task_resources_max(q, t);

	/* available disk for all sandboxes */
	int64_t available_disk = w->resources->disk.total - w->inuse_cache;

	/* do not count the size of input files as available.
	 * TODO: efficiently discount the size of files already at worker. */
	available_disk -= t->input_files_size;

	rmsummary_merge_override_basic(limits, max);

	int use_whole_worker = 1;

	int proportional_whole_tasks = q->proportional_whole_tasks;
	if (t->resources_requested->memory > -1 || t->resources_requested->disk > -1) {
		/* if mem or disk are specified explicitely, do not expand resources to fill an integer number of tasks. With this,
		 * the task is assigned exactly the memory and disk specified. We do not do this for cores and gpus, as the use case
		 * here is to specify the number of cores and allocated the rest of the resources evenly. */
		proportional_whole_tasks = 0;
	}

	/* Proportionally assign the worker's resources to the task if configured. */
	if (q->proportional_resources) {

		/* Compute the proportion of the worker the task shall have across resource types. */
		double max_proportion = -1;
		double min_proportion = -1;

		if (w->resources->cores.total > 0) {
			max_proportion = MAX(max_proportion, limits->cores / w->resources->cores.total);
			min_proportion = MAX(min_proportion, min->cores / w->resources->cores.total);
		}

		if (w->resources->memory.total > 0) {
			max_proportion = MAX(max_proportion, limits->memory / w->resources->memory.total);
			min_proportion = MAX(min_proportion, min->memory / w->resources->memory.total);
		}

		if (available_disk > 0) {
			max_proportion = MAX(max_proportion, limits->disk / available_disk);
			min_proportion = MAX(min_proportion, min->disk / available_disk);
		}

		if (w->resources->gpus.total > 0) {
			max_proportion = MAX(max_proportion, limits->gpus / w->resources->gpus.total);
			min_proportion = MAX(min_proportion, min->disk / w->resources->gpus.total);
		}

		/* If a max_proportion was defined, it cannot be less than a proportion using the minimum
		 * resources for the category. If it was defined, then the min_proportion is not relevant as the
		 * task will try to use the whole worker. */
		if (max_proportion != -1) {
			max_proportion = MAX(max_proportion, min_proportion);
		}

		/* If max_proportion or min_proportion > 1, then the task does not fit the worker for the
		 * specified resources. For the unspecified resources we use the whole
		 * worker as not to trigger a warning when checking for tasks that can't
		 * run on any available worker. */
		if (max_proportion > 1 || min_proportion > 1) {
			use_whole_worker = 1;
		} else if (max_proportion > 0) {
			use_whole_worker = 0;

			// adjust max_proportion so that an integer number of tasks fit the worker.
			if (proportional_whole_tasks) {
				max_proportion = 1.0 / (floor(1.0 / max_proportion));
			}

			/* when cores are unspecified, they are set to 0 if gpus are specified.
			 * Otherwise they get a proportion according to specified
			 * resources. Tasks will get at least one core. */
			if (limits->cores < 0 && limits->gpus > 0) {
				limits->cores = 0;
			} else {
				limits->cores = MAX(1, MAX(limits->cores, floor(w->resources->cores.total * max_proportion)));
			}

			/* unspecified gpus are always 0 */
			if (limits->gpus < 0) {
				limits->gpus = 0;
			}

			limits->memory = MAX(1, MAX(limits->memory, floor(w->resources->memory.total * max_proportion)));

			/* worker's disk is shared evenly among tasks that are not running,
			 * thus the proportion is modified by the current overcommit
			 * multiplier */
			limits->disk = MAX(1, MAX(limits->disk, floor(available_disk * max_proportion / q->resource_submit_multiplier)));
		}
	}

	/* If no resource was specified, use whole worker. */
	if (limits->cores < 1 && limits->gpus < 1 && limits->memory < 1 && limits->disk < 1) {
		use_whole_worker = 1;
	}
	/* At least one specified resource would use the whole worker, thus
	 * using whole worker for all unspecified resources. */
	if ((limits->cores > 0 && limits->cores >= w->resources->cores.total) || (limits->gpus > 0 && limits->gpus >= w->resources->gpus.total) ||
			(limits->memory > 0 && limits->memory >= w->resources->memory.total) || (limits->disk > 0 && limits->disk >= available_disk)) {

		use_whole_worker = 1;
	}

	if (use_whole_worker) {
		/* default cores for tasks that define gpus is 0 */
		if (limits->cores <= 0) {
			limits->cores = limits->gpus > 0 ? 0 : w->resources->cores.total;
		}

		/* default gpus is 0 */
		if (limits->gpus <= 0) {
			limits->gpus = 0;
		}

		if (limits->memory <= 0) {
			limits->memory = w->resources->memory.total;
		}

		if (limits->disk <= 0) {
			limits->disk = available_disk;
		}
	} else if (vine_schedule_in_ramp_down(q)) {
		/* if in ramp down, use all the free space of that worker. note that we don't use
		 * resource_submit_multiplier, as by definition in ramp down there are more workers than tasks. */
		limits->cores = limits->gpus > 0 ? 0 : (w->resources->cores.total - w->resources->cores.inuse);

		/* default gpus is 0 */
		if (limits->gpus <= 0) {
			limits->gpus = 0;
		}

		limits->memory = w->resources->memory.total - w->resources->memory.inuse;
		limits->disk = available_disk;
	}

	/* never go below specified min resources. */
	rmsummary_merge_max(limits, min);

<<<<<<< HEAD
	/* assume the user knows what they are doing... */
	rmsummary_merge_override_basic(limits, t->resources_requested);
=======
	/* If the user specified resources, override proportional calculation */
	if (t->resources_requested->cores > 0)
		limits->cores = t->resources_requested->cores;
	if (t->resources_requested->memory > 0)
		limits->memory = t->resources_requested->memory;
	if (t->resources_requested->disk > 0)
		limits->disk = t->resources_requested->disk;
	if (t->resources_requested->gpus > 0)
		limits->gpus = t->resources_requested->gpus;
>>>>>>> fc4fb44a

	return limits;
}

/*
Start one task on a given worker by specializing the task to the worker,
sending the appropriate input files, and then sending the details of the task.
Note that the "infile" and "outfile" components of the task refer to
files that have already been uploaded into the worker's cache by the manager.
*/

static vine_result_code_t start_one_task(struct vine_manager *q, struct vine_worker_info *w, struct vine_task *t)
{
	struct rmsummary *limits = vine_manager_choose_resources_for_task(q, w, t);

	/*
	If this is a library task, then choose the number of slots to either
	match the explicit request, or set it to the number of cores.
	*/

	if (t->provides_library) {
		if (t->function_slots_requested <= 0) {
			t->function_slots_total = limits->cores;
		} else {
			t->function_slots_total = t->function_slots_requested;
		}
	}

	char *command_line;

	if (q->monitor_mode && !t->needs_library) {
		command_line = vine_monitor_wrap(q, w, t, limits);
	} else {
		command_line = xxstrdup(t->command_line);
	}

	vine_result_code_t result = vine_manager_put_task(q, w, t, command_line, limits, 0);

	free(command_line);

	if (result == VINE_SUCCESS) {
		t->current_resource_box = limits;
		rmsummary_merge_override_basic(t->resources_allocated, limits);
		debug(D_VINE, "%s (%s) busy on '%s'", w->hostname, w->addrport, t->command_line);
	} else {
		rmsummary_delete(limits);
	}

	return result;
}

static void count_worker_resources(struct vine_manager *q, struct vine_worker_info *w)
{
	w->resources->cores.inuse = 0;
	w->resources->memory.inuse = 0;
	w->resources->disk.inuse = 0;
	w->resources->gpus.inuse = 0;

	update_max_worker(q, w);

	if (w->resources->workers.total < 1) {
		return;
	}

	uint64_t task_id;
	struct vine_task *task;

	ITABLE_ITERATE(w->current_tasks, task_id, task)
	{
		struct rmsummary *box = task->current_resource_box;
		if (!box)
			continue;
		w->resources->cores.inuse += box->cores;
		w->resources->memory.inuse += box->memory;
		w->resources->disk.inuse += box->disk;
		w->resources->gpus.inuse += box->gpus;
	}

	w->resources->disk.inuse += w->inuse_cache;
}

static void update_max_worker(struct vine_manager *q, struct vine_worker_info *w)
{
	if (!w)
		return;

	if (w->resources->workers.total < 1) {
		return;
	}

	if (q->current_max_worker->cores < w->resources->cores.total) {
		q->current_max_worker->cores = w->resources->cores.total;
	}

	if (q->current_max_worker->memory < w->resources->memory.total) {
		q->current_max_worker->memory = w->resources->memory.total;
	}

	if (q->current_max_worker->disk < w->resources->disk.total) {
		q->current_max_worker->disk = w->resources->disk.total;
	}

	if (q->current_max_worker->gpus < w->resources->gpus.total) {
		q->current_max_worker->gpus = w->resources->gpus.total;
	}
}

/* we call this function when a worker is disconnected. For efficiency, we use
 * update_max_worker when a worker sends resource updates. */
static void find_max_worker(struct vine_manager *q)
{
	q->current_max_worker->cores = 0;
	q->current_max_worker->memory = 0;
	q->current_max_worker->disk = 0;
	q->current_max_worker->gpus = 0;

	char *key;
	struct vine_worker_info *w;

	HASH_TABLE_ITERATE(q->worker_table, key, w)
	{
		if (w->resources->workers.total > 0) {
			update_max_worker(q, w);
		}
	}
}

/* Tell worker to kill all empty libraries except the case where
 * the task is a function call and the library can run it.
 * This code corresponds to the assumption of
 * @vine.schedule.c:check_worker_have_enough_resources() - empty libraries
 * are not counted towards the resources in use and will be killed if needed. */
static void kill_empty_libraries_on_worker(struct vine_manager *q, struct vine_worker_info *w, struct vine_task *t)
{
	uint64_t task_id;
	struct vine_task *task;
	ITABLE_ITERATE(w->current_tasks, task_id, task)
	{
		if (task->provides_library && task->function_slots_inuse == 0 && (!t->needs_library || strcmp(t->needs_library, task->provides_library))) {
			vine_cancel_by_task_id(q, task->task_id);
		}
	}
}

/*
Commit a given task to a worker by sending the task details,
then updating all auxiliary data structures to note the
assignment and the new task state.
*/

static vine_result_code_t commit_task_to_worker(struct vine_manager *q, struct vine_worker_info *w, struct vine_task *t)
{
	vine_result_code_t result = VINE_SUCCESS;

	/* Kill unused libraries on this worker to reclaim resources. */
	/* Matches assumption in vine_schedule.c:check_available_resources() */
	kill_empty_libraries_on_worker(q, w, t);

	/* If this is a function needing a library, dispatch the library. */
	if (t->needs_library) {
		/* Consider whether the library task is already on that machine. */
		t->library_task = vine_schedule_find_library(q, w, t->needs_library);
		if (!t->library_task) {
			/* Otherwise send the library to the worker. */
			/* Note that this call will re-enter commit_task_to_worker. */
			t->library_task = send_library_to_worker(q, w, t->needs_library, &result);

			/* Careful: if the above failed, then w may no longer be valid */
			/* In that case return immediately without making further changes. */
			if (!t->library_task)
				return result;
		}
		/* If start_one_task_fails, this will be decremented in handle_failure below. */
		t->library_task->function_slots_inuse++;
	}

	t->hostname = xxstrdup(w->hostname);
	t->addrport = xxstrdup(w->addrport);

	t->time_when_commit_start = timestamp_get();
	result = start_one_task(q, w, t);
	t->time_when_commit_end = timestamp_get();

	itable_insert(w->current_tasks, t->task_id, t);
	t->worker = w;

	change_task_state(q, t, VINE_TASK_RUNNING);

	t->try_count += 1;
	q->stats->tasks_dispatched += 1;

	count_worker_resources(q, w);

	if (result != VINE_SUCCESS) {
		debug(D_VINE, "Failed to send task %d to worker %s (%s).", t->task_id, w->hostname, w->addrport);
		handle_failure(q, w, t, result);
	}

	return result;
}

/* 1 if task resubmitted, 0 otherwise */
static int resubmit_task_on_exhaustion(struct vine_manager *q, struct vine_worker_info *w, struct vine_task *t)
{
	if (t->result != VINE_RESULT_RESOURCE_EXHAUSTION) {
		return 0;
	}

	if (t->resources_measured && t->resources_measured->limits_exceeded) {
		struct jx *j = rmsummary_to_json(t->resources_measured->limits_exceeded, 1);
		if (j) {
			char *str = jx_print_string(j);
			debug(D_VINE, "Task %d exhausted resources on %s (%s): %s\n", t->task_id, w->hostname, w->addrport, str);
			free(str);
			jx_delete(j);
		}
	} else {
		debug(D_VINE, "Task %d exhausted resources on %s (%s), but not resource usage was available.\n", t->task_id, w->hostname, w->addrport);
	}

	struct category *c = vine_category_lookup_or_create(q, t->category);
	category_allocation_t next = category_next_label(c,
			t->resource_request,
			/* resource overflow */ 1,
			t->resources_requested,
			t->resources_measured);

	if (next == CATEGORY_ALLOCATION_ERROR) {
		debug(D_VINE, "Task %d failed given max resource exhaustion.\n", t->task_id);
	} else {
		debug(D_VINE, "Task %d resubmitted using new resource allocation.\n", t->task_id);
		t->resource_request = next;
		change_task_state(q, t, VINE_TASK_READY);
		return 1;
	}

	return 0;
}

/* 1 if task resubmitted, 0 otherwise */
static int resubmit_task_on_sandbox_exhaustion(struct vine_manager *q, struct vine_worker_info *w, struct vine_task *t)
{
	if (t->result != VINE_RESULT_SANDBOX_EXHAUSTION) {
		return 0;
	}

	struct category *c = vine_category_lookup_or_create(q, t->category);

	/* on sandbox exhausted, the resources allocated correspond to the overflown sandbox */
	double sandbox = t->resources_allocated->disk;

	/* grow sandbox by given factor (default is two) */
	sandbox *= q->sandbox_grow_factor * sandbox;

	/* take the MAX in case min_vine_sandbox was updated before th result of this task was processed */
	c->min_vine_sandbox = MAX(c->min_vine_sandbox, sandbox);

	debug(D_VINE, "Task %d exhausted disk sandbox on %s (%s).\n", t->task_id, w->hostname, w->addrport);
	double max_allowed_disk = MAX(t->resources_requested->disk, c->max_allocation->disk);

	if (max_allowed_disk > -1 && c->min_vine_sandbox < max_allowed_disk) {
		debug(D_VINE, "Task %d failed given max disk limit for sandbox.\n", t->task_id);
		return 0;
	}

	change_task_state(q, t, VINE_TASK_READY);

	return 1;
}

static int resubmit_if_needed(struct vine_manager *q, struct vine_worker_info *w, struct vine_task *t)
{
	/* in this function, any change_task_state should only be to VINE_TASK_READY */
	if (t->result == VINE_RESULT_FORSAKEN) {
		if (t->max_forsaken > -1 && t->forsaken_count > t->max_forsaken) {
			return 0;
		}

		/* forsaken tasks get a retry back as they are victims of circumstance */
		t->try_count -= 1;
		change_task_state(q, t, VINE_TASK_READY);
		return 1;
	}

	if (t->max_retries > 0 && t->try_count > t->max_retries) {
		// tasks returns to user with the VINE_RESULT_* of the last attempt
		return 0;
	}

	/* special handlings per result. note that most results are terminal, that is tasks are not retried even if they
	 * have not reached max_retries. */
	switch (t->result) {
	case VINE_RESULT_RESOURCE_EXHAUSTION:
		return resubmit_task_on_exhaustion(q, w, t);
		break;
	case VINE_RESULT_SANDBOX_EXHAUSTION:
		return resubmit_task_on_sandbox_exhaustion(q, w, t);
		break;
	default:
		/* by default tasks are not resumitted */
		return 0;
	}
}

/*
Collect a completed task from a worker, and then update
all auxiliary data structures to remove the association
and change the task state.
*/

static void reap_task_from_worker(struct vine_manager *q, struct vine_worker_info *w, struct vine_task *t, vine_task_state_t new_state)
{
	/* Make sure the task and worker agree before changing anything. */
	assert(t->worker == w);

	w->total_task_time += t->time_workers_execute_last;

	rmsummary_delete(t->current_resource_box);
	t->current_resource_box = 0;

	itable_remove(w->current_tasks, t->task_id);

	/*
	If this was a function call assigned to a library,
	then decrease the count of functions assigned,
	and disassociate the task from the library.
	*/

	if (t->needs_library) {
		t->library_task->function_slots_inuse = MAX(0, t->library_task->function_slots_inuse - 1);
	}

	t->worker = 0;

	switch (t->state) {
	case VINE_TASK_RUNNING:
		itable_remove(q->running_table, t->task_id);
		break;
	case VINE_TASK_WAITING_RETRIEVAL:
		list_remove(q->waiting_retrieval_list, t);
		break;
	default:
		assert(t->state > VINE_TASK_READY);
		break;
	}

	/*
	When a normal task or recovery task leaves a worker, it goes back
	into the proper queue.  But a library task was generated just for
	that worker, so it always goes into the RETRIEVED state because it
	is not going back.
	*/

	switch (t->type) {
	case VINE_TASK_TYPE_STANDARD:
	case VINE_TASK_TYPE_RECOVERY:
		if (new_state != VINE_TASK_RETRIEVED || !resubmit_if_needed(q, w, t)) {
			change_task_state(q, t, new_state);
		}
		break;
	case VINE_TASK_TYPE_LIBRARY_INSTANCE:
		change_task_state(q, t, VINE_TASK_RETRIEVED);
		break;
		return;

	case VINE_TASK_TYPE_LIBRARY_TEMPLATE:
		/* A library template should not be scheduled... */
		change_task_state(q, t, VINE_TASK_RETRIEVED);
		break;
		return;
	}

	count_worker_resources(q, w);
}

/*
Determine whether there is transfer capacity to assign this task to this worker.
Returns true on success, false if there are insufficient transfer sources.
If a file can be fetched from a substitute source,
this function modifies the file->substitute field to reflect that source.
*/

static int vine_manager_transfer_capacity_available(struct vine_manager *q, struct vine_worker_info *w, struct vine_task *t)
{
	struct vine_mount *m;

	LIST_ITERATE(t->input_mounts, m)
	{
		/* Is the file already present on that worker? */
		struct vine_file_replica *replica;

		if ((replica = vine_file_replica_table_lookup(w, m->file->cached_name)))
			continue;

		struct vine_worker_info *peer;
		int found_match = 0;

		/* If there is a singly declared mini task dependency linked to multiple created tasks, they
		 * will all share the same reference to it, and consequently share its input file(s).
		 * We modify the object each time we schedule a peer transfer by adding a substitute url.
		 * We must clear the substitute pointer each task we send to ensure we aren't using
		 * a previously scheduled url. */
		vine_file_delete(m->substitute);
		m->substitute = NULL;

		/* Provide a substitute file object to describe the peer. */
		if (!(m->file->flags & VINE_PEER_NOSHARE) && (m->file->cache_level > VINE_CACHE_LEVEL_TASK)) {
			if ((peer = vine_file_replica_table_find_worker(q, m->file->cached_name))) {
				char *peer_source = string_format("%s/%s", peer->transfer_url, m->file->cached_name);
				m->substitute = vine_file_substitute_url(m->file, peer_source, peer);
				free(peer_source);
				found_match = 1;
			}
		}

		/* If that resulted in a match, move on to the next file. */
		if (found_match)
			continue;

		/*
		If no match was found, the behavior depends on the original file type.
		URLs can fetch from the original if capacity is available.
		TEMPs can only fetch from peers, so no match is fatal.
		Any other kind can be provided by the manager at dispatch.
		*/
		if (m->file->type == VINE_URL) {
			/* For a URL transfer, we can fall back to the original if capacity is available. */
			if (vine_current_transfers_url_in_use(q, m->file->source) >= q->file_source_max_transfers) {
				return 0;
			} else {
				/* keep going */
			}
		} else if (m->file->type == VINE_TEMP) {
			//  debug(D_VINE,"task %lld has no ready transfer source for temp %s",(long
			//  long)t->task_id,m->file->cached_name);
			return 0;
		} else if (m->file->type == VINE_MINI_TASK) {
			if (!vine_manager_transfer_capacity_available(q, w, m->file->mini_task)) {
				return 0;
			}
		} else {
			/* keep going */
		}
	}

	debug(D_VINE, "task %lld has a ready transfer source for all files", (long long)t->task_id);
	return 1;
}

/*
If this task produces temporary files, then we must create a recovery task as a copy
of the original task that can be used to re-create those files if they are lost.
The recovery task must be a distinct copy of the original, because the original will
be returned to the user and may be deleted, modified, etc before the recovery task
even needs to be used.
*/

static void vine_manager_create_recovery_tasks(struct vine_manager *q, struct vine_task *t)
{
	struct vine_mount *m;
	struct vine_task *recovery_task = 0;

	/* Only regular tasks get recovery tasks */
	if (t->type != VINE_TASK_TYPE_STANDARD) {
		return;
	}

	LIST_ITERATE(t->output_mounts, m)
	{
		if (m->file->type == VINE_TEMP) {
			if (!recovery_task) {
				recovery_task = vine_task_copy(t);
				recovery_task->type = VINE_TASK_TYPE_RECOVERY;
			}

			m->file->recovery_task = vine_task_addref(recovery_task);
		}
	}

	/*
	Remove the original reference to the recovery task,
	so that only the file pointers carry the needed reference.
	The recovery task does not get entered into the task table
	unless it is needed for execution.
	*/

	vine_task_delete(recovery_task);
}

/*
Consider whether a given recovery task rt should be submitted, so as to re-generate
the necessary output files.  This should only happen if the output files have not been
generated yet.
*/

static void vine_manager_consider_recovery_task(struct vine_manager *q, struct vine_file *lost_file, struct vine_task *rt)
{
	if (!rt)
		return;

	switch (rt->state) {
	case VINE_TASK_INITIAL:
		/* The recovery task has never been run, so submit it now. */
		vine_submit(q, rt);
		notice(D_VINE, "Submitted recovery task %d (%s) to re-create lost temporary file %s.", rt->task_id, rt->command_line, lost_file->cached_name);
		break;
	case VINE_TASK_READY:
	case VINE_TASK_RUNNING:
	case VINE_TASK_WAITING_RETRIEVAL:
	case VINE_TASK_RETRIEVED:
		/* The recovery task is in the process of running, just wait until it is done. */
		break;
	case VINE_TASK_DONE:
		/* The recovery task previously ran to completion, so it must be reset and resubmitted. */
		/* Note that the recovery task has already "left" the manager and so we do not manipulate internal state
		 * here. */
		vine_task_reset(rt);
		vine_submit(q, rt);
		notice(D_VINE, "Submitted recovery task %d (%s) to re-create lost temporary file %s.", rt->task_id, rt->command_line, lost_file->cached_name);
		break;
	}
}

/*
Determine whether the input files needed for this task are available in some form.
Most file types (FILE, URL, BUFFER) we can materialize on demand.
But TEMP files must have been created by a prior task.
If they are no longer present, we cannot run this task,
and should consider re-creating it via a recovery task.
*/

static int vine_manager_check_inputs_available(struct vine_manager *q, struct vine_task *t)
{
	struct vine_mount *m;
	/* all input files are available, if not, consider recovery tasks for them at once */
	int all_available = 1;
	LIST_ITERATE(t->input_mounts, m)
	{
		struct vine_file *f = m->file;
		if (f->type == VINE_TEMP && f->state == VINE_FILE_STATE_CREATED) {
			if (!vine_file_replica_table_exists_somewhere(q, f->cached_name)) {
				vine_manager_consider_recovery_task(q, f, f->recovery_task);
				all_available = 0;
			}
		}
	}
	return all_available;
}

/*
Determine whether there is a suitable library task for a function call task.
*/

static int vine_manager_check_library_for_function_call(struct vine_manager *q, struct vine_task *t)
{
	if (!t->needs_library || hash_table_lookup(q->library_templates, t->needs_library))
		return 1;
	return 0;
}

/*
Advance the state of the system by selecting one task available
to run, finding the best worker for that task, and then committing
the task to the worker.
*/

static int send_one_task(struct vine_manager *q)
{
	struct vine_task *t;
	struct vine_worker_info *w = NULL;

	int tasks_considered = 0;

	timestamp_t now_usecs = timestamp_get();
	double now_secs = ((double)now_usecs) / ONE_SECOND;

	int tasks_to_consider = MIN(list_size(q->ready_list), q->attempt_schedule_depth);

	while ((t = list_rotate(q->ready_list))) {
		if (tasks_considered++ > tasks_to_consider) {
			return 0;
		}

		// Skip task if min requested start time not met.
		if (t->resources_requested->start > now_secs) {
			continue;
		}

		// Skip if this task failed recently
		if (t->time_when_last_failure + q->transient_error_interval > now_usecs) {
			continue;
		}

		// Skip if category already running maximum allowed tasks
		struct category *c = vine_category_lookup_or_create(q, t->category);
		if (c->max_concurrent > -1 && c->max_concurrent < c->vine_stats->tasks_running) {
			continue;
		}

		// Skip task if temp input files have not been materialized.
		if (!vine_manager_check_inputs_available(q, t)) {
			continue;
		}

		// Skip function call task if no suitable library template was installed
		if (!vine_manager_check_library_for_function_call(q, t)) {
			continue;
		}

		q->stats_measure->time_scheduling = timestamp_get();

		// Find the best worker for the task at the head of the list
		w = vine_schedule_task_to_worker(q, t);

		if (!w) {
			continue;
		}

		q->stats->time_scheduling += timestamp_get() - q->stats_measure->time_scheduling;

		// Check if there is transfer capacity available.
		if (q->peer_transfers_enabled) {
			if (!vine_manager_transfer_capacity_available(q, w, t))
				continue;
		}

		// Otherwise, remove it from the ready list and start it:
		list_pop_tail(q->ready_list);
		commit_task_to_worker(q, w, t);
		return 1;
	}

	// if we made it here we reached the end of the list
	return 0;
}

/*
get available results from a worker. This is typically used for signaling watched files.
*/
int get_results_from_worker(struct vine_manager *q, struct vine_worker_info *w)
{
	/* get available results from the worker, bail out if that also fails. */
	vine_result_code_t r = get_available_results(q, w);
	if (r != VINE_SUCCESS) {
		handle_worker_failure(q, w);
		return 0;
	}
	return 1;
}

/*
Finding a worker that has tasks waiting to be retrieved, then fetch the outputs
of those tasks. Returns the number of tasks received.
*/
static int receive_tasks_from_worker(struct vine_manager *q, struct vine_worker_info *w, int count_received_so_far)
{
	struct vine_task *t;
	uint64_t task_id;

	int tasks_received = 0;

	/* if the function was called, receive at least one task */
	int max_to_receive = MAX(1, q->max_retrievals - count_received_so_far);

	/* if appropriate, receive all the tasks from the worker */
	if (q->worker_retrievals) {
		max_to_receive = itable_size(w->current_tasks);
	}

	/* Reset the available results table now that the worker is removed */
	hash_table_remove(q->workers_with_complete_tasks, w->hashkey);
	hash_table_firstkey(q->workers_with_complete_tasks);

	/* Now consider all tasks assigned to that worker .*/
	ITABLE_ITERATE(w->current_tasks, task_id, t)
	{
		/* If the task is waiting to be retrieved... */
		if (t->state == VINE_TASK_WAITING_RETRIEVAL) {
			/* Attempt to fetch it. */
			if (fetch_outputs_from_worker(q, w, task_id)) {
				/* If it was fetched, update stats and keep going. */
				tasks_received++;

				if (tasks_received >= max_to_receive) {
					break;
				}
			} else {
				/* But if the fetch failed, the worker is no longer vaild, bail out. */
				return tasks_received;
			}
		}
	}

	/* Consider removing the worker if it is empty. */
	vine_manager_factory_worker_prune(q, w);

	return tasks_received;
}

/*
Advance the state of the system by finding any task that is
waiting to be retrieved, then fetch the outputs of that task,
and mark it as done.
*/

static int receive_one_task(struct vine_manager *q)
{
	struct vine_task *t;

	if ((t = list_peek_head(q->waiting_retrieval_list))) {
		struct vine_worker_info *w = t->worker;
		/* Attempt to fetch from this worker. */
		if (fetch_outputs_from_worker(q, w, t->task_id)) {
			/* Consider whether this worker should be removed. */
			vine_manager_factory_worker_prune(q, w);
			/* If we got a task, then we are done. */
			return 1;
		} else {
			/* But if not, the worker pointer is no longer valid. */
		}
	}

	return 0;
}

/*
Sends keepalives to check if connected workers are responsive,
and ask for updates If not, removes those workers.
*/

static void ask_for_workers_updates(struct vine_manager *q)
{
	struct vine_worker_info *w;
	char *key;
	timestamp_t current_time = timestamp_get();

	HASH_TABLE_ITERATE(q->worker_table, key, w)
	{

		if (q->keepalive_interval > 0) {

			/* we have not received taskvine message from worker yet, so we
			 * simply check again its start_time. */
			if (!strcmp(w->hostname, "unknown")) {
				if ((int)((current_time - w->start_time) / 1000000) >= q->keepalive_timeout) {
					debug(D_VINE, "Removing worker %s (%s): hasn't sent its initialization in more than %d s", w->hostname, w->addrport, q->keepalive_timeout);
					handle_worker_failure(q, w);
				}
				continue;
			}

			// send new keepalive check only (1) if we received a response since last keepalive check AND
			// (2) we are past keepalive interval
			if (w->last_msg_recv_time > w->last_update_msg_time) {
				int64_t last_update_elapsed_time = (int64_t)(current_time - w->last_update_msg_time) / 1000000;
				if (last_update_elapsed_time >= q->keepalive_interval) {
					if (vine_manager_send(q, w, "check\n") < 0) {
						debug(D_VINE, "Failed to send keepalive check to worker %s (%s).", w->hostname, w->addrport);
						handle_worker_failure(q, w);
					} else {
						debug(D_VINE, "Sent keepalive check to worker %s (%s)", w->hostname, w->addrport);
						w->last_update_msg_time = current_time;
					}
				}
			} else {
				// we haven't received a message from worker since its last keepalive check. Check if
				// time since we last polled link for responses has exceeded keepalive timeout. If so,
				// remove worker.
				if (q->link_poll_end > w->last_update_msg_time) {
					if ((int)((q->link_poll_end - w->last_update_msg_time) / 1000000) >= q->keepalive_timeout) {
						debug(D_VINE,
								"Removing worker %s (%s): hasn't responded to keepalive check for more than %d s",
								w->hostname,
								w->addrport,
								q->keepalive_timeout);
						handle_worker_failure(q, w);
					}
				}
			}
		}
	}
}

/*
If disconnect slow workers is enabled, then look for workers that
have taken too long to execute a task, and disconnect
them, under the assumption that they are halted or faulty.
*/

static int disconnect_slow_workers(struct vine_manager *q)
{
	struct category *c;
	char *category_name;

	struct vine_worker_info *w;
	struct vine_task *t;
	uint64_t task_id;

	int removed = 0;

	/* optimization. If no category has a multiplier, simply return. */
	int disconnect_slow_flag = 0;

	HASH_TABLE_ITERATE(q->categories, category_name, c)
	{

		struct vine_stats *stats = c->vine_stats;
		if (!stats) {
			/* no stats have been computed yet */
			continue;
		}

		if (stats->tasks_done < 10) {
			c->average_task_time = 0;
			continue;
		}

		c->average_task_time = (stats->time_workers_execute_good + stats->time_send_good + stats->time_receive_good) / stats->tasks_done;

		if (c->fast_abort > 0)
			disconnect_slow_flag = 1;
	}

	if (!disconnect_slow_flag)
		return 0;

	struct category *c_def = vine_category_lookup_or_create(q, "default");

	timestamp_t current = timestamp_get();

	ITABLE_ITERATE(q->tasks, task_id, t)
	{

		c = vine_category_lookup_or_create(q, t->category);
		/* disconnect slow workers is not enabled for this category */
		if (c->fast_abort == 0)
			continue;

		timestamp_t runtime = current - t->time_when_commit_start;
		timestamp_t average_task_time = c->average_task_time;

		/* Not enough samples, skip the task. */
		if (average_task_time < 1)
			continue;

		double multiplier;
		if (c->fast_abort > 0) {
			multiplier = c->fast_abort;
		} else if (c_def->fast_abort > 0) {
			/* This category uses the default multiplier. (< 0 use default, 0 deactivate). */
			multiplier = c_def->fast_abort;
		} else {
			/* deactivated for the default category. */
			continue;
		}

		if (runtime >= (average_task_time * (multiplier + t->workers_slow))) {
			w = t->worker;
			if (w && (w->type == VINE_WORKER_TYPE_WORKER)) {
				debug(D_VINE, "Task %d is taking too long. Removing from worker.", t->task_id);
				reset_task_to_state(q, t, VINE_TASK_READY);
				t->workers_slow++;

				/* a task cannot mark two different workers as suspect */
				if (t->workers_slow > 1) {
					continue;
				}

				if (w->alarm_slow_worker > 0) {
					/* this is the second task in a row that triggered a disconnection
					 * as a slow worker, therefore we have evidence that this
					 * indeed a slow worker (rather than a task) */

					debug(D_VINE,
							"Removing worker %s (%s): takes too long to execute the current task - %.02lf s (average task execution time by other workers is %.02lf s)",
							w->hostname,
							w->addrport,
							runtime / 1000000.0,
							average_task_time / 1000000.0);
					vine_block_host_with_timeout(q, w->hostname, q->option_blocklist_slow_workers_timeout);
					vine_manager_remove_worker(q, w, VINE_WORKER_DISCONNECT_FAST_ABORT);

					q->stats->workers_slow++;
					removed++;
				}

				w->alarm_slow_worker = 1;
			}
		}
	}

	return removed;
}

/* Forcibly shutdown a worker by telling it to exit, then disconnect it. */

int vine_manager_shut_down_worker(struct vine_manager *q, struct vine_worker_info *w)
{
	if (!w)
		return 0;

	vine_manager_send(q, w, "exit\n");
	vine_manager_remove_worker(q, w, VINE_WORKER_DISCONNECT_EXPLICIT);
	q->stats->workers_released++;

	return 1;
}

static int shutdown_drained_workers(struct vine_manager *q)
{
	char *worker_hashkey = NULL;
	struct vine_worker_info *w = NULL;

	int removed = 0;

	HASH_TABLE_ITERATE(q->worker_table, worker_hashkey, w)
	{
		if (w->draining && itable_size(w->current_tasks) == 0) {
			removed++;
			vine_manager_shut_down_worker(q, w);
		}
	}

	return removed;
}

/* Comparator function for checking if a task matches a given tag. */

static int task_tag_comparator(struct vine_task *t, const char *tag)
{

	if (!t->tag && !tag) {
		return 1;
	}

	if (!t->tag || !tag) {
		return 0;
	}

	return !strcmp(t->tag, tag);
}

/*
Reset a specific task and return it to a known state.
The task could be in any state in any data structure,
including already running on a worker.  So, it must be
removed from its current data structure and then
transitioned to a new state and the corresponding
data structure.
*/

static void reset_task_to_state(struct vine_manager *q, struct vine_task *t, vine_task_state_t new_state)
{
	struct vine_worker_info *w = t->worker;

	switch (t->state) {
	case VINE_TASK_INITIAL:
		/* should not happen: this means task was never submitted */
		break;

	case VINE_TASK_READY:
		list_remove(q->ready_list, t);
		change_task_state(q, t, new_state);
		break;

	case VINE_TASK_RUNNING:

		// t->worker must be set if in RUNNING state.
		assert(w);

		// send message to worker asking to kill its task.
		vine_manager_send(q, w, "kill %d\n", t->task_id);
		debug(D_VINE, "Task with id %d has been cancelled at worker %s (%s) and removed.", t->task_id, w->hostname, w->addrport);

		// Delete any input files that are not to be cached.
		delete_worker_files(q, w, t->input_mounts, VINE_CACHE_LEVEL_TASK);

		// Delete all output files since they are not needed as the task was cancelled.
		delete_worker_files(q, w, t->output_mounts, VINE_CACHE_LEVEL_FOREVER);

		// Collect task structure from worker.
		// Note that this calls change_task_state internally.
		reap_task_from_worker(q, w, t, new_state);

		break;

	case VINE_TASK_WAITING_RETRIEVAL:
		list_remove(q->waiting_retrieval_list, t);
		change_task_state(q, t, new_state);
		break;

	case VINE_TASK_RETRIEVED:
		list_remove(q->retrieved_list, t);
		change_task_state(q, t, new_state);
		break;

	case VINE_TASK_DONE:
		/* should not happen: this means task was already returned */
		break;
	}
}

/* Search for any one task that matches the given tag string. */

static struct vine_task *find_task_by_tag(struct vine_manager *q, const char *task_tag)
{
	struct vine_task *t;
	uint64_t task_id;

	ITABLE_ITERATE(q->tasks, task_id, t)
	{
		if (task_tag_comparator(t, task_tag)) {
			return t;
		}
	}

	return NULL;
}

/******************************************************/
/************* taskvine public functions *************/
/******************************************************/

struct vine_manager *vine_create(int port)
{
	return vine_ssl_create(port, NULL, NULL);
}

struct vine_manager *vine_ssl_create(int port, const char *key, const char *cert)
{
	struct vine_manager *q = malloc(sizeof(*q));
	if (!q) {
		fprintf(stderr, "Error: failed to allocate memory for manager.\n");
		return 0;
	}
	char *envstring;

	random_init();

	memset(q, 0, sizeof(*q));

	if (port == 0) {
		envstring = getenv("VINE_PORT");
		if (envstring) {
			port = atoi(envstring);
		}
	}

	/* compatibility code */
	if (getenv("VINE_LOW_PORT"))
		setenv("TCP_LOW_PORT", getenv("VINE_LOW_PORT"), 0);
	if (getenv("VINE_HIGH_PORT"))
		setenv("TCP_HIGH_PORT", getenv("VINE_HIGH_PORT"), 0);

	char *runtime_dir = vine_runtime_directory_create();
	if (!runtime_dir) {
		debug(D_NOTICE, "Could not create runtime directories");
		return 0;
	}

	// set debug logfile as soon as possible need to manually use runtime_dir
	// as the manager has not been created yet, but we would like to have debug
	// information of its creation.
	char *debug_tmp = string_format("%s/vine-logs/debug", runtime_dir);
	vine_enable_debug_log(debug_tmp);
	free(debug_tmp);

	q->manager_link = link_serve(port);
	if (!q->manager_link) {
		debug(D_NOTICE, "Could not create manager on port %i.", port);
		free(q);
		return 0;
	} else {
		char address[LINK_ADDRESS_MAX];
		link_address_local(q->manager_link, address, &q->port);
	}

	debug(D_VINE, "manager start");

	q->runtime_directory = runtime_dir;

	q->ssl_key = key ? strdup(key) : 0;
	q->ssl_cert = cert ? strdup(cert) : 0;

	if (q->ssl_key || q->ssl_cert)
		q->ssl_enabled = 1;

	getcwd(q->workingdir, PATH_MAX);

	q->properties = hash_table_create(3, 0);

	/*
	Do it the long way around here so that m->uuid
	is a plain string pointer and we don't end up polluting
	taskvine.h with dttools/uuid.h
	*/
	cctools_uuid_t local_uuid;
	cctools_uuid_create(&local_uuid);
	q->uuid = strdup(local_uuid.str);
	q->duplicated_libraries = 0;

	q->next_task_id = 1;
	q->fixed_location_in_queue = 0;

	q->ready_list = list_create();
	q->running_table = itable_create(0);
	q->waiting_retrieval_list = list_create();
	q->retrieved_list = list_create();

	q->tasks = itable_create(0);
	q->library_templates = hash_table_create(0, 0);

	q->worker_table = hash_table_create(0, 0);
	q->file_worker_table = hash_table_create(0, 0);
	q->temp_files_to_replicate = hash_table_create(0, 0);
	q->worker_blocklist = hash_table_create(0, 0);

	q->file_table = hash_table_create(0, 0);

	q->factory_table = hash_table_create(0, 0);
	q->current_transfer_table = hash_table_create(0, 0);
	q->fetch_factory = 0;

	q->measured_local_resources = rmsummary_create(-1);
	q->current_max_worker = rmsummary_create(-1);
	q->max_task_resources_requested = rmsummary_create(-1);

	q->sandbox_grow_factor = 2.0;

	q->stats = calloc(1, sizeof(struct vine_stats));
	q->stats_measure = calloc(1, sizeof(struct vine_stats));

	q->workers_with_watched_file_updates = hash_table_create(0, 0);
	q->workers_with_complete_tasks = hash_table_create(0, 0);

	// The poll table is initially null, and will be created
	// (and resized) as needed by build_poll_table.
	q->poll_table_size = 8;

	q->worker_selection_algorithm = VINE_SCHEDULE_FILES;
	q->process_pending_check = 0;

	q->short_timeout = 5;
	q->long_timeout = 3600;

	q->stats->time_when_started = timestamp_get();
	q->time_last_large_tasks_check = timestamp_get();
	q->task_info_list = list_create();

	q->time_last_wait = 0;
	q->time_last_log_stats = 0;

	q->catalog_hosts = 0;

	q->keepalive_interval = VINE_DEFAULT_KEEPALIVE_INTERVAL;
	q->keepalive_timeout = VINE_DEFAULT_KEEPALIVE_TIMEOUT;

	q->monitor_mode = VINE_MON_DISABLED;

	q->hungry_minimum = 10;
	q->hungry_minimum_factor = 2;

	q->wait_for_workers = 0;
	q->attempt_schedule_depth = 100;

	q->max_retrievals = 1;
	q->worker_retrievals = 1;

	q->proportional_resources = 1;

	/* This option assumes all tasks have similar resource needs.
	 * Turn off by default. */
	q->proportional_whole_tasks = 0;

	q->allocation_default_mode = VINE_ALLOCATION_MODE_FIXED;
	q->categories = hash_table_create(0, 0);

	// The value -1 indicates that disconnecting slow workers is inactive by
	// default
	vine_enable_disconnect_slow_workers(q, -1);

	q->password = 0;

	// peer transfers enabled by default
	q->peer_transfers_enabled = 1;

	q->load_from_shared_fs_enabled = 0;

	q->file_source_max_transfers = VINE_FILE_SOURCE_MAX_TRANSFERS;
	q->worker_source_max_transfers = VINE_WORKER_SOURCE_MAX_TRANSFERS;
	q->perf_log_interval = VINE_PERF_LOG_INTERVAL;

	q->temp_replica_count = 1;
	q->transfer_temps_recovery = 0;
	q->transfer_replica_per_cycle = 10;

	q->resource_submit_multiplier = 1.0;

	q->minimum_transfer_timeout = 60;
	q->transfer_outlier_factor = 10;
	q->default_transfer_rate = 1 * MEGABYTE;
	q->disk_avail_threshold = 100;

	q->update_interval = VINE_UPDATE_INTERVAL;
	q->max_library_retries = VINE_TASK_MAX_LIBRARY_RETRIES;
	q->resource_management_interval = VINE_RESOURCE_MEASUREMENT_INTERVAL;
	q->transient_error_interval = VINE_DEFAULT_TRANSIENT_ERROR_INTERVAL;
	q->max_task_stdout_storage = MAX_TASK_STDOUT_STORAGE;
	q->max_new_workers = MAX_NEW_WORKERS;
	q->large_task_check_interval = VINE_LARGE_TASK_CHECK_INTERVAL;
	q->option_blocklist_slow_workers_timeout = vine_option_blocklist_slow_workers_timeout;

	q->manager_preferred_connection = xxstrdup("by_ip");

	if ((envstring = getenv("VINE_BANDWIDTH"))) {
		q->bandwidth_limit = string_metric_parse(envstring);
		if (q->bandwidth_limit < 0) {
			q->bandwidth_limit = 0;
		}
	}

	vine_enable_perf_log(q, "performance");
	vine_enable_transactions_log(q, "transactions");
	vine_enable_taskgraph_log(q, "taskgraph");

	vine_perf_log_write_update(q, 1);

	q->time_last_wait = timestamp_get();

	debug(D_VINE, "Manager is listening on port %d.", q->port);

	return q;
}

int vine_enable_monitoring(struct vine_manager *q, int watchdog, int series)
{
	if (!q)
		return 0;

	if (series) {
		char *series_file = vine_get_path_log(q, "time-series");
		if (!create_dir(series_file, 0777)) {
			warn(D_VINE, "could not create monitor output directory - %s (%s)", series_file, strerror(errno));
			return 0;
		}
		free(series_file);
	}

	q->monitor_mode = VINE_MON_DISABLED;
	char *exe = resource_monitor_locate(NULL);
	if (!exe) {
		warn(D_VINE, "Could not find the resource monitor executable. Disabling monitoring.\n");
		return 0;
	}

	q->monitor_exe = vine_declare_file(q, exe, VINE_CACHE_LEVEL_WORKFLOW, 0);
	free(exe);

	if (q->measured_local_resources) {
		rmsummary_delete(q->measured_local_resources);
	}
	q->measured_local_resources = rmonitor_measure_process(getpid(), /* do not include disk */ 0);

	q->monitor_mode = VINE_MON_SUMMARY;
	if (series) {
		q->monitor_mode = VINE_MON_FULL;
	}

	if (watchdog) {
		q->monitor_mode |= VINE_MON_WATCHDOG;
	}

	return 1;
}

int vine_enable_peer_transfers(struct vine_manager *q)
{
	debug(D_VINE, "Peer Transfers enabled");
	q->peer_transfers_enabled = 1;
	return 1;
}

int vine_disable_peer_transfers(struct vine_manager *q)
{
	debug(D_VINE, "Peer Transfers disabled");
	q->peer_transfers_enabled = 0;
	return 1;
}

int vine_enable_proportional_resources(struct vine_manager *q)
{
	debug(D_VINE, "Proportional resources enabled");
	q->proportional_resources = 1;
	q->proportional_whole_tasks = 1;
	return 1;
}

int vine_disable_proportional_resources(struct vine_manager *q)
{
	debug(D_VINE, "Proportional resources disabled");
	q->proportional_resources = 0;
	q->proportional_whole_tasks = 0;
	return 1;
}

int vine_enable_disconnect_slow_workers_category(struct vine_manager *q, const char *category, double multiplier)
{
	struct category *c = vine_category_lookup_or_create(q, category);

	if (multiplier >= 1) {
		debug(D_VINE, "Enabling disconnect slow workers for '%s': %3.3lf\n", category, multiplier);
		c->fast_abort = multiplier;
		return 0;
	} else if (multiplier == 0) {
		debug(D_VINE, "Disabling disconnect slow workers for '%s'.\n", category);
		c->fast_abort = 0;
		return 1;
	} else {
		debug(D_VINE, "Using default disconnect slow workers factor for '%s'.\n", category);
		c->fast_abort = -1;
		return 0;
	}
}

int vine_enable_disconnect_slow_workers(struct vine_manager *q, double multiplier)
{
	return vine_enable_disconnect_slow_workers_category(q, "default", multiplier);
}

int vine_port(struct vine_manager *q)
{
	char addr[LINK_ADDRESS_MAX];
	int port;

	if (!q)
		return 0;

	if (link_address_local(q->manager_link, addr, &port)) {
		return port;
	} else {
		return 0;
	}
}

void vine_set_scheduler(struct vine_manager *q, vine_schedule_t algorithm)
{
	q->worker_selection_algorithm = algorithm;
}

void vine_set_name(struct vine_manager *q, const char *name)
{
	if (q->name)
		free(q->name);
	if (name) {
		q->name = xxstrdup(name);
		setenv("VINE_NAME", q->name, 1);
	} else {
		q->name = 0;
	}
}

const char *vine_get_name(struct vine_manager *q)
{
	return q->name;
}

void vine_set_priority(struct vine_manager *q, int priority)
{
	q->priority = priority;
}

void vine_set_tasks_left_count(struct vine_manager *q, int ntasks)
{
	if (ntasks < 1) {
		q->num_tasks_left = 0;
	} else {
		q->num_tasks_left = ntasks;
	}
}

void vine_set_catalog_servers(struct vine_manager *q, const char *hosts)
{
	if (hosts) {
		if (q->catalog_hosts)
			free(q->catalog_hosts);
		q->catalog_hosts = strdup(hosts);
		setenv("CATALOG_HOST", hosts, 1);
	}
}

void vine_set_property(struct vine_manager *m, const char *name, const char *value)
{
	char *oldvalue = hash_table_remove(m->properties, name);
	if (oldvalue)
		free(oldvalue);

	hash_table_insert(m->properties, name, strdup(value));
}

void vine_set_password(struct vine_manager *q, const char *password)
{
	q->password = xxstrdup(password);
}

int vine_set_password_file(struct vine_manager *q, const char *file)
{
	return copy_file_to_buffer(file, &q->password, NULL) > 0;
}

static void delete_task_at_exit(struct vine_task *t)
{
	if (!t) {
		return;
	}

	vine_task_delete(t);

	if (t->type == VINE_TASK_TYPE_LIBRARY_INSTANCE) {
		/* manager created this task, so it is not the API caller's reponsibility. */
		vine_task_delete(t);
	}
}

void vine_delete(struct vine_manager *q)
{
	if (!q)
		return;

	vine_fair_write_workflow_info(q);

	release_all_workers(q);

	vine_perf_log_write_update(q, 1);

	if (q->name)
		update_catalog(q, 1);

	/* we call this function here before any of the structures are freed. */
	vine_disable_monitoring(q);

	if (q->catalog_hosts)
		free(q->catalog_hosts);

	hash_table_clear(q->worker_table, (void *)vine_worker_delete);
	hash_table_delete(q->worker_table);

	hash_table_clear(q->file_worker_table, (void *)set_delete);
	hash_table_delete(q->file_worker_table);

	hash_table_clear(q->temp_files_to_replicate, 0);
	hash_table_delete(q->temp_files_to_replicate);

	hash_table_clear(q->factory_table, (void *)vine_factory_info_delete);
	hash_table_delete(q->factory_table);

	hash_table_clear(q->worker_blocklist, (void *)vine_blocklist_info_delete);
	hash_table_delete(q->worker_blocklist);

	vine_current_transfers_clear(q);
	hash_table_delete(q->current_transfer_table);

	itable_clear(q->tasks, (void *)delete_task_at_exit);
	itable_delete(q->tasks);

	hash_table_clear(q->library_templates, (void *)vine_task_delete);
	hash_table_delete(q->library_templates);

	/* delete files after deleting tasks so that rc are correctly updated. */
	hash_table_clear(q->file_table, (void *)vine_file_delete);
	hash_table_delete(q->file_table);

	char *key;
	struct category *c;
	HASH_TABLE_ITERATE(q->categories, key, c)
	{
		category_delete(q->categories, key);
	}
	hash_table_delete(q->categories);

	list_delete(q->ready_list);
	itable_delete(q->running_table);
	list_delete(q->waiting_retrieval_list);
	list_delete(q->retrieved_list);
	hash_table_delete(q->workers_with_watched_file_updates);
	hash_table_delete(q->workers_with_complete_tasks);

	list_clear(q->task_info_list, (void *)vine_task_info_delete);
	list_delete(q->task_info_list);

	char *staging = vine_get_path_staging(q, NULL);
	if (!access(staging, F_OK)) {
		debug(D_VINE, "deleting %s", staging);
		unlink_recursive(staging);
	}
	free(staging);

	free(q->name);
	free(q->manager_preferred_connection);
	free(q->uuid);

	hash_table_clear(q->properties, (void *)free);
	hash_table_delete(q->properties);

	free(q->poll_table);
	free(q->ssl_cert);
	free(q->ssl_key);

	link_close(q->manager_link);
	if (q->perf_logfile) {
		fclose(q->perf_logfile);
	}

	rmsummary_delete(q->measured_local_resources);
	rmsummary_delete(q->current_max_worker);
	rmsummary_delete(q->max_task_resources_requested);

	if (q->txn_logfile) {
		vine_txn_log_write_manager(q, "END");

		if (fclose(q->txn_logfile) != 0) {
			debug(D_VINE, "unable to write transactions log: %s\n", strerror(errno));
		}
	}

	if (q->graph_logfile) {
		vine_taskgraph_log_write_footer(q);
		fclose(q->graph_logfile);
	}

	free(q->runtime_directory);
	free(q->stats);
	free(q->stats_measure);

	vine_counters_debug();

	debug(D_VINE, "manager end\n");

	debug_close();

	free(q);
}

static void update_resource_report(struct vine_manager *q)
{
	// Only measure every few seconds.
	if ((time(0) - q->resources_last_update_time) < q->resource_management_interval)
		return;

	rmonitor_measure_process_update_to_peak(q->measured_local_resources, getpid(), /* do not include disk */ 0);

	q->resources_last_update_time = time(0);
}

void vine_disable_monitoring(struct vine_manager *q)
{
	if (q->monitor_mode == VINE_MON_DISABLED)
		return;

	q->monitor_mode = VINE_MON_DISABLED;

	// to do: delete vine file of monitor_exe
}

void vine_monitor_add_files(struct vine_manager *q, struct vine_task *t)
{
	vine_task_add_input(t, q->monitor_exe, RESOURCE_MONITOR_REMOTE_NAME, VINE_RETRACT_ON_RESET);

	char *summary = monitor_file_name(q, t, ".summary", 0);
	vine_task_add_output(t, vine_declare_file(q, summary, VINE_CACHE_LEVEL_TASK, 0), RESOURCE_MONITOR_REMOTE_NAME ".summary", VINE_RETRACT_ON_RESET);
	free(summary);

	if (q->monitor_mode & VINE_MON_FULL) {
		char *debug = monitor_file_name(q, t, ".debug", 1);
		char *series = monitor_file_name(q, t, ".series", 1);

		vine_task_add_output(t, vine_declare_file(q, debug, VINE_CACHE_LEVEL_TASK, 0), RESOURCE_MONITOR_REMOTE_NAME ".debug", VINE_RETRACT_ON_RESET);
		vine_task_add_output(t, vine_declare_file(q, series, VINE_CACHE_LEVEL_TASK, 0), RESOURCE_MONITOR_REMOTE_NAME ".series", VINE_RETRACT_ON_RESET);

		free(debug);
		free(series);
	}
}

char *vine_monitor_wrap(struct vine_manager *q, struct vine_worker_info *w, struct vine_task *t, struct rmsummary *limits)
{
	buffer_t b;
	buffer_init(&b);

	buffer_printf(&b, "-V 'task_id: %d'", t->task_id);

	if (t->category) {
		buffer_printf(&b, " -V 'category: %s'", t->category);
	}

	if (t->monitor_snapshot_file) {
		buffer_printf(&b, " --snapshot-events %s", RESOURCE_MONITOR_REMOTE_NAME_EVENTS);
	}

	if (!(q->monitor_mode & VINE_MON_WATCHDOG)) {
		buffer_printf(&b, " --measure-only");
	}

	if (q->monitor_interval > 0) {
		buffer_printf(&b, " --interval %d", q->monitor_interval);
	}

	/* disable disk as it is measured throught the sandbox, otherwise we end up measuring twice. */
	buffer_printf(&b, " --without-disk-footprint");

	int extra_files = (q->monitor_mode & VINE_MON_FULL);

	char *monitor_cmd = resource_monitor_write_command("./" RESOURCE_MONITOR_REMOTE_NAME,
			RESOURCE_MONITOR_REMOTE_NAME,
			limits,
			/* extra options */ buffer_tostring(&b),
			/* debug */ extra_files,
			/* series */ extra_files,
			/* inotify */ 0,
			/* measure_dir */ NULL);
	char *wrap_cmd = string_wrap_command(t->command_line, monitor_cmd);

	buffer_free(&b);
	free(monitor_cmd);

	return wrap_cmd;
}

static double vine_task_priority(void *item)
{
	assert(item);
	struct vine_task *t = item;
	return t->priority;
}

/* Put a given task on the ready list, taking into account the task priority and the manager schedule. */

static void push_task_to_ready_list(struct vine_manager *q, struct vine_task *t)
{
	int by_priority = 1;

	if (t->result == VINE_RESULT_RESOURCE_EXHAUSTION) {
		/* when a task is resubmitted given resource exhaustion, we
		 * push it at the head of the list, so it gets to run as soon
		 * as possible. This avoids the issue in which all 'big' tasks
		 * fail because the first allocation is too small. */
		by_priority = 0;
	}

	if (by_priority) {
		/*If a task has a priority of 0 it gets added to the end of the ready list.*/
		if (vine_task_priority(t) != 0) {
			list_push_priority(q->ready_list, vine_task_priority, t);
		} else {
			list_push_tail(q->ready_list, t);
		}
	} else {
		list_push_head(q->ready_list, t);
	}

	/* If the task has been used before, clear out accumulated state. */
	vine_task_clean(t);
}

/*
Changes task to a target state, and performs the associated
accounting needed to log the event and put the task into the
new data structure.

Note that this function should only be called if the task has
already been removed from its prior data structure as a part
of scheduling, task completion, etc.
*/

static vine_task_state_t change_task_state(struct vine_manager *q, struct vine_task *t, vine_task_state_t new_state)
{
	vine_task_state_t old_state = t->state;

	t->state = new_state;

	debug(D_VINE, "Task %d state change: %s (%d) to %s (%d)\n", t->task_id, vine_task_state_to_string(old_state), old_state, vine_task_state_to_string(new_state), new_state);

	struct category *c = vine_category_lookup_or_create(q, t->category);

	/* XXX: update manager task count in the same way */
	switch (old_state) {
	case VINE_TASK_INITIAL:
		break;
	case VINE_TASK_READY:
		c->vine_stats->tasks_waiting--;
		break;
	case VINE_TASK_RUNNING:
		c->vine_stats->tasks_running--;
		break;
	case VINE_TASK_WAITING_RETRIEVAL:
		c->vine_stats->tasks_with_results--;
		break;
	case VINE_TASK_RETRIEVED:
		break;
	case VINE_TASK_DONE:
		break;
	}

	c->vine_stats->tasks_on_workers = c->vine_stats->tasks_running + c->vine_stats->tasks_with_results;
	c->vine_stats->tasks_submitted = c->total_tasks + c->vine_stats->tasks_waiting + c->vine_stats->tasks_on_workers;

	switch (new_state) {
	case VINE_TASK_INITIAL:
		/* should not happen, do nothing */
		break;
	case VINE_TASK_READY:
		vine_task_set_result(t, VINE_RESULT_UNKNOWN);
		push_task_to_ready_list(q, t);
		c->vine_stats->tasks_waiting++;
		break;
	case VINE_TASK_RUNNING:
		itable_insert(q->running_table, t->task_id, t);
		c->vine_stats->tasks_running++;
		break;
	case VINE_TASK_WAITING_RETRIEVAL:
		list_push_head(q->waiting_retrieval_list, t);
		c->vine_stats->tasks_with_results++;
		break;
	case VINE_TASK_RETRIEVED:
		/* Library task can be set to RETRIEVED when it failed or was removed intentionally */
		if (t->type == VINE_TASK_TYPE_LIBRARY_INSTANCE) {
			vine_task_set_result(t, VINE_RESULT_LIBRARY_EXIT);
		}
		list_push_head(q->retrieved_list, t);
		break;
	case VINE_TASK_DONE:
		/* Task was added a reference when entered into our own table, so delete a reference on removal. */
		if (t->has_fixed_locations) {
			q->fixed_location_in_queue--;
		}
		vine_taskgraph_log_write_task(q, t);
		itable_remove(q->tasks, t->task_id);
		vine_task_delete(t);
		break;
	}

	vine_perf_log_write_update(q, 0);
	vine_txn_log_write_task(q, t);

	return old_state;
}

const char *vine_result_string(vine_result_t result)
{
	const char *str = NULL;

	switch (result) {
	case VINE_RESULT_SUCCESS:
		str = "SUCCESS";
		break;
	case VINE_RESULT_INPUT_MISSING:
		str = "INPUT_MISSING";
		break;
	case VINE_RESULT_OUTPUT_MISSING:
		str = "OUTPUT_MISSING";
		break;
	case VINE_RESULT_STDOUT_MISSING:
		str = "STDOUT_MISSING";
		break;
	case VINE_RESULT_SIGNAL:
		str = "SIGNAL";
		break;
	case VINE_RESULT_RESOURCE_EXHAUSTION:
		str = "RESOURCE_EXHAUSTION";
		break;
	case VINE_RESULT_MAX_END_TIME:
		str = "MAX_END_TIME";
		break;
	case VINE_RESULT_UNKNOWN:
		str = "UNKNOWN";
		break;
	case VINE_RESULT_FORSAKEN:
		str = "FORSAKEN";
		break;
	case VINE_RESULT_MAX_RETRIES:
		str = "MAX_RETRIES";
		break;
	case VINE_RESULT_MAX_WALL_TIME:
		str = "MAX_WALL_TIME";
		break;
	case VINE_RESULT_RMONITOR_ERROR:
		str = "MONITOR_ERROR";
		break;
	case VINE_RESULT_OUTPUT_TRANSFER_ERROR:
		str = "OUTPUT_TRANSFER_ERROR";
		break;
	case VINE_RESULT_FIXED_LOCATION_MISSING:
		str = "FIXED_LOCATION_MISSING";
		break;
	case VINE_RESULT_CANCELLED:
		str = "CANCELLED";
		break;
	case VINE_RESULT_LIBRARY_EXIT:
		str = "LIBRARY_EXIT";
		break;
	case VINE_RESULT_SANDBOX_EXHAUSTION:
		str = "SANDBOX_EXHAUSTION";
		break;
	}

	return str;
}

static int task_state_count(struct vine_manager *q, const char *category, vine_task_state_t state)
{
	struct vine_task *t;
	uint64_t task_id;
	int count = 0;
	ITABLE_ITERATE(q->tasks, task_id, t)
	{
		if (t->state == state) {
			if (!category || strcmp(category, t->category) == 0) {
				count++;
			}
		}
	}

	return count;
}

static int task_request_count(struct vine_manager *q, const char *category, category_allocation_t request)
{
	struct vine_task *t;
	uint64_t task_id;

	int count = 0;

	ITABLE_ITERATE(q->tasks, task_id, t)
	{
		if (t->resource_request == request) {
			if (!category || strcmp(category, t->category) == 0) {
				count++;
			}
		}
	}

	return count;
}

int vine_submit(struct vine_manager *q, struct vine_task *t)
{
	if (t->state != VINE_TASK_INITIAL) {
		notice(D_VINE, "vine_submit: you cannot submit the same task (%d) (%s) twice!", t->task_id, t->command_line);
		return 0;
	}

	/* Assign a unique ID to each task only when submitted. */
	t->task_id = q->next_task_id++;

	/* Issue warnings if the files are set up strangely. */
	vine_task_check_consistency(t);

	if (t->has_fixed_locations) {
		q->fixed_location_in_queue++;
		vine_task_set_scheduler(t, VINE_SCHEDULE_FILES);
	}

	/* If the task produces temporary files, create recovery tasks for those. */
	vine_manager_create_recovery_tasks(q, t);

	/* If the task produces watched output files, truncate them. */
	vine_task_truncate_watched_outputs(t);

	/* Add reference to task when adding it to primary table. */
	itable_insert(q->tasks, t->task_id, vine_task_addref(t));

	/* Ensure category structure is created. */
	vine_category_lookup_or_create(q, t->category);

	change_task_state(q, t, VINE_TASK_READY);

	t->time_when_submitted = timestamp_get();
	q->stats->tasks_submitted++;

	if (q->monitor_mode != VINE_MON_DISABLED)
		vine_monitor_add_files(q, t);

	rmsummary_merge_max(q->max_task_resources_requested, t->resources_requested);

	return (t->task_id);
}

/* Send a given library by name to the target worker.
 * This involves duplicating the prototype task in q->library_templates
 * and then sending the copy as a (mostly) normal task.
 * @param q The manager structure.
 * @param w The worker info structure.
 * @param name The name of the library to be sent.
 * @param result A pointer to a result reflecting the reason for any failure.
 * @return pointer to the library task if the operation succeeds, 0 otherwise.
 */
struct vine_task *send_library_to_worker(struct vine_manager *q, struct vine_worker_info *w, const char *name, vine_result_code_t *result)
{
	/* Find the original prototype library task by name, if it exists. */
	struct vine_task *original = hash_table_lookup(q->library_templates, name);
	if (!original) {
		return 0;
	}

	/*
	If this template had been failed for over a specific count,
	then remove it and notify the user that this template might be broken
	*/
	if (original->library_failed_count > q->max_library_retries) {
		vine_manager_remove_library(q, name);
		debug(D_VINE, "library %s has reached the maximum failure count %d, it has been removed", name, q->max_library_retries);
		printf("library %s has reached the maximum failure count %d, it has been removed\n", name, q->max_library_retries);
		return 0;
	}

	/*
	If an instance of this library has recently failed,
	don't send another right away.  This is a rather late (and inefficient)
	point at which to notice this, but we don't know that we are starting
	a new library until the moment of scheduling a function to that worker.
	*/
	timestamp_t lastfail = original->time_when_last_failure;
	timestamp_t current = timestamp_get();
	if (current < lastfail + q->transient_error_interval) {
		return 0;
	}

	/* Check if this library task can fit in this worker. */
	/* check_worker_against_task does not, and should not, modify the task */
	if (!check_worker_against_task(q, w, original)) {
		return 0;
	}
	/* Track the number of duplicated libraries */
	q->duplicated_libraries += 1;

	/* Duplicate the original task */
	struct vine_task *t = vine_task_copy(original);
	t->type = VINE_TASK_TYPE_LIBRARY_INSTANCE;

	/* Give it a unique taskid if library fits the worker. */
	t->task_id = q->next_task_id++;

	/* If watch-library-logfiles is tuned, watch the output file of every duplicated library instance */
	if (q->watch_library_logfiles) {
		char *remote_stdout_filename = string_format(".taskvine.stdout");
		char *local_library_log_filename = string_format("library-%d.debug.log", q->duplicated_libraries);
		t->library_log_path = vine_get_path_library_log(q, local_library_log_filename);

		struct vine_file *library_local_stdout_file = vine_declare_file(q, t->library_log_path, VINE_CACHE_LEVEL_TASK, 0);
		vine_task_add_output(t, library_local_stdout_file, remote_stdout_filename, VINE_WATCH);

		free(remote_stdout_filename);
		free(local_library_log_filename);
	}

	/* Add reference to task when adding it to primary table. */
	itable_insert(q->tasks, t->task_id, vine_task_addref(t));

	/* Send the task to the worker in the usual way. */
	/* Careful: If this failed, then the worker object or task object may no longer be valid! */
	*result = commit_task_to_worker(q, w, t);

	/* Careful again: If commit_task_to_worker failed the worker object or task object may no longer be valid! */
	if (*result == VINE_SUCCESS) {
		vine_txn_log_write_library_update(q, w, t->task_id, VINE_LIBRARY_SENT);
		return t;
	} else {
		/* if failure, tasks was handled by handle_failure(...) according to result. */
		return 0;
	}
}

void vine_manager_install_library(struct vine_manager *q, struct vine_task *t, const char *name)
{
	t->type = VINE_TASK_TYPE_LIBRARY_TEMPLATE;
	t->library_failed_count = 0;
	t->task_id = -1;
	vine_task_set_library_provided(t, name);
	hash_table_insert(q->library_templates, name, t);
	t->time_when_submitted = timestamp_get();
}

void vine_manager_remove_library(struct vine_manager *q, const char *name)
{
	char *worker_key;
	struct vine_worker_info *w;

	HASH_TABLE_ITERATE(q->worker_table, worker_key, w)
	{
		/* A worker might contain multiple library instances */
		struct vine_task *library = vine_schedule_find_library(q, w, name);
		while (library) {
			vine_cancel_by_task_id(q, library->task_id);
			library = vine_schedule_find_library(q, w, name);
		}
		hash_table_remove(q->library_templates, name);

		debug(D_VINE, "All instances and the template for library %s have been removed", name);
	}
}

struct vine_task *vine_manager_find_library_template(struct vine_manager *q, const char *library_name)
{
	return hash_table_lookup(q->library_templates, library_name);
}

static void handle_library_update(struct vine_manager *q, struct vine_worker_info *w, const char *line)
{
	int library_id = 0;
	vine_library_state_t state;

	int n = sscanf(line, "%d %d", &library_id, (int *)&state);
	if (n != 2) {
		debug(D_VINE, "Library %d update message is corrupt.", library_id);
		return;
	}

	vine_txn_log_write_library_update(q, w, library_id, state);
}

void vine_block_host_with_timeout(struct vine_manager *q, const char *hostname, time_t timeout)
{
	return vine_blocklist_block(q, hostname, timeout);
}

void vine_block_host(struct vine_manager *q, const char *hostname)
{
	vine_blocklist_block(q, hostname, -1);
}

void vine_unblock_host(struct vine_manager *q, const char *hostname)
{
	vine_blocklist_unblock(q, hostname);
}

void vine_unblock_all(struct vine_manager *q)
{
	vine_blocklist_unblock_all_by_time(q, -1);
}

static void print_password_warning(struct vine_manager *q)
{
	static int did_password_warning = 0;

	if (did_password_warning) {
		return;
	}

	if (!q->password && q->name) {
		debug(D_DEBUG, "warning: this taskvine manager is visible to the public.\n");
		debug(D_DEBUG, "warning: you should set a password with the --password option.\n");
	}

	if (!q->ssl_enabled) {
		debug(D_DEBUG, "warning: using plain-text when communicating with workers.\n");
		debug(D_DEBUG, "warning: use encryption with a key and cert when creating the manager.\n");
	}

	did_password_warning = 1;
}

#define BEGIN_ACCUM_TIME(q, stat) \
	{ \
		if (q->stats_measure->stat != 0) { \
			fatal("Double-counting stat %s. This should not happen, and it is a taskvine bug."); \
		} else { \
			q->stats_measure->stat = timestamp_get(); \
		} \
	}

#define END_ACCUM_TIME(q, stat) \
	{ \
		q->stats->stat += timestamp_get() - q->stats_measure->stat; \
		q->stats_measure->stat = 0; \
	}

struct vine_task *vine_wait(struct vine_manager *q, int timeout)
{
	return vine_wait_for_tag(q, NULL, timeout);
}

struct vine_task *vine_wait_for_tag(struct vine_manager *q, const char *tag, int timeout)
{
	return vine_wait_internal(q, timeout, tag, -1);
}

struct vine_task *vine_wait_for_task_id(struct vine_manager *q, int task_id, int timeout)
{
	return vine_wait_internal(q, timeout, NULL, task_id);
}

/* return number of workers that failed */
static int poll_active_workers(struct vine_manager *q, int stoptime)
{
	BEGIN_ACCUM_TIME(q, time_polling);

	int n = build_poll_table(q);

	// We poll in at most small time segments (of a second). This lets
	// promptly dispatch tasks, while avoiding busy waiting.
	int msec = q->busy_waiting_flag ? 1000 : 0;
	if (stoptime) {
		msec = MIN(msec, (stoptime - time(0)) * 1000);
	}

	END_ACCUM_TIME(q, time_polling);

	if (msec < 0) {
		return 0;
	}

	BEGIN_ACCUM_TIME(q, time_polling);

	// Poll all links for activity.
	link_poll(q->poll_table, n, msec);
	q->link_poll_end = timestamp_get();

	END_ACCUM_TIME(q, time_polling);

	BEGIN_ACCUM_TIME(q, time_status_msgs);

	int i, j = 1;
	int workers_failed = 0;
	// Then consider all existing active workers
	for (i = j; i < n; i++) {
		if (q->poll_table[i].revents) {
			if (handle_worker(q, q->poll_table[i].link) == VINE_WORKER_FAILURE) {
				workers_failed++;
			}
		}
	}

	END_ACCUM_TIME(q, time_status_msgs);

	return workers_failed;
}

static int connect_new_workers(struct vine_manager *q, int stoptime, int max_new_workers)
{
	int new_workers = 0;

	// If the manager link was awake, then accept at most max_new_workers.
	// Note we are using the information gathered in poll_active_workers, which
	// is a little ugly.
	if (q->poll_table[0].revents) {
		do {
			add_worker(q);
			new_workers++;
		} while (link_usleep(q->manager_link, 0, 1, 0) && (stoptime >= time(0) && (max_new_workers > new_workers)));
	}

	return new_workers;
}

struct vine_task *find_task_to_return(struct vine_manager *q, const char *tag, int task_id)
{
	while (1) {
		struct vine_task *t = NULL;

		if (tag) {
			struct vine_task *temp = NULL;
			int tasks_to_consider = list_size(q->retrieved_list);
			while (tasks_to_consider > 0) {
				tasks_to_consider--;
				temp = list_peek_head(q->retrieved_list);
				// a small hack, if task is not standard we accepted it so it can be deleted below.
				if (temp->type != VINE_TASK_TYPE_STANDARD || task_tag_comparator(temp, tag)) {
					// temp points to head of list
					t = list_pop_head(q->retrieved_list);
					break;
				} else {
					list_rotate(q->retrieved_list);
				}
			}
		} else if (task_id >= 0) {
			// XXX: library tasks are never removed!
			struct vine_task *temp = itable_lookup(q->tasks, task_id);
			if (!temp || temp->state != VINE_TASK_RETRIEVED) {
				break;
			}
			t = temp;
			list_remove(q->retrieved_list, t);
		} else if (list_size(q->retrieved_list) > 0) {
			t = list_pop_head(q->retrieved_list);
		}

		if (!t) {
			/* didn't find a retrieved task to return */
			return NULL;
		}

		change_task_state(q, t, VINE_TASK_DONE);
		if (t->result != VINE_RESULT_SUCCESS) {
			q->stats->tasks_failed++;
		}

		switch (t->type) {
		case VINE_TASK_TYPE_STANDARD:
			/* if this is a standard task type, then break and return it to the user. */
			return t;
			break;
		case VINE_TASK_TYPE_RECOVERY:
			/* do nothing and let vine_manager_consider_recovery_task do its job */
			break;
		case VINE_TASK_TYPE_LIBRARY_INSTANCE:
			/* silently delete it */
			vine_task_delete(t); // delete as manager created this task
			break;
		case VINE_TASK_TYPE_LIBRARY_TEMPLATE:
			/* A template shouldn't be scheduled. It's deleted when template table is deleted.*/
			break;
		}
	}

	return NULL;
}

static struct vine_task *vine_wait_internal(struct vine_manager *q, int timeout, const char *tag, int task_id)
{
	/*
	   - compute stoptime
	   S time left?                                               No:  break
	   - update catalog if appropriate
	   - task completed or (prefer-dispatch and would busy wait)? Yes: return completed task to user
	   - retrieve workers status messages
	   - retrieve available results for watched files
	   - workers with complete tasks?                             Yes: retrieve max_retrievals tasks from worker
	   - tasks waiting to be retrieved?                           Yes: retrieve max_retrievals
	   - tasks expired?                                           Yes: mark as retrieved
	   - tasks lost fixed location files?                         Yes: mark as retrieved
	   - tasks mark as retrieved and not prefer-dispatch          Yes: go to S
	   - tasks waiting to be dispatched?                          Yes: dispatch one task and go to S.
	   - send keepalives to appropriate workers
	   - disconnect slow workers
	   - drain workers from factories
	   - new workers?                                             Yes: connect max_new_workers and to to S
	   - send all libraries to all workers
	   - replicate temp files
	   - manager empty?                                           Yes: break
	   - mark as busy-waiting and go to S
	*/

	// account for time we spend outside vine_wait
	if (q->time_last_wait > 0) {
		q->stats->time_application += timestamp_get() - q->time_last_wait;
	} else {
		q->stats->time_application += timestamp_get() - q->stats->time_when_started;
	}

	if (timeout == 0) {
		// if timeout is 0, just return any completed task if one available.
		return vine_manager_no_wait(q, tag, task_id);
	}

	if (timeout != VINE_WAIT_FOREVER && timeout < 0) {
		debug(D_NOTICE | D_VINE, "Invalid wait timeout value '%d'. Waiting for 5 seconds.", timeout);
		timeout = 5;
	}

	int events = 0;
	print_password_warning(q);

	// compute stoptime
	time_t stoptime = (timeout == VINE_WAIT_FOREVER) ? 0 : time(0) + timeout;

	int result;
	struct vine_task *t = NULL;

	// used for q->prefer_dispatch. If 0 and there is a task retrieved, then return task to app.
	int sent_in_previous_cycle = 1;

	// time left?
	while ((stoptime == 0) || (time(0) < stoptime)) {
		BEGIN_ACCUM_TIME(q, time_internal);
		// update catalog if appropriate
		if (q->name) {
			update_catalog(q, 0);
		}

		if (q->monitor_mode) {
			update_resource_report(q);
		}
		END_ACCUM_TIME(q, time_internal);

		// break loop if there is a task to be returned to the user; or if prefering dispatching, if there
		// are no tasks to be dispatched; or if we already looped once and no events were triggered.
		if (list_size(q->retrieved_list) > 0) {
			if (!t) {
				BEGIN_ACCUM_TIME(q, time_internal);
				t = find_task_to_return(q, tag, task_id);
				END_ACCUM_TIME(q, time_internal);
			}

			if (t && (!q->prefer_dispatch || list_size(q->ready_list) == 0 || !sent_in_previous_cycle)) {
				break;
			}
		}

		// retrieve worker status messages
		if (poll_active_workers(q, stoptime) > 0) {
			// at least one worker was removed.
			events++;
			// note we keep going, and we do not restart the loop as we do in
			// further events. This is because we give top priority to
			// returning and retrieving tasks.
		}

		// get updates for watched files.
		if (hash_table_size(q->workers_with_watched_file_updates)) {

			struct vine_worker_info *w;
			char *key;
			HASH_TABLE_ITERATE(q->worker_table, key, w)
			{
				get_available_results(q, w);
				hash_table_remove(q->workers_with_watched_file_updates, w->hashkey);
			}
		}

		q->busy_waiting_flag = 0;

		// retrieve results from workers
		// if worker_retrievals, then all the tasks from a worker
		// are retrieved. (this is the default)
		// otherwise, retrieve at most q->max_retrievals (default is 1)
		int retrieved_this_cycle = 0;
		BEGIN_ACCUM_TIME(q, time_receive);
		do {
			char *key;
			struct vine_worker_info *w;

			// consider one worker at a time

			hash_table_firstkey(q->workers_with_complete_tasks);
			if (hash_table_nextkey(q->workers_with_complete_tasks, &key, (void **)&w)) {
				int retrieved_from_worker = receive_tasks_from_worker(q, w, retrieved_this_cycle);
				retrieved_this_cycle += retrieved_from_worker;
				events += retrieved_from_worker;
			} else if (receive_one_task(q)) {
				// retrieved at least one task
				retrieved_this_cycle++;
				events++;
			} else {
				// didn't received a task this cycle, thus there are no
				// task to be received
				break;
			}
		} while (q->max_retrievals < 0 || retrieved_this_cycle < q->max_retrievals || !list_size(q->ready_list));
		END_ACCUM_TIME(q, time_receive);

		// expired tasks
		BEGIN_ACCUM_TIME(q, time_internal);
		result = expire_waiting_tasks(q);
		END_ACCUM_TIME(q, time_internal);
		if (result > 0) {
			retrieved_this_cycle += result;
			events++;
		}

		// only check for fixed location if any are present (high overhead)
		if (q->fixed_location_in_queue) {
			BEGIN_ACCUM_TIME(q, time_internal);
			result = enforce_waiting_fixed_locations(q);
			END_ACCUM_TIME(q, time_internal);
			if (result > 0) {
				retrieved_this_cycle += result;
				events++;
			}
		}

		if (retrieved_this_cycle && !q->prefer_dispatch) {
			continue;
		}

		sent_in_previous_cycle = 0;
		if (q->wait_for_workers <= hash_table_size(q->worker_table)) {
			if (q->wait_for_workers > 0) {
				debug(D_VINE, "Target number of workers reached (%d).", q->wait_for_workers);
				q->wait_for_workers = 0;
			}
			// tasks waiting to be dispatched?
			BEGIN_ACCUM_TIME(q, time_send);
			result = send_one_task(q);
			END_ACCUM_TIME(q, time_send);
			if (result) {
				// sent at least one task
				events++;
				sent_in_previous_cycle = 1;
				continue;
			}
		}

		// send keepalives to appropriate workers
		BEGIN_ACCUM_TIME(q, time_status_msgs);
		ask_for_workers_updates(q);
		END_ACCUM_TIME(q, time_status_msgs);

		// Kill off slow/drained workers.
		BEGIN_ACCUM_TIME(q, time_internal);
		result = disconnect_slow_workers(q);
		result += shutdown_drained_workers(q);
		vine_blocklist_unblock_all_by_time(q, time(0));
		END_ACCUM_TIME(q, time_internal);

		// if new workers, connect n of them
		BEGIN_ACCUM_TIME(q, time_status_msgs);
		result = connect_new_workers(q, stoptime, MAX(q->wait_for_workers, q->max_new_workers));
		END_ACCUM_TIME(q, time_status_msgs);
		if (result) {
			// accepted at least one worker
			events++;
			continue;
		}

		// Check if any temp files need replication and start replicating
		BEGIN_ACCUM_TIME(q, time_internal);
		result = recover_temp_files(q);
		END_ACCUM_TIME(q, time_internal);
		if (result) {
			// recovered at least one temp file
			events++;
			continue;
		}

		if (q->process_pending_check) {

			BEGIN_ACCUM_TIME(q, time_internal);
			int pending = process_pending();
			END_ACCUM_TIME(q, time_internal);

			if (pending) {
				events++;
				break;
			}
		}

		// return if manager is empty and something interesting already happened
		// in this wait.
		if (events > 0) {
			BEGIN_ACCUM_TIME(q, time_internal);
			int done = !list_size(q->ready_list) && !list_size(q->waiting_retrieval_list) && !itable_size(q->running_table);
			END_ACCUM_TIME(q, time_internal);

			if (done) {
				if (retrieved_this_cycle > 0) {
					continue; // we only get here with prefer-dispatch, continue to find a task to
						  // return
				} else {
					break;
				}
			}
		}

		timestamp_t current_time = timestamp_get();
		if (current_time - q->time_last_large_tasks_check >= q->large_task_check_interval) {
			q->time_last_large_tasks_check = current_time;
			vine_schedule_check_for_large_tasks(q);
		}

		// if we got here, no events were triggered this time around.
		// we set the busy_waiting flag so that link_poll waits for some time
		// the next time around, or return retrieved tasks if there some available.
		q->busy_waiting_flag = 1;
	}

	if (events > 0) {
		vine_perf_log_write_update(q, 1);
	}

	q->time_last_wait = timestamp_get();

	return t;
}

struct vine_task *vine_manager_no_wait(struct vine_manager *q, const char *tag, int task_id)
{
	BEGIN_ACCUM_TIME(q, time_internal);
	struct vine_task *t = find_task_to_return(q, tag, task_id);
	if (t) {
		vine_perf_log_write_update(q, 1);
	}
	END_ACCUM_TIME(q, time_internal);

	q->time_last_wait = timestamp_get();

	return t;
}

// check if workers' resources are available to execute more tasks queue should
// have at least MAX(hungry_minimum, hungry_minimum_factor * number of workers) ready tasks
//@param: 	struct vine_manager* - pointer to manager
//@return: 	1 if hungry, 0 otherwise
int vine_hungry(struct vine_manager *q)
{
	// check if manager is initialized
	// return false if not
	if (q == NULL) {
		return 0;
	}

	struct vine_stats qstats;
	vine_get_stats(q, &qstats);

	// if number of ready tasks is less than minimum, then queue is hungry
	if (qstats.tasks_waiting < MAX(q->hungry_minimum, q->hungry_minimum_factor * hash_table_size(q->worker_table))) {
		return 1;
	}

	// get total available resources consumption (cores, memory, disk, gpus) of all workers of this manager
	// available = total (all) - committed (actual in use)
	int64_t workers_total_avail_cores = 0;
	int64_t workers_total_avail_memory = 0;
	int64_t workers_total_avail_disk = 0;
	int64_t workers_total_avail_gpus = 0;

	workers_total_avail_cores = overcommitted_resource_total(q, q->stats->total_cores) - q->stats->committed_cores;
	workers_total_avail_memory = overcommitted_resource_total(q, q->stats->total_memory) - q->stats->committed_memory;
	workers_total_avail_gpus = overcommitted_resource_total(q, q->stats->total_gpus) - q->stats->committed_gpus;
	workers_total_avail_disk = q->stats->total_disk - q->stats->committed_disk; // never overcommit disk

	// get required resources (cores, memory, disk, gpus) of one waiting task
	int64_t ready_task_cores = 0;
	int64_t ready_task_memory = 0;
	int64_t ready_task_disk = 0;
	int64_t ready_task_gpus = 0;

	struct vine_task *t;

	int count = task_state_count(q, NULL, VINE_TASK_READY);

	while (count > 0) {
		count--;
		t = list_pop_head(q->ready_list);

		ready_task_cores += MAX(1, t->resources_requested->cores);
		ready_task_memory += t->resources_requested->memory;
		ready_task_disk += t->resources_requested->disk;
		ready_task_gpus += t->resources_requested->gpus;

		list_push_tail(q->ready_list, t);
	}

	// check possible limiting factors
	// return false if required resources exceed available resources
	if (ready_task_cores > workers_total_avail_cores) {
		return 0;
	}
	if (ready_task_memory > workers_total_avail_memory) {
		return 0;
	}
	if (ready_task_disk > workers_total_avail_disk) {
		return 0;
	}
	if (ready_task_gpus > workers_total_avail_gpus) {
		return 0;
	}

	return 1; // all good
}

int vine_workers_shutdown(struct vine_manager *q, int n)
{
	struct vine_worker_info *w;
	char *key;
	int i = 0;

	/* by default, remove all workers. */
	if (n < 1)
		n = hash_table_size(q->worker_table);

	if (!q)
		return -1;

	// send worker the "exit" msg
	HASH_TABLE_ITERATE(q->worker_table, key, w)
	{
		if (i >= n)
			break;
		if (itable_size(w->current_tasks) == 0) {
			vine_manager_shut_down_worker(q, w);

			/* vine_manager_shut_down_worker alters the table, so we reset it here. */
			hash_table_firstkey(q->worker_table);
			i++;
		}
	}

	return i;
}

int vine_set_draining_by_hostname(struct vine_manager *q, const char *hostname, int drain_flag)
{
	char *worker_hashkey = NULL;
	struct vine_worker_info *w = NULL;

	drain_flag = !!(drain_flag);

	int workers_updated = 0;

	HASH_TABLE_ITERATE(q->worker_table, worker_hashkey, w)
	{
		if (!strcmp(w->hostname, hostname)) {
			w->draining = drain_flag;
			workers_updated++;
		}
	}

	return workers_updated;
}

int vine_cancel_by_task_id(struct vine_manager *q, int task_id)
{
	struct vine_task *task = itable_lookup(q->tasks, task_id);
	if (!task) {
		debug(D_VINE, "Task with id %d is not found in manager.", task_id);
		return 0;
	}

	reset_task_to_state(q, task, VINE_TASK_RETRIEVED);

	task->result = VINE_RESULT_CANCELLED;
	q->stats->tasks_cancelled++;

	return 1;
}

int vine_cancel_by_task_tag(struct vine_manager *q, const char *task_tag)
{
	if (!task_tag)
		return 0;

	struct vine_task *task = find_task_by_tag(q, task_tag);
	if (task) {
		return vine_cancel_by_task_id(q, task->task_id);
	} else {
		debug(D_VINE, "Task with tag %s is not found in manager.", task_tag);
		return 0;
	}
}

int vine_cancel_all(struct vine_manager *q)
{
	int count = 0;

	struct vine_task *t;
	uint64_t task_id;

	ITABLE_ITERATE(q->tasks, task_id, t)
	{
		vine_cancel_by_task_id(q, task_id);
		count++;
	}

	return count;
}

static void release_all_workers(struct vine_manager *q)
{
	struct vine_worker_info *w;
	char *key;

	if (!q)
		return;

	HASH_TABLE_ITERATE(q->worker_table, key, w)
	{
		release_worker(q, w);
		hash_table_firstkey(q->worker_table);
	}
}

/*
If there are any standard tasks (those submitted by the user)
known to the manager, then the system is not empty, and the caller
should wait some more.
XXX This is a linear-time operation, perhaps there is a more efficient way to do it.
*/

int vine_empty(struct vine_manager *q)
{
	struct vine_task *t;
	uint64_t task_id;

	ITABLE_ITERATE(q->tasks, task_id, t)
	{
		if (t->type == VINE_TASK_TYPE_STANDARD)
			return 0;
	}

	return 1;
}

void vine_set_keepalive_interval(struct vine_manager *q, int interval)
{
	q->keepalive_interval = interval;
}

void vine_set_keepalive_timeout(struct vine_manager *q, int timeout)
{
	q->keepalive_timeout = timeout;
}

void vine_set_manager_preferred_connection(struct vine_manager *q, const char *preferred_connection)
{
	free(q->manager_preferred_connection);
	assert(preferred_connection);

	if (strcmp(preferred_connection, "by_ip") && strcmp(preferred_connection, "by_hostname") && strcmp(preferred_connection, "by_apparent_ip")) {
		fatal("manager_preferred_connection should be one of: by_ip, by_hostname, by_apparent_ip");
	}

	q->manager_preferred_connection = xxstrdup(preferred_connection);
}

int vine_tune(struct vine_manager *q, const char *name, double value)
{

	if (!strcmp(name, "attempt-schedule-depth")) {
		q->attempt_schedule_depth = MAX(1, (int)value);

	} else if (!strcmp(name, "category-steady-n-tasks")) {
		category_tune_bucket_size("category-steady-n-tasks", (int)value);

	} else if (!strcmp(name, "default-transfer-rate")) {
		q->default_transfer_rate = value;

	} else if (!strcmp(name, "disconnect-slow-worker-factor")) {
		vine_enable_disconnect_slow_workers(q, value);

	} else if (!strcmp(name, "hungry-minimum")) {
		q->hungry_minimum = MAX(1, (int)value);

	} else if (!strcmp(name, "hungry-minimum-factor")) {
		q->hungry_minimum_factor = MAX(1, (int)value);

	} else if (!strcmp(name, "immediate-recovery")) {
		q->immediate_recovery = !!((int)value);

	} else if (!strcmp(name, "keepalive-interval")) {
		q->keepalive_interval = MAX(0, (int)value);

	} else if (!strcmp(name, "keepalive-timeout")) {
		q->keepalive_timeout = MAX(0, (int)value);

	} else if (!strcmp(name, "long-timeout")) {
		q->long_timeout = MAX(1, (int)value);

	} else if (!strcmp(name, "max-retrievals")) {
		q->max_retrievals = MAX(-1, (int)value);

	} else if (!strcmp(name, "min-transfer-timeout")) {
		q->minimum_transfer_timeout = (int)value;

	} else if (!strcmp(name, "monitor-interval")) {
		/* 0 means use monitor's default */
		q->monitor_interval = MAX(0, (int)value);

	} else if (!strcmp(name, "prefer-dispatch")) {
		q->prefer_dispatch = !!((int)value);

	} else if (!strcmp(name, "force-proportional-resources") || !strcmp(name, "proportional-resources")) {
		if (value > 0) {
			vine_enable_proportional_resources(q);
		} else {
			vine_disable_proportional_resources(q);
		}

	} else if (!strcmp(name, "force-proportional-resources-whole-tasks") || !strcmp(name, "proportional-whole-tasks")) {
		q->proportional_whole_tasks = MAX(0, (int)value);

	} else if (!strcmp(name, "ramp-down-heuristic")) {
		q->ramp_down_heuristic = MAX(0, (int)value);

	} else if (!strcmp(name, "resource-submit-multiplier") || !strcmp(name, "asynchrony-multiplier")) {
		q->resource_submit_multiplier = MAX(value, 1.0);

	} else if (!strcmp(name, "short-timeout")) {
		q->short_timeout = MAX(1, (int)value);

	} else if (!strcmp(name, "temp-replica-count")) {
		q->temp_replica_count = MAX(1, (int)value);

	} else if (!strcmp(name, "transfer-outlier-factor")) {
		q->transfer_outlier_factor = value;

	} else if (!strcmp(name, "transfer-replica-per-cycle")) {
		q->transfer_replica_per_cycle = MAX(1, (int)value);

	} else if (!strcmp(name, "transfer-temps-recovery")) {
		q->transfer_temps_recovery = !!((int)value);

	} else if (!strcmp(name, "transient-error-interval")) {
		if (value < 1) {
			q->transient_error_interval = VINE_DEFAULT_TRANSIENT_ERROR_INTERVAL;
		} else {
			q->transient_error_interval = value * ONE_SECOND;
		}

	} else if (!strcmp(name, "wait-for-workers")) {
		q->wait_for_workers = MAX(0, (int)value);

	} else if (!strcmp(name, "worker-retrievals")) {
		q->worker_retrievals = MAX(0, (int)value);

	} else if (!strcmp(name, "file-source-max-transfers")) {
		q->file_source_max_transfers = MAX(1, (int)value);

	} else if (!strcmp(name, "worker-source-max-transfers")) {
		q->worker_source_max_transfers = MAX(1, (int)value);

	} else if (!strcmp(name, "load-from-shared-filesystem")) {
		q->load_from_shared_fs_enabled = !!((int)value);

	} else if (!strcmp(name, "perf-log-interval")) {
		q->perf_log_interval = MAX(1, (int)value);

	} else if (!strcmp(name, "update-interval")) {
		q->update_interval = MAX(1, (int)value);

	} else if (!strcmp(name, "resource-management-interval")) {
		q->resource_management_interval = MAX(1, (int)value);

	} else if (!strcmp(name, "max-task-stdout-storage")) {
		q->max_task_stdout_storage = MAX(1, (int)value);

	} else if (!strcmp(name, "max-new-workers")) {
		q->max_new_workers = MAX(0, (int)value); /*todo: confirm 0 or 1*/

	} else if (!strcmp(name, "large-task-check-interval")) {
		q->large_task_check_interval = MAX(1, (timestamp_t)value);

	} else if (!strcmp(name, "option-blocklist-slow-workers-timeout")) {
		q->option_blocklist_slow_workers_timeout = MAX(0, value); /*todo: confirm 0 or 1*/

	} else if (!strcmp(name, "watch-library-logfiles")) {
		q->watch_library_logfiles = !!((int)value);

	} else if (!strcmp(name, "sandbox-grow-factor")) {
		q->sandbox_grow_factor = MAX(1.1, value);

	} else {
		debug(D_NOTICE | D_VINE, "Warning: tuning parameter \"%s\" not recognized\n", name);
		return -1;
	}

	return 0;
}

void vine_manager_enable_process_shortcut(struct vine_manager *q)
{
	q->process_pending_check = 1;
}

struct rmsummary **vine_summarize_workers(struct vine_manager *q)
{
	return vine_manager_summarize_workers(q);
}

void vine_set_bandwidth_limit(struct vine_manager *q, const char *bandwidth)
{
	q->bandwidth_limit = string_metric_parse(bandwidth);
}

double vine_get_effective_bandwidth(struct vine_manager *q)
{
	double manager_bandwidth = get_manager_transfer_rate(q, NULL) / MEGABYTE; // return in MB per second
	return manager_bandwidth;
}

void vine_get_stats(struct vine_manager *q, struct vine_stats *s)
{
	struct vine_stats *qs;
	qs = q->stats;

	memcpy(s, qs, sizeof(*s));

	// info about workers
	s->workers_connected = count_workers(q, VINE_WORKER_TYPE_WORKER);
	s->workers_init = count_workers(q, VINE_WORKER_TYPE_UNKNOWN);
	s->workers_busy = workers_with_tasks(q);
	s->workers_idle = s->workers_connected - s->workers_busy;
	// s->workers_able computed below.

	// info about tasks
	s->tasks_waiting = list_size(q->ready_list);
	s->tasks_with_results = list_size(q->waiting_retrieval_list);
	s->tasks_running = itable_size(q->running_table);
	s->tasks_on_workers = s->tasks_with_results + s->tasks_running;

	vine_task_info_compute_capacity(q, s);

	// info about resources
	s->bandwidth = vine_get_effective_bandwidth(q);
	struct vine_resources rtotal, rmin, rmax;
	int64_t inuse_cache = 0;
	aggregate_workers_resources(q, &rtotal, &rmin, &rmax, &inuse_cache, NULL);

	s->total_cores = rtotal.cores.total;
	s->total_memory = rtotal.memory.total;
	s->total_disk = rtotal.disk.total;
	s->total_gpus = rtotal.gpus.total;

	s->committed_cores = rtotal.cores.inuse;
	s->committed_memory = rtotal.memory.inuse;
	s->committed_disk = rtotal.disk.inuse;
	s->committed_gpus = rtotal.gpus.inuse;

	s->inuse_cache = inuse_cache;

	s->min_cores = rmin.cores.total;
	s->max_cores = rmax.cores.total;
	s->min_memory = rmin.memory.total;
	s->max_memory = rmax.memory.total;
	s->min_disk = rmin.disk.total;
	s->max_disk = rmax.disk.total;
	s->min_gpus = rmin.gpus.total;
	s->max_gpus = rmax.gpus.total;

	s->workers_able = count_workers_for_waiting_tasks(q, largest_seen_resources(q, NULL));
}

void vine_get_stats_category(struct vine_manager *q, const char *category, struct vine_stats *s)
{
	struct category *c = vine_category_lookup_or_create(q, category);
	struct vine_stats *cs = c->vine_stats;
	memcpy(s, cs, sizeof(*s));

	s->workers_able = count_workers_for_waiting_tasks(q, largest_seen_resources(q, c->name));
}

char *vine_get_status(struct vine_manager *q, const char *request)
{
	struct jx *a = construct_status_message(q, request);

	if (!a) {
		return "[]";
	}

	char *result = jx_print_string(a);

	jx_delete(a);

	return result;
}

/*
Sum up all of the resources available at each worker in total,
as well as the minimum and maximum in rmin and rmax respectively.
Used to summarize queue state for vine_get_stats().
*/

static void aggregate_workers_resources(
		struct vine_manager *q, struct vine_resources *total, struct vine_resources *rmin, struct vine_resources *rmax, int64_t *inuse_cache, struct hash_table *features)
{
	struct vine_worker_info *w;
	char *key;
	int first = 1;

	bzero(total, sizeof(*total));
	bzero(rmin, sizeof(*rmin));
	bzero(rmax, sizeof(*rmax));
	*inuse_cache = 0;

	if (hash_table_size(q->worker_table) == 0) {
		return;
	}

	if (features) {
		hash_table_clear(features, 0);
	}

	HASH_TABLE_ITERATE(q->worker_table, key, w)
	{
		struct vine_resources *r = w->resources;

		/* If tag <0 then no resource updates have been received, skip it. */
		if (r->tag < 0)
			continue;

		/* Sum up the total and inuse values in total. */
		vine_resources_add(total, r);

		*inuse_cache += w->inuse_cache;

		/* Add all available features to the features table */
		if (features) {
			if (w->features) {
				char *key;
				void *dummy;
				HASH_TABLE_ITERATE(w->features, key, dummy)
				{
					hash_table_insert(features, key, (void **)1);
				}
			}
		}

		/*
		On the first time through, the min and max get the value of the first worker.
		After that, compute min and max for each value.
		*/

		if (first) {
			*rmin = *r;
			*rmax = *r;
			first = 0;
		} else {
			vine_resources_min(rmin, r);
			vine_resources_max(rmax, r);
		}
	}

	// vine_stats wants MB
	*inuse_cache = (int64_t)ceil(*inuse_cache / (1.0 * MEGA));
}

/* This simple wrapper function allows us to hide the debug.h interface from the end user. */
int vine_enable_debug_log(const char *logfile)
{
	debug_config("vine_manager");
	debug_config_file(logfile);
	debug_flags_set("all");
	return 1;
}

int vine_enable_perf_log(struct vine_manager *q, const char *filename)
{
	char *logpath = vine_get_path_log(q, filename);
	q->perf_logfile = fopen(logpath, "w");
	free(logpath);

	if (q->perf_logfile) {
		vine_perf_log_write_header(q);
		vine_perf_log_write_update(q, 1);
		debug(D_VINE, "log enabled and is being written to %s\n", filename);
		return 1;
	} else {
		debug(D_NOTICE | D_VINE, "couldn't open logfile %s: %s\n", filename, strerror(errno));
		return 0;
	}
}

int vine_enable_transactions_log(struct vine_manager *q, const char *filename)
{
	char *logpath = vine_get_path_log(q, filename);
	q->txn_logfile = fopen(logpath, "w");
	free(logpath);

	if (q->txn_logfile) {
		debug(D_VINE, "transactions log enabled and is being written to %s\n", filename);
		vine_txn_log_write_header(q);
		vine_txn_log_write_manager(q, "START");
		return 1;
	} else {
		debug(D_NOTICE | D_VINE, "couldn't open transactions logfile %s: %s\n", filename, strerror(errno));
		return 0;
	}
}

int vine_enable_taskgraph_log(struct vine_manager *q, const char *filename)
{
	char *logpath = vine_get_path_log(q, filename);
	q->graph_logfile = fopen(logpath, "w");
	free(logpath);

	if (q->graph_logfile) {
		debug(D_VINE, "graph log enabled and is being written to %s\n", filename);
		vine_taskgraph_log_write_header(q);
		return 1;
	} else {
		debug(D_NOTICE | D_VINE, "couldn't open graph logfile %s: %s\n", filename, strerror(errno));
		return 0;
	}
}

void vine_accumulate_task(struct vine_manager *q, struct vine_task *t)
{
	const char *name = t->category ? t->category : "default";
	struct category *c = vine_category_lookup_or_create(q, name);

	struct vine_stats *s = c->vine_stats;

	s->bytes_sent += t->bytes_sent;
	s->bytes_received += t->bytes_received;

	s->time_workers_execute += t->time_workers_execute_last;

	s->time_send += t->time_when_commit_end - t->time_when_commit_start;
	s->time_receive += t->time_when_done - t->time_when_retrieval;

	s->bandwidth = (1.0 * MEGABYTE * (s->bytes_sent + s->bytes_received)) / (s->time_send + s->time_receive + 1);

	q->stats->tasks_done++;

	if (t->result == VINE_RESULT_SUCCESS) {
		q->stats->time_workers_execute_good += t->time_workers_execute_last;
		q->stats->time_send_good += t->time_when_commit_end - t->time_when_commit_end;
		q->stats->time_receive_good += t->time_when_done - t->time_when_retrieval;

		s->tasks_done++;
		s->time_workers_execute_good += t->time_workers_execute_last;
		s->time_send_good += t->time_when_commit_end - t->time_when_commit_end;
		s->time_receive_good += t->time_when_done - t->time_when_retrieval;
	} else {
		s->tasks_failed++;

		if (t->result == VINE_RESULT_RESOURCE_EXHAUSTION) {
			s->time_workers_execute_exhaustion += t->time_workers_execute_last;

			q->stats->time_workers_execute_exhaustion += t->time_workers_execute_last;
			q->stats->tasks_exhausted_attempts++;

			t->time_workers_execute_exhaustion += t->time_workers_execute_last;
			t->exhausted_attempts++;
		}
	}

	/* accumulate resource summary to category only if task result makes it meaningful. */
	switch (t->result) {
	case VINE_RESULT_SUCCESS:
	case VINE_RESULT_SIGNAL:
	case VINE_RESULT_RESOURCE_EXHAUSTION:
	case VINE_RESULT_MAX_WALL_TIME:
	case VINE_RESULT_OUTPUT_TRANSFER_ERROR:
	case VINE_RESULT_SANDBOX_EXHAUSTION:
		if (category_accumulate_summary(c, t->resources_measured, q->current_max_worker)) {
			vine_txn_log_write_category(q, c);
		}

		// if in bucketing mode, add resources measured to bucketing manager
		if (category_in_bucketing_mode(c)) {
			int success; // 1 if success, 0 if resource exhaustion, -1 otherwise
			if (t->result == VINE_RESULT_SUCCESS)
				success = 1;
			else if (t->result == VINE_RESULT_RESOURCE_EXHAUSTION)
				success = 0;
			else
				success = -1;
			if (success != -1)
				bucketing_manager_add_resource_report(c->bucketing_manager, t->task_id, t->resources_measured, success);
		}
		break;
	case VINE_RESULT_INPUT_MISSING:
	case VINE_RESULT_OUTPUT_MISSING:
	case VINE_RESULT_FIXED_LOCATION_MISSING:
	case VINE_RESULT_CANCELLED:
	case VINE_RESULT_RMONITOR_ERROR:
	case VINE_RESULT_STDOUT_MISSING:
	case VINE_RESULT_MAX_END_TIME:
	case VINE_RESULT_UNKNOWN:
	case VINE_RESULT_FORSAKEN:
	case VINE_RESULT_MAX_RETRIES:
	case VINE_RESULT_LIBRARY_EXIT:
		break;
	}
}

void vine_initialize_categories(struct vine_manager *q, struct rmsummary *max, const char *summaries_file)
{
	categories_initialize(q->categories, max, summaries_file);
}

void vine_set_resources_max(struct vine_manager *q, const struct rmsummary *rm)
{
	vine_set_category_resources_max(q, "default", rm);
}

void vine_set_resources_min(struct vine_manager *q, const struct rmsummary *rm)
{
	vine_set_category_resources_min(q, "default", rm);
}

void vine_set_category_resources_max(struct vine_manager *q, const char *category, const struct rmsummary *rm)
{
	struct category *c = vine_category_lookup_or_create(q, category);
	category_specify_max_allocation(c, rm);
}

void vine_set_category_resources_min(struct vine_manager *q, const char *category, const struct rmsummary *rm)
{
	struct category *c = vine_category_lookup_or_create(q, category);
	category_specify_min_allocation(c, rm);
}

void vine_set_category_first_allocation_guess(struct vine_manager *q, const char *category, const struct rmsummary *rm)
{
	struct category *c = vine_category_lookup_or_create(q, category);
	category_specify_first_allocation_guess(c, rm);
}

int vine_set_category_mode(struct vine_manager *q, const char *category, vine_category_mode_t mode)
{

	switch (mode) {
	case CATEGORY_ALLOCATION_MODE_FIXED:
	case CATEGORY_ALLOCATION_MODE_MAX:
	case CATEGORY_ALLOCATION_MODE_MIN_WASTE:
	case CATEGORY_ALLOCATION_MODE_MAX_THROUGHPUT:
	case CATEGORY_ALLOCATION_MODE_GREEDY_BUCKETING:
	case CATEGORY_ALLOCATION_MODE_EXHAUSTIVE_BUCKETING:
		break;
	default:
		notice(D_VINE, "Unknown category mode specified.");
		return 0;
		break;
	}

	if (!category) {
		q->allocation_default_mode = mode;
	} else {
		struct category *c = vine_category_lookup_or_create(q, category);
		category_specify_allocation_mode(c, (category_mode_t)mode);
		vine_txn_log_write_category(q, c);
	}

	return 1;
}

void vine_set_category_max_concurrent(struct vine_manager *m, const char *category, int max_concurrent)
{
	struct category *c = vine_category_lookup_or_create(m, category);

	c->max_concurrent = MAX(-1, max_concurrent);
}

int vine_enable_category_resource(struct vine_manager *q, const char *category, const char *resource, int autolabel)
{

	struct category *c = vine_category_lookup_or_create(q, category);

	return category_enable_auto_resource(c, resource, autolabel);
}

const struct rmsummary *vine_manager_task_resources_max(struct vine_manager *q, struct vine_task *t)
{
	struct category *c = vine_category_lookup_or_create(q, t->category);

	return category_task_max_resources(c, t->resources_requested, t->resource_request, t->task_id);
}

const struct rmsummary *vine_manager_task_resources_min(struct vine_manager *q, struct vine_task *t)
{
	struct category *c = vine_category_lookup_or_create(q, t->category);

	const struct rmsummary *s = category_task_min_resources(c, t->resources_requested, t->resource_request, t->task_id);

	if (t->resource_request != CATEGORY_ALLOCATION_FIRST || !q->current_max_worker) {
		return s;
	}

	// If this task is being tried for the first time, we take the minimum as
	// the minimum between what we have observed and the largest worker. This
	// is to eliminate observed outliers that would prevent new tasks to run.
	if ((q->current_max_worker->cores > 0 && q->current_max_worker->cores < s->cores) || (q->current_max_worker->memory > 0 && q->current_max_worker->memory < s->memory) ||
			(q->current_max_worker->disk > 0 && q->current_max_worker->disk < s->disk) || (q->current_max_worker->gpus > 0 && q->current_max_worker->gpus < s->gpus)) {

		struct rmsummary *r = rmsummary_create(-1);

		rmsummary_merge_override_basic(r, q->current_max_worker);
		rmsummary_merge_override_basic(r, t->resources_requested);

		s = category_task_min_resources(c, r, t->resource_request, t->task_id);
		rmsummary_delete(r);
	}

	return s;
}

struct category *vine_category_lookup_or_create(struct vine_manager *q, const char *name)
{
	struct category *c = category_lookup_or_create(q->categories, name);

	if (!c->vine_stats) {
		c->vine_stats = calloc(1, sizeof(struct vine_stats));
		category_specify_allocation_mode(c, (category_mode_t)q->allocation_default_mode);
	}

	return c;
}

int vine_set_task_id_min(struct vine_manager *q, int minid)
{

	if (minid > q->next_task_id) {
		q->next_task_id = minid;
	}

	return q->next_task_id;
}

/* File functions */

/*
Remove all replicas of a special file across the compute cluster.

While invoking outside, it is primarily used to remove replicas
from workers when the file is no longer needed by the manager.
*/
void vine_prune_file(struct vine_manager *m, struct vine_file *f)
{
	if (!f) {
		return;
	}

	if (!m) {
		return;
	}

	const char *filename = f->cached_name;
	/*
	If this is not a file that should be cached forever,
	delete all of the replicas present at remote workers.
	*/
	if (f->cache_level < VINE_CACHE_LEVEL_FOREVER) {
		char *key;
		struct vine_worker_info *w;
		HASH_TABLE_ITERATE(m->worker_table, key, w)
		{
			if (vine_file_replica_table_lookup(w, filename)) {
				delete_worker_file(m, w, filename, 0, 0);
			}
		}
	}

	/*
	Pruned files do not need to be scheduled for replication anymore.
	*/
	hash_table_remove(m->temp_files_to_replicate, f->cached_name);
}

/*
Careful: The semantics of undeclare_file are a little subtle.
The user calls this function to indicate that they are done
using a particular file, and there will be no more tasks
that can consume it.

This causes the file to be removed from the manager's table,
the replicas in the cluster to be deleted.
There should be no running tasks that require the file after this.

However, there may be *returned* tasks that still hold
references to the vine_file object, and so it will not be
fully garbage collected until those also call vine_file_delete
to bring the reference count to zero.  At that point, if
the UNLINK_WHEN_DONE flag is on, the local state will also be deleted.
*/

void vine_undeclare_file(struct vine_manager *m, struct vine_file *f)
{
	if (!f) {
		return;
	}

	/*
	Special case: If the manager has already been gc'ed
	(e.g. by python exiting), do nothing. Any memory or unlink_when_done files were gc'ed by vine_delete.
	*/
	if (!m) {
		return;
	}

	/* First prune the file on all workers */
	vine_prune_file(m, f);

	/* Then, remove the object from our table and delete a reference. */
	if (hash_table_lookup(m->file_table, f->cached_name)) {
		hash_table_remove(m->file_table, f->cached_name);
		vine_file_delete(f);
	}

	/*
	Note that the file object may still exist if the user
	still holds pointers to inactive tasks that refer to
	this file. But the object is no longer the manager's
	responsibility.
	*/
}

struct vine_file *vine_manager_lookup_file(struct vine_manager *m, const char *cached_name)
{
	return hash_table_lookup(m->file_table, cached_name);
}

struct vine_file *vine_manager_declare_file(struct vine_manager *m, struct vine_file *f)
{
	if (!f) {
		return NULL;
	}
	assert(f->cached_name);
	struct vine_file *previous = vine_manager_lookup_file(m, f->cached_name);

	if (previous) {
		/* If declared before, use the previous instance. */
		vine_file_delete(f);
		f = vine_file_addref(previous);
	} else {
		/* Otherwise add it to the table. */
		hash_table_insert(m->file_table, f->cached_name, f);
	}

	vine_taskgraph_log_write_file(m, f);

	return f;
}

struct vine_file *vine_declare_file(struct vine_manager *m, const char *source, vine_cache_level_t cache, vine_file_flags_t flags)
{
	struct vine_file *f;

	if (m->load_from_shared_fs_enabled) {
		char *file_url = vine_file_make_file_url(source);
		f = vine_file_url(file_url, cache, flags);
		free(file_url);

	} else {
		f = vine_file_local(source, cache, flags);
	}

	return vine_manager_declare_file(m, f);
}

struct vine_file *vine_declare_url(struct vine_manager *m, const char *source, vine_cache_level_t cache, vine_file_flags_t flags)
{
	struct vine_file *f = vine_file_url(source, cache, flags);
	return vine_manager_declare_file(m, f);
}

struct vine_file *vine_declare_temp(struct vine_manager *m)
{
	struct vine_file *f = vine_file_temp();
	return vine_manager_declare_file(m, f);
}

struct vine_file *vine_declare_buffer(struct vine_manager *m, const char *buffer, size_t size, vine_cache_level_t cache, vine_file_flags_t flags)
{
	struct vine_file *f = vine_file_buffer(buffer, size, cache, flags);
	return vine_manager_declare_file(m, f);
}

struct vine_file *vine_declare_mini_task(struct vine_manager *m, struct vine_task *t, const char *name, vine_cache_level_t cache, vine_file_flags_t flags)
{
	struct vine_file *f = vine_file_mini_task(t, name, cache, flags);
	return vine_manager_declare_file(m, f);
}

struct vine_file *vine_declare_untar(struct vine_manager *m, struct vine_file *f, vine_cache_level_t cache, vine_file_flags_t flags)
{
	struct vine_file *t = vine_file_untar(f, cache, flags);
	return vine_manager_declare_file(m, t);
}

struct vine_file *vine_declare_poncho(struct vine_manager *m, struct vine_file *f, vine_cache_level_t cache, vine_file_flags_t flags)
{
	struct vine_file *t = vine_file_poncho(f, cache, flags);
	return vine_manager_declare_file(m, t);
}

struct vine_file *vine_declare_starch(struct vine_manager *m, struct vine_file *f, vine_cache_level_t cache, vine_file_flags_t flags)
{
	struct vine_file *t = vine_file_starch(f, cache, flags);
	return vine_manager_declare_file(m, t);
}

struct vine_file *vine_declare_xrootd(struct vine_manager *m, const char *source, struct vine_file *proxy, struct vine_file *env, vine_cache_level_t cache, vine_file_flags_t flags)
{
	struct vine_file *t = vine_file_xrootd(source, proxy, env, cache, flags);
	return vine_manager_declare_file(m, t);
}

struct vine_file *vine_declare_chirp(
		struct vine_manager *m, const char *server, const char *source, struct vine_file *ticket, struct vine_file *env, vine_cache_level_t cache, vine_file_flags_t flags)
{
	struct vine_file *t = vine_file_chirp(server, source, ticket, env, cache, flags);
	return vine_manager_declare_file(m, t);
}

const char *vine_fetch_file(struct vine_manager *m, struct vine_file *f)
{
	/* If the data has already been loaded, just return it. */
	if (f->data)
		return f->data;

	switch (f->type) {
	case VINE_FILE:
		/* If it is on the local filesystem, load it. */
		{
			size_t length;
			if (copy_file_to_buffer(f->source, &f->data, &length)) {
				return f->data;
			} else {
				return 0;
			}
		}
		break;
	case VINE_BUFFER:
		/* Buffer files will already have their contents in memory, if available. */
		return f->data;
		break;
	case VINE_TEMP:
	case VINE_URL:
	case VINE_MINI_TASK:
		/* If the file has been materialized remotely, go get it from a worker. */
		{
			struct vine_worker_info *w = vine_file_replica_table_find_worker(m, f->cached_name);
			if (w)
				vine_manager_get_single_file(m, w, f);
			/* If that succeeded, then f->data is now set, null otherwise. */
			return f->data;
		}
		break;
	}

	return 0;
}

void vine_log_debug_app(struct vine_manager *m, const char *entry)
{
	debug(D_VINE, "APPLICATION %s", entry);
}

void vine_log_txn_app(struct vine_manager *m, const char *entry)
{
	vine_txn_log_write_app_entry(m, entry);
}

char *vine_version_string()
{
	return cctools_version_string();
}

/* vim: set noexpandtab tabstop=8: */<|MERGE_RESOLUTION|>--- conflicted
+++ resolved
@@ -2527,21 +2527,10 @@
 	{
 		input_size += m->file->size;
 	}
-<<<<<<< HEAD
-
-	t->input_files_size = input_size;
-
-	int64_t input_size_in_mbs = (int64_t)ceil(input_size / 1e6);
-
-	/* update max sandbox size with current knowledge of input files */
-	struct category *c = vine_category_lookup_or_create(q, t->category);
-	if (c->min_vine_sandbox < input_size_in_mbs) {
-		c->min_vine_sandbox = input_size_in_mbs;
-=======
+
 	if (mb > 0) {
 		struct category *c = category_lookup_or_create(q->categories, vine_task_get_category(t));
 		c->min_allocation->disk = MAX(mb, c->min_allocation->disk);
->>>>>>> fc4fb44a
 	}
 }
 
@@ -2713,20 +2702,8 @@
 	/* never go below specified min resources. */
 	rmsummary_merge_max(limits, min);
 
-<<<<<<< HEAD
 	/* assume the user knows what they are doing... */
 	rmsummary_merge_override_basic(limits, t->resources_requested);
-=======
-	/* If the user specified resources, override proportional calculation */
-	if (t->resources_requested->cores > 0)
-		limits->cores = t->resources_requested->cores;
-	if (t->resources_requested->memory > 0)
-		limits->memory = t->resources_requested->memory;
-	if (t->resources_requested->disk > 0)
-		limits->disk = t->resources_requested->disk;
-	if (t->resources_requested->gpus > 0)
-		limits->gpus = t->resources_requested->gpus;
->>>>>>> fc4fb44a
 
 	return limits;
 }

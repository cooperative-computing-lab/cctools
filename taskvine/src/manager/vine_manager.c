/*
Copyright (C) 2022- The University of Notre Dame
This software is distributed under the GNU General Public License.
See the file COPYING for details.
*/

#include "vine_manager.h"
#include "vine_manager_get.h"
#include "vine_manager_put.h"
#include "vine_manager_summarize.h"
#include "vine_schedule.h"
#include "vine_protocol.h"
#include "vine_task.h"
#include "vine_file.h"
#include "vine_mount.h"
#include "vine_resources.h"
#include "vine_worker_info.h"
#include "vine_remote_file_info.h"
#include "vine_factory_info.h"
#include "vine_task_info.h"
#include "vine_blocklist.h"
#include "vine_txn_log.h"
#include "vine_perf_log.h"
#include "vine_current_transfers.h"
#include "vine_runtime_dir.h"

#include "cctools.h"
#include "envtools.h"
#include "int_sizes.h"
#include "link.h"
#include "link_auth.h"
#include "debug.h"
#include "stringtools.h"
#include "catalog_query.h"
#include "domain_name_cache.h"
#include "hash_table.h"
#include "interfaces_address.h"
#include "itable.h"
#include "list.h"
#include "macros.h"
#include "username.h"
#include "create_dir.h"
#include "unlink_recursive.h"
#include "xxmalloc.h"
#include "load_average.h"
#include "buffer.h"
#include "rmonitor.h"
#include "rmonitor_types.h"
#include "rmonitor_poll.h"
#include "category_internal.h"
#include "copy_stream.h"
#include "random.h"
#include "process.h"
#include "path.h"
#include "url_encode.h"
#include "jx_print.h"
#include "jx_parse.h"
#include "shell.h"

#include <unistd.h>
#include <dirent.h>
#include <fcntl.h>
#include <sys/stat.h>
#include <sys/wait.h>
#include <assert.h>
#include <errno.h>
#include <math.h>
#include <stdarg.h>
#include <stdio.h>
#include <stdint.h>
#include <stdlib.h>
#include <string.h>
#include <time.h>
#include <stddef.h>

/* Seconds between updates to the catalog. */
#define VINE_UPDATE_INTERVAL 60

/* Seconds between measurement of manager local resources. */
#define VINE_RESOURCE_MEASUREMENT_INTERVAL 30

/* Default value for keepalive interval in seconds. */
#define VINE_DEFAULT_KEEPALIVE_INTERVAL 120

/* Default value for keepalive timeout in seconds. */
#define VINE_DEFAULT_KEEPALIVE_TIMEOUT  900

/* Maximum size of standard output from task.  (If larger, send to a separate file.) */
#define MAX_TASK_STDOUT_STORAGE (1*GIGABYTE)

/* Maximum number of workers to add in a single cycle before dealing with other matters. */
#define MAX_NEW_WORKERS 10

/* How frequently to check for tasks that do not fit any worker. */
#define VINE_LARGE_TASK_CHECK_INTERVAL 180000000 // 3 minutes in usecs

/* Default timeout for slow workers to come back to the pool, can be set prior to creating a manager. */
double vine_option_blocklist_slow_workers_timeout = 900;

/* Forward prototypes for functions that are called out of order. */
/* Many of these should be removed if forward declaration is not needed. */

static void handle_failure(struct vine_manager *q, struct vine_worker_info *w, struct vine_task *t, vine_result_code_t fail_type);
static void remove_worker(struct vine_manager *q, struct vine_worker_info *w, vine_worker_disconnect_reason_t reason);
static int shut_down_worker(struct vine_manager *q, struct vine_worker_info *w);

static void reap_task_from_worker(struct vine_manager *q, struct vine_worker_info *w, struct vine_task *t, vine_task_state_t new_state);
static int cancel_task_on_worker(struct vine_manager *q, struct vine_task *t, vine_task_state_t new_state);
static void count_worker_resources(struct vine_manager *q, struct vine_worker_info *w);

static void find_max_worker(struct vine_manager *q);
static void update_max_worker(struct vine_manager *q, struct vine_worker_info *w);

static vine_task_state_t change_task_state( struct vine_manager *q, struct vine_task *t, vine_task_state_t new_state);

static int task_state_count( struct vine_manager *q, const char *category, vine_task_state_t state);
static int task_request_count( struct vine_manager *q, const char *category, category_allocation_t request);

static vine_msg_code_t handle_http_request( struct vine_manager *q, struct vine_worker_info *w, const char *path, time_t stoptime );
static vine_msg_code_t handle_taskvine(struct vine_manager *q, struct vine_worker_info *w, const char *line);
static vine_msg_code_t handle_queue_status(struct vine_manager *q, struct vine_worker_info *w, const char *line, time_t stoptime);
static vine_msg_code_t handle_resource(struct vine_manager *q, struct vine_worker_info *w, const char *line);
static vine_msg_code_t handle_feature(struct vine_manager *q, struct vine_worker_info *w, const char *line);

static struct jx * queue_to_jx( struct vine_manager *q );
static struct jx * queue_lean_to_jx( struct vine_manager *q );

char *vine_monitor_wrap(struct vine_manager *q, struct vine_worker_info *w, struct vine_task *t, struct rmsummary *limits);

void vine_accumulate_task(struct vine_manager *q, struct vine_task *t);
struct category *vine_category_lookup_or_create(struct vine_manager *q, const char *name);

void vine_disable_monitoring(struct vine_manager *q);
static void aggregate_workers_resources( struct vine_manager *q, struct vine_resources *total, struct hash_table *features);
static struct vine_task *vine_wait_internal(struct vine_manager *q, int timeout, const char *tag, int task_id);
static void release_all_workers( struct vine_manager *q );

static void vine_manager_send_duty_to_workers(struct vine_manager *q, const char *name);
static void vine_manager_send_duties_to_workers(struct vine_manager *q);

/* Return the number of workers matching a given type: WORKER, STATUS, etc */

static int count_workers( struct vine_manager *q, vine_worker_type_t type )
{
	struct vine_worker_info *w;
	char* id;

	int count = 0;

	HASH_TABLE_ITERATE(q->worker_table,id,w) {
		if(w->type & type) {
			count++;
		}
	}

	return count;
}

/* Round up a resource value based on the overcommit multiplier currently in effect. */

int64_t overcommitted_resource_total(struct vine_manager *q, int64_t total)
{
	int64_t r = 0;
	if(total != 0)
	{
		r = ceil(total * q->resource_submit_multiplier);
	}

	return r;
}

/* Returns count of workers that are running at least 1 task. */

static int workers_with_tasks(struct vine_manager *q) {
	struct vine_worker_info *w;
	char* id;
	int workers_with_tasks = 0;

	HASH_TABLE_ITERATE(q->worker_table,id,w) {
		if(strcmp(w->hostname, "unknown")){
			if(itable_size(w->current_tasks)){
				workers_with_tasks++;
			}
		}
	}

	return workers_with_tasks;
}

/* Convert a link pointer into a string that can be used as a key into a hash table. */

static char * link_to_hash_key(struct link *link )
{
	return string_format("0x%p",link);
}

/*
This function sends a message to the worker and records the time the message is
successfully sent. This timestamp is used to determine when to send keepalive checks.
*/

__attribute__ (( format(printf,3,4) ))
int vine_manager_send( struct vine_manager *q, struct vine_worker_info *w, const char *fmt, ... )
{
	va_list va;
	time_t stoptime;
	buffer_t B[1];
	buffer_init(B);
	buffer_abortonfailure(B, 1);
	buffer_max(B, VINE_LINE_MAX);

	va_start(va, fmt);
	buffer_putvfstring(B, fmt, va);
	va_end(va);

	debug(D_VINE, "tx to %s (%s): %s", w->hostname, w->addrport, buffer_tostring(B));

	stoptime = time(0) + q->short_timeout;

	int result = link_putlstring(w->link, buffer_tostring(B), buffer_pos(B), stoptime);

	buffer_free(B);

	return result;
}

/* Handle a name message coming back from the worker, requesting the manager's project name. */

static vine_msg_code_t handle_name(struct vine_manager *q, struct vine_worker_info *w, char *line)
{
	debug(D_VINE, "Sending project name to worker (%s)", w->addrport);

	//send project name (q->name) if there is one. otherwise send blank line
	vine_manager_send(q, w, "%s\n", q->name ? q->name : "");

	return VINE_MSG_PROCESSED;
}

/* Handle an info message coming from the worker that provides a variety of metrics. */

static vine_msg_code_t handle_info(struct vine_manager *q, struct vine_worker_info *w, char *line)
{
	char field[VINE_LINE_MAX];
	char value[VINE_LINE_MAX];

	int n = sscanf(line,"info %s %[^\n]", field, value);

	if(n != 2)
		return VINE_MSG_FAILURE;

	if(string_prefix_is(field, "workers_joined")) {
		w->stats->workers_joined = atoll(value);
	} else if(string_prefix_is(field, "workers_removed")) {
		w->stats->workers_removed = atoll(value);
	} else if(string_prefix_is(field, "time_send")) {
		w->stats->time_send = atoll(value);
	} else if(string_prefix_is(field, "time_receive")) {
		w->stats->time_receive = atoll(value);
	} else if(string_prefix_is(field, "time_execute")) {
		w->stats->time_workers_execute = atoll(value);
	} else if(string_prefix_is(field, "bytes_sent")) {
		w->stats->bytes_sent = atoll(value);
	} else if(string_prefix_is(field, "bytes_received")) {
		w->stats->bytes_received = atoll(value);
	} else if(string_prefix_is(field, "tasks_waiting")) {
		w->stats->tasks_waiting = atoll(value);
	} else if(string_prefix_is(field, "tasks_running")) {
		w->stats->tasks_running = atoll(value);
	} else if(string_prefix_is(field, "idle-disconnecting")) {
		remove_worker(q, w, VINE_WORKER_DISCONNECT_IDLE_OUT);
		q->stats->workers_idled_out++;
	} else if(string_prefix_is(field, "end_of_resource_update")) {
		count_worker_resources(q, w);
		vine_txn_log_write_worker_resources(q, w);
	} else if(string_prefix_is(field, "worker-id")) {
		free(w->workerid);
		w->workerid = xxstrdup(value);
		vine_txn_log_write_worker(q, w, 0, 0);
	} else if(string_prefix_is(field, "worker-end-time")) {
		w->end_time = MAX(0, atoll(value));
	} else if(string_prefix_is(field, "from-factory")) {
		q->fetch_factory = 1;
		w->factory_name = xxstrdup(value);

		struct vine_factory_info *f = vine_factory_info_lookup(q, w->factory_name);
		if(f->connected_workers+1 > f->max_workers) {
			shut_down_worker(q, w);
		}
	}

	//Note we always mark info messages as processed, as they are optional.
	return VINE_MSG_PROCESSED;
}

/*
A cache-update message coming from the worker means that a requested
remote transfer or command was successful, and know we know the size
of the file for the purposes of cache storage management.
*/

static int handle_cache_update( struct vine_manager *q, struct vine_worker_info *w, const char *line )
{
	char cachename[VINE_LINE_MAX];
	long long size;
	long long transfer_time;
	char id[VINE_LINE_MAX];

	if(sscanf(line,"cache-update %s %lld %lld %s",cachename,&size,&transfer_time, id)==4) {
		struct vine_remote_file_info *remote_info = hash_table_lookup(w->current_files,cachename);

		if(!remote_info) {
			/*
			If an unsolicited cache-update arrives, then the worker
			is telling us about something from a previous run.
			*/
			remote_info = vine_remote_file_info_create(size,time(0));
			hash_table_insert(w->current_files,cachename,remote_info);
		}

		remote_info->size = size;
		remote_info->transfer_time = transfer_time;
		remote_info->in_cache = 1;

		vine_current_transfers_remove(q, id);

		vine_txn_log_write_cache_update(q,w,size,transfer_time,cachename);
	}

	return VINE_MSG_PROCESSED;
}

/*
A cache-invalid message coming from the worker means that a requested
remote transfer or command did not succeed, and the intended file is
not in the cache.  It is accompanied by a (presumably short) string
message that further explains the failure.
So, we remove the corresponding note for that worker and log the error.
We should expect to soon receive some failed tasks that were unable
set up their own input sandboxes.
*/

static int handle_cache_invalid( struct vine_manager *q, struct vine_worker_info *w, const char *line )
{
	char cachename[VINE_LINE_MAX];
	char id[VINE_LINE_MAX];
	int length;

	if(sscanf(line,"cache-invalid %s %d %8s-%4s-%4s-%4s-%12s",cachename,&length, id, &id[8], &id[12], &id[16], &id[20])==7) {

		char *message = malloc(length+1);
		time_t stoptime = time(0) + q->long_timeout;

		int actual = link_read(w->link,message,length,stoptime);
		if(actual!=length) {
			free(message);
			return VINE_MSG_FAILURE;
		}

		message[length] = 0;
		debug(D_VINE,"%s (%s) invalidated %s with error: %s",w->hostname,w->addrport,cachename,message);
		free(message);

		struct vine_remote_file_info *remote_info = hash_table_remove(w->current_files,cachename);
		vine_current_transfers_remove(q, id);
		if(remote_info) vine_remote_file_info_delete(remote_info);
	}
	else if(sscanf(line,"cache-invalid %s %d",cachename,&length)==2) {

		char *message = malloc(length+1);
		time_t stoptime = time(0) + q->long_timeout;

		int actual = link_read(w->link,message,length,stoptime);
		if(actual!=length) {
			free(message);
			return VINE_MSG_FAILURE;
		}

		message[length] = 0;
		debug(D_VINE,"%s (%s) invalidated %s with error: %s",w->hostname,w->addrport,cachename,message);
		free(message);
	}
	return VINE_MSG_PROCESSED;
}

/*
A transfer-address message indicates that the worker is listening
on its own port to receive get requests from other workers.
*/

static int handle_transfer_address( struct vine_manager *q, struct vine_worker_info *w, const char *line )
{
	int dummy_port;
	if(sscanf(line,"transfer-address %s %d",w->transfer_addr,&w->transfer_port)) {
		w->transfer_port_active = 1;
		link_address_remote(w->link, w->transfer_addr, &dummy_port);
		return VINE_MSG_PROCESSED;
	} else {
		return VINE_MSG_FAILURE;
	}
}

/*
This function receives a message from worker and records the time a message is successfully
received. This timestamp is used in keepalive timeout computations.
*/

static vine_msg_code_t vine_manager_recv_no_retry(struct vine_manager *q, struct vine_worker_info *w, char *line, size_t length )
{
	time_t stoptime;
	stoptime = time(0) + q->short_timeout;

	int result = link_readline(w->link, line, length, stoptime);

	if (result <= 0) {
		return VINE_MSG_FAILURE;
	}

	w->last_msg_recv_time = timestamp_get();

	debug(D_VINE, "rx from %s (%s): %s", w->hostname, w->addrport, line);

	char path[length];

	// Check for status updates that can be consumed here.
	if(string_prefix_is(line, "alive")) {
		result = VINE_MSG_PROCESSED;
	} else if(string_prefix_is(line, "taskvine")) {
		result = handle_taskvine(q, w, line);
	} else if (string_prefix_is(line,"queue_status") || string_prefix_is(line, "worker_status") || string_prefix_is(line, "task_status") || string_prefix_is(line, "wable_status") || string_prefix_is(line, "resources_status")) {
		result = handle_queue_status(q, w, line, stoptime);
	} else if (string_prefix_is(line, "available_results")) {
		hash_table_insert(q->workers_with_available_results, w->hashkey, w);
		result = VINE_MSG_PROCESSED;
	} else if (string_prefix_is(line, "resource")) {
		result = handle_resource(q, w, line);
	} else if (string_prefix_is(line, "feature")) {
		result = handle_feature(q, w, line);
	} else if (string_prefix_is(line, "auth")) {
		debug(D_VINE|D_NOTICE,"worker (%s) is attempting to use a password, but I do not have one.",w->addrport);
		result = VINE_MSG_FAILURE;
	} else if (string_prefix_is(line, "name")) {
		result = handle_name(q, w, line);
	} else if (string_prefix_is(line, "info")) {
		result = handle_info(q, w, line);
	} else if (string_prefix_is(line, "cache-update")) {
		result = handle_cache_update(q, w, line);
	} else if (string_prefix_is(line, "cache-invalid")) {
		result = handle_cache_invalid(q, w, line);
	} else if (string_prefix_is(line, "transfer-address")) {
		result = handle_transfer_address(q, w, line);
	} else if( sscanf(line,"GET %s HTTP/%*d.%*d",path)==1) {
	        result = handle_http_request(q,w,path,stoptime);
	} else {
		// Message is not a status update: return it to the user.
		result = VINE_MSG_NOT_PROCESSED;
	}

	return result;
}

/*
Call vine_manager_recv_no_retry and silently retry if the result indicates
an asynchronous update message like 'keepalive' or 'resource'.
*/

vine_msg_code_t vine_manager_recv( struct vine_manager *q, struct vine_worker_info *w, char *line, int length )
{
	vine_msg_code_t result = VINE_MSG_PROCESSED;

	do {
		result = vine_manager_recv_no_retry(q, w,line,length);
	} while(result == VINE_MSG_PROCESSED);

	return result;
}

/*
Compute the expected transfer rate of the manage in bytes/second,
and return the basis of that computation in *data_source.
*/

static double get_queue_transfer_rate(struct vine_manager *q, char **data_source)
{
	double queue_transfer_rate; // bytes per second
	int64_t     q_total_bytes_transferred = q->stats->bytes_sent + q->stats->bytes_received;
	timestamp_t q_total_transfer_time     = q->stats->time_send  + q->stats->time_receive;

	// Note q_total_transfer_time is timestamp_t with units of microseconds.
	if(q_total_transfer_time>1000000) {
		queue_transfer_rate = 1000000.0 * q_total_bytes_transferred / q_total_transfer_time;
		if (data_source) {
			*data_source = xxstrdup("overall queue");
		}
	} else {
		queue_transfer_rate = q->default_transfer_rate;
		if (data_source) {
			*data_source = xxstrdup("conservative default");
		}
	}

	return queue_transfer_rate;
}

/*
Select an appropriate timeout value for the transfer of a certain number of bytes.
We do not know in advance how fast the system will perform.

So do this by starting with an assumption of bandwidth taken from the worker,
from the queue, or from a (slow) default number, depending on what information is available.
The timeout is chosen to be a multiple of the expected transfer time from the assumed bandwidth.

The overall effect is to reject transfers that are 10x slower than what has been seen before.

Two exceptions are made:
- The transfer time cannot be below a configurable minimum time.
*/

int vine_manager_transfer_time(struct vine_manager *q, struct vine_worker_info *w, struct vine_task *t, int64_t length)
{
	double avg_transfer_rate; // bytes per second
	char *data_source;

	if(w->total_transfer_time>1000000) {
		// Note w->total_transfer_time is timestamp_t with units of microseconds.
		avg_transfer_rate = 1000000 * w->total_bytes_transferred / w->total_transfer_time;
		data_source = xxstrdup("worker's observed");
	} else {
		avg_transfer_rate = get_queue_transfer_rate(q, &data_source);
	}

	double tolerable_transfer_rate = avg_transfer_rate / q->transfer_outlier_factor; // bytes per second

	int timeout = length / tolerable_transfer_rate;

	// An ordinary manager has a lower minimum timeout b/c it responds immediately to the manager.
	timeout = MAX(q->minimum_transfer_timeout,timeout);

	/* Don't bother printing anything for transfers of less than 1MB, to avoid excessive output. */

	if( length >= 1048576 ) {
		debug(D_VINE,"%s (%s) using %s average transfer rate of %.2lf MB/s\n", w->hostname, w->addrport, data_source, avg_transfer_rate/MEGABYTE);

		debug(D_VINE, "%s (%s) will try up to %d seconds to transfer this %.2lf MB file.", w->hostname, w->addrport, timeout, length/1000000.0);
	}

	free(data_source);
	return timeout;
}

/*
Remove idle workers associated with a given factory, so as to scale down
cleanly by not cancelling active work.
*/

static int factory_trim_workers(struct vine_manager *q, struct vine_factory_info *f)
{
	if (!f) return 0;
	assert(f->name);

	// Iterate through all workers and shut idle ones down
	struct vine_worker_info *w;
	char *key;
	int trimmed_workers = 0;

	struct hash_table *idle_workers = hash_table_create(0, 0);
	HASH_TABLE_ITERATE(q->worker_table,key,w) {
		if( f->connected_workers - trimmed_workers <= f->max_workers ) break;
		if ( w->factory_name &&
				!strcmp(f->name, w->factory_name) &&
				itable_size(w->current_tasks) < 1 ) {
			hash_table_insert(idle_workers, key, w);
			trimmed_workers++;
		}
	}

	HASH_TABLE_ITERATE(idle_workers,key,w) {
		hash_table_remove(idle_workers, key);
		hash_table_firstkey(idle_workers);
		shut_down_worker(q, w);
	}
	hash_table_delete(idle_workers);

	debug(D_VINE, "Trimmed %d workers from %s", trimmed_workers, f->name);
	return trimmed_workers;
}

/*
Given a JX description of a factory, update our internal vine_factory_info
records to match that description.  If the description indicates that
we have more workers than desired, trim the workers associated with that
factory.
*/

static void update_factory(struct vine_manager *q, struct jx *j)
{
	const char *name = jx_lookup_string(j, "factory_name");
	if (!name) return;

	struct vine_factory_info *f = vine_factory_info_lookup(q,name);

	f->seen_at_catalog = 1;
	int found = 0;
	struct jx *m = jx_lookup_guard(j, "max_workers", &found);
	if (found) {
		int old_max_workers = f->max_workers;
		f->max_workers = m->u.integer_value;
		// Trim workers if max_workers reduced.
		if (f->max_workers < old_max_workers) {
			factory_trim_workers(q, f);
		}
	}
}

/*
Query the catalog to discover what factories are feeding this manager.
Update our internal state with the data returned.
*/

static void update_read_catalog_factory(struct vine_manager *q, time_t stoptime) {
	struct catalog_query *cq;
	struct jx *jexpr = NULL;
	struct jx *j;

	// Iterate through factory_table to create a query filter.
	int first_name = 1;
	buffer_t filter;
	buffer_init(&filter);
	char *factory_name = NULL;
	struct vine_factory_info *f = NULL;
	buffer_putfstring(&filter, "type == \"vine_factory\" && (");

	HASH_TABLE_ITERATE(q->factory_table,factory_name,f) {
		buffer_putfstring(&filter, "%sfactory_name == \"%s\"", first_name ? "" : " || ", factory_name);
		first_name = 0;
		f->seen_at_catalog = 0;
	}
	buffer_putfstring(&filter, ")");
	jexpr = jx_parse_string(buffer_tolstring(&filter, NULL));
	buffer_free(&filter);

	// Query the catalog server
	debug(D_VINE, "Retrieving factory info from catalog server(s) at %s ...", q->catalog_hosts);
	if ( (cq = catalog_query_create(q->catalog_hosts, jexpr, stoptime)) ) {
		// Update the table
		while((j = catalog_query_read(cq, stoptime))) {
			update_factory(q, j);
			jx_delete(j);
		}
		catalog_query_delete(cq);
	} else {
		debug(D_VINE, "Failed to retrieve factory info from catalog server(s) at %s.", q->catalog_hosts);
	}

	// Remove outdated factories
	struct list *outdated_factories = list_create();
	HASH_TABLE_ITERATE(q->factory_table,factory_name,f) {
		if ( !f->seen_at_catalog && f->connected_workers < 1 ) {
			list_push_tail(outdated_factories, f);
		}
	}
	list_clear(outdated_factories,(void*)vine_factory_info_delete);
	list_delete(outdated_factories);
}

/*
Send an update to the catalog describing the state of this manager.
*/

static void update_write_catalog(struct vine_manager *q )
{
	// Only write if we have a name.
	if (!q->name) return; 

	// Generate the manager status in an jx, and print it to a buffer.
	struct jx *j = queue_to_jx(q);
	char *str = jx_print_string(j);

	// Send the buffer.
	debug(D_VINE, "Advertising manager status to the catalog server(s) at %s ...", q->catalog_hosts);
	if(!catalog_query_send_update_conditional(q->catalog_hosts, str)) {

		// If the send failed b/c the buffer is too big, send the lean version instead.
		struct jx *lj = queue_lean_to_jx(q);
		char *lstr = jx_print_string(lj);
		catalog_query_send_update(q->catalog_hosts,lstr);
		free(lstr);
		jx_delete(lj);
	}

	// Clean up.
	free(str);
	jx_delete(j);
}

/* Read from the catalog if fetch_factory is enabled. */

static void update_read_catalog(struct vine_manager *q)
{
	time_t stoptime = time(0) + 5; // Short timeout for query

	if (q->fetch_factory) {
		update_read_catalog_factory(q, stoptime);
	}
}

/* Send and receive updates from the catalog server as needed. */

static void update_catalog(struct vine_manager *q, int force_update )
{
	// Only update every last_update_time seconds.
	if(!force_update && (time(0) - q->catalog_last_update_time) < VINE_UPDATE_INTERVAL)
		return;

	// If host and port are not set, pick defaults.
	if(!q->catalog_hosts) q->catalog_hosts = xxstrdup(CATALOG_HOST);

	// Update the catalog.
	update_write_catalog(q);
	update_read_catalog(q);

	q->catalog_last_update_time = time(0);
}

/* Remove all tasks and other associated state from a given worker. */

static void cleanup_worker(struct vine_manager *q, struct vine_worker_info *w)
{
	struct vine_task *t;
	struct rmsummary *r;
	uint64_t task_id;

	if(!q || !w) return;

	vine_current_transfers_wipe_worker(q, w);

	hash_table_clear(w->current_files,(void*)vine_remote_file_info_delete);

	ITABLE_ITERATE(w->current_tasks,task_id,t) {
		if (t->time_when_commit_end >= t->time_when_commit_start) {
			timestamp_t delta_time = timestamp_get() - t->time_when_commit_end;
			t->time_workers_execute_failure += delta_time;
			t->time_workers_execute_all     += delta_time;
		}

		vine_task_clean(t, 0);
		reap_task_from_worker(q, w, t, VINE_TASK_READY);

		itable_firstkey(w->current_tasks);
	}

	ITABLE_ITERATE(w->current_tasks_boxes,task_id,r) {
		rmsummary_delete(r);
	}

	itable_clear(w->current_tasks);
	itable_clear(w->current_tasks_boxes);

	w->finished_tasks = 0;
}

#define accumulate_stat(qs, ws, field) (qs)->field += (ws)->field

static void record_removed_worker_stats(struct vine_manager *q, struct vine_worker_info *w)
{
	struct vine_stats *qs = q->stats_disconnected_workers;
	struct vine_stats *ws = w->stats;

	accumulate_stat(qs, ws, workers_joined);
	accumulate_stat(qs, ws, workers_removed);
	accumulate_stat(qs, ws, workers_released);
	accumulate_stat(qs, ws, workers_idled_out);
	accumulate_stat(qs, ws, workers_slow);
	accumulate_stat(qs, ws, workers_blocked);
	accumulate_stat(qs, ws, workers_lost);

	accumulate_stat(qs, ws, time_send);
	accumulate_stat(qs, ws, time_receive);
	accumulate_stat(qs, ws, time_workers_execute);

	accumulate_stat(qs, ws, bytes_sent);
	accumulate_stat(qs, ws, bytes_received);

	//Count all the workers joined as removed.
	qs->workers_removed = ws->workers_joined;
}

/* Remove a worker from this master by removing all remote state, all local state, and disconnecting. */

static void remove_worker(struct vine_manager *q, struct vine_worker_info *w, vine_worker_disconnect_reason_t reason)
{
	if(!q || !w) return;

	debug(D_VINE, "worker %s (%s) removed", w->hostname, w->addrport);

	if(w->type == VINE_WORKER_TYPE_WORKER) {
		q->stats->workers_removed++;
	}

	vine_txn_log_write_worker(q, w, 1, reason);

	cleanup_worker(q, w);

	hash_table_remove(q->worker_table, w->hashkey);
	hash_table_remove(q->workers_with_available_results, w->hashkey);

	record_removed_worker_stats(q, w);

	if (w->factory_name) {
		struct vine_factory_info *f = vine_factory_info_lookup(q,w->factory_name);
		if(f) f->connected_workers--;
	}

	vine_worker_delete(w);

	/* update the largest worker seen */
	find_max_worker(q);

	debug(D_VINE, "%d workers connected in total now", count_workers(q, VINE_WORKER_TYPE_WORKER));
}

/* Gently release a worker by sending it a release message, and then removing it. */

static int release_worker(struct vine_manager *q, struct vine_worker_info *w)
{
	if(!w) return 0;


	vine_manager_send(q,w,"release\n");

	remove_worker(q, w, VINE_WORKER_DISCONNECT_EXPLICIT);

	q->stats->workers_released++;

	return 1;
}

/* Check for new connections on the manager's port, and add a worker if one is there. */

static void add_worker(struct vine_manager *q)
{
	char addr[LINK_ADDRESS_MAX];
	int port;

	struct link *link = link_accept(q->manager_link, time(0) + q->short_timeout);
	if(!link) {
		return;
	}

	link_keepalive(link, 1);
	link_tune(link, LINK_TUNE_INTERACTIVE);

	if(!link_address_remote(link, addr, &port)) {
		link_close(link);
		return;
	}

	debug(D_VINE,"worker %s:%d connected",addr,port);

	if(q->ssl_enabled) {
		if(link_ssl_wrap_accept(link,q->ssl_key,q->ssl_cert)) {
			debug(D_VINE,"worker %s:%d completed ssl connection",addr,port);
		} else {
			debug(D_VINE,"worker %s:%d failed ssl connection",addr,port);
			link_close(link);
			return;
		}
	} else {
		/* nothing to do */
	}

	if(q->password) {
		debug(D_VINE,"worker %s:%d authenticating",addr,port);
		if(!link_auth_password(link,q->password,time(0)+q->short_timeout)) {
			debug(D_VINE|D_NOTICE,"worker %s:%d presented the wrong password",addr,port);
			link_close(link);
			return;
		}
	}

	struct vine_worker_info *w = vine_worker_create(link);
	if(!w) {
		debug(D_NOTICE, "Cannot allocate memory for worker %s:%d.", addr, port);
		link_close(link);
		return;
	}

	w->hashkey = link_to_hash_key(link);
	w->addrport = string_format("%s:%d",addr,port);

	hash_table_insert(q->worker_table, w->hashkey, w);

	vine_manager_send_duties_to_workers(q);
}

/* Delete a single file on a remote worker. */

static void delete_worker_file( struct vine_manager *q, struct vine_worker_info *w, const char *filename, int flags, int except_flags )
{
	if(!(flags & except_flags)) {
		vine_manager_send(q,w, "unlink %s\n", filename);
		struct vine_remote_file_info *remote_info;
		remote_info = hash_table_remove(w->current_files, filename);
		vine_remote_file_info_delete(remote_info);
	}
}

/* Delete all files in a list except those that match one or more of the "except_flags" */

static void delete_worker_files( struct vine_manager *q, struct vine_worker_info *w, struct list *mount_list, int except_flags )
{
	if(!mount_list) return;
	struct vine_mount *m;
	LIST_ITERATE(mount_list,m) {
		delete_worker_file(q, w, m->file->cached_name, m->flags, except_flags);
	}
}

/* Delete all output files of a given task. */

static void delete_task_output_files(struct vine_manager *q, struct vine_worker_info *w, struct vine_task *t)
{
	delete_worker_files(q, w, t->output_mounts, 0);
}

/* Delete only the uncacheable output files of a given task. */

static void delete_uncacheable_files( struct vine_manager *q, struct vine_worker_info *w, struct vine_task *t )
{
	delete_worker_files(q, w, t->input_mounts, VINE_CACHE );
	delete_worker_files(q, w, t->output_mounts, VINE_CACHE );
}

/* Determine the resource monitor file name that should be associated with this task. */

static char *monitor_file_name(struct vine_manager *q, struct vine_task *t, const char *ext) {
	char *dir;

	int free_dir = 0;

	if(t->monitor_output_directory) {
		dir = t->monitor_output_directory;
	} else if(q->monitor_output_directory) {
		dir = q->monitor_output_directory;
	} else {
		dir = vine_get_runtime_path_staging(q, NULL);
		free_dir = 1;
	}

	char *name = string_format("%s/" RESOURCE_MONITOR_TASK_LOCAL_NAME "%s",
			dir, getpid(), t->task_id, ext ? ext : "");

	if(free_dir) {
		free(dir);
	}

	return name;
}

/* Extract the resources consumed by a task by reading the appropriate resource monitor file. */

static void read_measured_resources(struct vine_manager *q, struct vine_task *t) {

	char *summary = monitor_file_name(q, t, ".summary");

	if(t->resources_measured) {
		rmsummary_delete(t->resources_measured);
	}

	t->resources_measured = rmsummary_parse_file_single(summary);

	if(t->resources_measured) {
		t->resources_measured->category = xxstrdup(t->category);
		t->exit_code = t->resources_measured->exit_status;

		/* cleanup noise in cores value, otherwise small fluctuations trigger new
		 * maximums */
		if(t->resources_measured->cores > 0) {
			t->resources_measured->cores = MIN(t->resources_measured->cores, ceil(t->resources_measured->cores - 0.1));
		}
	} else {
		/* if no resources were measured, then we don't overwrite the return
		 * status, and mark the task as with error from monitoring. */
		t->resources_measured = rmsummary_create(-1);
		vine_task_set_result(t, VINE_RESULT_RMONITOR_ERROR);
	}

	free(summary);
}

void resource_monitor_append_report(struct vine_manager *q, struct vine_task *t)
{
	if(q->monitor_mode == VINE_MON_DISABLED)
		return;

	char *summary = monitor_file_name(q, t, ".summary");

	if(q->monitor_output_directory) {
		int monitor_fd = fileno(q->monitor_file);

		struct flock lock;
		lock.l_type   = F_WRLCK;
		lock.l_start  = 0;
		lock.l_whence = SEEK_SET;
		lock.l_len    = 0;

		fcntl(monitor_fd, F_SETLKW, &lock);

		if(!t->resources_measured)
		{
			fprintf(q->monitor_file, "# Summary for task %d was not available.\n", t->task_id);
		}

		FILE *fs = fopen(summary, "r");
		if(fs) {
			copy_stream_to_stream(fs, q->monitor_file);
			fclose(fs);
		}

		fprintf(q->monitor_file, "\n");

		lock.l_type   = F_ULOCK;
		fcntl(monitor_fd, F_SETLK, &lock);
	}

	/* Remove individual summary file unless it is named specifically. */
	int keep = 0;
	if(t->monitor_output_directory)
		keep = 1;

	if(q->monitor_mode & VINE_MON_FULL && q->monitor_output_directory)
		keep = 1;

	if(!keep)
		unlink(summary);

	free(summary);
}

/* Compress old time series files so as to avoid accumulating infinite resource monitoring data. */

static void resource_monitor_compress_logs(struct vine_manager *q, struct vine_task *t) {
	char *series    = monitor_file_name(q, t, ".series");
	char *debug_log = monitor_file_name(q, t, ".debug");

	char *command = string_format("gzip -9 -q %s %s", series, debug_log);

	int status;
	int rc = shellcode(command, NULL, NULL, 0, NULL, NULL, &status);

	if(rc) {
		debug(D_NOTICE, "Could no successfully compress '%s', and '%s'\n", series, debug_log);
	}

	free(series);
	free(debug_log);
	free(command);
}

/* Get all the relevant output data from a completed task, then clean up unneeded items. */

static void fetch_output_from_worker(struct vine_manager *q, struct vine_worker_info *w, int task_id)
{
	struct vine_task *t;
	vine_result_code_t result = VINE_SUCCESS;

	t = itable_lookup(w->current_tasks, task_id);
	if(!t) {
		debug(D_VINE, "Failed to find task %d at worker %s (%s).", task_id, w->hostname, w->addrport);
		handle_failure(q, w, t, VINE_WORKER_FAILURE);
		return;
	}

	// Start receiving output...
	t->time_when_retrieval = timestamp_get();

	if(t->result == VINE_RESULT_RESOURCE_EXHAUSTION) {
		result = vine_manager_get_monitor_output_file(q,w,t);
	} else {
		result = vine_manager_get_output_files(q,w,t);
	}

	if(result != VINE_SUCCESS) {
		debug(D_VINE, "Failed to receive output from worker %s (%s).", w->hostname, w->addrport);
		handle_failure(q, w, t, result);
	}

	if(result == VINE_WORKER_FAILURE) {
		// Finish receiving output:
		t->time_when_done = timestamp_get();

		return;
	}

	delete_uncacheable_files(q,w,t);

	/* if q is monitoring, append the task summary to the single
	 * queue summary, update t->resources_used, and delete the task summary. */
	if(q->monitor_mode) {
		read_measured_resources(q, t);

		/* Further, if we got debug and series files, gzip them. */
		if(q->monitor_mode & VINE_MON_FULL)
			resource_monitor_compress_logs(q, t);
	}

	// Finish receiving output.
	t->time_when_done = timestamp_get();

	vine_accumulate_task(q, t);

	// At this point, a task is completed.
	reap_task_from_worker(q, w, t, VINE_TASK_RETRIEVED);

	w->finished_tasks--;
	w->total_tasks_complete++;

	// At least one task has finished without triggering a slow worker disconnect, thus we
	// now have evidence that worker is not slow (e.g., it was probably the
	// previous task that was slow).
	w->alarm_slow_worker = 0;

	if(t->result == VINE_RESULT_RESOURCE_EXHAUSTION) {
		if(t->resources_measured && t->resources_measured->limits_exceeded) {
			struct jx *j = rmsummary_to_json(t->resources_measured->limits_exceeded, 1);
			if(j) {
				char *str = jx_print_string(j);
				debug(D_VINE, "Task %d exhausted resources on %s (%s): %s\n",
						t->task_id,
						w->hostname,
						w->addrport,
						str);
				free(str);
				jx_delete(j);
			}
		} else {
				debug(D_VINE, "Task %d exhausted resources on %s (%s), but not resource usage was available.\n",
						t->task_id,
						w->hostname,
						w->addrport);
		}

		struct category *c = vine_category_lookup_or_create(q, t->category);
		category_allocation_t next = category_next_label(c, t->resource_request, /* resource overflow */ 1, t->resources_requested, t->resources_measured);

		if(next == CATEGORY_ALLOCATION_ERROR) {
			debug(D_VINE, "Task %d failed given max resource exhaustion.\n", t->task_id);
		}
		else {
			debug(D_VINE, "Task %d resubmitted using new resource allocation.\n", t->task_id);
			t->resource_request = next;
			change_task_state(q, t, VINE_TASK_READY);
			return;
		}
	}

	/* print warnings if the task ran for a very short time (1s) and exited with common non-zero status */
	if(t->result == VINE_RESULT_SUCCESS && t->time_workers_execute_last < 1000000) {
		switch(t->exit_code) {
			case(126):
				warn(D_VINE, "Task %d ran for a very short time and exited with code %d.\n", t->task_id, t->exit_code);
				warn(D_VINE, "This usually means that the task's command is not an executable,\n");
				warn(D_VINE, "or that the worker's scratch directory is on a no-exec partition.\n");
				break;
			case(127):
				warn(D_VINE, "Task %d ran for a very short time and exited with code %d.\n", t->task_id, t->exit_code);
				warn(D_VINE, "This usually means that the task's command could not be found, or that\n");
				warn(D_VINE, "it uses a shared library not available at the worker, or that\n");
				warn(D_VINE, "it uses a version of the glibc different than the one at the worker.\n");
				break;
			case(139):
				warn(D_VINE, "Task %d ran for a very short time and exited with code %d.\n", t->task_id, t->exit_code);
				warn(D_VINE, "This usually means that the task's command had a segmentation fault,\n");
				warn(D_VINE, "either because it has a memory access error (segfault), or because\n");
				warn(D_VINE, "it uses a version of a shared library different from the one at the worker.\n");
				break;
			default:
				break;
		}
	}

	vine_task_info_add(q,t);

	resource_monitor_append_report(q, t);

	debug(D_VINE, "%s (%s) done in %.02lfs total tasks %lld average %.02lfs",
			w->hostname,
			w->addrport,
			(t->time_when_done - t->time_when_commit_start) / 1000000.0,
			(long long) w->total_tasks_complete,
			w->total_task_time / w->total_tasks_complete / 1000000.0);

	return;
}

/*
Consider the set of tasks that are waiting but not running.
Cancel those that have exceeded their expressed end time,
exceeded the maximum number of retries, or other policy issues.
*/

static int expire_waiting_tasks(struct vine_manager *q)
{
	struct vine_task *t;
	int expired = 0;
	int count;

	double current_time = timestamp_get() / ONE_SECOND;
	count = task_state_count(q, NULL, VINE_TASK_READY);

	while(count > 0)
	{
		count--;

		t = list_pop_head(q->ready_list);

		if(t->resources_requested->end > 0 && t->resources_requested->end <= current_time)
		{
			vine_task_set_result(t, VINE_RESULT_TASK_TIMEOUT);
			change_task_state(q, t, VINE_TASK_RETRIEVED);
			expired++;
		} else if(t->max_retries > 0 && t->try_count > t->max_retries) {
			vine_task_set_result(t, VINE_RESULT_MAX_RETRIES);
			change_task_state(q, t, VINE_TASK_RETRIEVED);
			expired++;
		} else {
			list_push_tail(q->ready_list, t);
		}
	}

	return expired;
}


/*
This function handles app-level failures. It remove the task from WQ and marks
the task as complete so it is returned to the application.
*/

static void handle_app_failure(struct vine_manager *q, struct vine_worker_info *w, struct vine_task *t)
{
	//remove the task from tables that track dispatched tasks.
	//and add the task to complete list so it is given back to the application.
	reap_task_from_worker(q, w, t, VINE_TASK_RETRIEVED);

	/*If the failure happened after a task execution, we remove all the output
	files specified for that task from the worker's cache.  This is because the
	application may resubmit the task and the resubmitted task may produce
	different outputs. */
	if(t) {
		if(t->time_when_commit_end > 0) {
			delete_task_output_files(q,w,t);
		}
	}

	return;
}

/*
Failures happen in the manager-worker interactions. In this case,
we remove the worker and retry the tasks dispatched to it elsewhere.
*/

static void handle_worker_failure(struct vine_manager *q, struct vine_worker_info *w)
{
	remove_worker(q, w, VINE_WORKER_DISCONNECT_FAILURE);
	return;
}

/*
Handle the failure of a task, taking different actions depending on whether
this is due to an application-level issue or a problem with the worker alone.
*/


static void handle_failure(struct vine_manager *q, struct vine_worker_info *w, struct vine_task *t, vine_result_code_t fail_type)
{
	if(fail_type == VINE_APP_FAILURE) {
		handle_app_failure(q, w, t);
	} else {
		handle_worker_failure(q, w);
	}
	return;
}

/*
Handle the initial connection message from a worker, which reports
basic information about the hostname, operating system, and so forth.
Once this message is processed, the manager knows it is a valid connection
and can begin sending tasks and data.
*/

static vine_msg_code_t handle_taskvine(struct vine_manager *q, struct vine_worker_info *w, const char *line)
{
	char items[4][VINE_LINE_MAX];
	int worker_protocol;

	int n = sscanf(line,"taskvine %d %s %s %s %s",&worker_protocol,items[0],items[1],items[2],items[3]);
	if(n != 5)
		return VINE_MSG_FAILURE;

	if(worker_protocol!=VINE_PROTOCOL_VERSION) {
		debug(D_VINE|D_NOTICE,"rejecting worker (%s) as it uses protocol %d. The manager is using protocol %d.",w->addrport,worker_protocol,VINE_PROTOCOL_VERSION);
		vine_block_host(q, w->hostname);
		return VINE_MSG_FAILURE;
	}

	if(w->hostname) free(w->hostname);
	if(w->os)       free(w->os);
	if(w->arch)     free(w->arch);
	if(w->version)  free(w->version);

	w->hostname = strdup(items[0]);
	w->os       = strdup(items[1]);
	w->arch     = strdup(items[2]);
	w->version  = strdup(items[3]);

	w->type = VINE_WORKER_TYPE_WORKER;

	q->stats->workers_joined++;
	debug(D_VINE, "%d workers are connected in total now", count_workers(q, VINE_WORKER_TYPE_WORKER));


	debug(D_VINE, "%s (%s) running CCTools version %s on %s (operating system) with architecture %s is ready", w->hostname, w->addrport, w->version, w->os, w->arch);

	if(cctools_version_cmp(CCTOOLS_VERSION, w->version) != 0) {
		debug(D_DEBUG, "Warning: potential worker version mismatch: worker %s (%s) is version %s, and manager is version %s", w->hostname, w->addrport, w->version, CCTOOLS_VERSION);
	}


	return VINE_MSG_PROCESSED;
}

/*
If the manager has requested that a file be watched with VINE_WATCH,
the worker will periodically send back update messages indicating that
the file has been written to.  There are a variety of ways in which the
message could be stale (e.g. task was cancelled) so if the message does
not line up with an expected task and file, then we discard it and keep
going.
*/

static vine_result_code_t get_update( struct vine_manager *q, struct vine_worker_info *w, const char *line )
{
	int64_t task_id;
	char path[VINE_LINE_MAX];
	int64_t offset;
	int64_t length;

	int n = sscanf(line,"update %"PRId64" %s %"PRId64" %"PRId64,&task_id,path,&offset,&length);
	if(n!=4) {
		debug(D_VINE,"Invalid message from worker %s (%s): %s", w->hostname, w->addrport, line );
		return VINE_WORKER_FAILURE;
	}

	struct vine_task *t = itable_lookup(w->current_tasks,task_id);
	if(!t) {
		debug(D_VINE,"worker %s (%s) sent output for unassigned task %"PRId64, w->hostname, w->addrport, task_id);
		link_soak(w->link,length,time(0)+vine_manager_transfer_time(q,w,0,length));
		return VINE_SUCCESS;
	}


	time_t stoptime = time(0) + vine_manager_transfer_time(q,w,t,length);

	struct vine_mount *m;
	const char *local_name = 0;

	LIST_ITERATE(t->output_mounts,m) {
		if(!strcmp(path,m->remote_name)) {
			local_name = m->file->source;
			break;
		}
	}

	if(!local_name) {
		debug(D_VINE,"worker %s (%s) sent output for unwatched file %s",w->hostname,w->addrport,path);
		link_soak(w->link,length,stoptime);
		return VINE_SUCCESS;
	}

	int fd = open(local_name,O_WRONLY|O_CREAT,0777);
	if(fd<0) {
		debug(D_VINE,"unable to update watched file %s: %s",local_name,strerror(errno));
		link_soak(w->link,length,stoptime);
		return VINE_SUCCESS;
	}

	lseek(fd,offset,SEEK_SET);
	link_stream_to_fd(w->link,fd,length,stoptime);
	ftruncate(fd,offset+length);

	if(close(fd) < 0) {
		debug(D_VINE, "unable to update watched file %s: %s\n", local_name, strerror(errno));
		return VINE_SUCCESS;
	}

	return VINE_SUCCESS;
}

/*
Failure to store result is treated as success so we continue to retrieve the
output files of the task.
*/

static vine_result_code_t get_result(struct vine_manager *q, struct vine_worker_info *w, const char *line) {

	if(!q || !w || !line) 
		return VINE_WORKER_FAILURE;

	struct vine_task *t;

	int task_status, exit_status;
	uint64_t task_id;
	int64_t output_length, retrieved_output_length;
	timestamp_t execution_time, start_time, end_time;

	int64_t actual;

	timestamp_t observed_execution_time;
	timestamp_t effective_stoptime = 0;
	time_t stoptime;

	//Format: task completion status, exit status (exit code or signal), output length, execution time, task_id

	int n = sscanf(line, "result %d %d %"SCNd64 " %"SCNd64 " %"SCNd64" %" SCNd64"", &task_status, &exit_status, &output_length, &start_time, &end_time, &task_id);

	if(n < 6) {
		debug(D_VINE, "Invalid message from worker %s (%s): %s", w->hostname, w->addrport, line);
		return VINE_WORKER_FAILURE;
	}

	execution_time = end_time - start_time;

	t = itable_lookup(w->current_tasks, task_id);
	if(!t) {
		debug(D_VINE, "Unknown task result from worker %s (%s): no task %" PRId64" assigned to worker.  Ignoring result.", w->hostname, w->addrport, task_id);
		stoptime = time(0) + vine_manager_transfer_time(q, w, 0, output_length);
		link_soak(w->link, output_length, stoptime);
		return VINE_SUCCESS;
	}

	if(task_status == VINE_RESULT_FORSAKEN) {
		// Delete any input files that are not to be cached.
		delete_worker_files(q, w, t->input_mounts, VINE_CACHE );

		/* task will be resubmitted, so we do not update any of the execution stats */
		reap_task_from_worker(q, w, t, VINE_TASK_READY);

		return VINE_SUCCESS;
	}

	observed_execution_time = timestamp_get() - t->time_when_commit_end;

	t->time_workers_execute_last = observed_execution_time > execution_time ? execution_time : observed_execution_time;
	t->time_workers_execute_last_start = start_time;
	t->time_workers_execute_last_end = end_time;

	t->time_workers_execute_all += t->time_workers_execute_last;

	if(q->bandwidth_limit) {
		effective_stoptime = (output_length/q->bandwidth_limit)*1000000 + timestamp_get();
	}

	if(output_length <= MAX_TASK_STDOUT_STORAGE) {
		retrieved_output_length = output_length;
	} else {
		retrieved_output_length = MAX_TASK_STDOUT_STORAGE;
		fprintf(stderr, "warning: stdout of task %"PRId64" requires %2.2lf GB of storage. This exceeds maximum supported size of %d GB. Only %d GB will be retrieved.\n", task_id, ((double) output_length)/MAX_TASK_STDOUT_STORAGE, MAX_TASK_STDOUT_STORAGE/GIGABYTE, MAX_TASK_STDOUT_STORAGE/GIGABYTE);
		vine_task_set_result(t, VINE_RESULT_STDOUT_MISSING);
	}

	t->output = malloc(retrieved_output_length+1);
	if(t->output == NULL) {
		fprintf(stderr, "error: allocating memory of size %"PRId64" bytes failed for storing stdout of task %"PRId64".\n", retrieved_output_length, task_id);
		//drop the entire length of stdout on the link
		stoptime = time(0) + vine_manager_transfer_time(q, w, t, output_length);
		link_soak(w->link, output_length, stoptime);
		retrieved_output_length = 0;
		vine_task_set_result(t, VINE_RESULT_STDOUT_MISSING);
	}

	if(retrieved_output_length > 0) {
		debug(D_VINE, "Receiving stdout of task %"PRId64" (size: %"PRId64" bytes) from %s (%s) ...", task_id, retrieved_output_length, w->addrport, w->hostname);

		//First read the bytes we keep.
		stoptime = time(0) + vine_manager_transfer_time(q, w, t, retrieved_output_length);
		actual = link_read(w->link, t->output, retrieved_output_length, stoptime);
		if(actual != retrieved_output_length) {
			debug(D_VINE, "Failure: actual received stdout size (%"PRId64" bytes) is different from expected (%"PRId64" bytes).", actual, retrieved_output_length);
			t->output[actual] = '\0';
			return VINE_WORKER_FAILURE;
		}
		debug(D_VINE, "Retrieved %"PRId64" bytes from %s (%s)", actual, w->hostname, w->addrport);

		//Then read the bytes we need to throw away.
		if(output_length > retrieved_output_length) {
			debug(D_VINE, "Dropping the remaining %"PRId64" bytes of the stdout of task %"PRId64" since stdout length is limited to %d bytes.\n", (output_length-MAX_TASK_STDOUT_STORAGE), task_id, MAX_TASK_STDOUT_STORAGE);
			stoptime = time(0) + vine_manager_transfer_time(q, w, t, (output_length-retrieved_output_length));
			link_soak(w->link, (output_length-retrieved_output_length), stoptime);

			//overwrite the last few bytes of buffer to signal truncated stdout.
			char *truncate_msg = string_format("\n>>>>>> STDOUT TRUNCATED AFTER THIS POINT.\n>>>>>> MAXIMUM OF %d BYTES REACHED, %" PRId64 " BYTES TRUNCATED.", MAX_TASK_STDOUT_STORAGE, output_length - retrieved_output_length);
			memcpy(t->output + MAX_TASK_STDOUT_STORAGE - strlen(truncate_msg) - 1, truncate_msg, strlen(truncate_msg));
			*(t->output + MAX_TASK_STDOUT_STORAGE - 1) = '\0';
			free(truncate_msg);
		}

		timestamp_t current_time = timestamp_get();
		if(effective_stoptime && effective_stoptime > current_time) {
			usleep(effective_stoptime - current_time);
		}
	} else {
		actual = 0;
	}

	if(t->output)
		t->output[actual] = 0;

	t->result        = task_status;
	t->exit_code = exit_status;

	q->stats->time_workers_execute += t->time_workers_execute_last;

	w->finished_tasks++;

	// Convert resource_monitor status into taskvine status if needed.
	if(q->monitor_mode) {
		if(t->exit_code == RM_OVERFLOW) {
			vine_task_set_result(t, VINE_RESULT_RESOURCE_EXHAUSTION);
		} else if(t->exit_code == RM_TIME_EXPIRE) {
			vine_task_set_result(t, VINE_RESULT_TASK_TIMEOUT);
		}
	}

	change_task_state(q, t, VINE_TASK_WAITING_RETRIEVAL);

	return VINE_SUCCESS;
}

/*
Send to this worker a request for task results.
The worker will respond with all completed tasks and updates
on watched output files.  Process those results as they come back.
*/

static vine_result_code_t get_available_results(struct vine_manager *q, struct vine_worker_info *w)
{

	//max_count == -1, tells the worker to send all available results.
	vine_manager_send(q, w, "send_results %d\n", -1);
	debug(D_VINE, "Reading result(s) from %s (%s)", w->hostname, w->addrport);

	char line[VINE_LINE_MAX];
	int i = 0;

	vine_result_code_t result = VINE_SUCCESS; //return success unless something fails below.

	while(1) {
		vine_msg_code_t mcode;
		mcode = vine_manager_recv(q, w, line, sizeof(line));
		if(mcode!=VINE_MSG_NOT_PROCESSED) {
			result = VINE_WORKER_FAILURE;
			break;
		}

		if(string_prefix_is(line,"result")) {
			result = get_result(q, w, line);
			if(result != VINE_SUCCESS) break;
			i++;
		} else if(string_prefix_is(line,"update")) {
			result = get_update(q,w,line);
			if(result != VINE_SUCCESS) break;
		} else if(!strcmp(line,"end")) {
			//Only return success if last message is end.
			break;
		} else {
			debug(D_VINE, "%s (%s): sent invalid response to send_results: %s",w->hostname,w->addrport,line);
			result = VINE_WORKER_FAILURE;
			break;
		}
	}

	if(result != VINE_SUCCESS) {
		handle_worker_failure(q, w);
	}

	return result;
}

/*
Compute the total quantity of resources needed by all tasks in
the ready and running states.  This gives us a complete picture
of the manager's resource consumption for status reporting.
*/

static struct rmsummary  *total_resources_needed(struct vine_manager *q) {

	struct vine_task *t;

	struct rmsummary *total = rmsummary_create(0);

	/* for waiting tasks, we use what they would request if dispatched right now. */
	LIST_ITERATE(q->ready_list,t) {
		const struct rmsummary *s = vine_manager_task_resources_min(q, t);
		rmsummary_add(total, s);
	}

	/* for running tasks, we use what they have been allocated already. */
	char *key;
	struct vine_worker_info *w;

	HASH_TABLE_ITERATE(q->worker_table,key,w) {
		if(w->resources->tag < 0) {
			continue;
		}

		total->cores  += w->resources->cores.inuse;
		total->memory += w->resources->memory.inuse;
		total->disk   += w->resources->disk.inuse;
		total->gpus   += w->resources->gpus.inuse;
	}

	return total;
}

/*
Compute the largest resource request for any task in a given category.
*/

static const struct rmsummary *largest_seen_resources(struct vine_manager *q, const char *category) {
	char *key;
	struct category *c;

	if(category) {
		c = vine_category_lookup_or_create(q, category);
		return c->max_allocation;
	} else {
		HASH_TABLE_ITERATE(q->categories,key,c) {
			rmsummary_merge_max(q->max_task_resources_requested, c->max_allocation);
		}
		return q->max_task_resources_requested;
	}
}

/* Return true if this worker can satisfy the given resource request. */

static int check_worker_fit(struct vine_worker_info *w, const struct rmsummary *s) {

	if(w->resources->workers.total < 1)
		return 0;

	if(!s)
		return w->resources->workers.total;

	if(s->cores > w->resources->cores.largest)
		return 0;
	if(s->memory > w->resources->memory.largest)
		return 0;
	if(s->disk > w->resources->disk.largest)
		return 0;
	if(s->gpus > w->resources->gpus.largest)
		return 0;

	return w->resources->workers.total;
}

static int count_workers_for_waiting_tasks(struct vine_manager *q, const struct rmsummary *s) {

	int count = 0;

	char *key;
	struct vine_worker_info *w;

	HASH_TABLE_ITERATE(q->worker_table,key,w) {
		count += check_worker_fit(w, s);
	}

	return count;
}

static void category_jx_insert_max(struct jx *j, struct category *c, const char *field, const struct rmsummary *largest) {

	double l = rmsummary_get(largest, field);
	double m = -1;
	double e = -1;

	if(c) {
		m = rmsummary_get(c->max_resources_seen, field);
		if(c->max_resources_seen->limits_exceeded) {
			e = rmsummary_get(c->max_resources_seen->limits_exceeded, field);
		}
	}

	char *field_str = string_format("max_%s", field);

	if(l > -1){
		char *max_str = string_format("%s", rmsummary_resource_to_str(field, l, 0));
		jx_insert_string(j, field_str, max_str);
		free(max_str);
	} else if(c && !category_in_steady_state(c) && e > -1) {
		char *max_str = string_format(">%s", rmsummary_resource_to_str(field, m - 1, 0));
		jx_insert_string(j, field_str, max_str);
		free(max_str);
	} else if(c && m > -1) {
		char *max_str = string_format("~%s", rmsummary_resource_to_str(field, m, 0));
		jx_insert_string(j, field_str, max_str);
		free(max_str);
	} else {
		jx_insert_string(j, field_str, "na");
	}

	free(field_str);
}

/* Create a dummy task to obtain first allocation that category would get if using largest worker */

static struct rmsummary *category_alloc_info(struct vine_manager *q, struct category *c, category_allocation_t request) {
	struct vine_task *t = vine_task_create("nop");
	vine_task_set_category(t, c->name);
	t->resource_request = request;

	/* XXX this seems like a hack: a vine_worker is being created by malloc instead of vine_worker_create */

	struct vine_worker_info *w = malloc(sizeof(*w));
	w->resources = vine_resources_create();
	w->resources->cores.largest = q->current_max_worker->cores;
	w->resources->memory.largest = q->current_max_worker->memory;
	w->resources->disk.largest = q->current_max_worker->disk;
	w->resources->gpus.largest = q->current_max_worker->gpus;

	struct rmsummary *allocation = vine_manager_choose_resources_for_task(q, w, t);

	vine_task_delete(t);
	vine_resources_delete(w->resources);
	free(w);

	return allocation;
}

/* Convert an allocation of resources into a JX record. */

static struct jx * alloc_to_jx(struct vine_manager *q, struct category *c, struct rmsummary *resources) {
	struct jx *j = jx_object(0);

	jx_insert_double(j, "cores", resources->cores);
	jx_insert_integer(j, "memory", resources->memory);
	jx_insert_integer(j, "disk", resources->disk);
	jx_insert_integer(j, "gpus", resources->gpus);

	return j;
}

/* Convert a resource category into a JX record for reporting to the catalog. */

static struct jx * category_to_jx(struct vine_manager *q, const char *category) {
	struct vine_stats s;
	struct category *c = NULL;
	const struct rmsummary *largest = largest_seen_resources(q, category);

	c = vine_category_lookup_or_create(q, category);
	vine_get_stats_category(q, category, &s);

	if(s.tasks_waiting + s.tasks_on_workers + s.tasks_done < 1) {
		return NULL;
	}

	struct jx *j = jx_object(0);

	jx_insert_string(j,  "category",         category);
	jx_insert_integer(j, "tasks_waiting",    s.tasks_waiting);
	jx_insert_integer(j, "tasks_running",    s.tasks_running);
	jx_insert_integer(j, "tasks_on_workers", s.tasks_on_workers);
	jx_insert_integer(j, "tasks_dispatched", s.tasks_dispatched);
	jx_insert_integer(j, "tasks_done",       s.tasks_done);
	jx_insert_integer(j, "tasks_failed",     s.tasks_failed);
	jx_insert_integer(j, "tasks_cancelled",  s.tasks_cancelled);
	jx_insert_integer(j, "workers_able",	 s.workers_able);

	category_jx_insert_max(j, c, "cores",  largest);
	category_jx_insert_max(j, c, "memory", largest);
	category_jx_insert_max(j, c, "disk",   largest);
	category_jx_insert_max(j, c, "gpus",   largest);

	struct rmsummary *first_allocation = category_alloc_info(q, c, CATEGORY_ALLOCATION_FIRST);
	struct jx *jr = alloc_to_jx(q, c, first_allocation);
	rmsummary_delete(first_allocation);
	jx_insert(j, jx_string("first_allocation"), jr);

	struct rmsummary *max_allocation = category_alloc_info(q, c, CATEGORY_ALLOCATION_MAX);
	jr = alloc_to_jx(q, c, max_allocation);
	rmsummary_delete(max_allocation);
	jx_insert(j, jx_string("max_allocation"), jr);

	if(q->monitor_mode) {
		jr = alloc_to_jx(q, c, c->max_resources_seen);
		jx_insert(j, jx_string("max_seen"), jr);
	}

	jx_insert_integer(j, "first_allocation_count", task_request_count(q, c->name, CATEGORY_ALLOCATION_FIRST));
	jx_insert_integer(j, "max_allocation_count",   task_request_count(q, c->name, CATEGORY_ALLOCATION_MAX));

	return j;
}

/* Convert all resource categories into a JX record. */

static struct jx *categories_to_jx(struct vine_manager *q)
{
	struct jx *a = jx_array(0);

	struct category *c;
	char *category_name;

	HASH_TABLE_ITERATE(q->categories,category_name,c) {
		struct jx *j = category_to_jx(q, category_name);
		if(j) {
			jx_array_insert(a, j);
		}
	}

	return a;
}

/*
queue_to_jx examines the overall queue status and creates
an jx expression which can be sent directly to the
user that connects via vine_status.
*/

static struct jx * queue_to_jx( struct vine_manager *q )
{
	struct jx *j = jx_object(0);
	if(!j) return 0;

	// Insert all properties from vine_stats

	struct vine_stats info;
	vine_get_stats(q,&info);

	// Add special properties expected by the catalog server
	char owner[USERNAME_MAX];
	username_get(owner);

	jx_insert_string(j,"type","vine_manager");
	if(q->name) jx_insert_string(j,"project",q->name);
	jx_insert_integer(j,"starttime",(q->stats->time_when_started/1000000)); // catalog expects time_t not timestamp_t
	jx_insert_string(j,"working_dir",q->workingdir);
	jx_insert_string(j,"owner",owner);
	jx_insert_string(j,"version",CCTOOLS_VERSION);
	jx_insert_integer(j,"port",vine_port(q));
	jx_insert_integer(j,"priority",q->priority);
	jx_insert_string(j,"manager_preferred_connection",q->manager_preferred_connection);

	int use_ssl = 0;
#ifdef HAS_OPENSSL
	if(q->ssl_enabled) {
		use_ssl = 1;
	}
#endif
	jx_insert_boolean(j,"ssl",use_ssl);

	struct jx *interfaces = interfaces_of_host();
	if(interfaces) {
		jx_insert(j,jx_string("network_interfaces"),interfaces);
	}

	//send info on workers
	jx_insert_integer(j,"workers",info.workers_connected);
	jx_insert_integer(j,"workers_connected",info.workers_connected);
	jx_insert_integer(j,"workers_init",info.workers_init);
	jx_insert_integer(j,"workers_idle",info.workers_idle);
	jx_insert_integer(j,"workers_busy",info.workers_busy);
	jx_insert_integer(j,"workers_able",info.workers_able);

	jx_insert_integer(j,"workers_joined",info.workers_joined);
	jx_insert_integer(j,"workers_removed",info.workers_removed);
	jx_insert_integer(j,"workers_released",info.workers_released);
	jx_insert_integer(j,"workers_idled_out",info.workers_idled_out);
	jx_insert_integer(j,"workers_slow",info.workers_slow);
	jx_insert_integer(j,"workers_lost",info.workers_lost);

	//workers_blocked adds host names, not a count
	struct jx *blocklist = vine_blocklist_to_jx(q);
	if(blocklist) {
		jx_insert(j,jx_string("workers_blocked"), blocklist);
	}


	//send info on tasks
	jx_insert_integer(j,"tasks_waiting",info.tasks_waiting);
	jx_insert_integer(j,"tasks_on_workers",info.tasks_on_workers);
	jx_insert_integer(j,"tasks_running",info.tasks_running);
	jx_insert_integer(j,"tasks_with_results",info.tasks_with_results);
	jx_insert_integer(j,"tasks_left",q->num_tasks_left);

	jx_insert_integer(j,"tasks_submitted",info.tasks_submitted);
	jx_insert_integer(j,"tasks_dispatched",info.tasks_dispatched);
	jx_insert_integer(j,"tasks_done",info.tasks_done);
	jx_insert_integer(j,"tasks_failed",info.tasks_failed);
	jx_insert_integer(j,"tasks_cancelled",info.tasks_cancelled);
	jx_insert_integer(j,"tasks_exhausted_attempts",info.tasks_exhausted_attempts);

	// tasks_complete is deprecated, but the old vine_status expects it.
	jx_insert_integer(j,"tasks_complete",info.tasks_done);

	//send info on queue
	jx_insert_integer(j,"time_when_started",info.time_when_started);
	jx_insert_integer(j,"time_send",info.time_send);
	jx_insert_integer(j,"time_receive",info.time_receive);
	jx_insert_integer(j,"time_send_good",info.time_send_good);
	jx_insert_integer(j,"time_receive_good",info.time_receive_good);
	jx_insert_integer(j,"time_status_msgs",info.time_status_msgs);
	jx_insert_integer(j,"time_internal",info.time_internal);
	jx_insert_integer(j,"time_polling",info.time_polling);
	jx_insert_integer(j,"time_application",info.time_application);

	jx_insert_integer(j,"time_workers_execute",info.time_workers_execute);
	jx_insert_integer(j,"time_workers_execute_good",info.time_workers_execute_good);
	jx_insert_integer(j,"time_workers_execute_exhaustion",info.time_workers_execute_exhaustion);

	jx_insert_integer(j,"bytes_sent",info.bytes_sent);
	jx_insert_integer(j,"bytes_received",info.bytes_received);

	jx_insert_integer(j,"capacity_tasks",info.capacity_tasks);
	jx_insert_integer(j,"capacity_cores",info.capacity_cores);
	jx_insert_integer(j,"capacity_memory",info.capacity_memory);
	jx_insert_integer(j,"capacity_disk",info.capacity_disk);
	jx_insert_integer(j,"capacity_gpus",info.capacity_gpus);
	jx_insert_integer(j,"capacity_instantaneous",info.capacity_instantaneous);
	jx_insert_integer(j,"capacity_weighted",info.capacity_weighted);
	jx_insert_integer(j,"manager_load",info.manager_load);

	// Add the resources computed from tributary workers.
	struct vine_resources r;
	aggregate_workers_resources(q,&r,NULL);
	vine_resources_add_to_jx(&r,j);

	//add the stats per category
	jx_insert(j, jx_string("categories"), categories_to_jx(q));

	//add total resources used/needed by the queue
	struct rmsummary *total = total_resources_needed(q);
	jx_insert_integer(j,"tasks_total_cores",total->cores);
	jx_insert_integer(j,"tasks_total_memory",total->memory);
	jx_insert_integer(j,"tasks_total_disk",total->disk);
	jx_insert_integer(j,"tasks_total_gpus",total->gpus);
	rmsummary_delete(total);

	return j;
}

/*
queue_lean_to_jx examines the overall queue status and creates
an jx expression which can be sent to the catalog.
It different from queue_to_jx in that only the minimum information that
workers, vine_status and the vine_factory need.
*/

static struct jx * queue_lean_to_jx( struct vine_manager *q )
{
	struct jx *j = jx_object(0);
	if(!j) return 0;

	// Insert all properties from vine_stats

	struct vine_stats info;
	vine_get_stats(q,&info);

	//information regarding how to contact the manager
	jx_insert_string(j,"version",CCTOOLS_VERSION);
	jx_insert_string(j,"type","vine_manager");
	jx_insert_integer(j,"port",vine_port(q));

	int use_ssl = 0;
#ifdef HAS_OPENSSL
	if(q->ssl_enabled) {
		use_ssl = 1;
	}
#endif
	jx_insert_boolean(j,"ssl",use_ssl);

	char owner[USERNAME_MAX];
	username_get(owner);
	jx_insert_string(j,"owner",owner);

	if(q->name) jx_insert_string(j,"project",q->name);
	jx_insert_integer(j,"starttime",(q->stats->time_when_started/1000000)); // catalog expects time_t not timestamp_t
	jx_insert_string(j,"manager_preferred_connection",q->manager_preferred_connection);



	struct jx *interfaces = interfaces_of_host();
	if(interfaces) {
		jx_insert(j,jx_string("network_interfaces"),interfaces);
	}

	//task information for general vine_status report
	jx_insert_integer(j,"tasks_waiting",info.tasks_waiting);
	jx_insert_integer(j,"tasks_running",info.tasks_running);
	jx_insert_integer(j,"tasks_complete",info.tasks_done);    // tasks_complete is deprecated, but the old vine_status expects it.

	//additional task information for vine_factory
	jx_insert_integer(j,"tasks_on_workers",info.tasks_on_workers);
	jx_insert_integer(j,"tasks_left",q->num_tasks_left);

	//capacity information the factory needs
	jx_insert_integer(j,"capacity_tasks",info.capacity_tasks);
	jx_insert_integer(j,"capacity_cores",info.capacity_cores);
	jx_insert_integer(j,"capacity_memory",info.capacity_memory);
	jx_insert_integer(j,"capacity_disk",info.capacity_disk);
	jx_insert_integer(j,"capacity_gpus",info.capacity_gpus);
	jx_insert_integer(j,"capacity_weighted",info.capacity_weighted);
	jx_insert_double(j,"manager_load",info.manager_load);

	//resources information the factory needs
	struct rmsummary *total = total_resources_needed(q);
	jx_insert_integer(j,"tasks_total_cores",total->cores);
	jx_insert_integer(j,"tasks_total_memory",total->memory);
	jx_insert_integer(j,"tasks_total_disk",total->disk);
	jx_insert_integer(j,"tasks_total_gpus",total->gpus);

	//worker information for general vine_status report
	jx_insert_integer(j,"workers",info.workers_connected);
	jx_insert_integer(j,"workers_connected",info.workers_connected);


	//additional worker information the factory needs
	struct jx *blocklist = vine_blocklist_to_jx(q);
	if(blocklist) {
		jx_insert(j,jx_string("workers_blocked"), blocklist);   //danger! unbounded field
	}

	return j;
}

/*
Send a brief human-readable index listing the data
types that can be queried via this API.
*/

static void handle_data_index( struct vine_manager *q, struct vine_worker_info *w, time_t stoptime )
{
	buffer_t buf;
	buffer_init(&buf);

	buffer_printf(&buf,"<h1>taskvine data API</h1>");
        buffer_printf(&buf,"<ul>\n");
	buffer_printf(&buf,"<li> <a href=\"/queue_status\">Queue Status</a>\n");
	buffer_printf(&buf,"<li> <a href=\"/task_status\">Task Status</a>\n");
	buffer_printf(&buf,"<li> <a href=\"/worker_status\">Worker Status</a>\n");
	buffer_printf(&buf,"<li> <a href=\"/resources_status\">Resources Status</a>\n");
        buffer_printf(&buf,"</ul>\n");

	vine_manager_send(q,w,buffer_tostring(&buf),buffer_pos(&buf),stoptime);

	buffer_free(&buf);

}

/*
Process an HTTP request that comes in via a worker port.
This represents a web browser that connected directly
to the manager to fetch status data.
*/

static vine_msg_code_t handle_http_request( struct vine_manager *q, struct vine_worker_info *w, const char *path, time_t stoptime )
{
	char line[VINE_LINE_MAX];

	// Consume (and ignore) the remainder of the headers.
	while(link_readline(w->link,line,VINE_LINE_MAX,stoptime)) {
		if(line[0]==0) break;
	}

	vine_manager_send(q,w,"HTTP/1.1 200 OK\nConnection: close\n");
	if(!strcmp(path,"/")) {
	        // Requests to root get a simple human readable index.
		vine_manager_send(q,w,"Content-type: text/html\n\n");
		handle_data_index(q, w, stoptime );
	} else {
	        // Other requests get raw JSON data.
		vine_manager_send(q,w,"Access-Control-Allow-Origin: *\n");
		vine_manager_send(q,w,"Content-type: text/plain\n\n");
		handle_queue_status(q, w, &path[1], stoptime );
	}

	// Return success but require a disconnect now.
	return VINE_MSG_PROCESSED_DISCONNECT;
}

/*
Process a queue status request which returns raw JSON.
This could come via the HTTP interface, or via a plain request.
*/

static struct jx *construct_status_message( struct vine_manager *q, const char *request ) {
	struct jx *a = jx_array(NULL);

	if(!strcmp(request, "queue_status") || !strcmp(request, "queue") || !strcmp(request, "resources_status")) {
		struct jx *j = queue_to_jx( q );
		if(j) {
			jx_array_insert(a, j);
		}
	} else if(!strcmp(request, "task_status") || !strcmp(request, "tasks")) {
		struct vine_task *t;
		uint64_t task_id;

		ITABLE_ITERATE(q->tasks,task_id,t) {
			struct jx *j = vine_task_to_jx(q,t);
			if(j) jx_array_insert(a, j);
		}
	} else if(!strcmp(request, "worker_status") || !strcmp(request, "workers")) {
		struct vine_worker_info *w;
		struct jx *j;
		char *key;

		HASH_TABLE_ITERATE(q->worker_table,key,w) {
			// If the worker has not been initialized, ignore it.
			if(!strcmp(w->hostname, "unknown")) continue;
			j = vine_worker_to_jx(w);
			if(j) {
				jx_array_insert(a, j);
			}
		}
	} else if(!strcmp(request, "wable_status") || !strcmp(request, "categories")) {
		jx_delete(a);
		a = categories_to_jx(q);
	} else {
		debug(D_VINE, "Unknown status request: '%s'", request);
		jx_delete(a);
		a = NULL;
	}

	return a;
}

/*
Handle a queue status message by composing a response and sending it.
*/


static vine_msg_code_t handle_queue_status( struct vine_manager *q, struct vine_worker_info *target, const char *line, time_t stoptime )
{
	struct link *l = target->link;

	struct jx *a = construct_status_message(q, line);
	target->type = VINE_WORKER_TYPE_STATUS;

	free(target->hostname);
	target->hostname = xxstrdup("QUEUE_STATUS");

	if(!a) {
		debug(D_VINE, "Unknown status request: '%s'", line);
		return VINE_MSG_FAILURE;
	}

	jx_print_link(a,l,stoptime);
	jx_delete(a);

	return VINE_MSG_PROCESSED_DISCONNECT;
}

/*
Handle a resource update message from the worker by updating local structures.
*/


static vine_msg_code_t handle_resource( struct vine_manager *q, struct vine_worker_info *w, const char *line )
{
	char resource_name[VINE_LINE_MAX];
	struct vine_resource r;

	int n = sscanf(line, "resource %s %"PRId64" %"PRId64" %"PRId64, resource_name, &r.total, &r.smallest, &r.largest);

	if(n == 2 && !strcmp(resource_name,"tag"))
	{
		/* Shortcut, total has the tag, as "resources tag" only sends one value */
		w->resources->tag = r.total;
	} else if(n == 4) {

		/* inuse is computed by the manager, so we save it here */
		int64_t inuse;

		if(!strcmp(resource_name,"cores")) {
			inuse = w->resources->cores.inuse;
			w->resources->cores = r;
			w->resources->cores.inuse = inuse;
		} else if(!strcmp(resource_name,"memory")) {
			inuse = w->resources->memory.inuse;
			w->resources->memory = r;
			w->resources->memory.inuse = inuse;
		} else if(!strcmp(resource_name,"disk")) {
			inuse = w->resources->disk.inuse;
			w->resources->disk = r;
			w->resources->disk.inuse = inuse;
		} else if(!strcmp(resource_name,"gpus")) {
			inuse = w->resources->gpus.inuse;
			w->resources->gpus = r;
			w->resources->gpus.inuse = inuse;
		} else if(!strcmp(resource_name,"workers")) {
			inuse = w->resources->workers.inuse;
			w->resources->workers = r;
			w->resources->workers.inuse = inuse;
		} else if(string_prefix_is(resource_name, "coprocess_cores")) {
			w->coprocess_resources->cores = r;
		} else if(string_prefix_is(resource_name, "coprocess_memory")) {
			w->coprocess_resources->memory = r;
		} else if(string_prefix_is(resource_name, "coprocess_disk")) {
			w->coprocess_resources->disk = r;
		} else if(string_prefix_is(resource_name, "coprocess_gpus")) {
			w->coprocess_resources->gpus = r;
		}
	} else {
		return VINE_MSG_FAILURE;
	}

	return VINE_MSG_PROCESSED;
}

/*
Handle a feature report from a worker, which describes properties set
manually by the user, like a particular GPU model, software installed, etc.
*/


static vine_msg_code_t handle_feature( struct vine_manager *q, struct vine_worker_info *w, const char *line )
{
	char feature[VINE_LINE_MAX];
	char fdec[VINE_LINE_MAX];

	int n = sscanf(line, "feature %s", feature);

	if(n != 1) {
		return VINE_MSG_FAILURE;
	}

	if(!w->features)
		w->features = hash_table_create(4,0);

	url_decode(feature, fdec, VINE_LINE_MAX);

	debug(D_VINE, "Feature found: %s\n", fdec);

	hash_table_insert(w->features, fdec, (void **) 1);

	return VINE_MSG_PROCESSED;
}

/*
Handle activity on a network connection by looking up the mapping
between the link and the vine_worker, then processing on or more
messages available.
*/

static vine_result_code_t handle_worker(struct vine_manager *q, struct link *l)
{
	char line[VINE_LINE_MAX];
	struct vine_worker_info *w;

	char *key = link_to_hash_key(l);
	w = hash_table_lookup(q->worker_table, key);
	free(key);

	vine_msg_code_t mcode;
	mcode = vine_manager_recv_no_retry(q, w, line, sizeof(line));

	// We only expect asynchronous status queries and updates here.

	switch(mcode) {
		case VINE_MSG_PROCESSED:
			// A status message was received and processed.
			return VINE_SUCCESS;
			break;

		case VINE_MSG_PROCESSED_DISCONNECT:
			// A status query was received and processed, so disconnect.
			remove_worker(q, w, VINE_WORKER_DISCONNECT_STATUS_WORKER);
			return VINE_SUCCESS;

		case VINE_MSG_NOT_PROCESSED:
			debug(D_VINE, "Invalid message from worker %s (%s): %s", w->hostname, w->addrport, line);
			q->stats->workers_lost++;
			remove_worker(q, w, VINE_WORKER_DISCONNECT_FAILURE);
			return VINE_WORKER_FAILURE;
			break;

		case VINE_MSG_FAILURE:
			debug(D_VINE, "Failed to read from worker %s (%s)", w->hostname, w->addrport);
			q->stats->workers_lost++;
			remove_worker(q, w, VINE_WORKER_DISCONNECT_FAILURE);
			return VINE_WORKER_FAILURE;
	}

	return VINE_SUCCESS;
}

/*
Construct the table of network links to be considered,
including the manager's accepting link, and one for
each active worker.
*/


static int build_poll_table(struct vine_manager *q )
{
	int n = 0;
	char *key;
	struct vine_worker_info *w;

	// Allocate a small table, if it hasn't been done yet.
	if(!q->poll_table) {
		q->poll_table = malloc(sizeof(*q->poll_table) * q->poll_table_size);
		if(!q->poll_table) {
			//if we can't allocate a poll table, we can't do anything else.
			fatal("allocating memory for poll table failed.");
		}
	}

	// The first item in the poll table is the manager link, which accepts new connections.
	q->poll_table[0].link = q->manager_link;
	q->poll_table[0].events = LINK_READ;
	q->poll_table[0].revents = 0;
	n = 1;

	// For every worker in the hash table, add an item to the poll table
	HASH_TABLE_ITERATE(q->worker_table,key,w) {
		// If poll table is not large enough, reallocate it
		if(n >= q->poll_table_size) {
			q->poll_table_size *= 2;
			q->poll_table = realloc(q->poll_table, sizeof(*q->poll_table) * q->poll_table_size);
			if(q->poll_table == NULL) {
				//if we can't allocate a poll table, we can't do anything else.
				fatal("reallocating memory for poll table failed.");
			}
		}

		q->poll_table[n].link = w->link;
		q->poll_table[n].events = LINK_READ;
		q->poll_table[n].revents = 0;
		n++;
	}

	return n;
}

/*
Determine the resources to allocate for a given task when assigned to a specific worker.
*/

struct rmsummary *vine_manager_choose_resources_for_task( struct vine_manager *q, struct vine_worker_info *w, struct vine_task *t ) {

	const struct rmsummary *min = vine_manager_task_resources_min(q, t);
	const struct rmsummary *max = vine_manager_task_resources_max(q, t);

	struct rmsummary *limits = rmsummary_create(-1);

	rmsummary_merge_override(limits, max);

	int use_whole_worker = 1;
	if(q->proportional_resources) {
		double max_proportion = -1;
		if(w->resources->cores.largest > 0) {
			max_proportion = MAX(max_proportion, limits->cores / w->resources->cores.largest);
		}

		if(w->resources->memory.largest > 0) {
			max_proportion = MAX(max_proportion, limits->memory / w->resources->memory.largest);
		}

		if(w->resources->disk.largest > 0) {
			max_proportion = MAX(max_proportion, limits->disk / w->resources->disk.largest);
		}

		if(w->resources->gpus.largest > 0) {
			max_proportion = MAX(max_proportion, limits->gpus / w->resources->gpus.largest);
		}

		//if max_proportion > 1, then the task does not fit the worker for the
		//specified resources. For the unspecified resources we use the whole
		//worker as not to trigger a warning when checking for tasks that can't
		//run on any available worker.
		if (max_proportion > 1){
			use_whole_worker = 1;
		}
		else if(max_proportion > 0) {
			use_whole_worker = 0;

			// adjust max_proportion so that an integer number of tasks fit the
			// worker.
			if(q->proportional_whole_tasks) {
				max_proportion = 1.0/(floor(1.0/max_proportion));
			}

			/* when cores are unspecified, they are set to 0 if gpus are specified.
			 * Otherwise they get a proportion according to specified
			 * resources. Tasks will get at least one core. */
			if(limits->cores < 0) {
				if(limits->gpus > 0) {
					limits->cores = 0;
				} else {
					limits->cores = MAX(1, floor(w->resources->cores.largest * max_proportion));
				}
			}

			if(limits->gpus < 0) {
				/* unspecified gpus are always 0 */
				limits->gpus = 0;
			}

			if(limits->memory < 0) {
				limits->memory = MAX(1, floor(w->resources->memory.largest * max_proportion));
			}

			if(limits->disk < 0) {
				limits->disk = MAX(1, floor(w->resources->disk.largest * max_proportion));
			}
		}
	}

	if(limits->cores < 1 && limits->gpus < 1 && limits->memory < 1 && limits->disk < 1) {
		/* no resource was specified, using whole worker */
		use_whole_worker = 1;
	}

	if((limits->cores > 0 && limits->cores >= w->resources->cores.largest) ||
			(limits->gpus > 0 && limits->gpus >= w->resources->gpus.largest) ||
			(limits->memory > 0 && limits->memory >= w->resources->memory.largest) ||
			(limits->disk > 0 && limits->disk >= w->resources->disk.largest)) {
		/* at least one specified resource would use the whole worker, thus
		 * using whole worker for all unspecified resources. */
		use_whole_worker = 1;
	}

	if(use_whole_worker) {
		/* default cores for tasks that define gpus is 0 */
		if(limits->cores <= 0) {
			limits->cores = limits->gpus > 0 ? 0 : w->resources->cores.largest;
		}

		/* default gpus is 0 */
		if(limits->gpus <= 0) {
			limits->gpus = 0;
		}

		if(limits->memory <= 0) {
			limits->memory = w->resources->memory.largest;
		}

		if(limits->disk <= 0) {
			limits->disk = w->resources->disk.largest;
		}
	}

	/* never go below specified min resources. */
	rmsummary_merge_max(limits, min);

	return limits;
}

/*
Start one task on a given worker by specializing the task to the worker,
sending the appropriate input files, and then sending the details of the task.
Note that the "infile" and "outfile" components of the task refer to
files that have already been uploaded into the worker's cache by the manager.
*/

static vine_result_code_t start_one_task(struct vine_manager *q, struct vine_worker_info *w, struct vine_task *t)
{
	struct rmsummary *limits = vine_manager_choose_resources_for_task(q, w, t);

	char *command_line;

	if(q->monitor_mode && !t->coprocess) {
		command_line = vine_monitor_wrap(q, w, t, limits);
	} else {
		command_line = xxstrdup(t->command_line);
	}

	vine_result_code_t result = vine_manager_put_task(q,w,t,command_line,limits,0);

	free(command_line);
	
	if(result==VINE_SUCCESS) {
		itable_insert(w->current_tasks_boxes, t->task_id, limits);
		rmsummary_merge_override(t->resources_allocated, limits);
		debug(D_VINE, "%s (%s) busy on '%s'", w->hostname, w->addrport, t->command_line);
	}

	return result;
}

static void compute_manager_load(struct vine_manager *q, int task_activity) {

	double alpha = 0.05;

	double load = q->stats->manager_load;

	if(task_activity) {
		load = load * (1 - alpha) + 1 * alpha;
	} else {
		load = load * (1 - alpha) + 0 * alpha;
	}

	q->stats->manager_load = load;
}

static void count_worker_resources(struct vine_manager *q, struct vine_worker_info *w)
{
	struct rmsummary *box;
	uint64_t task_id;

	w->resources->cores.inuse  = 0;
	w->resources->memory.inuse = 0;
	w->resources->disk.inuse   = 0;
	w->resources->gpus.inuse   = 0;

	w->coprocess_resources->cores.inuse  = 0;
	w->coprocess_resources->memory.inuse = 0;
	w->coprocess_resources->disk.inuse   = 0;
	w->coprocess_resources->gpus.inuse   = 0;

	update_max_worker(q, w);

	if(w->resources->workers.total < 1)
	{
		return;
	}

	ITABLE_ITERATE(w->current_tasks_boxes,task_id,box) {
		struct vine_task *t = itable_lookup(w->current_tasks, task_id);
		if (!t) continue;
		if (t->coprocess) {
			w->coprocess_resources->cores.inuse     += box->cores;
			w->coprocess_resources->memory.inuse    += box->memory;
			w->coprocess_resources->disk.inuse      += box->disk;
			w->coprocess_resources->gpus.inuse      += box->gpus;
		}
		else {
			w->resources->cores.inuse     += box->cores;
			w->resources->memory.inuse    += box->memory;
			w->resources->disk.inuse      += box->disk;
			w->resources->gpus.inuse      += box->gpus;
		}
	}
}

static void update_max_worker(struct vine_manager *q, struct vine_worker_info *w) {
	if(!w)
		return;

	if(w->resources->workers.total < 1) {
		return;
	}

	if(q->current_max_worker->cores < w->resources->cores.largest) {
		q->current_max_worker->cores = w->resources->cores.largest;
	}

	if(q->current_max_worker->memory < w->resources->memory.largest) {
		q->current_max_worker->memory = w->resources->memory.largest;
	}

	if(q->current_max_worker->disk < w->resources->disk.largest) {
		q->current_max_worker->disk = w->resources->disk.largest;
	}

	if(q->current_max_worker->gpus < w->resources->gpus.largest) {
		q->current_max_worker->gpus = w->resources->gpus.largest;
	}
}

/* we call this function when a worker is disconnected. For efficiency, we use
 * update_max_worker when a worker sends resource updates. */
static void find_max_worker(struct vine_manager *q) {
	q->current_max_worker->cores  = 0;
	q->current_max_worker->memory = 0;
	q->current_max_worker->disk   = 0;
	q->current_max_worker->gpus   = 0;

	char *key;
	struct vine_worker_info *w;

	HASH_TABLE_ITERATE(q->worker_table,key,w) {
		if(w->resources->workers.total > 0)
		{
			update_max_worker(q, w);
		}
	}
}

/*
Commit a given task to a worker by sending the task details,
then updating all auxiliary data structures to note the
assignment and the new task state.
*/


static void commit_task_to_worker(struct vine_manager *q, struct vine_worker_info *w, struct vine_task *t)
{
	t->hostname = xxstrdup(w->hostname);
	t->addrport = xxstrdup(w->addrport);

	t->time_when_commit_start = timestamp_get();
	vine_result_code_t result = start_one_task(q, w, t);
	t->time_when_commit_end = timestamp_get();

	itable_insert(w->current_tasks, t->task_id, t);

	t->worker = w;

	change_task_state(q, t, VINE_TASK_RUNNING);

	t->try_count += 1;
	q->stats->tasks_dispatched += 1;

	count_worker_resources(q, w);

	if(result != VINE_SUCCESS) {
		debug(D_VINE, "Failed to send task %d to worker %s (%s).", t->task_id, w->hostname, w->addrport);
		handle_failure(q, w, t, result);
	}
}

/*
Collect a completed task from a worker, and then update
all auxiliary data structures to remove the association
and change the task state.
*/

static void reap_task_from_worker(struct vine_manager *q, struct vine_worker_info *w, struct vine_task *t, vine_task_state_t new_state)
{
	struct vine_worker_info *wr = t->worker;
	if(wr != w)
	{
		/* XXX this seems like a bug, should we return quickly here? */
		debug(D_VINE, "Cannot reap task %d from worker. It is not being run by %s (%s)\n", t->task_id, w->hostname, w->addrport);
	} else {
		w->total_task_time += t->time_workers_execute_last;
	}

	struct rmsummary *task_box = itable_lookup(w->current_tasks_boxes, t->task_id);
	if(task_box)
		rmsummary_delete(task_box);

	itable_remove(w->current_tasks_boxes, t->task_id);
	itable_remove(w->current_tasks, t->task_id);

	t->worker = 0;

	change_task_state(q, t, new_state);

	count_worker_resources(q, w);
}

/*
Determine whether there is transfer capacity to assign this task to this worker.
Returns true on success, false if there are insufficient transfer sources.
If a file can be fetched from a substitute source,
this function modifies the file->substitute field to reflect that source.
*/

static int vine_manager_transfer_capacity_available(struct vine_manager *q, struct vine_worker_info *w, struct vine_task *t)
{
	struct vine_mount *m;

	LIST_ITERATE(t->input_mounts, m){
		/* Is the file already present on that worker? */
		struct vine_remote_file_info *remote_info;
		remote_info = hash_table_lookup(w->current_files,m->file->cached_name);
		if(remote_info) continue;

		char *id;
		struct vine_worker_info *peer;
		int found_match = 0;

		/* If not, then search for an available peer to provide it. */
		/* Provide a substitute file object to describe the peer. */
<<<<<<< HEAD
		if(m->file->type != VINE_MINI_TASK){	
=======
		if(f->type != VINE_MINI_TASK) {
>>>>>>> 2a665041
			HASH_TABLE_ITERATE(q->worker_table, id, peer){
				if((remote_info = hash_table_lookup(peer->current_files, m->file->cached_name)) && remote_info->in_cache) {
					char *peer_source =  string_format("worker://%s:%d/%s", peer->transfer_addr, peer->transfer_port, m->file->cached_name);
					if(vine_current_transfers_source_in_use(q, peer_source) < q->worker_source_max_transfers) {	
						vine_file_delete(m->substitute);
						m->substitute = vine_file_substitute_url(m->file,peer_source);
						free(peer_source);
						found_match = 1;
						break;
					} else {
						free(peer_source);
					}
				}
			}
		}

		/* If that resulted in a match, move on to the next file. */
		if(found_match) continue;

		/*
		If no match was found, the behavior depends on the original file type.
		URLs can fetch from the original if capacity is available.
		TEMPs can only fetch from peers, so no match is fatal.
		Any other kind can be provided by the manager at dispatch.
		*/
		if(m->file->type==VINE_URL) {
			/* For a URL transfer, we can fall back to the original if capacity is available. */
			if(vine_current_transfers_source_in_use(q, m->file->source) >= q->file_source_max_transfers){
			//	debug(D_VINE,"task %lld has no ready transfer source for url %s : %d in use",(long long)t->task_id,m->file->source, vine_current_transfers_source_in_use(q,m->file->source));
				return 0;
			} else {
				/* keep going */
			}
		} else if(m->file->type==VINE_TEMP) {
			//  debug(D_VINE,"task %lld has no ready transfer source for temp %s",(long long)t->task_id,m->file->cached_name);
			return 0;
		} else if(m->file->type==VINE_MINI_TASK) {
			if(!vine_manager_transfer_capacity_available(q, w, m->file->mini_task)){
				return 0;
			}
		} else {
			/* keep going */
		}
	}

	debug(D_VINE,"task %lld has a ready transfer source for all files",(long long)t->task_id);
	return 1;
}

/*
Advance the state of the system by selecting one task available
to run, finding the best worker for that task, and then committing
the task to the worker.
*/

static int send_one_task( struct vine_manager *q )
{
	struct vine_task *t;
	struct vine_worker_info *w = NULL;

	timestamp_t now = timestamp_get();

	// Consider each task in the order of priority:
	LIST_ITERATE(q->ready_list,t) {

		// Skip task if min requested start time not met.
		if(t->resources_requested->start > now) continue;

		// Find the best worker for the task at the head of the list
		w = vine_schedule_task_to_worker(q,t);

		// If there is no suitable worker, consider the next task.
		if(!w) continue;

		// Check if there is transfer capacity available.
		if(q->peer_transfers_enabled)
		{
			if(!vine_manager_transfer_capacity_available(q,w,t)) continue;
		}

		// Otherwise, remove it from the ready list and start it:
		commit_task_to_worker(q,w,t);

		return 1;
	}

	return 0;
}

/*
Advance the state of the system by finding any task that is
waiting to be retrieved, then fetch the outputs of that task,
and mark it as done.
*/

static int receive_one_task( struct vine_manager *q )
{
	struct vine_task *t;
	uint64_t task_id;

	ITABLE_ITERATE(q->tasks,task_id,t) {
		if( t->state==VINE_TASK_WAITING_RETRIEVAL ) {
			struct vine_worker_info *w = t->worker;
			fetch_output_from_worker(q, w, task_id);
			// Shutdown worker if appropriate.
			if ( w->factory_name ) {
				struct vine_factory_info *f = vine_factory_info_lookup(q,w->factory_name);
				if ( f && f->connected_workers > f->max_workers &&
						itable_size(w->current_tasks) < 1 ) {
					debug(D_VINE, "Final task received from worker %s, shutting down.", w->hostname);
					shut_down_worker(q, w);
				}
			}
			return 1;
		}
	}

	return 0;
}

/*
Sends keepalives to check if connected workers are responsive,
and ask for updates If not, removes those workers.
*/

static void ask_for_workers_updates(struct vine_manager *q) {
	struct vine_worker_info *w;
	char *key;
	timestamp_t current_time = timestamp_get();

	HASH_TABLE_ITERATE(q->worker_table,key,w) {

		if(q->keepalive_interval > 0) {

			/* we have not received taskvine message from worker yet, so we
			 * simply check again its start_time. */
			if(!strcmp(w->hostname, "unknown")){
				if ((int)((current_time - w->start_time)/1000000) >= q->keepalive_timeout) {
					debug(D_VINE, "Removing worker %s (%s): hasn't sent its initialization in more than %d s", w->hostname, w->addrport, q->keepalive_timeout);
					handle_worker_failure(q, w);
				}
				continue;
			}


			// send new keepalive check only (1) if we received a response since last keepalive check AND
			// (2) we are past keepalive interval
			if(w->last_msg_recv_time > w->last_update_msg_time) {
				int64_t last_update_elapsed_time = (int64_t)(current_time - w->last_update_msg_time)/1000000;
				if(last_update_elapsed_time >= q->keepalive_interval) {
					if(vine_manager_send(q,w, "check\n")<0) {
						debug(D_VINE, "Failed to send keepalive check to worker %s (%s).", w->hostname, w->addrport);
						handle_worker_failure(q, w);
					} else {
						debug(D_VINE, "Sent keepalive check to worker %s (%s)", w->hostname, w->addrport);
						w->last_update_msg_time = current_time;
					}
				}
			} else {
				// we haven't received a message from worker since its last keepalive check. Check if time
				// since we last polled link for responses has exceeded keepalive timeout. If so, remove worker.
				if (q->link_poll_end > w->last_update_msg_time) {
					if ((int)((q->link_poll_end - w->last_update_msg_time)/1000000) >= q->keepalive_timeout) {
						debug(D_VINE, "Removing worker %s (%s): hasn't responded to keepalive check for more than %d s", w->hostname, w->addrport, q->keepalive_timeout);
						handle_worker_failure(q, w);
					}
				}
			}
		}
	}
}

/*
If disconnect slow workers is enabled, then look for workers that
have taken too long to execute a task, and disconnect
them, under the assumption that they are halted or faulty.
*/

static int disconnect_slow_workers(struct vine_manager *q)
{
	struct category *c;
	char *category_name;

	struct vine_worker_info *w;
	struct vine_task *t;
	uint64_t task_id;

	int removed = 0;

	/* optimization. If no category has a multiplier, simply return. */
	int disconnect_slow_flag = 0;

	HASH_TABLE_ITERATE(q->categories,category_name,c) {

		struct vine_stats *stats = c->vine_stats;
		if(!stats) {
			/* no stats have been computed yet */
			continue;
		}

		if(stats->tasks_done < 10) {
			c->average_task_time = 0;
			continue;
		}

		c->average_task_time = (stats->time_workers_execute_good + stats->time_send_good + stats->time_receive_good) / stats->tasks_done;

		if(c->fast_abort > 0)
			disconnect_slow_flag = 1;
	}

	if(!disconnect_slow_flag)
		return 0;

	struct category *c_def = vine_category_lookup_or_create(q, "default");

	timestamp_t current = timestamp_get();

	ITABLE_ITERATE(q->tasks,task_id,t) {

		c = vine_category_lookup_or_create(q, t->category);
		/* disconnect slow workers is not enabled for this category */
		if(c->fast_abort == 0)
			continue;

		timestamp_t runtime = current - t->time_when_commit_start;
		timestamp_t average_task_time = c->average_task_time;

		/* Not enough samples, skip the task. */
		if(average_task_time < 1)
			continue;

		double multiplier;
		if(c->fast_abort > 0) {
			multiplier = c->fast_abort;
		}
		else if(c_def->fast_abort > 0) {
			/* This category uses the default multiplier. (< 0 use default, 0 deactivate). */
			multiplier = c_def->fast_abort;
		}
		else {
			/* deactivated for the default category. */
			continue;
		}

		if(runtime >= (average_task_time * (multiplier + t->workers_slow))) {
			w = t->worker;
			if(w && (w->type == VINE_WORKER_TYPE_WORKER))
			{
				debug(D_VINE, "Task %d is taking too long. Removing from worker.", t->task_id);
				cancel_task_on_worker(q, t, VINE_TASK_READY);
				t->workers_slow++;

				/* a task cannot mark two different workers as suspect */
				if(t->workers_slow > 1) {
					continue;
				}

				if(w->alarm_slow_worker > 0) {
					/* this is the second task in a row that triggered a disconnection
					 * as a slow worker, therefore we have evidence that this
					 * indeed a slow worker (rather than a task) */

					debug(D_VINE, "Removing worker %s (%s): takes too long to execute the current task - %.02lf s (average task execution time by other workers is %.02lf s)", w->hostname, w->addrport, runtime / 1000000.0, average_task_time / 1000000.0);
					vine_block_host_with_timeout(q, w->hostname, vine_option_blocklist_slow_workers_timeout);
					remove_worker(q, w, VINE_WORKER_DISCONNECT_FAST_ABORT);

					q->stats->workers_slow++;
					removed++;
				}

				w->alarm_slow_worker = 1;
			}
		}
	}

	return removed;
}

/* Forcibly shutdown a worker by telling it to exit, then disconnect it. */

static int shut_down_worker(struct vine_manager *q, struct vine_worker_info *w)
{
	if(!w) return 0;

	vine_manager_send(q,w,"exit\n");
	remove_worker(q, w, VINE_WORKER_DISCONNECT_EXPLICIT);
	q->stats->workers_released++;

	return 1;
}

static int shutdown_drained_workers(struct vine_manager *q) {
	char *worker_hashkey = NULL;
	struct vine_worker_info *w = NULL;

	int removed = 0;

	HASH_TABLE_ITERATE(q->worker_table,worker_hashkey,w) {
		if(w->draining && itable_size(w->current_tasks) == 0) {
			removed++;
			shut_down_worker(q, w);
		}
	}

	return removed;
}

/* Comparator function for checking if a task matches a given tag. */

static int task_tag_comparator(void *t, const void *r) {

	struct vine_task *task_in_queue = t;
	const char *task_tag = r;

	if(!task_in_queue->tag && !task_tag) {
		return 1;
	}

	if(!task_in_queue->tag || !task_tag) {
		return 0;
	}

	return !strcmp(task_in_queue->tag, task_tag);
}

/*
Cancel a specific task already running on a worker,
by sending the appropriate kill message and removing any undesired state.
*/

static int cancel_task_on_worker(struct vine_manager *q, struct vine_task *t, vine_task_state_t new_state) {

	struct vine_worker_info *w = t->worker;
	if (w) {
		//send message to worker asking to kill its task.
		vine_manager_send(q,w, "kill %d\n",t->task_id);
		debug(D_VINE, "Task with id %d has been cancelled at worker %s (%s) and removed.", t->task_id, w->hostname, w->addrport);

		//Delete any input files that are not to be cached.
		delete_worker_files(q, w, t->input_mounts, VINE_CACHE );

		//Delete all output files since they are not needed as the task was cancelled.
		delete_worker_files(q, w, t->output_mounts, 0);

		//update tables.
		reap_task_from_worker(q, w, t, new_state);

		return 1;
	} else {
		change_task_state(q, t, new_state);
		return 0;
	}
}

/* Search for any one task that matches the given tag string. */

static struct vine_task *find_task_by_tag(struct vine_manager *q, const char *task_tag) {
	struct vine_task *t;
	uint64_t task_id;

	ITABLE_ITERATE(q->tasks,task_id,t) {
		if( task_tag_comparator(t, task_tag) ) {
			return t;
		}
	}

	return NULL;
}

/*
Invalidate all remote cached files that match the given name.
Search for workers with that file, cancel any tasks using that
file, and then remove it.
*/

static void vine_remove_file_internal(struct vine_manager *q, const char *filename)
{
	char *key;
	struct vine_worker_info *w;
	HASH_TABLE_ITERATE(q->worker_table,key,w) {

		if(!hash_table_lookup(w->current_files, filename))
			continue;

		struct vine_task *t;
		uint64_t task_id;
		ITABLE_ITERATE(w->current_tasks,task_id,t) {

			struct vine_mount *m;
			LIST_ITERATE(t->input_mounts,m) {
				if(strcmp(filename, m->file->cached_name) == 0) {
					cancel_task_on_worker(q, t, VINE_TASK_READY);
					continue;
				}
			}

			LIST_ITERATE(t->output_mounts,m) {
				if(strcmp(filename, m->file->cached_name) == 0) {
					cancel_task_on_worker(q, t, VINE_TASK_READY);
					continue;
				}
			}
		}

		delete_worker_file(q, w, filename, 0, 0);
	}
}

void vine_remove_file(struct vine_manager *q, struct vine_file *f )
{
	vine_remove_file_internal(q, f->cached_name);
}

/******************************************************/
/************* taskvine public functions *************/
/******************************************************/

struct vine_manager *vine_create(int port) {
	return vine_ssl_create(port, NULL, NULL);
}

struct vine_manager *vine_ssl_create(int port, const char *key, const char *cert)
{
	struct vine_manager *q = malloc(sizeof(*q));
	if(!q) {
		fprintf(stderr, "Error: failed to allocate memory for queue.\n");
		return 0;
	}
	char *envstring;

	random_init();

	memset(q, 0, sizeof(*q));

	if(port == 0) {
		envstring = getenv("VINE_PORT");
		if(envstring) {
			port = atoi(envstring);
		}
	}

	/* compatibility code */
	if (getenv("VINE_LOW_PORT"))
		setenv("TCP_LOW_PORT", getenv("VINE_LOW_PORT"), 0);
	if (getenv("VINE_HIGH_PORT"))
		setenv("TCP_HIGH_PORT", getenv("VINE_HIGH_PORT"), 0);

	char *runtime_dir = vine_runtime_directory_create();
	if(!runtime_dir) {
		debug(D_NOTICE, "Could not create runtime directories");
		return 0;
	}

	// set debug logfile as soon as possible need to manually use runtime_dir
	// as the manager has not been created yet, but we would like to have debug
	// information of its creation.
	char *debug_tmp = string_format("%s/vine-logs/debug", runtime_dir);
	vine_enable_debug_log(debug_tmp);
	free(debug_tmp);

	q->manager_link = link_serve(port);
	if(!q->manager_link) {
		debug(D_NOTICE, "Could not create work_queue on port %i.", port);
		free(q);
		return 0;
	} else {
		char address[LINK_ADDRESS_MAX];
		link_address_local(q->manager_link, address, &q->port);
	}

	q->runtime_directory = runtime_dir;

	q->ssl_key = key ? strdup(key) : 0;
	q->ssl_cert = cert ? strdup(cert) : 0;

	if(q->ssl_key || q->ssl_cert) q->ssl_enabled=1;

	getcwd(q->workingdir,PATH_MAX);

	q->next_task_id = 1;

	q->ready_list = list_create();

	q->tasks          = itable_create(0);
	q->duties         = hash_table_create(0, 0);

	q->worker_table = hash_table_create(0, 0);
	q->worker_blocklist = hash_table_create(0, 0);

	q->factory_table = hash_table_create(0, 0);
	q->current_transfer_table = hash_table_create(0, 0);
	q->fetch_factory = 0;

	q->measured_local_resources = rmsummary_create(-1);
	q->current_max_worker       = rmsummary_create(-1);
	q->max_task_resources_requested = rmsummary_create(-1);

	q->stats                      = calloc(1, sizeof(struct vine_stats));
	q->stats_disconnected_workers = calloc(1, sizeof(struct vine_stats));
	q->stats_measure              = calloc(1, sizeof(struct vine_stats));

	q->workers_with_available_results = hash_table_create(0, 0);

	// The poll table is initially null, and will be created
	// (and resized) as needed by build_poll_table.
	q->poll_table_size = 8;

	q->worker_selection_algorithm = VINE_SCHEDULE_FCFS;
	q->process_pending_check = 0;

	q->short_timeout = 5;
	q->long_timeout = 3600;

	q->stats->time_when_started = timestamp_get();
	q->time_last_large_tasks_check = timestamp_get();
	q->task_info_list = list_create();

	q->time_last_wait = 0;
	q->time_last_log_stats = 0;

	q->catalog_hosts = 0;

	q->keepalive_interval = VINE_DEFAULT_KEEPALIVE_INTERVAL;
	q->keepalive_timeout = VINE_DEFAULT_KEEPALIVE_TIMEOUT;

	q->monitor_mode = VINE_MON_DISABLED;

	q->hungry_minimum = 10;

	q->wait_for_workers = 0;

	q->proportional_resources = 1;
	q->proportional_whole_tasks = 1;

	q->allocation_default_mode = VINE_ALLOCATION_MODE_FIXED;
	q->categories = hash_table_create(0, 0);

	// The value -1 indicates that disconnecting slow workers is inactive by
	// default
	vine_enable_disconnect_slow_workers(q, -1);

	q->password = 0;

	q->peer_transfers_enabled = 0;
	q->file_source_max_transfers = VINE_FILE_SOURCE_MAX_TRANSFERS;
	q->worker_source_max_transfers = VINE_WORKER_SOURCE_MAX_TRANSFERS;

	q->resource_submit_multiplier = 1.0;

	q->minimum_transfer_timeout = 60;
	q->transfer_outlier_factor = 10;
	q->default_transfer_rate = 1*MEGABYTE;
	q->disk_avail_threshold = 100;

	q->manager_preferred_connection = xxstrdup("by_ip");

	if( (envstring  = getenv("VINE_BANDWIDTH")) ) {
		q->bandwidth_limit = string_metric_parse(envstring);
		if(q->bandwidth_limit < 0) {
			q->bandwidth_limit = 0;
		}
	}

	vine_enable_perf_log(q, "performance");
	vine_enable_transactions_log(q, "transactions");

	vine_perf_log_write_update(q, 1);

	q->time_last_wait = timestamp_get();

	char hostname[DOMAIN_NAME_MAX];
	if(domain_name_cache_guess(hostname)) {
		debug(D_VINE, "Manager advertising as %s:%d", hostname, q->port);
	}
	else {
		debug(D_VINE, "Manager is listening on port %d.", q->port);
	}
	return q;
}

int vine_enable_monitoring(struct vine_manager *q, char *monitor_output_directory, int watchdog)
{
	if(!q)
		return 0;

	q->monitor_mode = VINE_MON_DISABLED;
	q->monitor_exe = resource_monitor_locate(NULL);

	if(q->monitor_output_directory) {
		free(q->monitor_output_directory);
		q->monitor_output_directory = NULL;
	}

	if(!q->monitor_exe)
	{
		warn(D_VINE, "Could not find the resource monitor executable. Disabling monitoring.\n");
		return 0;
	}

	if(monitor_output_directory) {
		q->monitor_output_directory = xxstrdup(monitor_output_directory);

		if(!create_dir(q->monitor_output_directory, 0777)) {
			fatal("Could not create monitor output directory - %s (%s)", q->monitor_output_directory, strerror(errno));
		}

		q->monitor_summary_filename = string_format("%s/vine-%d.summaries", q->monitor_output_directory, getpid());
		q->monitor_file             = fopen(q->monitor_summary_filename, "a");

		if(!q->monitor_file)
		{
			fatal("Could not open monitor log file for writing: '%s'\n", q->monitor_summary_filename);
		}

	}

	if(q->measured_local_resources)
		rmsummary_delete(q->measured_local_resources);

	q->measured_local_resources = rmonitor_measure_process(getpid());
	q->monitor_mode = VINE_MON_SUMMARY;

	if(watchdog) {
		q->monitor_mode |= VINE_MON_WATCHDOG;
	}

	return 1;
}

int vine_enable_monitoring_full(struct vine_manager *q, char *monitor_output_directory, int watchdog) {
	int status = vine_enable_monitoring(q, monitor_output_directory, 1);

	if(status) {
		q->monitor_mode = VINE_MON_FULL;

		if(watchdog) {
			q->monitor_mode |= VINE_MON_WATCHDOG;
		}
	}

	return status;
}

int vine_enable_peer_transfers(struct vine_manager *q) 
{
	debug(D_VINE, "Peer Transfers enabled");
	q->peer_transfers_enabled = 1;
	return 1;
}

int vine_enable_disconnect_slow_workers_category(struct vine_manager *q, const char *category, double multiplier)
{
	struct category *c = vine_category_lookup_or_create(q, category);

	if(multiplier >= 1) {
		debug(D_VINE, "Enabling disconnect slow workers for '%s': %3.3lf\n", category, multiplier);
		c->fast_abort = multiplier;
		return 0;
	} else if(multiplier == 0) {
		debug(D_VINE, "Disabling disconnect slow workers for '%s'.\n", category);
		c->fast_abort = 0;
		return 1;
	} else {
		debug(D_VINE, "Using default disconnect slow workers factor for '%s'.\n", category);
		c->fast_abort = -1;
		return 0;
	}
}

int vine_enable_disconnect_slow_workers(struct vine_manager *q, double multiplier)
{
	return vine_enable_disconnect_slow_workers_category(q, "default", multiplier);
}

int vine_port(struct vine_manager *q)
{
	char addr[LINK_ADDRESS_MAX];
	int port;

	if(!q) return 0;

	if(link_address_local(q->manager_link, addr, &port)) {
		return port;
	} else {
		return 0;
	}
}

void vine_set_scheduler(struct vine_manager *q, vine_schedule_t algorithm)
{
	q->worker_selection_algorithm = algorithm;
}

void vine_set_name(struct vine_manager *q, const char *name)
{
	if(q->name) free(q->name);
	if(name) {
		q->name = xxstrdup(name);
		setenv("VINE_NAME", q->name, 1);
	} else {
		q->name = 0;
	}
}

const char *vine_get_name(struct vine_manager *q)
{
	return q->name;
}

void vine_set_priority(struct vine_manager *q, int priority)
{
	q->priority = priority;
}

void vine_set_tasks_left_count(struct vine_manager *q, int ntasks)
{
	if(ntasks < 1) {
		q->num_tasks_left = 0;
	}
	else {
		q->num_tasks_left = ntasks;
	}
}

void vine_set_catalog_servers(struct vine_manager *q, const char *hosts)
{
	if(hosts) {
		if(q->catalog_hosts) free(q->catalog_hosts);
		q->catalog_hosts = strdup(hosts);
		setenv("CATALOG_HOST", hosts, 1);
	}
}

void vine_set_password( struct vine_manager *q, const char *password )
{
	q->password = xxstrdup(password);
}

int vine_set_password_file( struct vine_manager *q, const char *file )
{
	return copy_file_to_buffer(file,&q->password,NULL)>0;
}

void vine_delete(struct vine_manager *q)
{
	if(!q) return;

	release_all_workers(q);

	vine_perf_log_write_update(q, 1);

	if(q->name) update_catalog(q,1);

	/* we call this function here before any of the structures are freed. */
	vine_disable_monitoring(q);

	if(q->catalog_hosts) free(q->catalog_hosts);

	hash_table_clear(q->worker_table,(void*)vine_worker_delete);
	hash_table_delete(q->worker_table);

	hash_table_clear(q->factory_table,(void*)vine_factory_info_delete);
	hash_table_delete(q->factory_table);

	hash_table_clear(q->worker_blocklist,(void*)vine_blocklist_info_delete);
	hash_table_delete(q->worker_blocklist);

	hash_table_clear(q->current_transfer_table,(void*)vine_current_transfers_delete);
	hash_table_delete(q->current_transfer_table);

	char *key;
	struct category *c;
	HASH_TABLE_ITERATE(q->categories,key,c) {
		category_delete(q->categories, key);
	}
	hash_table_delete(q->categories);

	list_delete(q->ready_list);
	itable_delete(q->tasks);
	hash_table_delete(q->duties);

	hash_table_delete(q->workers_with_available_results);

	list_clear(q->task_info_list,(void*)vine_task_info_delete);
	list_delete(q->task_info_list);

	char *staging = vine_get_runtime_path_staging(q, NULL);
	if(!access(staging, F_OK)) {
		debug(D_VINE, "deleting %s", staging);
		unlink_recursive(staging);
	}
	free(staging);

	free(q->stats);
	free(q->stats_disconnected_workers);
	free(q->stats_measure);

	free(q->name);
	free(q->manager_preferred_connection);

	free(q->poll_table);
	free(q->ssl_cert);
	free(q->ssl_key);

	link_close(q->manager_link);
	if(q->perf_logfile) {
		fclose(q->perf_logfile);
	}

	if(q->txn_logfile) {
		vine_txn_log_write_manager(q, "END");

		if(fclose(q->txn_logfile) != 0) {
			debug(D_VINE, "unable to write transactions log: %s\n", strerror(errno));
		}
	}
	free(q->runtime_directory);

	rmsummary_delete(q->measured_local_resources);
	rmsummary_delete(q->current_max_worker);
	rmsummary_delete(q->max_task_resources_requested);

	debug(D_VINE, "manager log end\n");

	free(q);
}

static void update_resource_report(struct vine_manager *q) {
	// Only measure every few seconds.
	if((time(0) - q->resources_last_update_time) < VINE_RESOURCE_MEASUREMENT_INTERVAL)
		return;

	rmonitor_measure_process_update_to_peak(q->measured_local_resources, getpid());

	q->resources_last_update_time = time(0);
}

void vine_disable_monitoring(struct vine_manager *q) {
	if(q->monitor_mode == VINE_MON_DISABLED)
		return;

	rmonitor_measure_process_update_to_peak(q->measured_local_resources, getpid());
	if(!q->measured_local_resources->exit_type)
		q->measured_local_resources->exit_type = xxstrdup("normal");

	if(q->monitor_mode && q->monitor_summary_filename) {
		fclose(q->monitor_file);

		char *template = vine_get_runtime_path_log(q, "rmonitor-summaries.json");
		int final_fd = mkstemp(template);
		int summs_fd = open(q->monitor_summary_filename, O_RDONLY);

		if( final_fd < 0 || summs_fd < 0 ) {
			warn(D_DEBUG, "Could not consolidate resource summaries.");
			return;
		}

		/* set permissions according to user's mask. getumask is not available yet,
		   and the only way to get the value of the current mask is to change
		   it... */
		mode_t old_mask = umask(0);
		umask(old_mask);
		fchmod(final_fd, 0777 & ~old_mask  );

		FILE *final = fdopen(final_fd, "w");

		const char *user_name = getlogin();
		if(!user_name) {
			user_name = "unknown";
		}

		struct jx *extra = jx_object(
				jx_pair(jx_string("type"), jx_string("vine_manager"),
					jx_pair(jx_string("user"), jx_string(user_name),
						NULL)));

		if(q->name) {
			jx_insert_string(extra, "manager_name", q->name);
		}

		rmsummary_print(final, q->measured_local_resources, /* pprint */ 0, extra);

		copy_fd_to_stream(summs_fd, final);

		jx_delete(extra);
		close(summs_fd);

		if(fclose(final) != 0) {
			debug(D_VINE, "unable to update monitor report to final destination file: %s\n", strerror(errno));
		}

		if(rename(template, q->monitor_summary_filename) < 0) {
			warn(D_DEBUG, "Could not move monitor report to final destination file.");
		}
	}

	if(q->monitor_exe)
		free(q->monitor_exe);
	if(q->monitor_output_directory)
		free(q->monitor_output_directory);
	if(q->monitor_summary_filename)
		free(q->monitor_summary_filename);
}

void vine_monitor_add_files(struct vine_manager *q, struct vine_task *t) {
	vine_task_add_input_file(t, q->monitor_exe, RESOURCE_MONITOR_REMOTE_NAME, VINE_CACHE);

	char *summary  = monitor_file_name(q, t, ".summary");
	vine_task_add_output_file(t, summary, RESOURCE_MONITOR_REMOTE_NAME ".summary", VINE_NOCACHE);
	free(summary);

	if(q->monitor_mode & VINE_MON_FULL && (q->monitor_output_directory || t->monitor_output_directory)) {
		char *debug  = monitor_file_name(q, t, ".debug");
		char *series = monitor_file_name(q, t, ".series");

		vine_task_add_output_file(t, debug, RESOURCE_MONITOR_REMOTE_NAME ".debug", VINE_NOCACHE);
		vine_task_add_output_file(t, series, RESOURCE_MONITOR_REMOTE_NAME ".series", VINE_NOCACHE);

		free(debug);
		free(series);
	}
}

char *vine_monitor_wrap(struct vine_manager *q, struct vine_worker_info *w, struct vine_task *t, struct rmsummary *limits)
{
	buffer_t b;
	buffer_init(&b);

	buffer_printf(&b, "-V 'task_id: %d'", t->task_id);

	if(t->category) {
		buffer_printf(&b, " -V 'category: %s'", t->category);
	}

	if(t->monitor_snapshot_file) {
		buffer_printf(&b, " --snapshot-events %s", RESOURCE_MONITOR_REMOTE_NAME_EVENTS);
	}

	if(!(q->monitor_mode & VINE_MON_WATCHDOG)) {
		buffer_printf(&b, " --measure-only");
	}

	int extra_files = (q->monitor_mode & VINE_MON_FULL);

	char *monitor_cmd = resource_monitor_write_command("./" RESOURCE_MONITOR_REMOTE_NAME, RESOURCE_MONITOR_REMOTE_NAME, limits, /* extra options */ buffer_tostring(&b), /* debug */ extra_files, /* series */ extra_files, /* inotify */ 0, /* measure_dir */ NULL);
	char *wrap_cmd  = string_wrap_command(t->command_line, monitor_cmd);

	buffer_free(&b);
	free(monitor_cmd);

	return wrap_cmd;
}

static double vine_task_priority(void *item) {
	assert(item);
	struct vine_task *t = item;
	return t->priority;
}

/* Put a given task on the ready list, taking into account the task priority and the queue schedule. */

static void push_task_to_ready_list( struct vine_manager *q, struct vine_task *t )
{
	int by_priority = 1;

	if(t->result == VINE_RESULT_RESOURCE_EXHAUSTION) {
		/* when a task is resubmitted given resource exhaustion, we
		 * push it at the head of the list, so it gets to run as soon
		 * as possible. This avoids the issue in which all 'big' tasks
		 * fail because the first allocation is too small. */
		by_priority = 0;
	}

	if(by_priority) {
		/*If a task has a priority of 0 it gets added to the end of the ready list.*/
		if(vine_task_priority(t)!=0){
			list_push_priority(q->ready_list, vine_task_priority, t);
		} else {
			list_push_tail(q->ready_list,t);
		}
	} else {
		list_push_head(q->ready_list,t);
	}

	/* If the task has been used before, clear out accumulated state. */
	vine_task_clean(t,0);
}

vine_task_state_t vine_task_state( struct vine_manager *q, int task_id )
{
	struct vine_task *t = itable_lookup(q->tasks,task_id);
	if(t) {
		return t->state;
	} else {
		return VINE_TASK_UNKNOWN;
	}
}

/* Changes task state. Returns old state */
/* State of the task. One of VINE_TASK(UNKNOWN|READY|RUNNING|WAITING_RETRIEVAL|RETRIEVED|DONE) */
static vine_task_state_t change_task_state( struct vine_manager *q, struct vine_task *t, vine_task_state_t new_state ) {

	vine_task_state_t old_state = t->state;

	t->state = new_state;

	if( old_state == VINE_TASK_READY ) {
		// Treat VINE_TASK_READY specially, as it has the order of the tasks
		list_remove(q->ready_list, t);
	}

	// insert to corresponding table
	debug(D_VINE, "Task %d state change: %s (%d) to %s (%d)\n", t->task_id, vine_task_state_to_string(old_state), old_state, vine_task_state_to_string(new_state), new_state);

	switch(new_state) {
		case VINE_TASK_READY:
			vine_task_set_result(t, VINE_RESULT_UNKNOWN);
			push_task_to_ready_list(q, t);
			break;
		case VINE_TASK_DONE:
		case VINE_TASK_CANCELED:
			/* tasks are freed when returned to user, thus we remove them from our local record */
			itable_remove(q->tasks, t->task_id);
			break;
		default:
			/* do nothing */
			break;
	}

	vine_perf_log_write_update(q, 0);
	vine_txn_log_write_task(q, t);

	return old_state;
}

static int task_in_terminal_state(struct vine_manager *q, struct vine_task *t)
{
	switch(t->state) {
		case VINE_TASK_READY:
		case VINE_TASK_RUNNING:
		case VINE_TASK_WAITING_RETRIEVAL:
		case VINE_TASK_RETRIEVED:
			return 0;
			break;
		case VINE_TASK_DONE:
		case VINE_TASK_CANCELED:
		case VINE_TASK_UNKNOWN:
			return 1;
			break;
	}

	return 0;
}

const char *vine_result_string(vine_result_t result) {
	const char *str = NULL;

	switch(result) {
		case VINE_RESULT_SUCCESS:
			str = "SUCCESS";
			break;
		case VINE_RESULT_INPUT_MISSING:
			str = "INPUT_MISS";
			break;
		case VINE_RESULT_OUTPUT_MISSING:
			str = "OUTPUT_MISS";
			break;
		case VINE_RESULT_STDOUT_MISSING:
			str = "STDOUT_MISS";
			break;
		case VINE_RESULT_SIGNAL:
			str = "SIGNAL";
			break;
		case VINE_RESULT_RESOURCE_EXHAUSTION:
			str = "RESOURCE_EXHAUSTION";
			break;
		case VINE_RESULT_TASK_TIMEOUT:
			str = "END_TIME";
			break;
		case VINE_RESULT_UNKNOWN:
			str = "UNKNOWN";
			break;
		case VINE_RESULT_FORSAKEN:
			str = "FORSAKEN";
			break;
		case VINE_RESULT_MAX_RETRIES:
			str = "MAX_RETRIES";
			break;
		case VINE_RESULT_TASK_MAX_RUN_TIME:
			str = "MAX_WALL_TIME";
			break;
		case VINE_RESULT_DISK_ALLOC_FULL:
			str = "DISK_FULL";
			break;
		case VINE_RESULT_RMONITOR_ERROR:
			str = "MONITOR_ERROR";
			break;
		case VINE_RESULT_OUTPUT_TRANSFER_ERROR:
			str = "OUTPUT_TRANSFER_ERROR";
			break;
	}

	return str;
}

static struct vine_task *task_state_any(struct vine_manager *q, vine_task_state_t state)
{
	struct vine_task *t;
	uint64_t task_id;
	ITABLE_ITERATE(q->tasks,task_id,t) {
		if( t->state==state ) return t;
	}

	return NULL;
}

static struct vine_task *task_state_any_with_tag(struct vine_manager *q, vine_task_state_t state, const char *tag)
{
	struct vine_task *t;
	uint64_t task_id;
	ITABLE_ITERATE(q->tasks,task_id,t) {
		if( t->state==state && task_tag_comparator((void *) t, (void *) tag)) {
			return t;
		}
	}

	return NULL;
}

static int task_state_count(struct vine_manager *q, const char *category, vine_task_state_t state)
{
	struct vine_task *t;
	uint64_t task_id;
	int count = 0;
	ITABLE_ITERATE(q->tasks,task_id,t) {
		if( t->state==state ) {
			if(!category || strcmp(category, t->category) == 0) {
				count++;
			}
		}
	}

	return count;
}

static int task_request_count( struct vine_manager *q, const char *category, category_allocation_t request)
{
	struct vine_task *t;
	uint64_t task_id;

	int count = 0;

	ITABLE_ITERATE(q->tasks,task_id,t) {
		if(t->resource_request == request) {
			if(!category || strcmp(category, t->category) == 0) {
				count++;
			}
		}
	}

	return count;
}

static int vine_submit_internal(struct vine_manager *q, struct vine_task *t)
{
	itable_insert(q->tasks, t->task_id, t);

	/* Ensure category structure is created. */
	vine_category_lookup_or_create(q, t->category);

	change_task_state(q, t, VINE_TASK_READY);

	t->time_when_submitted = timestamp_get();
	q->stats->tasks_submitted++;

	if(q->monitor_mode != VINE_MON_DISABLED)
		vine_monitor_add_files(q, t);

	rmsummary_merge_max(q->max_task_resources_requested, t->resources_requested);

	return (t->task_id);
}

int vine_submit(struct vine_manager *q, struct vine_task *t)
{
	if(t->task_id > 0) {
		if(task_in_terminal_state(q, t)) {
			/* this task struct has been submitted before. We keep all the
			 * definitions, but reset all of the stats. */
			vine_task_clean(t, /* full clean */ 1);
		} else {
			fatal("Task %d has been already submitted and is not in any final state.", t->task_id);
		}
	}

	t->task_id = q->next_task_id;

	//Increment task_id. So we get a unique task_id for every submit.
	q->next_task_id++;

	/* Issue warnings if the files are set up strangely. */
	vine_task_check_consistency(t);

	return vine_submit_internal(q, t);
}

static int vine_manager_send_duty_to_worker(struct vine_manager *q, struct vine_worker_info *w, const char *name) {
	struct vine_task *t = vine_task_clone(hash_table_lookup(q->duties, name));
	t->task_id = q->next_task_id;
	q->next_task_id++;
	vine_manager_send(q,w, "duty %lld %lld\n",  (long long) strlen(name), (long long)t->task_id);
	link_putlstring(w->link, name, strlen(name), time(0) + q->short_timeout);
	vine_result_code_t result = start_one_task(q, w, t);
	return result;
}

static void vine_manager_send_duty_to_workers(struct vine_manager *q, const char *name) {
	char *worker_key;
	struct vine_worker_info *w;

	HASH_TABLE_ITERATE(q->worker_table,worker_key,w) {
		if(!w->features) {
			vine_manager_send_duty_to_worker(q, w, name);
			w->features = hash_table_create(4,0);
			hash_table_insert(w->features, name, (void **) 1);
			continue;
		}
		if(!hash_table_lookup(w->features, name)) {
			vine_manager_send_duty_to_worker(q, w, name);
			hash_table_insert(w->features, name, (void **) 1);
		}
	}
}

static void vine_manager_send_duties_to_workers(struct vine_manager *q) {
	char *duty;
	struct vine_task *t;
	HASH_TABLE_ITERATE(q->duties,duty,t) {
		vine_manager_send_duty_to_workers(q, duty);
	}

}

void vine_manager_install_duty( struct vine_manager *q, struct vine_task *t, const char *name ) {
	t->task_id = -1;
	hash_table_insert(q->duties, name, t);
	t->time_when_submitted = timestamp_get();
	vine_manager_send_duties_to_workers(q);
}

void vine_manager_remove_duty( struct vine_manager *q, const char *name ) {
	char *worker_key;
	struct vine_worker_info *w;

	HASH_TABLE_ITERATE(q->worker_table,worker_key,w) {
		if(w->features) {
			vine_manager_send(q,w,"kill_duty %ld\n", strlen(name));
			vine_manager_send(q,w,"%s", name);
			hash_table_remove(w->features, name);
		}
	}
}

void vine_block_host_with_timeout(struct vine_manager *q, const char *hostname, time_t timeout)
{
	return vine_blocklist_block(q,hostname,timeout);
}

void vine_block_host(struct vine_manager *q, const char *hostname)
{
	vine_blocklist_block(q, hostname, -1);
}

void vine_unblock_host(struct vine_manager *q, const char *hostname)
{
	vine_blocklist_unblock(q,hostname);
}

void vine_unblock_all(struct vine_manager *q)
{
	vine_blocklist_unblock_all_by_time(q, -1);
}

static void print_password_warning( struct vine_manager *q )
{
	static int did_password_warning = 0;

	if(did_password_warning) {
		return;
	}

	if(!q->password && q->name) {
		fprintf(stderr,"warning: this taskvine manager is visible to the public.\n");
		fprintf(stderr,"warning: you should set a password with the --password option.\n");
	}

	if(!q->ssl_enabled) {
		fprintf(stderr,"warning: using plain-text when communicating with workers.\n");
		fprintf(stderr,"warning: use encryption with a key and cert when creating the manager.\n");
	}

	did_password_warning = 1;
}

#define BEGIN_ACCUM_TIME(q, stat) {\
	if(q->stats_measure->stat != 0) {\
		fatal("Double-counting stat %s. This should not happen, and it is a taskvine bug.");\
	} else {\
		q->stats_measure->stat = timestamp_get();\
	}\
}

#define END_ACCUM_TIME(q, stat) {\
	q->stats->stat += timestamp_get() - q->stats_measure->stat;\
	q->stats_measure->stat = 0;\
}

struct vine_task *vine_wait(struct vine_manager *q, int timeout)
{
	return vine_wait_for_tag(q, NULL, timeout);
}

struct vine_task *vine_wait_for_tag(struct vine_manager *q, const char *tag, int timeout)
{
	if(timeout == 0) {
		// re-establish old, if unintended behavior, where 0 would wait at
		// least a second. With 0, we would like the loop to be executed at
		// least once, but right now we cannot enforce that. Making it 1, we
		// guarantee that the wait loop is executed once.
		timeout = 1;
	}

	if(timeout != VINE_WAIT_FOREVER && timeout < 0) {
		debug(D_NOTICE|D_VINE, "Invalid wait timeout value '%d'. Waiting for 5 seconds.", timeout);
		timeout = 5;
	}

	return vine_wait_internal(q, timeout, tag, -1);
}

struct vine_task *vine_wait_for_task_id(struct vine_manager *q, int task_id, int timeout)
{
	if(timeout == 0) {
		// re-establish old, if unintended behavior, where 0 would wait at
		// least a second. With 0, we would like the loop to be executed at
		// least once, but right now we cannot enforce that. Making it 1, we
		// guarantee that the wait loop is executed once.
		timeout = 1;
	}

	if(timeout != VINE_WAIT_FOREVER && timeout < 0) {
		debug(D_NOTICE|D_VINE, "Invalid wait timeout value '%d'. Waiting for 5 seconds.", timeout);
		timeout = 5;
	}

	return vine_wait_internal(q, timeout, NULL, task_id);

}

/* return number of workers that failed */
static int poll_active_workers(struct vine_manager *q, int stoptime )
{
	BEGIN_ACCUM_TIME(q, time_polling);

	int n = build_poll_table(q);

	// We poll in at most small time segments (of a second). This lets
	// promptly dispatch tasks, while avoiding busy waiting.
	int msec = q->busy_waiting_flag ? 1000 : 0;
	if(stoptime) {
		msec = MIN(msec, (stoptime - time(0)) * 1000);
	}

	END_ACCUM_TIME(q, time_polling);

	if(msec < 0) {
		return 0;
	}

	BEGIN_ACCUM_TIME(q, time_polling);

	// Poll all links for activity.
	link_poll(q->poll_table, n, msec);
	q->link_poll_end = timestamp_get();

	END_ACCUM_TIME(q, time_polling);

	BEGIN_ACCUM_TIME(q, time_status_msgs);

	int i, j = 1;
	int workers_failed = 0;
	// Then consider all existing active workers
	for(i = j; i < n; i++) {
		if(q->poll_table[i].revents) {
			if(handle_worker(q, q->poll_table[i].link) == VINE_WORKER_FAILURE) {
				workers_failed++;
			}
		}
	}

	if(hash_table_size(q->workers_with_available_results) > 0) {
		char *key;
		struct vine_worker_info *w;
		HASH_TABLE_ITERATE(q->workers_with_available_results,key,w) {
			get_available_results(q, w);
			hash_table_remove(q->workers_with_available_results, key);
			hash_table_firstkey(q->workers_with_available_results);
		}
	}

	END_ACCUM_TIME(q, time_status_msgs);

	return workers_failed;
}


static int connect_new_workers(struct vine_manager *q, int stoptime, int max_new_workers)
{
	int new_workers = 0;

	// If the manager link was awake, then accept at most max_new_workers.
	// Note we are using the information gathered in poll_active_workers, which
	// is a little ugly.
	if(q->poll_table[0].revents) {
		do {
			add_worker(q);
			new_workers++;
		} while(link_usleep(q->manager_link, 0, 1, 0) && (stoptime >= time(0) && (max_new_workers > new_workers)));
	}

	return new_workers;
}


static struct vine_task *vine_wait_internal(struct vine_manager *q, int timeout, const char *tag, int task_id)
{
/*
   - compute stoptime
   S time left?                              No:  return null
   - task completed?                         Yes: return completed task to user
   - update catalog if appropriate
   - retrieve workers status messages
   - tasks waiting to be retrieved?          Yes: retrieve one task and go to S.
   - tasks waiting to be dispatched?         Yes: dispatch one task and go to S.
   - send keepalives to appropriate workers
   - disconnect slow workers
   - drain workers from factories
   - if new workers, connect n of them
   - expired tasks?                          Yes: mark expired tasks as retrieved and go to S.
   - queue empty?                            Yes: return null
   - go to S
*/
	int events = 0;
	// account for time we spend outside vine_wait
	if(q->time_last_wait > 0) {
		q->stats->time_application += timestamp_get() - q->time_last_wait;
	} else {
		q->stats->time_application += timestamp_get() - q->stats->time_when_started;
	}

	print_password_warning(q);

	// compute stoptime
	time_t stoptime = (timeout == VINE_WAIT_FOREVER) ? 0 : time(0) + timeout;

	int result;
	struct vine_task *t = NULL;
	// time left?

	while( (stoptime == 0) || (time(0) < stoptime) ) {

		BEGIN_ACCUM_TIME(q, time_internal);
		// task completed?
		if (t == NULL)
		{
			if(tag) {
				t = task_state_any_with_tag(q, VINE_TASK_RETRIEVED, tag);
			} else if(task_id >= 0) {
				struct vine_task *temp = itable_lookup(q->tasks, task_id);
				if(temp->state==VINE_TASK_RETRIEVED) {
					t = temp;
				}
			} else {
				t = task_state_any(q, VINE_TASK_RETRIEVED);
			}
			if(t) {
				change_task_state(q, t, VINE_TASK_DONE);

				if( t->result != VINE_RESULT_SUCCESS )
				{
					q->stats->tasks_failed++;
				}

				// return completed task (t) to the user. We do not return right
				// away, and instead break out of the loop to correctly update the
				// queue time statistics.
				events++;
				END_ACCUM_TIME(q, time_internal);

				if(!q->wait_retrieve_many) {
					break;
				}
			}
		}

		// update catalog if appropriate
		if(q->name) {
			update_catalog(q,0);
		}

		if(q->monitor_mode)
			update_resource_report(q);

		END_ACCUM_TIME(q, time_internal);

		// retrieve worker status messages
		if(poll_active_workers(q, stoptime) > 0) {
			//at least one worker was removed.
			events++;
			// note we keep going, and we do not restart the loop as we do in
			// further events. This is because we give top priority to
			// returning and retrieving tasks.
		}


		q->busy_waiting_flag = 0;

		// tasks waiting to be retrieved?
		BEGIN_ACCUM_TIME(q, time_receive);
		result = receive_one_task(q);
		END_ACCUM_TIME(q, time_receive);
		if(result) {
			// retrieved at least one task
			events++;
			compute_manager_load(q, 1);
			continue;
		}

		// expired tasks
		BEGIN_ACCUM_TIME(q, time_internal);
		result = expire_waiting_tasks(q);
		END_ACCUM_TIME(q, time_internal);
		if(result) {
			// expired at least one task
			events++;
			compute_manager_load(q, 1);
			continue;
		}

		// record that there was not task activity for this iteration
		compute_manager_load(q, 0);

		if(q->wait_for_workers <= hash_table_size(q->worker_table)) {
			if(q->wait_for_workers > 0) {
				debug(D_VINE, "Target number of workers reached (%d).", q->wait_for_workers);
				q->wait_for_workers = 0;
			}
			// tasks waiting to be dispatched?
			BEGIN_ACCUM_TIME(q, time_send);
			result = send_one_task(q);
			END_ACCUM_TIME(q, time_send);
			if(result) {
				// sent at least one task
				events++;
				continue;
			}
		}
		//we reach here only if no task was neither sent nor received.
		compute_manager_load(q, 1);

		// send keepalives to appropriate workers
		BEGIN_ACCUM_TIME(q, time_status_msgs);
		ask_for_workers_updates(q);
		END_ACCUM_TIME(q, time_status_msgs);

		// Kill off slow/drained workers.
		BEGIN_ACCUM_TIME(q, time_internal);
		result  = disconnect_slow_workers(q);
		result += shutdown_drained_workers(q);
		vine_blocklist_unblock_all_by_time(q, time(0));
		END_ACCUM_TIME(q, time_internal);
		if(result) {
			// removed at least one worker
			events++;
			continue;
		}

		// if new workers, connect n of them
		BEGIN_ACCUM_TIME(q, time_status_msgs);
		result = connect_new_workers(q, stoptime, MAX(q->wait_for_workers, MAX_NEW_WORKERS));
		END_ACCUM_TIME(q, time_status_msgs);
		if(result) {
			// accepted at least one worker
			events++;
			continue;
		}

		if(q->process_pending_check) {

			BEGIN_ACCUM_TIME(q, time_internal);
			int pending = process_pending();
			END_ACCUM_TIME(q, time_internal);

			if(pending) {
				events++;
				break;
			}
		}

		// return if queue is empty and something interesting already happened
		// in this wait.
		if(events > 0) {
			BEGIN_ACCUM_TIME(q, time_internal);
			int done = !task_state_any(q, VINE_TASK_RUNNING) && !task_state_any(q, VINE_TASK_READY) && !task_state_any(q, VINE_TASK_WAITING_RETRIEVAL);
			END_ACCUM_TIME(q, time_internal);

			if(done) {
				break;
			}
		}

		timestamp_t current_time = timestamp_get();
		if(current_time - q->time_last_large_tasks_check >= VINE_LARGE_TASK_CHECK_INTERVAL) {
			q->time_last_large_tasks_check = current_time;
			vine_schedule_check_for_large_tasks(q);
		}

		// if we got here, no events were triggered.
		// we set the busy_waiting flag so that link_poll waits for some time
		// the next time around.
		q->busy_waiting_flag = 1;
	}

	if(events > 0) {
		vine_perf_log_write_update(q, 1);
	}

	q->time_last_wait = timestamp_get();

	return t;
}

//check if workers' resources are available to execute more tasks
//queue should have at least q->hungry_minimum ready tasks
//@param: 	struct vine_manager* - pointer to queue
//@return: 	1 if hungry, 0 otherwise
int vine_hungry(struct vine_manager *q)
{
	//check if queue is initialized
	//return false if not
	if (q == NULL){
		return 0;
	}

	struct vine_stats qstats;
	vine_get_stats(q, &qstats);

	//if number of ready tasks is less than q->hungry_minimum, then queue is hungry
	if (qstats.tasks_waiting < q->hungry_minimum){
		return 1;
	}

	//get total available resources consumption (cores, memory, disk, gpus) of all workers of this manager
	//available = total (all) - committed (actual in use)
	int64_t workers_total_avail_cores 	= 0;
	int64_t workers_total_avail_memory 	= 0;
	int64_t workers_total_avail_disk 	= 0;
	int64_t workers_total_avail_gpus 	= 0;

	workers_total_avail_cores 	= overcommitted_resource_total(q, q->stats->total_cores) - q->stats->committed_cores;
	workers_total_avail_memory 	= overcommitted_resource_total(q, q->stats->total_memory) - q->stats->committed_memory;
	workers_total_avail_gpus	= overcommitted_resource_total(q, q->stats->total_gpus) - q->stats->committed_gpus;
	workers_total_avail_disk 	= q->stats->total_disk - q->stats->committed_disk; //never overcommit disk

	//get required resources (cores, memory, disk, gpus) of one waiting task
	int64_t ready_task_cores 	= 0;
	int64_t ready_task_memory 	= 0;
	int64_t ready_task_disk 	= 0;
	int64_t ready_task_gpus		= 0;

	struct vine_task *t;

	int count = task_state_count(q, NULL, VINE_TASK_READY);

	while(count > 0)
	{
		count--;
		t = list_pop_head(q->ready_list);

		ready_task_cores  += MAX(1,t->resources_requested->cores);
		ready_task_memory += t->resources_requested->memory;
		ready_task_disk   += t->resources_requested->disk;
		ready_task_gpus   += t->resources_requested->gpus;

		list_push_tail(q->ready_list, t);
	}

	//check possible limiting factors
	//return false if required resources exceed available resources
	if (ready_task_cores > workers_total_avail_cores){
		return 0;
	}
	if (ready_task_memory > workers_total_avail_memory){
		return 0;
	}
	if (ready_task_disk > workers_total_avail_disk){
		return 0;
	}
	if (ready_task_gpus > workers_total_avail_gpus){
		return 0;
	}

	return 1;	//all good
}

int vine_workers_shutdown(struct vine_manager *q, int n)
{
	struct vine_worker_info *w;
	char *key;
	int i = 0;

	/* by default, remove all workers. */
	if(n < 1)
		n = hash_table_size(q->worker_table);

	if(!q)
		return -1;

	// send worker the "exit" msg
	HASH_TABLE_ITERATE(q->worker_table,key,w) {
		if(i>=n) break;
		if(itable_size(w->current_tasks) == 0) {
			shut_down_worker(q, w);

			/* shut_down_worker alters the table, so we reset it here. */
			hash_table_firstkey(q->worker_table);
			i++;
		}
	}

	return i;
}

int vine_set_draining_by_hostname(struct vine_manager *q, const char *hostname, int drain_flag)
{
	char *worker_hashkey = NULL;
	struct vine_worker_info *w = NULL;

	drain_flag = !!(drain_flag);

	int workers_updated = 0;

	HASH_TABLE_ITERATE(q->worker_table,worker_hashkey,w) {
		if (!strcmp(w->hostname, hostname)) {
			w->draining = drain_flag;
			workers_updated++;
		}
	}

	return workers_updated;
}

/**
 * Cancel submitted task as long as it has not been retrieved through wait().
 * This returns the vine_task struct corresponding to specified task and
 * null if the task is not found.
 */
struct vine_task *vine_cancel_by_task_id(struct vine_manager *q, int task_id) {

	struct vine_task *matched_task = NULL;

	matched_task = itable_lookup(q->tasks, task_id);

	if(!matched_task) {
		debug(D_VINE, "Task with id %d is not found in queue.", task_id);
		return NULL;
	}

	cancel_task_on_worker(q, matched_task, VINE_TASK_CANCELED);

	/* change state even if task is not running on a worker. */
	change_task_state(q, matched_task, VINE_TASK_CANCELED);

	q->stats->tasks_cancelled++;

	return matched_task;
}

struct vine_task *vine_cancel_by_task_tag(struct vine_manager *q, const char* task_tag) {

	struct vine_task *matched_task = NULL;

	if (task_tag){
		matched_task = find_task_by_tag(q, task_tag);

		if(matched_task) {
			return vine_cancel_by_task_id(q, matched_task->task_id);
		}

	}

	debug(D_VINE, "Task with tag %s is not found in queue.", task_tag);
	return NULL;
}

struct list * vine_tasks_cancel(struct vine_manager *q)
{
	struct list *l = list_create();
	struct vine_task *t;
	struct vine_worker_info *w;
	uint64_t task_id;
	char *key;

	ITABLE_ITERATE(q->tasks,task_id,t) {
		list_push_tail(l, t);
		vine_cancel_by_task_id(q, task_id);
	}

	hash_table_clear(q->workers_with_available_results,0);

	HASH_TABLE_ITERATE(q->worker_table,key,w) {
		vine_manager_send(q,w,"kill -1\n");
		ITABLE_ITERATE(w->current_tasks,task_id,t) {
			//Delete any input files that are not to be cached.
			delete_worker_files(q, w, t->input_mounts, VINE_CACHE );

			//Delete all output files since they are not needed as the task was canceled.
			delete_worker_files(q, w, t->output_mounts, 0);
			reap_task_from_worker(q, w, t, VINE_TASK_CANCELED);

			list_push_tail(l, t);
			q->stats->tasks_cancelled++;
			itable_firstkey(w->current_tasks);
		}
	}
	return l;
}

static void release_all_workers(struct vine_manager *q) {
	struct vine_worker_info *w;
	char *key;

	if(!q) return;

	HASH_TABLE_ITERATE(q->worker_table,key,w) {
		release_worker(q, w);
		hash_table_firstkey(q->worker_table);
	}
}

int vine_empty(struct vine_manager *q)
{
	struct vine_task *t;
	uint64_t task_id;

	ITABLE_ITERATE(q->tasks,task_id,t) {
		int state = vine_task_state(q, task_id);

		if( state == VINE_TASK_READY   )           return 0;
		if( state == VINE_TASK_RUNNING )           return 0;
		if( state == VINE_TASK_WAITING_RETRIEVAL ) return 0;
		if( state == VINE_TASK_RETRIEVED )         return 0;
	}

	return 1;
}

void vine_set_keepalive_interval(struct vine_manager *q, int interval)
{
	q->keepalive_interval = interval;
}

void vine_set_keepalive_timeout(struct vine_manager *q, int timeout)
{
	q->keepalive_timeout = timeout;
}

void vine_set_manager_preferred_connection(struct vine_manager *q, const char *preferred_connection)
{
	free(q->manager_preferred_connection);
	assert(preferred_connection);

	if(strcmp(preferred_connection, "by_ip") && strcmp(preferred_connection, "by_hostname") && strcmp(preferred_connection, "by_apparent_ip")) {
		fatal("manager_preferred_connection should be one of: by_ip, by_hostname, by_apparent_ip");
	}

	q->manager_preferred_connection = xxstrdup(preferred_connection);
}

int vine_tune(struct vine_manager *q, const char *name, double value)
{

	if(!strcmp(name, "resource-submit-multiplier") || !strcmp(name, "asynchrony-multiplier")) {
		q->resource_submit_multiplier = MAX(value, 1.0);

	} else if(!strcmp(name, "min-transfer-timeout")) {
		q->minimum_transfer_timeout = (int)value;

	} else if(!strcmp(name, "default-transfer-rate")) {
		q->default_transfer_rate = value;

	} else if(!strcmp(name, "transfer-outlier-factor")) {
		q->transfer_outlier_factor = value;

	} else if(!strcmp(name, "disconnect-slow-worker-factor")) {
		vine_enable_disconnect_slow_workers(q, value);

	} else if(!strcmp(name, "keepalive-interval")) {
		q->keepalive_interval = MAX(0, (int)value);

	} else if(!strcmp(name, "keepalive-timeout")) {
		q->keepalive_timeout = MAX(0, (int)value);

	} else if(!strcmp(name, "short-timeout")) {
		q->short_timeout = MAX(1, (int)value);

	} else if(!strcmp(name, "long-timeout")) {
		q->long_timeout = MAX(1, (int)value);

	} else if(!strcmp(name, "category-steady-n-tasks")) {
		category_tune_bucket_size("category-steady-n-tasks", (int) value);

	} else if(!strcmp(name, "hungry-minimum")) {
		q->hungry_minimum = MAX(1, (int)value);

	} else if(!strcmp(name, "wait-for-workers")) {
		q->wait_for_workers = MAX(0, (int)value);

	} else if(!strcmp(name, "wait-retrieve-many")){
		q->wait_retrieve_many = MAX(0, (int)value);

	} else if(!strcmp(name, "force-proportional-resources") || !strcmp(name, "proportional-resources")) {
		q->proportional_resources = MAX(0, (int)value);

	} else if(!strcmp(name, "force-proportional-resources-whole-tasks") || !strcmp(name, "proportional-whole-tasks")) {
		q->proportional_whole_tasks = MAX(0, (int)value);

	} else if(!strcmp(name, "file-source-max-transfers")){
		q->file_source_max_transfers = MAX(1, (int)value); 

	} else if(!strcmp(name, "worker-source-max-transfers")){
		q->worker_source_max_transfers = MAX(1, (int)value);
	
	} else {
		debug(D_NOTICE|D_VINE, "Warning: tuning parameter \"%s\" not recognized\n", name);
		return -1;
	}

	return 0;
}

void vine_enable_process_module(struct vine_manager *q)
{
	q->process_pending_check = 1;
}

struct rmsummary ** vine_summarize_workers( struct vine_manager *q )
{
	return vine_manager_summarize_workers(q);
}

void vine_set_bandwidth_limit(struct vine_manager *q, const char *bandwidth)
{
	q->bandwidth_limit = string_metric_parse(bandwidth);
}

double vine_get_effective_bandwidth(struct vine_manager *q)
{
	double queue_bandwidth = get_queue_transfer_rate(q, NULL)/MEGABYTE; //return in MB per second
	return queue_bandwidth;
}

void vine_get_stats(struct vine_manager *q, struct vine_stats *s)
{
	struct vine_stats *qs;
	qs = q->stats;

	memcpy(s, qs, sizeof(*s));

	//info about workers
	s->workers_connected = count_workers(q, VINE_WORKER_TYPE_WORKER);
	s->workers_init      = count_workers(q, VINE_WORKER_TYPE_UNKNOWN);
	s->workers_busy      = workers_with_tasks(q);
	s->workers_idle      = s->workers_connected - s->workers_busy;
	// s->workers_able computed below.

	//info about tasks
	s->tasks_waiting      = task_state_count(q, NULL, VINE_TASK_READY);
	s->tasks_with_results = task_state_count(q, NULL, VINE_TASK_WAITING_RETRIEVAL);
	s->tasks_on_workers   = task_state_count(q, NULL, VINE_TASK_RUNNING) + s->tasks_with_results;

	{
		//accumulate tasks running, from workers:
		char *key;
		struct vine_worker_info *w;
		s->tasks_running = 0;
		HASH_TABLE_ITERATE(q->worker_table,key,w) {
			accumulate_stat(s, w->stats, tasks_running);
		}
		/* we rely on workers messages to update tasks_running. such data are
		* attached to keepalive messages, thus tasks_running is not always
		* current. Here we simply enforce that there can be more tasks_running
		* that tasks_on_workers. */
		s->tasks_running = MIN(s->tasks_running, s->tasks_on_workers);
	}

	vine_task_info_compute_capacity(q, s);

	//info about resources
	s->bandwidth = vine_get_effective_bandwidth(q);
	struct vine_resources r;
	aggregate_workers_resources(q,&r,NULL);

	s->total_cores = r.cores.total;
	s->total_memory = r.memory.total;
	s->total_disk = r.disk.total;
	s->total_gpus = r.gpus.total;

	s->committed_cores = r.cores.inuse;
	s->committed_memory = r.memory.inuse;
	s->committed_disk = r.disk.inuse;
	s->committed_gpus = r.gpus.inuse;

	s->min_cores = r.cores.smallest;
	s->max_cores = r.cores.largest;
	s->min_memory = r.memory.smallest;
	s->max_memory = r.memory.largest;
	s->min_disk = r.disk.smallest;
	s->max_disk = r.disk.largest;
	s->min_gpus = r.gpus.smallest;
	s->max_gpus = r.gpus.largest;

	s->workers_able = count_workers_for_waiting_tasks(q, largest_seen_resources(q, NULL));
}

void vine_get_stats_category(struct vine_manager *q, const char *category, struct vine_stats *s)
{
	struct category *c = vine_category_lookup_or_create(q, category);
	struct vine_stats *cs = c->vine_stats;
	memcpy(s, cs, sizeof(*s));

	//info about tasks
	s->tasks_waiting      = task_state_count(q, category, VINE_TASK_READY);
	s->tasks_running      = task_state_count(q, category, VINE_TASK_RUNNING);
	s->tasks_with_results = task_state_count(q, category, VINE_TASK_WAITING_RETRIEVAL);
	s->tasks_on_workers   = s->tasks_running + s->tasks_with_results;
	s->tasks_submitted    = c->total_tasks + s->tasks_waiting + s->tasks_on_workers;

	s->workers_able  = count_workers_for_waiting_tasks(q, largest_seen_resources(q, c->name));
}

char *vine_get_status(struct vine_manager *q, const char *request) {
	struct jx *a = construct_status_message(q, request);

	if(!a) {
		return "[]";
	}

	char *result = jx_print_string(a);

	jx_delete(a);

	return result;
}

static void aggregate_workers_resources( struct vine_manager *q, struct vine_resources *total, struct hash_table *features)
{
	struct vine_worker_info *w;
	char *key;

	bzero(total, sizeof(struct vine_resources));

	if(hash_table_size(q->worker_table)==0) {
		return;
	}

	if(features) {
		hash_table_clear(features,0);
	}

	HASH_TABLE_ITERATE(q->worker_table,key,w) {
		if(w->resources->tag < 0)
			continue;

		vine_resources_add(total,w->resources);

		if(features) {
			if(w->features) {
				char *key;
				void *dummy;
				HASH_TABLE_ITERATE(w->features,key,dummy) {
					hash_table_insert(features, key, (void **) 1);
				}
			}
		}
	}
}

/* This simple wrapper function allows us to hide the debug.h interface from the end user. */
int vine_enable_debug_log( const char *logfile )
{
	debug_config("vine_manager");
	debug_config_file(logfile);
	debug_flags_set("all");
	return 1;
}

int vine_enable_perf_log(struct vine_manager *q, const char *filename)
{
	char *logpath = vine_get_runtime_path_log(q, filename);
	q->perf_logfile = fopen(logpath, "w");
	free(logpath);

	if(q->perf_logfile) {
		vine_perf_log_write_header(q);
		vine_perf_log_write_update(q,1);
		debug(D_VINE, "log enabled and is being written to %s\n", filename);
		return 1;
	} else {
		debug(D_NOTICE | D_VINE, "couldn't open logfile %s: %s\n", filename, strerror(errno));
		return 0;
	}
}

int vine_enable_transactions_log(struct vine_manager *q, const char *filename)
{
	char *logpath = vine_get_runtime_path_log(q, filename);
	q->txn_logfile = fopen(logpath, "w");
	free(logpath);

	if(q->txn_logfile) {
		debug(D_VINE, "transactions log enabled and is being written to %s\n", filename);
		vine_txn_log_write_header(q);
		vine_txn_log_write_manager(q, "START");
		return 1;
	} else {
		debug(D_NOTICE | D_VINE, "couldn't open transactions logfile %s: %s\n", filename, strerror(errno));
		return 0;
	}
}

void vine_accumulate_task(struct vine_manager *q, struct vine_task *t) {
	const char *name   = t->category ? t->category : "default";
	struct category *c = vine_category_lookup_or_create(q, name);

	struct vine_stats *s = c->vine_stats;

	s->bytes_sent     += t->bytes_sent;
	s->bytes_received += t->bytes_received;

	s->time_workers_execute += t->time_workers_execute_last;

	s->time_send    += t->time_when_commit_end - t->time_when_commit_start;
	s->time_receive += t->time_when_done - t->time_when_retrieval;

	s->bandwidth = (1.0*MEGABYTE*(s->bytes_sent + s->bytes_received))/(s->time_send + s->time_receive + 1);

	q->stats->tasks_done++;

	if(t->result == VINE_RESULT_SUCCESS)
	{
		q->stats->time_workers_execute_good += t->time_workers_execute_last;
		q->stats->time_send_good            += t->time_when_commit_end - t->time_when_commit_end;
		q->stats->time_receive_good         += t->time_when_done - t->time_when_retrieval;

		s->tasks_done++;
		s->time_workers_execute_good += t->time_workers_execute_last;
		s->time_send_good            += t->time_when_commit_end - t->time_when_commit_end;
		s->time_receive_good         += t->time_when_done - t->time_when_retrieval;
	} else {
		s->tasks_failed++;

		if(t->result == VINE_RESULT_RESOURCE_EXHAUSTION) {
			s->time_workers_execute_exhaustion += t->time_workers_execute_last;

			q->stats->time_workers_execute_exhaustion += t->time_workers_execute_last;
			q->stats->tasks_exhausted_attempts++;

			t->time_workers_execute_exhaustion += t->time_workers_execute_last;
			t->exhausted_attempts++;
		}
	}

	/* accumulate resource summary to category only if task result makes it meaningful. */
	switch(t->result) {
		case VINE_RESULT_SUCCESS:
		case VINE_RESULT_SIGNAL:
		case VINE_RESULT_RESOURCE_EXHAUSTION:
		case VINE_RESULT_TASK_MAX_RUN_TIME:
		case VINE_RESULT_DISK_ALLOC_FULL:
		case VINE_RESULT_OUTPUT_TRANSFER_ERROR:
			if(category_accumulate_summary(c, t->resources_measured, q->current_max_worker)) {
				vine_txn_log_write_category(q, c);
			}

			//if in bucketing mode, add resources measured to bucketing manager
			if (category_in_bucketing_mode(c))
			{
				int success; //1 if success, 0 if resource exhaustion, -1 otherwise
				if (t->result == VINE_RESULT_SUCCESS)
					success = 1;
				else if (t->result == VINE_RESULT_RESOURCE_EXHAUSTION)
					success = 0;
				else
					success = -1;
				if (success != -1)
					bucketing_manager_add_resource_report(c->bucketing_manager, t->task_id, t->resources_measured, success);
			}
			break;
		case VINE_RESULT_INPUT_MISSING:
		case VINE_RESULT_OUTPUT_MISSING:
		case VINE_RESULT_TASK_TIMEOUT:
		case VINE_RESULT_UNKNOWN:
		case VINE_RESULT_FORSAKEN:
		case VINE_RESULT_MAX_RETRIES:
		default:
			break;
	}
}

void vine_initialize_categories(struct vine_manager *q, struct rmsummary *max, const char *summaries_file) {
	categories_initialize(q->categories, max, summaries_file);
}

void vine_set_resources_max(struct vine_manager *q,  const struct rmsummary *rm) {
	vine_set_category_resources_max(q,  "default", rm);
}

void vine_set_resources_min(struct vine_manager *q,  const struct rmsummary *rm) {
	vine_set_category_resources_min(q,  "default", rm);
}

void vine_set_category_resources_max(struct vine_manager *q,  const char *category, const struct rmsummary *rm) {
	struct category *c = vine_category_lookup_or_create(q, category);
	category_specify_max_allocation(c, rm);
}

void vine_set_category_resources_min(struct vine_manager *q,  const char *category, const struct rmsummary *rm) {
	struct category *c = vine_category_lookup_or_create(q, category);
	category_specify_min_allocation(c, rm);
}

void vine_set_category_first_allocation_guess(struct vine_manager *q,  const char *category, const struct rmsummary *rm) {
	struct category *c = vine_category_lookup_or_create(q, category);
	category_specify_first_allocation_guess(c, rm);
}

int vine_set_category_mode(struct vine_manager *q, const char *category, vine_category_mode_t mode) {

	switch(mode) {
		case CATEGORY_ALLOCATION_MODE_FIXED:
		case CATEGORY_ALLOCATION_MODE_MAX:
		case CATEGORY_ALLOCATION_MODE_MIN_WASTE:
		case CATEGORY_ALLOCATION_MODE_MAX_THROUGHPUT:
		case CATEGORY_ALLOCATION_MODE_GREEDY_BUCKETING:
		case CATEGORY_ALLOCATION_MODE_EXHAUSTIVE_BUCKETING:
			break;
		default:
			notice(D_VINE, "Unknown category mode specified.");
			return 0;
			break;
	}

	if(!category) {
		q->allocation_default_mode = mode;
	}
	else {
		struct category *c = vine_category_lookup_or_create(q, category);
		category_specify_allocation_mode(c, (category_mode_t) mode);
		vine_txn_log_write_category(q, c);
	}

	return 1;
}

int vine_enable_category_resource(struct vine_manager *q, const char *category, const char *resource, int autolabel) {

	struct category *c = vine_category_lookup_or_create(q, category);

	return category_enable_auto_resource(c, resource, autolabel);
}

const struct rmsummary *vine_manager_task_resources_max(struct vine_manager *q, struct vine_task *t) {

	struct category *c = vine_category_lookup_or_create(q, t->category);

	return category_bucketing_dynamic_task_max_resources(c, t->resources_requested, t->resource_request, t->task_id);
}

const struct rmsummary *vine_manager_task_resources_min(struct vine_manager *q, struct vine_task *t) {
	struct category *c = vine_category_lookup_or_create(q, t->category);

	const struct rmsummary *s = category_dynamic_task_min_resources(c, t->resources_requested, t->resource_request);

	if(t->resource_request != CATEGORY_ALLOCATION_FIRST || !q->current_max_worker) {
		return s;
	}

	// If this task is being tried for the first time, we take the minimum as
	// the minimum between what we have observed and the largest worker. This
	// is to eliminate observed outliers that would prevent new tasks to run.
	if((q->current_max_worker->cores > 0 && q->current_max_worker->cores < s->cores)
			|| (q->current_max_worker->memory > 0 && q->current_max_worker->memory < s->memory)
			|| (q->current_max_worker->disk > 0 && q->current_max_worker->disk < s->disk)
			|| (q->current_max_worker->gpus > 0 && q->current_max_worker->gpus < s->gpus)) {

		struct rmsummary *r = rmsummary_create(-1);

		rmsummary_merge_override(r, q->current_max_worker);
		rmsummary_merge_override(r, t->resources_requested);

		s = category_dynamic_task_min_resources(c, r, t->resource_request);
		rmsummary_delete(r);
	}

	return s;
}

struct category *vine_category_lookup_or_create(struct vine_manager *q, const char *name) {
	struct category *c = category_lookup_or_create(q->categories, name);

	if(!c->vine_stats) {
		c->vine_stats = calloc(1, sizeof(struct vine_stats));
		category_specify_allocation_mode(c, (category_mode_t) q->allocation_default_mode);
	}

	return c;
}

int vine_set_task_id_min(struct vine_manager *q, int minid) {

	if(minid > q->next_task_id) {
		q->next_task_id = minid;
	}

	return q->next_task_id;
}


/* vim: set noexpandtab tabstop=4: */<|MERGE_RESOLUTION|>--- conflicted
+++ resolved
@@ -2675,11 +2675,7 @@
 
 		/* If not, then search for an available peer to provide it. */
 		/* Provide a substitute file object to describe the peer. */
-<<<<<<< HEAD
-		if(m->file->type != VINE_MINI_TASK){	
-=======
-		if(f->type != VINE_MINI_TASK) {
->>>>>>> 2a665041
+		if(m->file->type != VINE_MINI_TASK) {
 			HASH_TABLE_ITERATE(q->worker_table, id, peer){
 				if((remote_info = hash_table_lookup(peer->current_files, m->file->cached_name)) && remote_info->in_cache) {
 					char *peer_source =  string_format("worker://%s:%d/%s", peer->transfer_addr, peer->transfer_port, m->file->cached_name);

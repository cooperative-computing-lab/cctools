/*
Copyright (C) 2022- The University of Notre Dame
This software is distributed under the GNU General Public License.
See the file COPYING for details.
*/

#include "vine_manager.h"
#include "vine_blocklist.h"
#include "vine_counters.h"
#include "vine_current_transfers.h"
#include "vine_factory_info.h"
#include "vine_fair.h"
#include "vine_file.h"
#include "vine_file_replica.h"
#include "vine_file_replica_table.h"
#include "vine_manager_factory.h"
#include "vine_manager_get.h"
#include "vine_manager_put.h"
#include "vine_manager_summarize.h"
#include "vine_mount.h"
#include "vine_perf_log.h"
#include "vine_protocol.h"
#include "vine_resources.h"
#include "vine_runtime_dir.h"
#include "vine_schedule.h"
#include "vine_task.h"
#include "vine_task_info.h"
#include "vine_taskgraph_log.h"
#include "vine_txn_log.h"
#include "vine_worker_info.h"

#include "address.h"
#include "buffer.h"
#include "catalog_query.h"
#include "category_internal.h"
#include "cctools.h"
#include "copy_stream.h"
#include "create_dir.h"
#include "debug.h"
#include "domain_name_cache.h"
#include "envtools.h"
#include "hash_table.h"
#include "int_sizes.h"
#include "interfaces_address.h"
#include "itable.h"
#include "jx_parse.h"
#include "jx_print.h"
#include "link.h"
#include "link_auth.h"
#include "list.h"
#include "load_average.h"
#include "macros.h"
#include "path.h"
#include "pattern.h"
#include "process.h"
#include "random.h"
#include "rmonitor.h"
#include "rmonitor_poll.h"
#include "rmonitor_types.h"
#include "set.h"
#include "shell.h"
#include "stringtools.h"
#include "unlink_recursive.h"
#include "url_encode.h"
#include "username.h"
#include "xxmalloc.h"

#include <assert.h>
#include <dirent.h>
#include <errno.h>
#include <fcntl.h>
#include <math.h>
#include <stdarg.h>
#include <stddef.h>
#include <stdint.h>
#include <stdio.h>
#include <stdlib.h>
#include <string.h>
#include <sys/stat.h>
#include <sys/wait.h>
#include <time.h>
#include <unistd.h>

/* Default value for seconds between updates to the catalog. */
#define VINE_UPDATE_INTERVAL 60

/* Default value for seconds between measurement of manager local resources. */
#define VINE_RESOURCE_MEASUREMENT_INTERVAL 30

/* Default value for keepalive interval in seconds. */
#define VINE_DEFAULT_KEEPALIVE_INTERVAL 120

/* Default value for keepalive timeout in seconds. */
#define VINE_DEFAULT_KEEPALIVE_TIMEOUT 900

/* Default value before entity is considered again after last failure, in usecs */
#define VINE_DEFAULT_TRANSIENT_ERROR_INTERVAL (15 * ONE_SECOND)

/* Default value before disconnecting a worker that keeps forsaking tasks without any completions */
#define VINE_DEFAULT_MAX_FORSAKEN_PER_WORKER 10

/* Default value for maximum size of standard output from task.  (If larger, send to a separate file.) */
#define MAX_TASK_STDOUT_STORAGE (1 * GIGABYTE)

/* Default value for maximum number of workers to add in a single cycle before dealing with other matters. */
#define MAX_NEW_WORKERS 10

/* Default value for how frequently to check for tasks that do not fit any worker. */
#define VINE_LARGE_TASK_CHECK_INTERVAL 180000000 // 3 minutes in usecs

/* Default timeout for slow workers to come back to the pool, can be set prior to creating a manager. */
double vine_option_blocklist_slow_workers_timeout = 900;

/* Forward prototypes for functions that are called out of order. */
/* Many of these should be removed if forward declaration is not needed. */

static void handle_failure(
		struct vine_manager *q, struct vine_worker_info *w, struct vine_task *t, vine_result_code_t fail_type);
static void handle_worker_failure(struct vine_manager *q, struct vine_worker_info *w);
static void remove_worker(struct vine_manager *q, struct vine_worker_info *w, vine_worker_disconnect_reason_t reason);

static void reap_task_from_worker(
		struct vine_manager *q, struct vine_worker_info *w, struct vine_task *t, vine_task_state_t new_state);
static void reset_task_to_state(struct vine_manager *q, struct vine_task *t, vine_task_state_t new_state);
static void count_worker_resources(struct vine_manager *q, struct vine_worker_info *w);

static void find_max_worker(struct vine_manager *q);
static void update_max_worker(struct vine_manager *q, struct vine_worker_info *w);

static vine_task_state_t change_task_state(struct vine_manager *q, struct vine_task *t, vine_task_state_t new_state);

static int task_state_count(struct vine_manager *q, const char *category, vine_task_state_t state);
static int task_request_count(struct vine_manager *q, const char *category, category_allocation_t request);

static vine_msg_code_t handle_http_request(
		struct vine_manager *q, struct vine_worker_info *w, const char *path, time_t stoptime);
static vine_msg_code_t handle_taskvine(struct vine_manager *q, struct vine_worker_info *w, const char *line);
static vine_msg_code_t handle_manager_status(
		struct vine_manager *q, struct vine_worker_info *w, const char *line, time_t stoptime);
static vine_msg_code_t handle_resources(struct vine_manager *q, struct vine_worker_info *w, time_t stoptime);
static vine_msg_code_t handle_feature(struct vine_manager *q, struct vine_worker_info *w, const char *line);
static void handle_library_update(struct vine_manager *q, struct vine_worker_info *w, const char *line);

static struct jx *manager_to_jx(struct vine_manager *q);
static struct jx *manager_lean_to_jx(struct vine_manager *q);

char *vine_monitor_wrap(
		struct vine_manager *q, struct vine_worker_info *w, struct vine_task *t, struct rmsummary *limits);

void vine_accumulate_task(struct vine_manager *q, struct vine_task *t);
struct category *vine_category_lookup_or_create(struct vine_manager *q, const char *name);

void vine_disable_monitoring(struct vine_manager *q);
static void aggregate_workers_resources(struct vine_manager *q, struct vine_resources *rtotal,
		struct vine_resources *rmin, struct vine_resources *rmax, int64_t *inuse_cache,
		struct hash_table *features);
static struct vine_task *vine_wait_internal(struct vine_manager *q, int timeout, const char *tag, int task_id);
static void release_all_workers(struct vine_manager *q);

static int vine_manager_check_inputs_available(struct vine_manager *q, struct vine_task *t);

static int delete_worker_file(struct vine_manager *q, struct vine_worker_info *w, const char *filename,
		vine_cache_level_t cache_level, vine_cache_level_t delete_upto_level);

/* Return the number of workers matching a given type: WORKER, STATUS, etc */

static int count_workers(struct vine_manager *q, vine_worker_type_t type)
{
	struct vine_worker_info *w;
	char *id;

	int count = 0;

	HASH_TABLE_ITERATE(q->worker_table, id, w)
	{
		if (w->type & type) {
			count++;
		}
	}

	return count;
}

/* Round up a resource value based on the overcommit multiplier currently in effect. */

int64_t overcommitted_resource_total(struct vine_manager *q, int64_t total)
{
	int64_t r = 0;
	if (total != 0) {
		r = ceil(total * q->resource_submit_multiplier);
	}

	return r;
}

/* Returns count of workers that are running at least 1 task. */

static int workers_with_tasks(struct vine_manager *q)
{
	struct vine_worker_info *w;
	char *id;
	int workers_with_tasks = 0;

	HASH_TABLE_ITERATE(q->worker_table, id, w)
	{
		if (strcmp(w->hostname, "unknown")) {
			if (itable_size(w->current_tasks)) {
				workers_with_tasks++;
			}
		}
	}

	return workers_with_tasks;
}

/* Convert a link pointer into a string that can be used as a key into a hash table. */

static char *link_to_hash_key(struct link *link)
{
	return string_format("0x%p", link);
}

/*
This function sends a message to the worker and records the time the message is
successfully sent. This timestamp is used to determine when to send keepalive checks.
*/

__attribute__((format(printf, 3, 4))) int vine_manager_send(
		struct vine_manager *q, struct vine_worker_info *w, const char *fmt, ...)
{
	va_list va;
	time_t stoptime;
	buffer_t B[1];
	buffer_init(B);
	buffer_abortonfailure(B, 1);
	buffer_max(B, VINE_LINE_MAX);

	va_start(va, fmt);
	buffer_putvfstring(B, fmt, va);
	va_end(va);

	debug(D_VINE, "tx to %s (%s): %s", w->hostname, w->addrport, buffer_tostring(B));

	stoptime = time(0) + q->short_timeout;

	int result = link_putlstring(w->link, buffer_tostring(B), buffer_pos(B), stoptime);

	buffer_free(B);

	return result;
}

/* Handle a name message coming back from the worker, requesting the manager's project name. */

static vine_msg_code_t handle_name(struct vine_manager *q, struct vine_worker_info *w, char *line)
{
	debug(D_VINE, "Sending project name to worker (%s)", w->addrport);

	// send project name (q->name) if there is one. otherwise send blank line
	vine_manager_send(q, w, "%s\n", q->name ? q->name : "");

	return VINE_MSG_PROCESSED;
}

/*
Handle a timeout request from a worker. Check if the worker has any important data before letting it go.
*/

static void handle_worker_timeout(struct vine_manager *q, struct vine_worker_info *w)
{
	// Look at the files and check if any are endangered temps.
	char *cachename;
	struct vine_file_replica *replica;
	// debug(D_VINE, "Handling timeout request");
	HASH_TABLE_ITERATE(w->current_files, cachename, replica)
	{
		if (replica->type == VINE_TEMP) {
			int c = vine_file_replica_table_count_replicas(q, cachename, VINE_FILE_REPLICA_STATE_READY);
			if (c == 1) {
				debug(D_VINE,
						"Rejecting timeout request from worker %s (%s). Has unique file %s",
						w->hostname,
						w->addrport,
						cachename);
				return;
			}
		}
	}

	if (itable_size(w->current_tasks) == 0) {
		debug(D_VINE, "Accepting timeout request from worker %s (%s).", w->hostname, w->addrport);
		q->stats->workers_idled_out++;
		vine_manager_shut_down_worker(q, w);
	}

	return;
}

/* Handle an info message coming from the worker that provides a variety of metrics. */

static vine_msg_code_t handle_info(struct vine_manager *q, struct vine_worker_info *w, char *line)
{
	char field[VINE_LINE_MAX];
	char value[VINE_LINE_MAX];

	int n = sscanf(line, "info %s %[^\n]", field, value);

	if (n != 2)
		return VINE_MSG_FAILURE;

	if (string_prefix_is(field, "tasks_running")) {
		w->dynamic_tasks_running = atoi(value);
	} else if (string_prefix_is(field, "idle-disconnect-request")) {
		handle_worker_timeout(q, w);
	} else if (string_prefix_is(field, "worker-id")) {
		free(w->workerid);
		w->workerid = xxstrdup(value);
		vine_txn_log_write_worker(q, w, 0, 0);
	} else if (string_prefix_is(field, "worker-end-time")) {
		w->end_time = MAX(0, atoll(value));
	} else if (string_prefix_is(field, "from-factory")) {
		vine_manager_factory_worker_arrive(q, w, value);
	} else if (string_prefix_is(field, "library-update")) {
		handle_library_update(q, w, value);
	}

	// Note we always mark info messages as processed, as they are optional.
	return VINE_MSG_PROCESSED;
}

/*
A cache-update message coming from the worker means that a requested
remote transfer or command was successful, and know we know the size
of the file for the purposes of cache storage management.
*/

static int handle_cache_update(struct vine_manager *q, struct vine_worker_info *w, const char *line)
{
	char cachename[VINE_LINE_MAX];
	int type;
	int cache_level;
	long long size;
	long long mtime;
	long long transfer_time;
	long long start_time;
	char id[VINE_LINE_MAX];

	if (sscanf(line,
			    "cache-update %s %d %d %lld %lld %lld %lld %s",
			    cachename,
			    &type,
			    &cache_level,
			    &size,
			    &mtime,
			    &transfer_time,
			    &start_time,
			    id) == 8) {
		struct vine_file_replica *replica = vine_file_replica_table_lookup(w, cachename);

		if (!replica) {
			/*
			If an unsolicited cache-update arrives, there are several possibilities:
			- The worker is telling us about an item from a previous run.
			- The file was created as an output of a task.
			*/
			replica = vine_file_replica_create(type, cache_level, size, mtime);
			vine_file_replica_table_insert(q, w, cachename, replica);
		}

		replica->type = type;
		replica->cache_level = cache_level;
		replica->size = size;
		replica->mtime = mtime;
		replica->transfer_time = transfer_time;
		replica->state = VINE_FILE_REPLICA_STATE_READY;

		vine_current_transfers_remove(q, id);

		vine_txn_log_write_cache_update(q, w, size, transfer_time, start_time, cachename);

		/* If the replica corresponds to a declared file. */

		struct vine_file *f = hash_table_lookup(q->file_table, cachename);
		if (f) {
			/* We know it exists and how large it is now. */
			f->state = VINE_FILE_STATE_CREATED;
			f->size = size;

			/* And if the file is a newly created temporary. replicate it. */
			if (f->type == VINE_TEMP && *id == 'X') {
				hash_table_insert(q->temp_files_to_replicate, f->cached_name, NULL);
			}
		}
	}

	return VINE_MSG_PROCESSED;
}

/*
A cache-invalid message coming from the worker means that a requested
remote transfer or command did not succeed, and the intended file is
not in the cache.  It is accompanied by a (presumably short) string
message that further explains the failure.
So, we remove the corresponding note for that worker and log the error.
We should expect to soon receive some failed tasks that were unable
set up their own input sandboxes.
*/

static int handle_cache_invalid(struct vine_manager *q, struct vine_worker_info *w, const char *line)
{
	char cachename[VINE_LINE_MAX];
	char transfer_id[VINE_LINE_MAX];
	int length;

	/* The third field (transfer_id) is optional. */
	int n = sscanf(line, "cache-invalid %s %d %s", cachename, &length, transfer_id);

	/* If we got two or more fields... */
	if (n >= 2) {

		/* Read back the error message following. */

		char *message = malloc(length + 1);
		time_t stoptime = time(0) + q->long_timeout;

		int actual = link_read(w->link, message, length, stoptime);
		if (actual != length) {
			free(message);
			return VINE_MSG_FAILURE;
		}

		message[length] = 0;
		debug(D_VINE, "%s (%s) invalidated %s with error: %s", w->hostname, w->addrport, cachename, message);
		free(message);

		/* Remove the replica from our records. */
		struct vine_file_replica *replica = vine_file_replica_table_remove(q, w, cachename);
		if (replica) {
			vine_file_replica_delete(replica);
		}

		/* throttle workers that could transfer a file */
		w->last_failure_time = timestamp_get();

		/* If the third argument was given, also remove the transfer record */
		if (n >= 3) {
			vine_current_transfers_set_failure(q, transfer_id);
			vine_current_transfers_remove(q, transfer_id);
		}

		/* Successfully processed this message. */
		return VINE_MSG_PROCESSED;
	} else {
		/* Otherwise this is an invalid message format. */
		return VINE_MSG_FAILURE;
	}
}

/*
A transfer-port message indicates that the worker is listening
on its own port to receive get requests from other workers.
*/

static int handle_transfer_port(struct vine_manager *q, struct vine_worker_info *w, const char *line)
{
	int dummy_port;

	int n = sscanf(line, "transfer-port %d", &w->transfer_port);
	if (n != 1) {
		return VINE_MSG_FAILURE;
	}

	w->transfer_port_active = 1;
	link_address_remote(w->link, w->transfer_host, &dummy_port);

	free(w->transfer_url);
	w->transfer_url = string_format("workerip://%s:%d", w->transfer_host, w->transfer_port);

	return VINE_MSG_PROCESSED;
}

/*
A transfer-hostport message indicates that the worker is listening
on one address, but the connections are made to an explicitely set
host and port, because of rerouting.
*/

static int handle_transfer_hostport(struct vine_manager *q, struct vine_worker_info *w, const char *line)
{
	int n = sscanf(line, "transfer-hostport %s %d", w->transfer_host, &w->transfer_port);
	if (n != 2) {
		return VINE_MSG_FAILURE;
	}

	w->transfer_port_active = 1;

	int is_ip = address_is_valid_ip(w->transfer_host);
	free(w->transfer_url);
	w->transfer_url = string_format("worker%s://%s:%d", is_ip ? "ip" : "", w->transfer_host, w->transfer_port);

	return VINE_MSG_PROCESSED;
}

/*
This function receives a message from worker and records the time a message is successfully
received. This timestamp is used in keepalive timeout computations.
*/

static vine_msg_code_t vine_manager_recv_no_retry(
		struct vine_manager *q, struct vine_worker_info *w, char *line, size_t length)
{
	time_t stoptime;
	stoptime = time(0) + q->long_timeout;

	int result = link_readline(w->link, line, length, stoptime);

	if (result <= 0) {
		return VINE_MSG_FAILURE;
	}

	w->last_msg_recv_time = timestamp_get();

	debug(D_VINE, "rx from %s (%s): %s", w->hostname, w->addrport, line);

	char path[length];

	// Check for status updates that can be consumed here.
	if (string_prefix_is(line, "alive")) {
		result = VINE_MSG_PROCESSED;
	} else if (string_prefix_is(line, "taskvine")) {
		result = handle_taskvine(q, w, line);
	} else if (string_prefix_is(line, "manager_status") || string_prefix_is(line, "worker_status") ||
			string_prefix_is(line, "task_status") || string_prefix_is(line, "wable_status") ||
			string_prefix_is(line, "resources_status")) {
		result = handle_manager_status(q, w, line, stoptime);
	} else if (string_prefix_is(line, "available_results")) {
		hash_table_insert(q->workers_with_available_results, w->hashkey, w);
		result = VINE_MSG_PROCESSED;
	} else if (string_prefix_is(line, "resources")) {
		result = handle_resources(q, w, stoptime);
	} else if (string_prefix_is(line, "feature")) {
		result = handle_feature(q, w, line);
	} else if (string_prefix_is(line, "auth")) {
		debug(D_VINE | D_NOTICE,
				"worker (%s) is attempting to use a password, but I do not have one.",
				w->addrport);
		result = VINE_MSG_FAILURE;
	} else if (string_prefix_is(line, "name")) {
		result = handle_name(q, w, line);
	} else if (string_prefix_is(line, "info")) {
		result = handle_info(q, w, line);
	} else if (string_prefix_is(line, "cache-update")) {
		result = handle_cache_update(q, w, line);
	} else if (string_prefix_is(line, "cache-invalid")) {
		result = handle_cache_invalid(q, w, line);
	} else if (string_prefix_is(line, "transfer-hostport")) {
		result = handle_transfer_hostport(q, w, line);
	} else if (string_prefix_is(line, "transfer-port")) {
		result = handle_transfer_port(q, w, line);
	} else if (sscanf(line, "GET %s HTTP/%*d.%*d", path) == 1) {
		result = handle_http_request(q, w, path, stoptime);
	} else {
		// Message is not a status update: return it to the user.
		result = VINE_MSG_NOT_PROCESSED;
	}

	return result;
}

/*
Call vine_manager_recv_no_retry and silently retry if the result indicates
an asynchronous update message like 'keepalive' or 'resource'.
*/

vine_msg_code_t vine_manager_recv(struct vine_manager *q, struct vine_worker_info *w, char *line, int length)
{
	vine_msg_code_t result = VINE_MSG_PROCESSED;

	do {
		result = vine_manager_recv_no_retry(q, w, line, length);
	} while (result == VINE_MSG_PROCESSED);

	return result;
}

/*
Compute the expected transfer rate of the manage in bytes/second,
and return the basis of that computation in *data_source.
*/

static double get_manager_transfer_rate(struct vine_manager *q, char **data_source)
{
	double manager_transfer_rate; // bytes per second
	int64_t q_total_bytes_transferred = q->stats->bytes_sent + q->stats->bytes_received;
	timestamp_t q_total_transfer_time = q->stats->time_send + q->stats->time_receive;

	// Note q_total_transfer_time is timestamp_t with units of microseconds.
	if (q_total_transfer_time > 1000000) {
		manager_transfer_rate = 1000000.0 * q_total_bytes_transferred / q_total_transfer_time;
		if (data_source) {
			*data_source = xxstrdup("overall manager");
		}
	} else {
		manager_transfer_rate = q->default_transfer_rate;
		if (data_source) {
			*data_source = xxstrdup("conservative default");
		}
	}

	return manager_transfer_rate;
}

/*
Select an appropriate timeout value for the transfer of a certain number of bytes.
We do not know in advance how fast the system will perform.

So do this by starting with an assumption of bandwidth taken from the worker,
from the manager, or from a (slow) default number, depending on what information is available.
The timeout is chosen to be a multiple of the expected transfer time from the assumed bandwidth.

The overall effect is to reject transfers that are 10x slower than what has been seen before.

Two exceptions are made:
- The transfer time cannot be below a configurable minimum time.
*/

int vine_manager_transfer_time(struct vine_manager *q, struct vine_worker_info *w, int64_t length)
{
	double avg_transfer_rate; // bytes per second
	char *data_source;

	if (w->total_transfer_time > 1000000) {
		// Note w->total_transfer_time is timestamp_t with units of microseconds.
		avg_transfer_rate = 1000000 * w->total_bytes_transferred / w->total_transfer_time;
		data_source = xxstrdup("worker's observed");
	} else {
		avg_transfer_rate = get_manager_transfer_rate(q, &data_source);
	}

	double tolerable_transfer_rate = avg_transfer_rate / q->transfer_outlier_factor; // bytes per second

	int timeout = length / tolerable_transfer_rate;

	// An ordinary manager has a lower minimum timeout b/c it responds immediately to the manager.
	timeout = MAX(q->minimum_transfer_timeout, timeout);

	/* Don't bother printing anything for transfers of less than 1MB, to avoid excessive output. */

	if (length >= 1048576) {
		debug(D_VINE,
				"%s (%s) using %s average transfer rate of %.2lf MB/s\n",
				w->hostname,
				w->addrport,
				data_source,
				avg_transfer_rate / MEGABYTE);

		debug(D_VINE,
				"%s (%s) will try up to %d seconds to transfer this %.2lf MB file.",
				w->hostname,
				w->addrport,
				timeout,
				length / 1000000.0);
	}

	free(data_source);
	return timeout;
}

/* Read from the catalog if fetch_factory is enabled. */

static void update_read_catalog(struct vine_manager *q)
{
	time_t stoptime = time(0) + 5; // Short timeout for query

	if (q->fetch_factory) {
		vine_manager_factory_update_all(q, stoptime);
	}
}

/*
Send an update to the catalog describing the state of this manager.
*/

static void update_write_catalog(struct vine_manager *q)
{
	// Only write if we have a name.
	if (!q->name)
		return;

	// Generate the manager status in an jx, and print it to a buffer.
	struct jx *j = manager_to_jx(q);
	char *str = jx_print_string(j);

	// Send the buffer.
	debug(D_VINE, "Advertising manager status to the catalog server(s) at %s ...", q->catalog_hosts);
	if (!catalog_query_send_update(q->catalog_hosts, str, CATALOG_UPDATE_BACKGROUND | CATALOG_UPDATE_CONDITIONAL)) {

		// If the send failed b/c the buffer is too big, send the lean version instead.
		struct jx *lj = manager_lean_to_jx(q);
		char *lstr = jx_print_string(lj);
		catalog_query_send_update(q->catalog_hosts, lstr, CATALOG_UPDATE_BACKGROUND);
		free(lstr);
		jx_delete(lj);
	}

	// Clean up.
	free(str);
	jx_delete(j);
}

/* Send and receive updates from the catalog server as needed. */

static void update_catalog(struct vine_manager *q, int force_update)
{
	// Only update every last_update_time seconds.
	if (!force_update && (time(0) - q->catalog_last_update_time) < q->update_interval)
		return;

	// If host and port are not set, pick defaults.
	if (!q->catalog_hosts)
		q->catalog_hosts = xxstrdup(CATALOG_HOST);

	// Update the catalog.
	update_write_catalog(q);
	update_read_catalog(q);

	q->catalog_last_update_time = time(0);
}

void vine_update_catalog(struct vine_manager *m)
{
	if (m) {
		update_catalog(m, 1);
	}
}

static void cleanup_worker_files(struct vine_manager *q, struct vine_worker_info *w)
{
	int i = 0;
	int nfiles = hash_table_size(w->current_files);

	if (nfiles < 1) {
		return;
	}

	char *cached_name = NULL;
	struct vine_file_replica *replica = NULL;
	char **cached_names = malloc(nfiles * sizeof(char *));

	HASH_TABLE_ITERATE(w->current_files, cached_name, replica)
	{
		cached_names[i] = cached_name;
		i++;
	}

	for (i = 0; i < nfiles; i++) {
		cached_name = cached_names[i];
		struct vine_file *f = hash_table_lookup(q->file_table, cached_name);

		// check that the manager actually knows about that file, as the file
		// may correspond to a cache-update of a file that has not been declared
		// yet.
		if (!f || !delete_worker_file(q, w, f->cached_name, f->cache_level, VINE_CACHE_LEVEL_WORKFLOW)) {
			replica = vine_file_replica_table_remove(q, w, cached_name);
			if (replica) {
				vine_file_replica_delete(replica);
			}
		}
	}

	free(cached_names);
}

/* Remove all tasks and other associated state from a given worker. */
static void cleanup_worker(struct vine_manager *q, struct vine_worker_info *w)
{
	struct vine_task *t;
	uint64_t task_id;

	if (!q || !w)
		return;

	vine_current_transfers_wipe_worker(q, w);

	ITABLE_ITERATE(w->current_tasks, task_id, t)
	{
		if (t->time_when_commit_end >= t->time_when_commit_start) {
			timestamp_t delta_time = timestamp_get() - t->time_when_commit_end;
			t->time_workers_execute_failure += delta_time;
			t->time_workers_execute_all += delta_time;
		}

		reap_task_from_worker(q, w, t, VINE_TASK_READY);

		// recreate inputs lost
		if (q->immediate_recovery) {
			vine_manager_check_inputs_available(q, t);
		}

		vine_task_clean(t);

		itable_firstkey(w->current_tasks);
	}

	itable_clear(w->current_tasks, 0);

	w->finished_tasks = 0;

	cleanup_worker_files(q, w);
}

/* Start replicating files that may need replication */

static int recover_temp_files(struct vine_manager *q)
{
	char *cached_name = NULL;
	void *empty_val = NULL;
	int total_replication_count = 0;

	HASH_TABLE_ITERATE(q->temp_files_to_replicate, cached_name, empty_val)
	{
		struct vine_file *f = hash_table_lookup(q->file_table, cached_name);

		if (f) {
			int curr_file_replication_cnt = vine_file_replica_table_replicate(q, f);

			if (!curr_file_replication_cnt) {
				hash_table_remove(q->temp_files_to_replicate, cached_name);
			}

			total_replication_count += curr_file_replication_cnt;
		}
	}

	return total_replication_count;
}

/* Insert into hashtable temp files that may need replication. */

static void recall_worker_lost_temp_files(struct vine_manager *q, struct vine_worker_info *w)
{
	char *cached_name = NULL;
	struct vine_file_replica *info = NULL;

	debug(D_VINE, "Recalling worker %s's temp files", w->hostname);

	// Iterate over files we want might want to recover
	HASH_TABLE_ITERATE(w->current_files, cached_name, info)
	{
		struct vine_file *f = hash_table_lookup(q->file_table, cached_name);

		if (f && f->type == VINE_TEMP) {
			hash_table_insert(q->temp_files_to_replicate, cached_name, NULL);
		}
	}
}

/* Remove a worker from this master by removing all remote state, all local state, and disconnecting. */

static void remove_worker(struct vine_manager *q, struct vine_worker_info *w, vine_worker_disconnect_reason_t reason)
{
	if (!q || !w)
		return;

	debug(D_VINE, "worker %s (%s) removed", w->hostname, w->addrport);

	if (w->type == VINE_WORKER_TYPE_WORKER) {
		q->stats->workers_removed++;
	}

	vine_txn_log_write_worker(q, w, 1, reason);

	hash_table_remove(q->worker_table, w->hashkey);
	hash_table_remove(q->workers_with_available_results, w->hashkey);

	if (q->transfer_temps_recovery) {
		recall_worker_lost_temp_files(q, w);
	}

	cleanup_worker(q, w);

	vine_manager_factory_worker_leave(q, w);

	vine_worker_delete(w);

	/* update the largest worker seen */
	find_max_worker(q);

	debug(D_VINE, "%d workers connected in total now", count_workers(q, VINE_WORKER_TYPE_WORKER));
}

/* Gently release a worker by sending it a release message, and then removing it. */

static int release_worker(struct vine_manager *q, struct vine_worker_info *w)
{
	if (!w)
		return 0;

	vine_manager_send(q, w, "release\n");

	remove_worker(q, w, VINE_WORKER_DISCONNECT_EXPLICIT);

	q->stats->workers_released++;

	return 1;
}

/* Check for new connections on the manager's port, and add a worker if one is there. */

static void add_worker(struct vine_manager *q)
{
	char addr[LINK_ADDRESS_MAX];
	int port;

	struct link *link = link_accept(q->manager_link, time(0) + q->short_timeout);
	if (!link) {
		return;
	}

	link_keepalive(link, 1);
	link_tune(link, LINK_TUNE_INTERACTIVE);

	if (!link_address_remote(link, addr, &port)) {
		link_close(link);
		return;
	}

	debug(D_VINE, "worker %s:%d connected", addr, port);

	if (q->ssl_enabled) {
		if (link_ssl_wrap_accept(link, q->ssl_key, q->ssl_cert)) {
			debug(D_VINE, "worker %s:%d completed ssl connection", addr, port);
		} else {
			debug(D_VINE, "worker %s:%d failed ssl connection", addr, port);
			link_close(link);
			return;
		}
	} else {
		/* nothing to do */
	}

	if (q->password) {
		debug(D_VINE, "worker %s:%d authenticating", addr, port);
		if (!link_auth_password(link, q->password, time(0) + q->short_timeout)) {
			debug(D_VINE | D_NOTICE, "worker %s:%d presented the wrong password", addr, port);
			link_close(link);
			return;
		}
	}

	struct vine_worker_info *w = vine_worker_create(link);
	if (!w) {
		debug(D_NOTICE, "Cannot allocate memory for worker %s:%d.", addr, port);
		link_close(link);
		return;
	}

	w->hashkey = link_to_hash_key(link);
	w->addrport = string_format("%s:%d", addr, port);

	hash_table_insert(q->worker_table, w->hashkey, w);
}

/* Delete a single file on a remote worker except those with greater delete_upto_level cache level */

static int delete_worker_file(struct vine_manager *q, struct vine_worker_info *w, const char *filename,
		vine_cache_level_t cache_flags, vine_cache_level_t delete_upto_level)
{
	if (cache_flags <= delete_upto_level) {
		vine_manager_send(q, w, "unlink %s\n", filename);
		struct vine_file_replica *replica;
		replica = vine_file_replica_table_remove(q, w, filename);
		vine_file_replica_delete(replica);
		return 1;
	}

	return 0;
}

/* Delete all files in a list except those with greater delete_upto_level cache level */

static void delete_worker_files(struct vine_manager *q, struct vine_worker_info *w, struct list *mount_list,
		vine_cache_level_t delete_upto_level)
{
	if (!mount_list)
		return;
	struct vine_mount *m;
	LIST_ITERATE(mount_list, m)
	{
		delete_worker_file(q, w, m->file->cached_name, m->file->cache_level, delete_upto_level);
	}
}

/* Delete all output files of a given task. */

static void delete_task_output_files(struct vine_manager *q, struct vine_worker_info *w, struct vine_task *t)
{
	delete_worker_files(q, w, t->output_mounts, 0);
}

/* Delete only the uncacheable output files of a given task. */
static void delete_uncacheable_files(struct vine_manager *q, struct vine_worker_info *w, struct vine_task *t)
{
	delete_worker_files(q, w, t->input_mounts, VINE_CACHE_LEVEL_TASK);
	delete_worker_files(q, w, t->output_mounts, VINE_CACHE_LEVEL_TASK);
}

/* Determine the resource monitor file name that should be associated with this task. */

static char *monitor_file_name(struct vine_manager *q, struct vine_task *t, const char *ext, int series)
{
	char *dir;
	if (t->monitor_output_directory) {
		/* if output directory from task, we always keep the summaries generated. */
		dir = xxstrdup(t->monitor_output_directory);
	} else {
		if (series) {
			dir = vine_get_runtime_path_log(q, "time-series");
		} else {
			dir = vine_get_runtime_path_staging(q, NULL);
		}
	}

	char *name = string_format("%s/" RESOURCE_MONITOR_TASK_LOCAL_NAME "%s", dir, t->task_id, ext ? ext : "");
	free(dir);

	return name;
}

/* Extract the resources consumed by a task by reading the appropriate resource monitor file. */
static void read_measured_resources(struct vine_manager *q, struct vine_task *t)
{
	char *summary = monitor_file_name(q, t, ".summary", 0);

	if (t->resources_measured) {
		rmsummary_delete(t->resources_measured);
	}

	t->resources_measured = rmsummary_parse_file_single(summary);

	if (t->resources_measured) {
		t->exit_code = t->resources_measured->exit_status;

		/* cleanup noise in cores value, otherwise small fluctuations trigger new
		 * maximums */
		if (t->resources_measured->cores > 0) {
			t->resources_measured->cores =
					MIN(t->resources_measured->cores, ceil(t->resources_measured->cores - 0.1));
		}
	} else {
		/* if no resources were measured, then we don't overwrite the return
		 * status, and mark the task as with error from monitoring. */
		t->resources_measured = rmsummary_create(-1);
	}

	/* remove summary file, unless it is kept explicitly by the task */
	if (!t->monitor_output_directory) {
		unlink(summary);
	}

	free(summary);
}

/* Compress old time series files so as to avoid accumulating infinite resource monitoring data. */
static void resource_monitor_compress_logs(struct vine_manager *q, struct vine_task *t)
{
	char *series = monitor_file_name(q, t, ".series", 1);
	char *debug_log = monitor_file_name(q, t, ".debug", 1);

	char *command = string_format("gzip -9 -q %s %s", series, debug_log);

	int status;
	int rc = shellcode(command, NULL, NULL, 0, NULL, NULL, &status);

	if (rc) {
		debug(D_NOTICE, "Could no successfully compress '%s', and '%s'\n", series, debug_log);
	}

	free(series);
	free(debug_log);
	free(command);
}

/*
Get all the relevant output data from a completed task, then clean up unneeded items.
Return true if task was retrieved from worker (regardless of whether the task is successful.)
Return false if the worker failed.
*/

static int fetch_output_from_worker(struct vine_manager *q, struct vine_worker_info *w, int task_id)
{
	struct vine_task *t;
	vine_result_code_t result = VINE_SUCCESS;

	t = itable_lookup(w->current_tasks, task_id);
	if (!t) {
		debug(D_VINE, "Failed to find task %d at worker %s (%s).", task_id, w->hostname, w->addrport);
		handle_failure(q, w, t, VINE_WORKER_FAILURE);
		return 0;
	}

	t->time_when_retrieval = timestamp_get();

	/* Determine what subset of outputs to retrieve based on status. */

	switch (t->result) {
	case VINE_RESULT_INPUT_MISSING:
	case VINE_RESULT_FORSAKEN:
		/* If the worker didn't run the task don't bother fetching outputs. */
		result = VINE_SUCCESS;
		break;
	case VINE_RESULT_RESOURCE_EXHAUSTION:
		/* On resource exhaustion, just get the monitor files to figure out what happened. */
		result = vine_manager_get_monitor_output_file(q, w, t);
		break;
	default:
		/* Otherwise get all of the output files. */
		result = vine_manager_get_output_files(q, w, t);
		break;
	}

	if (result == VINE_APP_FAILURE) {
		vine_task_set_result(t, VINE_RESULT_OUTPUT_MISSING);
	} else if (result == VINE_MGR_FAILURE) {
		vine_task_set_result(t, VINE_RESULT_OUTPUT_TRANSFER_ERROR);
	}

	/* Regardless of the exit status, remove the task and sandbox from the worker. */
	vine_manager_send(q, w, "kill %d\n", t->task_id);

	if (result != VINE_SUCCESS) {
		debug(D_VINE, "Failed to receive output from worker %s (%s).", w->hostname, w->addrport);
		t->time_when_last_failure = timestamp_get();

		if (result == VINE_WORKER_FAILURE) {
			handle_worker_failure(q, w);
			t->time_when_done = timestamp_get();
			return 0;
		}

		if (t->time_when_commit_end > 0) {
			delete_task_output_files(q, w, t);
		}
	}

	delete_uncacheable_files(q, w, t);

	/* if q is monitoring, update t->resources_measured, and delete the task
	 * summary. */
	if (q->monitor_mode) {
		read_measured_resources(q, t);

		/* Further, if we got debug and series files, gzip them. */
		if (q->monitor_mode & VINE_MON_FULL)
			resource_monitor_compress_logs(q, t);
	}

	// Finish receiving output.
	t->time_when_done = timestamp_get();

	vine_accumulate_task(q, t);

	// At this point, a task is completed.
	reap_task_from_worker(q, w, t, VINE_TASK_RETRIEVED);

	switch (t->result) {
	case VINE_RESULT_INPUT_MISSING:
	case VINE_RESULT_FORSAKEN:
		/* do not count tasks that didn't execute as complete, or finished tasks */
		break;
	default:
		w->finished_tasks--;
		w->total_tasks_complete++;

		// At least one task has finished without triggering a slow worker disconnect, thus we
		// now have evidence that worker is not slow (e.g., it was probably the
		// previous task that was slow).
		w->alarm_slow_worker = 0;

		vine_task_info_add(q, t);
		debug(D_VINE,
				"%s (%s) done in %.02lfs total tasks %lld average %.02lfs",
				w->hostname,
				w->addrport,
				(t->time_when_done - t->time_when_commit_start) / 1000000.0,
				(long long)w->total_tasks_complete,
				w->total_task_time / w->total_tasks_complete / 1000000.0);

		break;
	}

	/* print warnings if the task ran for a very short time (1s) and exited with common non-zero status */
	if (t->result == VINE_RESULT_SUCCESS && t->time_workers_execute_last < 1000000) {
		switch (t->exit_code) {
		case (126):
			warn(D_VINE,
					"Task %d ran for a very short time and exited with code %d.\n",
					t->task_id,
					t->exit_code);
			warn(D_VINE, "This usually means that the task's command is not an executable,\n");
			warn(D_VINE, "or that the worker's scratch directory is on a no-exec partition.\n");
			break;
		case (127):
			warn(D_VINE,
					"Task %d ran for a very short time and exited with code %d.\n",
					t->task_id,
					t->exit_code);
			warn(D_VINE, "This usually means that the task's command could not be found, or that\n");
			warn(D_VINE, "it uses a shared library not available at the worker, or that\n");
			warn(D_VINE, "it uses a version of the glibc different than the one at the worker.\n");
			break;
		case (139):
			warn(D_VINE,
					"Task %d ran for a very short time and exited with code %d.\n",
					t->task_id,
					t->exit_code);
			warn(D_VINE, "This usually means that the task's command had a segmentation fault,\n");
			warn(D_VINE, "either because it has a memory access error (segfault), or because\n");
			warn(D_VINE, "it uses a version of a shared library different from the one at the worker.\n");
			break;
		default:
			break;
		}
	}

	/* XXX: temp fix. Make this a tunable parameter and/or make it more sophisticated */
	if (w->forsaken_tasks > VINE_DEFAULT_MAX_FORSAKEN_PER_WORKER && w->total_tasks_complete == 0) {
		debug(D_VINE, "Disconnecting worker that keeps forsaking tasks %s (%s).", w->hostname, w->addrport);
		handle_failure(q, w, t, VINE_WORKER_FAILURE);
		return 0;
	}

	return 1;
}

/*
Consider the set of tasks that are waiting but not running.
Cancel those that have exceeded their expressed end time,
exceeded the maximum number of retries, or other policy issues.
*/

static int expire_waiting_tasks(struct vine_manager *q)
{
	struct vine_task *t;
	int expired = 0;

	int tasks_considered = 0;
	double current_time = timestamp_get() / ONE_SECOND;
	while ((t = list_rotate(q->ready_list))) {
		if (tasks_considered > q->attempt_schedule_depth) {
			return expired;
		}
		if (t->resources_requested->end > 0 && t->resources_requested->end <= current_time) {
			vine_task_set_result(t, VINE_RESULT_MAX_END_TIME);
			list_remove(q->ready_list, t);
			change_task_state(q, t, VINE_TASK_RETRIEVED);
			expired++;
		}

		tasks_considered++;
	}

	return expired;
}

/*
Consider the set of tasks that are waiting with strict inputs
Terminate those to which no such worker exists.
*/
static int enforce_waiting_fixed_locations(struct vine_manager *q)
{
	struct vine_task *t;
	int terminated = 0;
	int count;

	count = task_state_count(q, NULL, VINE_TASK_READY);
	while (count > 0) {
		count--;

		t = list_pop_head(q->ready_list);
		if (t->has_fixed_locations && !vine_schedule_check_fixed_location(q, t)) {
			vine_task_set_result(t, VINE_RESULT_FIXED_LOCATION_MISSING);
			change_task_state(q, t, VINE_TASK_RETRIEVED);
			terminated++;
		} else {
			list_push_tail(q->ready_list, t);
		}
	}

	return terminated;
}

/*
This function handles app-level failures. It remove the task from WQ and marks
the task as complete so it is returned to the application.
*/

static void handle_app_failure(struct vine_manager *q, struct vine_worker_info *w, struct vine_task *t)
{
	// remove the task from tables that track dispatched tasks.
	// and add the task to complete list so it is given back to the application.
	reap_task_from_worker(q, w, t, VINE_TASK_RETRIEVED);

	/*If the failure happened after a task execution, we remove all the output
	files specified for that task from the worker's cache.  This is because the
	application may resubmit the task and the resubmitted task may produce
	different outputs. */
	if (t) {
		if (t->time_when_commit_end > 0) {
			delete_task_output_files(q, w, t);
		}
	}

	return;
}

/*
Failures happen in the manager-worker interactions. In this case,
we remove the worker and retry the tasks dispatched to it elsewhere.
*/

static void handle_worker_failure(struct vine_manager *q, struct vine_worker_info *w)
{
	remove_worker(q, w, VINE_WORKER_DISCONNECT_FAILURE);
	return;
}

/*
Handle the failure of a task, taking different actions depending on whether
this is due to an application-level issue or a problem with the worker alone.
*/

static void handle_failure(
		struct vine_manager *q, struct vine_worker_info *w, struct vine_task *t, vine_result_code_t fail_type)
{
	if (fail_type == VINE_APP_FAILURE) {
		handle_app_failure(q, w, t);
	} else {
		handle_worker_failure(q, w);
	}
	return;
}

/*
Handle the initial connection message from a worker, which reports
basic information about the hostname, operating system, and so forth.
Once this message is processed, the manager knows it is a valid connection
and can begin sending tasks and data.
*/

static vine_msg_code_t handle_taskvine(struct vine_manager *q, struct vine_worker_info *w, const char *line)
{
	char items[4][VINE_LINE_MAX];
	int worker_protocol;

	int n = sscanf(line, "taskvine %d %s %s %s %s", &worker_protocol, items[0], items[1], items[2], items[3]);
	if (n != 5)
		return VINE_MSG_FAILURE;

	if (worker_protocol != VINE_PROTOCOL_VERSION) {
		debug(D_VINE | D_NOTICE,
				"rejecting worker (%s) as it uses protocol %d. The manager is using protocol %d.",
				w->addrport,
				worker_protocol,
				VINE_PROTOCOL_VERSION);
		vine_block_host(q, w->hostname);
		return VINE_MSG_FAILURE;
	}

	if (w->hostname)
		free(w->hostname);
	if (w->os)
		free(w->os);
	if (w->arch)
		free(w->arch);
	if (w->version)
		free(w->version);

	w->hostname = strdup(items[0]);
	w->os = strdup(items[1]);
	w->arch = strdup(items[2]);
	w->version = strdup(items[3]);

	w->type = VINE_WORKER_TYPE_WORKER;

	q->stats->workers_joined++;
	debug(D_VINE, "%d workers are connected in total now", count_workers(q, VINE_WORKER_TYPE_WORKER));

	debug(D_VINE,
			"%s (%s) running CCTools version %s on %s (operating system) with architecture %s is ready",
			w->hostname,
			w->addrport,
			w->version,
			w->os,
			w->arch);

	if (cctools_version_cmp(CCTOOLS_VERSION, w->version) != 0) {
		debug(D_DEBUG,
				"Warning: potential worker version mismatch: worker %s (%s) is version %s, and manager is version %s",
				w->hostname,
				w->addrport,
				w->version,
				CCTOOLS_VERSION);
	}

	return VINE_MSG_PROCESSED;
}

/*
If the manager has requested that a file be watched with VINE_WATCH,
the worker will periodically send back update messages indicating that
the file has been written to.  There are a variety of ways in which the
message could be stale (e.g. task was cancelled) so if the message does
not line up with an expected task and file, then we discard it and keep
going.
*/

static vine_result_code_t get_update(struct vine_manager *q, struct vine_worker_info *w, const char *line)
{
	int64_t task_id;
	char path[VINE_LINE_MAX];
	int64_t offset;
	int64_t length;

	int n = sscanf(line, "update %" PRId64 " %s %" PRId64 " %" PRId64, &task_id, path, &offset, &length);
	if (n != 4) {
		debug(D_VINE, "Invalid message from worker %s (%s): %s", w->hostname, w->addrport, line);
		return VINE_WORKER_FAILURE;
	}

	struct vine_task *t = itable_lookup(w->current_tasks, task_id);
	if (!t) {
		debug(D_VINE,
				"worker %s (%s) sent output for unassigned task %" PRId64,
				w->hostname,
				w->addrport,
				task_id);
		link_soak(w->link, length, time(0) + vine_manager_transfer_time(q, w, length));
		return VINE_SUCCESS;
	}

	time_t stoptime = time(0) + vine_manager_transfer_time(q, w, length);

	struct vine_mount *m;
	const char *local_name = 0;

	LIST_ITERATE(t->output_mounts, m)
	{
		if (!strcmp(path, m->remote_name)) {
			local_name = m->file->source;
			break;
		}
	}

	if (!local_name) {
		debug(D_VINE, "worker %s (%s) sent output for unwatched file %s", w->hostname, w->addrport, path);
		link_soak(w->link, length, stoptime);
		return VINE_SUCCESS;
	}

	int fd = open(local_name, O_WRONLY | O_CREAT, 0777);
	if (fd < 0) {
		debug(D_VINE, "unable to update watched file %s: %s", local_name, strerror(errno));
		link_soak(w->link, length, stoptime);
		return VINE_SUCCESS;
	}

	lseek(fd, offset, SEEK_SET);
	link_stream_to_fd(w->link, fd, length, stoptime);
	ftruncate(fd, offset + length);

	if (close(fd) < 0) {
		debug(D_VINE, "unable to update watched file %s: %s\n", local_name, strerror(errno));
		return VINE_SUCCESS;
	}

	return VINE_SUCCESS;
}

/*
Get the standard output of a task, as part of retrieving the result.
This seems awfully complicated and could be simplified.
*/

static vine_result_code_t get_stdout(
		struct vine_manager *q, struct vine_worker_info *w, struct vine_task *t, int64_t output_length)
{
	int64_t retrieved_output_length;
	timestamp_t effective_stoptime = 0;
	time_t stoptime;
	int64_t actual;

	if (q->bandwidth_limit) {
		effective_stoptime = (output_length / q->bandwidth_limit) * 1000000 + timestamp_get();
	}

	if (output_length <= q->max_task_stdout_storage) {
		retrieved_output_length = output_length;
	} else {
		retrieved_output_length = q->max_task_stdout_storage;
		fprintf(stderr,
				"warning: stdout of task %d"
				" requires %2.2lf GB of storage. This exceeds maximum supported size of %d GB. Only %d GB will be retrieved.\n",
				t->task_id,
				((double)output_length) / q->max_task_stdout_storage,
				q->max_task_stdout_storage / GIGABYTE,
				q->max_task_stdout_storage / GIGABYTE);
		vine_task_set_result(t, VINE_RESULT_STDOUT_MISSING);
	}

	t->output = malloc(retrieved_output_length + 1);
	if (t->output == NULL) {
		fprintf(stderr,
				"error: allocating memory of size %" PRId64
				" bytes failed for storing stdout of task %d.\n",
				retrieved_output_length,
				t->task_id);
		// drop the entire length of stdout on the link
		stoptime = time(0) + vine_manager_transfer_time(q, w, output_length);
		link_soak(w->link, output_length, stoptime);
		retrieved_output_length = 0;
		vine_task_set_result(t, VINE_RESULT_STDOUT_MISSING);
	}

	if (retrieved_output_length > 0) {
		debug(D_VINE,
				"Receiving stdout of task %d (size: %" PRId64 " bytes) from %s (%s) ...",
				t->task_id,
				retrieved_output_length,
				w->addrport,
				w->hostname);

		// First read the bytes we keep.
		stoptime = time(0) + vine_manager_transfer_time(q, w, retrieved_output_length);
		actual = link_read(w->link, t->output, retrieved_output_length, stoptime);
		if (actual != retrieved_output_length) {
			debug(D_VINE,
					"Failure: actual received stdout size (%" PRId64
					" bytes) is different from expected (%" PRId64 " bytes).",
					actual,
					retrieved_output_length);
			t->output[actual] = '\0';
			return VINE_WORKER_FAILURE;
		}
		debug(D_VINE, "Retrieved %" PRId64 " bytes from %s (%s)", actual, w->hostname, w->addrport);

		// Then read the bytes we need to throw away.
		if (output_length > retrieved_output_length) {
			debug(D_VINE,
					"Dropping the remaining %" PRId64 " bytes of the stdout of task %d"
					" since stdout length is limited to %d bytes.\n",
					(output_length - q->max_task_stdout_storage),
					t->task_id,
					q->max_task_stdout_storage);
			stoptime = time(0) +
				   vine_manager_transfer_time(q, w, (output_length - retrieved_output_length));
			link_soak(w->link, (output_length - retrieved_output_length), stoptime);

			// overwrite the last few bytes of buffer to signal truncated stdout.
			char *truncate_msg = string_format(
					"\n>>>>>> STDOUT TRUNCATED AFTER THIS POINT.\n>>>>>> MAXIMUM OF %d BYTES REACHED, %" PRId64
					" BYTES TRUNCATED.",
					q->max_task_stdout_storage,
					output_length - retrieved_output_length);
			memcpy(t->output + q->max_task_stdout_storage - strlen(truncate_msg) - 1,
					truncate_msg,
					strlen(truncate_msg));
			*(t->output + q->max_task_stdout_storage - 1) = '\0';
			free(truncate_msg);
		}

		timestamp_t current_time = timestamp_get();
		if (effective_stoptime && effective_stoptime > current_time) {
			usleep(effective_stoptime - current_time);
		}
	} else {
		actual = 0;
	}

	if (t->output)
		t->output[actual] = 0;

	return VINE_SUCCESS;
}

/*
Failure to store result is treated as success so we continue to retrieve the
output files of the task.
*/

static vine_result_code_t get_result(struct vine_manager *q, struct vine_worker_info *w, const char *line)
{

	if (!q || !w || !line)
		return VINE_WORKER_FAILURE;

	int task_status, exit_status;
	uint64_t task_id;
	int64_t output_length;

	timestamp_t execution_time, start_time, end_time;
	timestamp_t observed_execution_time;

	// Format: task completion status, exit status (exit code or signal), output length, execution time, task_id

	int n = sscanf(line,
			"result %d %d %" SCNd64 " %" SCNd64 " %" SCNd64 " %" SCNd64 "",
			&task_status,
			&exit_status,
			&output_length,
			&start_time,
			&end_time,
			&task_id);

	if (n < 6) {
		debug(D_VINE, "Invalid message from worker %s (%s): %s", w->hostname, w->addrport, line);
		return VINE_WORKER_FAILURE;
	}

	execution_time = end_time - start_time;

	/* If the worker sent back a task we have never heard of, then discard the following data. */
	struct vine_task *t = itable_lookup(w->current_tasks, task_id);
	if (!t) {
		debug(D_VINE,
				"Unknown task result from worker %s (%s): no task %" PRId64
				" assigned to worker.  Ignoring result.",
				w->hostname,
				w->addrport,
				task_id);
		time_t stoptime = time(0) + vine_manager_transfer_time(q, w, output_length);
		link_soak(w->link, output_length, stoptime);
		return VINE_SUCCESS;
	}

	if (task_status != VINE_RESULT_SUCCESS) {
		w->last_failure_time = timestamp_get();
		t->time_when_last_failure = w->last_failure_time;
	}

	/* If the task was forsaken by the worker or couldn't exeute, it didn't really complete, so short circuit. */
	if (task_status == VINE_RESULT_FORSAKEN) {
		t->forsaken_count++;
		itable_remove(q->running_table, t->task_id);
		vine_task_set_result(t, task_status);
		change_task_state(q, t, VINE_TASK_WAITING_RETRIEVAL);
		return VINE_SUCCESS;
	}

	/* Consume the stdout data immediately following this message. */
	get_stdout(q, w, t, output_length);

	/* Update task stats for this completion. */
	observed_execution_time = timestamp_get() - t->time_when_commit_end;

	t->time_workers_execute_last =
			observed_execution_time > execution_time ? execution_time : observed_execution_time;
	t->time_workers_execute_last_start = start_time;
	t->time_workers_execute_last_end = end_time;
	t->time_workers_execute_all += t->time_workers_execute_last;
	t->result = task_status;
	t->exit_code = exit_status;

	/* Update queue stats for this completion. */
	q->stats->time_workers_execute += t->time_workers_execute_last;

	/* Update worker stats for this completion. */
	w->finished_tasks++;

	/* Convert resource_monitor status into taskvine status if needed. */
	if (q->monitor_mode) {
		if (t->exit_code == RM_OVERFLOW) {
			vine_task_set_result(t, VINE_RESULT_RESOURCE_EXHAUSTION);
		} else if (t->exit_code == RM_TIME_EXPIRE) {
			vine_task_set_result(t, VINE_RESULT_MAX_END_TIME);
		}
	}

	/*
	A library should not ordinarily exit by any means.
	If it does, count that as a failure in the original object,
	which will cause future dispatches of the library to be throttled.
	*/

	if (t->provides_library) {
		struct vine_task *original = hash_table_lookup(q->library_templates, t->provides_library);
		if (original)
			original->time_when_last_failure = timestamp_get();
	}

	/* Finally update data structures to reflect the completion. */
	itable_remove(q->running_table, t->task_id);
	change_task_state(q, t, VINE_TASK_WAITING_RETRIEVAL);

	return VINE_SUCCESS;
}

/*
Send to this worker a request for task results.
The worker will respond with all completed tasks and updates
on watched output files.  Process those results as they come back.
*/

static vine_result_code_t get_available_results(struct vine_manager *q, struct vine_worker_info *w)
{
	// max_count == -1, tells the worker to send all available results.
	vine_manager_send(q, w, "send_results %d\n", -1);
	debug(D_VINE, "Reading result(s) from %s (%s)", w->hostname, w->addrport);

	char line[VINE_LINE_MAX];

	vine_result_code_t result = VINE_SUCCESS; // return success unless something fails below.

	while (1) {
		vine_msg_code_t mcode;
		mcode = vine_manager_recv(q, w, line, sizeof(line));
		if (mcode != VINE_MSG_NOT_PROCESSED) {
			result = VINE_WORKER_FAILURE;
			break;
		}

		if (string_prefix_is(line, "result")) {
			result = get_result(q, w, line);
			if (result != VINE_SUCCESS)
				break;
		} else if (string_prefix_is(line, "update")) {
			result = get_update(q, w, line);
			if (result != VINE_SUCCESS)
				break;
		} else if (!strcmp(line, "end")) {
			// Only return success if last message is end.
			break;
		} else {
			debug(D_VINE,
					"%s (%s): sent invalid response to send_results: %s",
					w->hostname,
					w->addrport,
					line);
			result = VINE_WORKER_FAILURE;
			break;
		}
	}

	return result;
}

/*
Compute the total quantity of resources needed by all tasks in
the ready and running states.  This gives us a complete picture
of the manager's resource consumption for status reporting.
*/

static struct rmsummary *total_resources_needed(struct vine_manager *q)
{

	struct vine_task *t;

	struct rmsummary *total = rmsummary_create(0);

	/* for waiting tasks, we use what they would request if dispatched right now. */
	LIST_ITERATE(q->ready_list, t)
	{
		const struct rmsummary *s = vine_manager_task_resources_min(q, t);
		rmsummary_add(total, s);
	}

	/* for running tasks, we use what they have been allocated already. */
	char *key;
	struct vine_worker_info *w;

	HASH_TABLE_ITERATE(q->worker_table, key, w)
	{
		if (w->resources->tag < 0) {
			continue;
		}

		total->cores += w->resources->cores.inuse;
		total->memory += w->resources->memory.inuse;
		total->disk += w->resources->disk.inuse;
		total->gpus += w->resources->gpus.inuse;
	}

	return total;
}

/*
Compute the largest resource request for any task in a given category.
*/

static const struct rmsummary *largest_seen_resources(struct vine_manager *q, const char *category)
{
	char *key;
	struct category *c;

	if (category) {
		c = vine_category_lookup_or_create(q, category);
		return c->max_allocation;
	} else {
		HASH_TABLE_ITERATE(q->categories, key, c)
		{
			rmsummary_merge_max(q->max_task_resources_requested, c->max_allocation);
		}
		return q->max_task_resources_requested;
	}
}

/* Return true if this worker can satisfy the given resource request. */

static int check_worker_fit(struct vine_worker_info *w, const struct rmsummary *s)
{

	if (w->resources->workers.total < 1)
		return 0;

	if (!s)
		return w->resources->workers.total;

	if (s->cores > w->resources->cores.total)
		return 0;
	if (s->memory > w->resources->memory.total)
		return 0;
	if (s->disk > w->resources->disk.total)
		return 0;
	if (s->gpus > w->resources->gpus.total)
		return 0;

	return w->resources->workers.total;
}

static int count_workers_for_waiting_tasks(struct vine_manager *q, const struct rmsummary *s)
{

	int count = 0;

	char *key;
	struct vine_worker_info *w;

	HASH_TABLE_ITERATE(q->worker_table, key, w)
	{
		count += check_worker_fit(w, s);
	}

	return count;
}

static void category_jx_insert_max(struct jx *j, struct category *c, const char *field, const struct rmsummary *largest)
{

	double l = rmsummary_get(largest, field);
	double m = -1;
	double e = -1;

	if (c) {
		m = rmsummary_get(c->max_resources_seen, field);
		if (c->max_resources_seen->limits_exceeded) {
			e = rmsummary_get(c->max_resources_seen->limits_exceeded, field);
		}
	}

	char *field_str = string_format("max_%s", field);

	if (l > -1) {
		char *max_str = string_format("%s", rmsummary_resource_to_str(field, l, 0));
		jx_insert_string(j, field_str, max_str);
		free(max_str);
	} else if (c && !category_in_steady_state(c) && e > -1) {
		char *max_str = string_format(">%s", rmsummary_resource_to_str(field, m - 1, 0));
		jx_insert_string(j, field_str, max_str);
		free(max_str);
	} else if (c && m > -1) {
		char *max_str = string_format("~%s", rmsummary_resource_to_str(field, m, 0));
		jx_insert_string(j, field_str, max_str);
		free(max_str);
	} else {
		jx_insert_string(j, field_str, "na");
	}

	free(field_str);
}

/* Create a dummy task to obtain first allocation that category would get if using largest worker */

static struct rmsummary *category_alloc_info(struct vine_manager *q, struct category *c, category_allocation_t request)
{
	struct vine_task *t = vine_task_create("nop");
	vine_task_set_category(t, c->name);
	t->resource_request = request;

	/* XXX this seems like a hack: a vine_worker is being created by malloc instead of vine_worker_create */

	struct vine_worker_info *w = malloc(sizeof(*w));
	w->resources = vine_resources_create();
	w->resources->cores.total = q->current_max_worker->cores;
	w->resources->memory.total = q->current_max_worker->memory;
	w->resources->disk.total = q->current_max_worker->disk;
	w->resources->gpus.total = q->current_max_worker->gpus;

	struct rmsummary *allocation = vine_manager_choose_resources_for_task(q, w, t);

	vine_task_delete(t);
	vine_resources_delete(w->resources);
	free(w);

	return allocation;
}

/* Convert an allocation of resources into a JX record. */

static struct jx *alloc_to_jx(struct vine_manager *q, struct category *c, struct rmsummary *resources)
{
	struct jx *j = jx_object(0);

	jx_insert_double(j, "cores", resources->cores);
	jx_insert_integer(j, "memory", resources->memory);
	jx_insert_integer(j, "disk", resources->disk);
	jx_insert_integer(j, "gpus", resources->gpus);

	return j;
}

/* Convert a resource category into a JX record for reporting to the catalog. */

static struct jx *category_to_jx(struct vine_manager *q, const char *category)
{
	struct vine_stats s;
	struct category *c = NULL;
	const struct rmsummary *largest = largest_seen_resources(q, category);

	c = vine_category_lookup_or_create(q, category);
	vine_get_stats_category(q, category, &s);

	if (s.tasks_waiting + s.tasks_on_workers + s.tasks_done < 1) {
		return NULL;
	}

	struct jx *j = jx_object(0);

	jx_insert_string(j, "category", category);
	jx_insert_integer(j, "tasks_waiting", s.tasks_waiting);
	jx_insert_integer(j, "tasks_running", s.tasks_running);
	jx_insert_integer(j, "tasks_on_workers", s.tasks_on_workers);
	jx_insert_integer(j, "tasks_dispatched", s.tasks_dispatched);
	jx_insert_integer(j, "tasks_done", s.tasks_done);
	jx_insert_integer(j, "tasks_failed", s.tasks_failed);
	jx_insert_integer(j, "tasks_cancelled", s.tasks_cancelled);
	jx_insert_integer(j, "workers_able", s.workers_able);

	category_jx_insert_max(j, c, "cores", largest);
	category_jx_insert_max(j, c, "memory", largest);
	category_jx_insert_max(j, c, "disk", largest);
	category_jx_insert_max(j, c, "gpus", largest);

	struct rmsummary *first_allocation = category_alloc_info(q, c, CATEGORY_ALLOCATION_FIRST);
	struct jx *jr = alloc_to_jx(q, c, first_allocation);
	rmsummary_delete(first_allocation);
	jx_insert(j, jx_string("first_allocation"), jr);

	struct rmsummary *max_allocation = category_alloc_info(q, c, CATEGORY_ALLOCATION_MAX);
	jr = alloc_to_jx(q, c, max_allocation);
	rmsummary_delete(max_allocation);
	jx_insert(j, jx_string("max_allocation"), jr);

	if (q->monitor_mode) {
		jr = alloc_to_jx(q, c, c->max_resources_seen);
		jx_insert(j, jx_string("max_seen"), jr);
	}

	jx_insert_integer(j, "first_allocation_count", task_request_count(q, c->name, CATEGORY_ALLOCATION_FIRST));
	jx_insert_integer(j, "max_allocation_count", task_request_count(q, c->name, CATEGORY_ALLOCATION_MAX));

	return j;
}

/* Convert all resource categories into a JX record. */

static struct jx *categories_to_jx(struct vine_manager *q)
{
	struct jx *a = jx_array(0);

	struct category *c;
	char *category_name;

	HASH_TABLE_ITERATE(q->categories, category_name, c)
	{
		struct jx *j = category_to_jx(q, category_name);
		if (j) {
			jx_array_insert(a, j);
		}
	}

	return a;
}

/*
manager_to_jx examines the overall manager status and creates
an jx expression which can be sent directly to the
user that connects via vine_status.
*/

static struct jx *manager_to_jx(struct vine_manager *q)
{
	struct jx *j = jx_object(0);
	if (!j)
		return 0;

	// Insert all properties from vine_stats

	struct vine_stats info;
	vine_get_stats(q, &info);

	// Add special properties expected by the catalog server
	char owner[USERNAME_MAX];
	username_get(owner);

	jx_insert_string(j, "type", "vine_manager");
	if (q->name)
		jx_insert_string(j, "project", q->name);
	jx_insert_integer(j,
			"starttime",
			(q->stats->time_when_started / 1000000)); // catalog expects time_t not timestamp_t
	jx_insert_string(j, "working_dir", q->workingdir);
	jx_insert_string(j, "owner", owner);
	jx_insert_string(j, "version", CCTOOLS_VERSION);
	jx_insert_integer(j, "port", vine_port(q));
	jx_insert_integer(j, "priority", q->priority);
	jx_insert_string(j, "manager_preferred_connection", q->manager_preferred_connection);
	jx_insert_string(j, "taskvine_uuid", q->uuid);

	char *name, *key;
	HASH_TABLE_ITERATE(q->properties, name, key)
	{
		jx_insert_string(j, name, key);
	}

	int use_ssl = 0;
#ifdef HAS_OPENSSL
	if (q->ssl_enabled) {
		use_ssl = 1;
	}
#endif
	jx_insert_boolean(j, "ssl", use_ssl);

	struct jx *interfaces = interfaces_of_host();
	if (interfaces) {
		jx_insert(j, jx_string("network_interfaces"), interfaces);
	}

	// send info on workers
	jx_insert_integer(j, "workers", info.workers_connected);
	jx_insert_integer(j, "workers_connected", info.workers_connected);
	jx_insert_integer(j, "workers_init", info.workers_init);
	jx_insert_integer(j, "workers_idle", info.workers_idle);
	jx_insert_integer(j, "workers_busy", info.workers_busy);
	jx_insert_integer(j, "workers_able", info.workers_able);

	jx_insert_integer(j, "workers_joined", info.workers_joined);
	jx_insert_integer(j, "workers_removed", info.workers_removed);
	jx_insert_integer(j, "workers_released", info.workers_released);
	jx_insert_integer(j, "workers_idled_out", info.workers_idled_out);
	jx_insert_integer(j, "workers_slow", info.workers_slow);
	jx_insert_integer(j, "workers_lost", info.workers_lost);

	// workers_blocked adds host names, not a count
	struct jx *blocklist = vine_blocklist_to_jx(q);
	if (blocklist) {
		jx_insert(j, jx_string("workers_blocked"), blocklist);
	}

	// send info on tasks
	jx_insert_integer(j, "tasks_waiting", info.tasks_waiting);
	jx_insert_integer(j, "tasks_on_workers", info.tasks_on_workers);
	jx_insert_integer(j, "tasks_running", info.tasks_running);
	jx_insert_integer(j, "tasks_with_results", info.tasks_with_results);
	jx_insert_integer(j, "tasks_left", q->num_tasks_left);

	jx_insert_integer(j, "tasks_submitted", info.tasks_submitted);
	jx_insert_integer(j, "tasks_dispatched", info.tasks_dispatched);
	jx_insert_integer(j, "tasks_done", info.tasks_done);
	jx_insert_integer(j, "tasks_failed", info.tasks_failed);
	jx_insert_integer(j, "tasks_cancelled", info.tasks_cancelled);
	jx_insert_integer(j, "tasks_exhausted_attempts", info.tasks_exhausted_attempts);

	// tasks_complete is deprecated, but the old vine_status expects it.
	jx_insert_integer(j, "tasks_complete", info.tasks_done);

	// send info on manager
	jx_insert_integer(j, "time_when_started", info.time_when_started);
	jx_insert_integer(j, "time_send", info.time_send);
	jx_insert_integer(j, "time_receive", info.time_receive);
	jx_insert_integer(j, "time_send_good", info.time_send_good);
	jx_insert_integer(j, "time_receive_good", info.time_receive_good);
	jx_insert_integer(j, "time_status_msgs", info.time_status_msgs);
	jx_insert_integer(j, "time_internal", info.time_internal);
	jx_insert_integer(j, "time_polling", info.time_polling);
	jx_insert_integer(j, "time_application", info.time_application);
	jx_insert_integer(j, "time_scheduling", info.time_scheduling);

	jx_insert_integer(j, "time_workers_execute", info.time_workers_execute);
	jx_insert_integer(j, "time_workers_execute_good", info.time_workers_execute_good);
	jx_insert_integer(j, "time_workers_execute_exhaustion", info.time_workers_execute_exhaustion);

	jx_insert_integer(j, "bytes_sent", info.bytes_sent);
	jx_insert_integer(j, "bytes_received", info.bytes_received);

	jx_insert_integer(j, "inuse_cache", info.inuse_cache);

	jx_insert_integer(j, "capacity_tasks", info.capacity_tasks);
	jx_insert_integer(j, "capacity_cores", info.capacity_cores);
	jx_insert_integer(j, "capacity_memory", info.capacity_memory);
	jx_insert_integer(j, "capacity_disk", info.capacity_disk);
	jx_insert_integer(j, "capacity_gpus", info.capacity_gpus);
	jx_insert_integer(j, "capacity_instantaneous", info.capacity_instantaneous);
	jx_insert_integer(j, "capacity_weighted", info.capacity_weighted);

	// Add the resources computed from tributary workers.
	struct vine_resources r, rmin, rmax;
	int64_t inuse_cache = 0;
	aggregate_workers_resources(q, &r, &rmin, &rmax, &inuse_cache, NULL);
	vine_resources_add_to_jx(&r, j);

	// add the stats per category
	jx_insert(j, jx_string("categories"), categories_to_jx(q));

	// add total resources used/needed by the manager
	struct rmsummary *total = total_resources_needed(q);
	jx_insert_integer(j, "tasks_total_cores", total->cores);
	jx_insert_integer(j, "tasks_total_memory", total->memory);
	jx_insert_integer(j, "tasks_total_disk", total->disk);
	jx_insert_integer(j, "tasks_total_gpus", total->gpus);

	rmsummary_delete(total);

	return j;
}

/*
manager_lean_to_jx examines the overall manager status and creates
an jx expression which can be sent to the catalog.
It different from manager_to_jx in that only the minimum information that
workers, vine_status and the vine_factory need.
*/

static struct jx *manager_lean_to_jx(struct vine_manager *q)
{
	struct jx *j = jx_object(0);
	if (!j)
		return 0;

	// Insert all properties from vine_stats

	struct vine_stats info;
	vine_get_stats(q, &info);

	// information regarding how to contact the manager
	jx_insert_string(j, "version", CCTOOLS_VERSION);
	jx_insert_string(j, "type", "vine_manager");
	jx_insert_integer(j, "port", vine_port(q));

	char *name, *key;
	HASH_TABLE_ITERATE(q->properties, name, key)
	{
		jx_insert_string(j, name, key);
	}

	int use_ssl = 0;
#ifdef HAS_OPENSSL
	if (q->ssl_enabled) {
		use_ssl = 1;
	}
#endif
	jx_insert_boolean(j, "ssl", use_ssl);

	char owner[USERNAME_MAX];
	username_get(owner);
	jx_insert_string(j, "owner", owner);

	if (q->name)
		jx_insert_string(j, "project", q->name);
	jx_insert_integer(j,
			"starttime",
			(q->stats->time_when_started / 1000000)); // catalog expects time_t not timestamp_t
	jx_insert_string(j, "manager_preferred_connection", q->manager_preferred_connection);

	struct jx *interfaces = interfaces_of_host();
	if (interfaces) {
		jx_insert(j, jx_string("network_interfaces"), interfaces);
	}

	// task information for general vine_status report
	jx_insert_integer(j, "tasks_waiting", info.tasks_waiting);
	jx_insert_integer(j, "tasks_running", info.tasks_running);
	jx_insert_integer(j,
			"tasks_complete",
			info.tasks_done); // tasks_complete is deprecated, but the old vine_status expects it.

	// additional task information for vine_factory
	jx_insert_integer(j, "tasks_on_workers", info.tasks_on_workers);
	jx_insert_integer(j, "tasks_left", q->num_tasks_left);

	// capacity information the factory needs
	jx_insert_integer(j, "capacity_tasks", info.capacity_tasks);
	jx_insert_integer(j, "capacity_cores", info.capacity_cores);
	jx_insert_integer(j, "capacity_memory", info.capacity_memory);
	jx_insert_integer(j, "capacity_disk", info.capacity_disk);
	jx_insert_integer(j, "capacity_gpus", info.capacity_gpus);
	jx_insert_integer(j, "capacity_weighted", info.capacity_weighted);

	// resources information the factory needs
	struct rmsummary *total = total_resources_needed(q);
	jx_insert_integer(j, "tasks_total_cores", total->cores);
	jx_insert_integer(j, "tasks_total_memory", total->memory);
	jx_insert_integer(j, "tasks_total_disk", total->disk);
	jx_insert_integer(j, "tasks_total_gpus", total->gpus);

	// worker information for general vine_status report
	jx_insert_integer(j, "workers", info.workers_connected);
	jx_insert_integer(j, "workers_connected", info.workers_connected);

	// additional worker information the factory needs
	struct jx *blocklist = vine_blocklist_to_jx(q);
	if (blocklist) {
		jx_insert(j, jx_string("workers_blocked"), blocklist); // danger! unbounded field
	}

	return j;
}

/*
Send a brief human-readable index listing the data
types that can be queried via this API.
*/

static void handle_data_index(struct vine_manager *q, struct vine_worker_info *w, time_t stoptime)
{
	buffer_t buf;
	buffer_init(&buf);

	buffer_printf(&buf, "<h1>taskvine data API</h1>");
	buffer_printf(&buf, "<ul>\n");
	buffer_printf(&buf, "<li> <a href=\"/manager_status\">Queue Status</a>\n");
	buffer_printf(&buf, "<li> <a href=\"/task_status\">Task Status</a>\n");
	buffer_printf(&buf, "<li> <a href=\"/worker_status\">Worker Status</a>\n");
	buffer_printf(&buf, "<li> <a href=\"/resources_status\">Resources Status</a>\n");
	buffer_printf(&buf, "</ul>\n");

	vine_manager_send(q, w, buffer_tostring(&buf), buffer_pos(&buf), stoptime);

	buffer_free(&buf);
}

/*
Process an HTTP request that comes in via a worker port.
This represents a web browser that connected directly
to the manager to fetch status data.
*/

static vine_msg_code_t handle_http_request(
		struct vine_manager *q, struct vine_worker_info *w, const char *path, time_t stoptime)
{
	char line[VINE_LINE_MAX];

	// Consume (and ignore) the remainder of the headers.
	while (link_readline(w->link, line, VINE_LINE_MAX, stoptime)) {
		if (line[0] == 0)
			break;
	}

	vine_manager_send(q, w, "HTTP/1.1 200 OK\nConnection: close\n");
	if (!strcmp(path, "/")) {
		// Requests to root get a simple human readable index.
		vine_manager_send(q, w, "Content-type: text/html\n\n");
		handle_data_index(q, w, stoptime);
	} else {
		// Other requests get raw JSON data.
		vine_manager_send(q, w, "Access-Control-Allow-Origin: *\n");
		vine_manager_send(q, w, "Content-type: text/plain\n\n");
		handle_manager_status(q, w, &path[1], stoptime);
	}

	// Return success but require a disconnect now.
	return VINE_MSG_PROCESSED_DISCONNECT;
}

/*
Process a manager status request which returns raw JSON.
This could come via the HTTP interface, or via a plain request.
*/

static struct jx *construct_status_message(struct vine_manager *q, const char *request)
{
	struct jx *a = jx_array(NULL);

	if (!strcmp(request, "manager_status") || !strcmp(request, "manager") || !strcmp(request, "resources_status")) {
		struct jx *j = manager_to_jx(q);
		if (j) {
			jx_array_insert(a, j);
		}
	} else if (!strcmp(request, "task_status") || !strcmp(request, "tasks")) {
		struct vine_task *t;
		uint64_t task_id;

		ITABLE_ITERATE(q->tasks, task_id, t)
		{
			struct jx *j = vine_task_to_jx(q, t);
			if (j)
				jx_array_insert(a, j);
		}
	} else if (!strcmp(request, "worker_status") || !strcmp(request, "workers")) {
		struct vine_worker_info *w;
		struct jx *j;
		char *key;

		HASH_TABLE_ITERATE(q->worker_table, key, w)
		{
			// If the worker has not been initialized, ignore it.
			if (!strcmp(w->hostname, "unknown"))
				continue;
			j = vine_worker_to_jx(w);
			if (j) {
				jx_array_insert(a, j);
			}
		}
	} else if (!strcmp(request, "wable_status") || !strcmp(request, "categories")) {
		jx_delete(a);
		a = categories_to_jx(q);
	} else {
		debug(D_VINE, "Unknown status request: '%s'", request);
		jx_delete(a);
		a = NULL;
	}

	return a;
}

/*
Handle a manager status message by composing a response and sending it.
*/

static vine_msg_code_t handle_manager_status(
		struct vine_manager *q, struct vine_worker_info *target, const char *line, time_t stoptime)
{
	struct link *l = target->link;

	struct jx *a = construct_status_message(q, line);
	target->type = VINE_WORKER_TYPE_STATUS;

	free(target->hostname);
	target->hostname = xxstrdup("QUEUE_STATUS");

	if (!a) {
		debug(D_VINE, "Unknown status request: '%s'", line);
		return VINE_MSG_FAILURE;
	}

	jx_print_link(a, l, stoptime);
	jx_delete(a);

	return VINE_MSG_PROCESSED_DISCONNECT;
}

/*
Handle a resource update message from the worker describing
its cores, memory, disk, etc.
*/

static vine_msg_code_t handle_resources(struct vine_manager *q, struct vine_worker_info *w, time_t stoptime)
{
	while (1) {
		char line[VINE_LINE_MAX];
		int64_t total;

		int result = link_readline(w->link, line, sizeof(line), stoptime);
		if (result <= 0)
			return VINE_MSG_FAILURE;

		debug(D_VINE, "%s", line);

		if (sscanf(line, "cores %" PRId64, &total)) {
			w->resources->cores.total = total;
		} else if (sscanf(line, "memory %" PRId64, &total)) {
			w->resources->memory.total = total;
		} else if (sscanf(line, "disk %" PRId64, &total)) {
			w->resources->disk.total = total;
		} else if (sscanf(line, "gpus %" PRId64, &total)) {
			w->resources->gpus.total = total;
		} else if (sscanf(line, "workers %" PRId64, &total)) {
			w->resources->workers.total = total;
		} else if (sscanf(line, "tag %" PRId64, &total)) {
			w->resources->tag = total;
		} else if (!strcmp(line, "end")) {
			/* Stop when we get an end marker. */
			break;
		} else {
			debug(D_VINE, "unexpected data in resource update!");
			/* But keep going until we get an "end" */
		}
	}

	/* Update the queue total since one worker changed. */
	count_worker_resources(q, w);

	/* Record the update into the transaction log. */
	vine_txn_log_write_worker_resources(q, w);

	return VINE_MSG_PROCESSED;
}

/*
Handle a feature report from a worker, which describes properties set
manually by the user, like a particular GPU model, software installed, etc.
*/

static vine_msg_code_t handle_feature(struct vine_manager *q, struct vine_worker_info *w, const char *line)
{
	char feature[VINE_LINE_MAX];
	char fdec[VINE_LINE_MAX];

	int n = sscanf(line, "feature %s", feature);

	if (n != 1) {
		return VINE_MSG_FAILURE;
	}

	if (!w->features)
		w->features = hash_table_create(4, 0);

	url_decode(feature, fdec, VINE_LINE_MAX);

	debug(D_VINE, "Feature found: %s\n", fdec);

	hash_table_insert(w->features, fdec, (void **)1);

	return VINE_MSG_PROCESSED;
}

/*
Handle activity on a network connection by looking up the mapping
between the link and the vine_worker, then processing on or more
messages available.
*/

static vine_result_code_t handle_worker(struct vine_manager *q, struct link *l)
{
	char line[VINE_LINE_MAX];
	struct vine_worker_info *w;

	char *key = link_to_hash_key(l);
	w = hash_table_lookup(q->worker_table, key);
	free(key);

	vine_msg_code_t mcode;
	mcode = vine_manager_recv_no_retry(q, w, line, sizeof(line));

	// We only expect asynchronous status queries and updates here.

	switch (mcode) {
	case VINE_MSG_PROCESSED:
		// A status message was received and processed.
		return VINE_SUCCESS;
		break;

	case VINE_MSG_PROCESSED_DISCONNECT:
		// A status query was received and processed, so disconnect.
		remove_worker(q, w, VINE_WORKER_DISCONNECT_STATUS_WORKER);
		return VINE_SUCCESS;

	case VINE_MSG_NOT_PROCESSED:
		debug(D_VINE, "Invalid message from worker %s (%s): %s", w->hostname, w->addrport, line);
		q->stats->workers_lost++;
		remove_worker(q, w, VINE_WORKER_DISCONNECT_FAILURE);
		return VINE_WORKER_FAILURE;
		break;

	case VINE_MSG_FAILURE:
		debug(D_VINE, "Failed to read from worker %s (%s)", w->hostname, w->addrport);
		q->stats->workers_lost++;
		remove_worker(q, w, VINE_WORKER_DISCONNECT_FAILURE);
		return VINE_WORKER_FAILURE;
	}

	return VINE_SUCCESS;
}

/*
Construct the table of network links to be considered,
including the manager's accepting link, and one for
each active worker.
*/

static int build_poll_table(struct vine_manager *q)
{
	int n = 0;
	char *key;
	struct vine_worker_info *w;

	// Allocate a small table, if it hasn't been done yet.
	if (!q->poll_table) {
		q->poll_table = malloc(sizeof(*q->poll_table) * q->poll_table_size);
		if (!q->poll_table) {
			// if we can't allocate a poll table, we can't do anything else.
			fatal("allocating memory for poll table failed.");
		}
	}

	// The first item in the poll table is the manager link, which accepts new connections.
	q->poll_table[0].link = q->manager_link;
	q->poll_table[0].events = LINK_READ;
	q->poll_table[0].revents = 0;
	n = 1;

	// For every worker in the hash table, add an item to the poll table
	HASH_TABLE_ITERATE(q->worker_table, key, w)
	{
		// If poll table is not large enough, reallocate it
		if (n >= q->poll_table_size) {
			q->poll_table_size *= 2;
			q->poll_table = realloc(q->poll_table, sizeof(*q->poll_table) * q->poll_table_size);
			if (q->poll_table == NULL) {
				// if we can't allocate a poll table, we can't do anything else.
				fatal("reallocating memory for poll table failed.");
			}
		}

		q->poll_table[n].link = w->link;
		q->poll_table[n].events = LINK_READ;
		q->poll_table[n].revents = 0;
		n++;
	}

	return n;
}

/*
 * Determine the resources to allocate for a given task when assigned to a specific worker.
 * @param q The manager structure.
 * @param w The worker info structure.
 * @param t The task structure.
 * @return A pointer to a struct rmsummary describing the chosen resources for the given task.
 */

struct rmsummary *vine_manager_choose_resources_for_task(
		struct vine_manager *q, struct vine_worker_info *w, struct vine_task *t)
{
	struct rmsummary *limits = rmsummary_create(-1);

	/* Special case: A function-call task consumes no resources. */
	/* Return early, otherwise these zeroes are expanded to use the whole worker. */

	if (t->needs_library) {
		limits->cores = 0;
		limits->memory = 0;
		limits->disk = 0;
		limits->gpus = 0;
		return limits;
	}

	/* Compute the minimum and maximum resources for this task. */
	const struct rmsummary *min = vine_manager_task_resources_min(q, t);
	const struct rmsummary *max = vine_manager_task_resources_max(q, t);

	rmsummary_merge_override_basic(limits, max);

	int use_whole_worker = 1;

	/* Proportionally assign the worker's resources to the task if configured. */
	if (q->proportional_resources) {

		/* Compute the proportion of the worker the task shall have across resource types. */
		double max_proportion = -1;
		if (w->resources->cores.total > 0) {
			max_proportion = MAX(max_proportion, limits->cores / w->resources->cores.total);
		}

		if (w->resources->memory.total > 0) {
			max_proportion = MAX(max_proportion, limits->memory / w->resources->memory.total);
		}

		if (w->resources->disk.total > 0) {
			max_proportion = MAX(max_proportion, limits->disk / w->resources->disk.total);
		}

		if (w->resources->gpus.total > 0) {
			max_proportion = MAX(max_proportion, limits->gpus / w->resources->gpus.total);
		}

		/* If max_proportion > 1, then the task does not fit the worker for the
		 * specified resources. For the unspecified resources we use the whole
		 * worker as not to trigger a warning when checking for tasks that can't
		 * run on any available worker. */
		if (max_proportion > 1) {
			use_whole_worker = 1;
		} else if (max_proportion > 0) {
			use_whole_worker = 0;

			// adjust max_proportion so that an integer number of tasks fit the worker.
			if (q->proportional_whole_tasks) {
				max_proportion = 1.0 / (floor(1.0 / max_proportion));
			}

			/* when cores are unspecified, they are set to 0 if gpus are specified.
			 * Otherwise they get a proportion according to specified
			 * resources. Tasks will get at least one core. */
			if (limits->cores < 0 && limits->gpus > 0) {
				limits->cores = 0;
			} else {
				limits->cores = MAX(1,
						MAX(limits->cores, floor(w->resources->cores.total * max_proportion)));
			}

			/* unspecified gpus are always 0 */
			if (limits->gpus < 0) {
				limits->gpus = 0;
			}

			limits->memory =
					MAX(1, MAX(limits->memory, floor(w->resources->memory.total * max_proportion)));

			/* worker's disk is shared even among tasks that are not running,
			 * thus the proportion is modified by the current overcommit
			 * multiplier */
			limits->disk = MAX(1,
					MAX(limits->disk,
							floor(w->resources->disk.total * max_proportion /
									q->resource_submit_multiplier)));
		}
	}

	/* If no resource was specified, using whole worker. */
	if (limits->cores < 1 && limits->gpus < 1 && limits->memory < 1 && limits->disk < 1) {
		use_whole_worker = 1;
	}
	/* At least one specified resource would use the whole worker, thus
	 * using whole worker for all unspecified resources. */
	if ((limits->cores > 0 && limits->cores >= w->resources->cores.total) ||
			(limits->gpus > 0 && limits->gpus >= w->resources->gpus.total) ||
			(limits->memory > 0 && limits->memory >= w->resources->memory.total) ||
			(limits->disk > 0 && limits->disk >= w->resources->disk.total)) {

		use_whole_worker = 1;
	}

	if (use_whole_worker) {
		/* default cores for tasks that define gpus is 0 */
		if (limits->cores <= 0) {
			limits->cores = limits->gpus > 0 ? 0 : w->resources->cores.total;
		}

		/* default gpus is 0 */
		if (limits->gpus <= 0) {
			limits->gpus = 0;
		}

		if (limits->memory <= 0) {
			limits->memory = w->resources->memory.total;
		}

		if (limits->disk <= 0) {
			limits->disk = w->resources->disk.total;
		}
	} else if (vine_schedule_in_ramp_down(q)) {
		/* if in ramp down, use all the free space of that worker. note that we don't use
		 * resource_submit_multiplier, as by definition in ramp down there are more workers than tasks. */
		limits->cores = limits->gpus > 0 ? 0 : (w->resources->cores.total - w->resources->cores.inuse);

		/* default gpus is 0 */
		if (limits->gpus <= 0) {
			limits->gpus = 0;
		}

		limits->memory = w->resources->memory.total - w->resources->memory.inuse;
		limits->disk = w->resources->disk.total - w->resources->disk.inuse;
	}

	/* never go below specified min resources. */
	rmsummary_merge_max(limits, min);

	return limits;
}

/*
Start one task on a given worker by specializing the task to the worker,
sending the appropriate input files, and then sending the details of the task.
Note that the "infile" and "outfile" components of the task refer to
files that have already been uploaded into the worker's cache by the manager.
*/

static vine_result_code_t start_one_task(struct vine_manager *q, struct vine_worker_info *w, struct vine_task *t)
{
	struct rmsummary *limits = vine_manager_choose_resources_for_task(q, w, t);

	char *command_line;

	if (q->monitor_mode && !t->needs_library) {
		command_line = vine_monitor_wrap(q, w, t, limits);
	} else {
		command_line = xxstrdup(t->command_line);
	}

	vine_result_code_t result = vine_manager_put_task(q, w, t, command_line, limits, 0);

	free(command_line);

	if (result == VINE_SUCCESS) {
		t->current_resource_box = limits;
		rmsummary_merge_override_basic(t->resources_allocated, limits);
		debug(D_VINE, "%s (%s) busy on '%s'", w->hostname, w->addrport, t->command_line);
	} else {
		rmsummary_delete(limits);
	}

	return result;
}

static void count_worker_resources(struct vine_manager *q, struct vine_worker_info *w)
{
	w->resources->cores.inuse = 0;
	w->resources->memory.inuse = 0;
	w->resources->disk.inuse = 0;
	w->resources->gpus.inuse = 0;

	update_max_worker(q, w);

	if (w->resources->workers.total < 1) {
		return;
	}

	uint64_t task_id;
	struct vine_task *task;

	ITABLE_ITERATE(w->current_tasks, task_id, task)
	{
		struct rmsummary *box = task->current_resource_box;
		if (!box)
			continue;
		w->resources->cores.inuse += box->cores;
		w->resources->memory.inuse += box->memory;
		w->resources->disk.inuse += box->disk;
		w->resources->gpus.inuse += box->gpus;
	}
}

static void update_max_worker(struct vine_manager *q, struct vine_worker_info *w)
{
	if (!w)
		return;

	if (w->resources->workers.total < 1) {
		return;
	}

	if (q->current_max_worker->cores < w->resources->cores.total) {
		q->current_max_worker->cores = w->resources->cores.total;
	}

	if (q->current_max_worker->memory < w->resources->memory.total) {
		q->current_max_worker->memory = w->resources->memory.total;
	}

	if (q->current_max_worker->disk < w->resources->disk.total) {
		q->current_max_worker->disk = w->resources->disk.total;
	}

	if (q->current_max_worker->gpus < w->resources->gpus.total) {
		q->current_max_worker->gpus = w->resources->gpus.total;
	}
}

/* we call this function when a worker is disconnected. For efficiency, we use
 * update_max_worker when a worker sends resource updates. */
static void find_max_worker(struct vine_manager *q)
{
	q->current_max_worker->cores = 0;
	q->current_max_worker->memory = 0;
	q->current_max_worker->disk = 0;
	q->current_max_worker->gpus = 0;

	char *key;
	struct vine_worker_info *w;

	HASH_TABLE_ITERATE(q->worker_table, key, w)
	{
		if (w->resources->workers.total > 0) {
			update_max_worker(q, w);
		}
	}
}

/* Tell worker to kill all empty libraries except the case where
 * the task is a function call and the library can run it.
 * This code corresponds to the assumption of
 * @vine.schedule.c:check_worker_have_enough_resources() - empty libraries
 * are not counted towards the resources in use and will be killed if needed. */
static void kill_empty_libraries_on_worker(struct vine_manager *q, struct vine_worker_info *w, struct vine_task *t)
{
	uint64_t task_id;
	struct vine_task *task;
	ITABLE_ITERATE(w->current_tasks, task_id, task)
	{
		if (task->provides_library && task->function_slots_inuse == 0 &&
				(!t->needs_library || strcmp(t->needs_library, task->provides_library))) {
			reset_task_to_state(q, task, VINE_TASK_RETRIEVED);
		}
	}
}

/*
Commit a given task to a worker by sending the task details,
then updating all auxiliary data structures to note the
assignment and the new task state.
*/

static vine_result_code_t commit_task_to_worker(struct vine_manager *q, struct vine_worker_info *w, struct vine_task *t)
{
	/* Kill empty libraries to reclaim resources. Match the assumption of
	 * @vine.schedule.c:check_worker_have_enough_resources() */
	kill_empty_libraries_on_worker(q, w, t);
	t->hostname = xxstrdup(w->hostname);
	t->addrport = xxstrdup(w->addrport);

	t->time_when_commit_start = timestamp_get();
	vine_result_code_t result = start_one_task(q, w, t);
	t->time_when_commit_end = timestamp_get();

	itable_insert(w->current_tasks, t->task_id, t);
	t->worker = w;

	/* Increment the function count if this is a function task.
	 * If the manager fails to send this function task to the worker however,
	 * then the count will be decremented properly in @handle_failure() below. */
	if (t->needs_library) {
		t->library_task = vine_schedule_find_library(w, t->needs_library);
		t->library_task->function_slots_inuse++;
	}

	change_task_state(q, t, VINE_TASK_RUNNING);

	t->try_count += 1;
	q->stats->tasks_dispatched += 1;

	count_worker_resources(q, w);

	if (result != VINE_SUCCESS) {
		debug(D_VINE, "Failed to send task %d to worker %s (%s).", t->task_id, w->hostname, w->addrport);
		handle_failure(q, w, t, result);
	}

	return result;
}

/* 1 if task resubmitted, 0 otherwise */
static int resubmit_task_on_exhaustion(struct vine_manager *q, struct vine_worker_info *w, struct vine_task *t)
{
	if (t->result != VINE_RESULT_RESOURCE_EXHAUSTION) {
		return 0;
	}

	if (t->resources_measured && t->resources_measured->limits_exceeded) {
		struct jx *j = rmsummary_to_json(t->resources_measured->limits_exceeded, 1);
		if (j) {
			char *str = jx_print_string(j);
			debug(D_VINE,
					"Task %d exhausted resources on %s (%s): %s\n",
					t->task_id,
					w->hostname,
					w->addrport,
					str);
			free(str);
			jx_delete(j);
		}
	} else {
		debug(D_VINE,
				"Task %d exhausted resources on %s (%s), but not resource usage was available.\n",
				t->task_id,
				w->hostname,
				w->addrport);
	}

	struct category *c = vine_category_lookup_or_create(q, t->category);
	category_allocation_t next = category_next_label(c,
			t->resource_request,
			/* resource overflow */ 1,
			t->resources_requested,
			t->resources_measured);

	if (next == CATEGORY_ALLOCATION_ERROR) {
		debug(D_VINE, "Task %d failed given max resource exhaustion.\n", t->task_id);
	} else {
		debug(D_VINE, "Task %d resubmitted using new resource allocation.\n", t->task_id);
		t->resource_request = next;
		change_task_state(q, t, VINE_TASK_READY);
		return 1;
	}

	return 0;
}

static int resubmit_if_needed(struct vine_manager *q, struct vine_worker_info *w, struct vine_task *t)
{
	/* in this function, any change_task_state should only be to VINE_TASK_READY */
	if (t->result == VINE_RESULT_FORSAKEN) {
		if (t->max_forsaken > -1 && t->forsaken_count > t->max_forsaken) {
			return 0;
		}

		/* forsaken tasks get a retry back as they are victims of circumstance */
		t->try_count -= 1;
		change_task_state(q, t, VINE_TASK_READY);
		return 1;
	}

	if (t->max_retries > 0 && t->try_count > t->max_retries) {
		// tasks returns to user with the VINE_RESULT_* of the last attempt
		return 0;
	}

	/* special handlings per result. note that most results are terminal, that is tasks are not retried even if they
	 * have not reached max_retries. */
	switch (t->result) {
	case VINE_RESULT_RESOURCE_EXHAUSTION:
		return resubmit_task_on_exhaustion(q, w, t);
		break;
	default:
		/* by default tasks are not resumitted */
		return 0;
	}
}

/*
Collect a completed task from a worker, and then update
all auxiliary data structures to remove the association
and change the task state.
*/

static void reap_task_from_worker(
		struct vine_manager *q, struct vine_worker_info *w, struct vine_task *t, vine_task_state_t new_state)
{
	/* Make sure the task and worker agree before changing anything. */
	assert(t->worker == w);

	w->total_task_time += t->time_workers_execute_last;

	rmsummary_delete(t->current_resource_box);
	t->current_resource_box = 0;

	itable_remove(w->current_tasks, t->task_id);

	/*
	If this was a function call assigned to a library,
	then decrease the count of functions assigned,
	and disassociate the task from the library.
	*/

	if (t->needs_library) {
		t->library_task->function_slots_inuse = MAX(0, t->library_task->function_slots_inuse - 1);
	}

	t->worker = 0;

	switch (t->state) {
	case VINE_TASK_RUNNING:
		itable_remove(q->running_table, t->task_id);
		break;
	case VINE_TASK_WAITING_RETRIEVAL:
		list_remove(q->waiting_retrieval_list, t);
		break;
	default:
		assert(t->state > VINE_TASK_READY);
		break;
	}

	/*
	When a normal task or recovery task leaves a worker, it goes back
	into the proper queue.  But a library task was generated just for
	that worker, so it always goes into the RETRIEVED state because it
	is not going back.
	*/

	switch (t->type) {
	case VINE_TASK_TYPE_STANDARD:
	case VINE_TASK_TYPE_RECOVERY:
		if (new_state != VINE_TASK_RETRIEVED || !resubmit_if_needed(q, w, t)) {
			change_task_state(q, t, new_state);
		}
		break;
	case VINE_TASK_TYPE_LIBRARY:
		change_task_state(q, t, VINE_TASK_RETRIEVED);
		break;
		return;
	}

	count_worker_resources(q, w);
}

/*
Determine whether there is transfer capacity to assign this task to this worker.
Returns true on success, false if there are insufficient transfer sources.
If a file can be fetched from a substitute source,
this function modifies the file->substitute field to reflect that source.
*/

static int vine_manager_transfer_capacity_available(
		struct vine_manager *q, struct vine_worker_info *w, struct vine_task *t)
{
	struct vine_mount *m;

	LIST_ITERATE(t->input_mounts, m)
	{
		/* Is the file already present on that worker? */
		struct vine_file_replica *replica;

		if ((replica = vine_file_replica_table_lookup(w, m->file->cached_name)))
			continue;

		struct vine_worker_info *peer;
		int found_match = 0;

		/* If there is a singly declared mini task dependency linked to multiple created tasks, they
		 * will all share the same reference to it, and consequently share its input file(s).
		 * We modify the object each time we schedule a peer transfer by adding a substitute url.
		 * We must clear the substitute pointer each task we send to ensure we aren't using
		 * a previously scheduled url. */
		vine_file_delete(m->substitute);
		m->substitute = NULL;

		/* Provide a substitute file object to describe the peer. */
		if (!(m->file->flags & VINE_PEER_NOSHARE) && (m->file->cache_level > VINE_CACHE_LEVEL_TASK)) {
			if ((peer = vine_file_replica_table_find_worker(q, m->file->cached_name))) {
				char *peer_source = string_format("%s/%s", peer->transfer_url, m->file->cached_name);
				m->substitute = vine_file_substitute_url(m->file, peer_source, peer);
				free(peer_source);
				found_match = 1;
			}
		}

		/* If that resulted in a match, move on to the next file. */
		if (found_match)
			continue;

		/*
		If no match was found, the behavior depends on the original file type.
		URLs can fetch from the original if capacity is available.
		TEMPs can only fetch from peers, so no match is fatal.
		Any other kind can be provided by the manager at dispatch.
		*/
		if (m->file->type == VINE_URL) {
			/* For a URL transfer, we can fall back to the original if capacity is available. */
			if (vine_current_transfers_url_in_use(q, m->file->source) >= q->file_source_max_transfers) {
				return 0;
			} else {
				/* keep going */
			}
		} else if (m->file->type == VINE_TEMP) {
			//  debug(D_VINE,"task %lld has no ready transfer source for temp %s",(long
			//  long)t->task_id,m->file->cached_name);
			return 0;
		} else if (m->file->type == VINE_MINI_TASK) {
			if (!vine_manager_transfer_capacity_available(q, w, m->file->mini_task)) {
				return 0;
			}
		} else {
			/* keep going */
		}
	}

	debug(D_VINE, "task %lld has a ready transfer source for all files", (long long)t->task_id);
	return 1;
}

/*
If this task produces temporary files, then we must create a recovery task as a copy
of the original task that can be used to re-create those files if they are lost.
The recovery task must be a distinct copy of the original, because the original will
be returned to the user and may be deleted, modified, etc before the recovery task
even needs to be used.
*/

static void vine_manager_create_recovery_tasks(struct vine_manager *q, struct vine_task *t)
{
	struct vine_mount *m;
	struct vine_task *recovery_task = 0;

	/* Don't recursively create recovery tasks for recovery tasks! */
	if (t->type == VINE_TASK_TYPE_RECOVERY)
		return;

	LIST_ITERATE(t->output_mounts, m)
	{
		if (m->file->type == VINE_TEMP) {
			if (!recovery_task) {
				recovery_task = vine_task_copy(t);
				recovery_task->type = VINE_TASK_TYPE_RECOVERY;
			}

			m->file->recovery_task = vine_task_clone(recovery_task);
		}
	}

	/*
	Remove the original reference to the recovery task,
	so that only the file pointers carry the needed reference.
	The recovery task does not get entered into the task table
	unless it is needed for execution.
	*/

	vine_task_delete(recovery_task);
}

/*
Consider whether a given recovery task rt should be submitted, so as to re-generate
the necessary output files.  This should only happen if the output files have not been
generated yet.
*/

static void vine_manager_consider_recovery_task(
		struct vine_manager *q, struct vine_file *lost_file, struct vine_task *rt)
{
	if (!rt)
		return;

	switch (rt->state) {
	case VINE_TASK_INITIAL:
		/* The recovery task has never been run, so submit it now. */
		vine_submit(q, rt);
		notice(D_VINE,
				"Submitted recovery task %d (%s) to re-create lost temporary file %s.",
				rt->task_id,
				rt->command_line,
				lost_file->cached_name);
		break;
	case VINE_TASK_READY:
	case VINE_TASK_RUNNING:
	case VINE_TASK_WAITING_RETRIEVAL:
	case VINE_TASK_RETRIEVED:
		/* The recovery task is in the process of running, just wait until it is done. */
		break;
	case VINE_TASK_DONE:
		/* The recovery task previously ran to completion, so it must be reset and resubmitted. */
		/* Note that the recovery task has already "left" the manager and so we do not manipulate internal state
		 * here. */
		vine_task_reset(rt);
		vine_submit(q, rt);
		notice(D_VINE,
				"Submitted recovery task %d (%s) to re-create lost temporary file %s.",
				rt->task_id,
				rt->command_line,
				lost_file->cached_name);
		break;
	}
}

/*
Determine whether the input files needed for this task are available in some form.
Most file types (FILE, URL, BUFFER) we can materialize on demand.
But TEMP files must have been created by a prior task.
If they are no longer present, we cannot run this task,
and should consider re-creating it via a recovery task.
*/

static int vine_manager_check_inputs_available(struct vine_manager *q, struct vine_task *t)
{
	struct vine_mount *m;
	LIST_ITERATE(t->input_mounts, m)
	{
		struct vine_file *f = m->file;
		if (f->type == VINE_TEMP && f->state == VINE_FILE_STATE_CREATED) {
			if (!vine_file_replica_table_exists_somewhere(q, f->cached_name)) {
				vine_manager_consider_recovery_task(q, f, f->recovery_task);
				return 0;
			}
		}
	}
	return 1;
}

/*
Advance the state of the system by selecting one task available
to run, finding the best worker for that task, and then committing
the task to the worker.
*/

static int send_one_task(struct vine_manager *q)
{
	struct vine_task *t;
	struct vine_worker_info *w = NULL;

	int tasks_considered = 0;

	timestamp_t now_usecs = timestamp_get();
	double now_secs = ((double)now_usecs) / ONE_SECOND;

	int tasks_to_consider = MIN(list_size(q->ready_list), q->attempt_schedule_depth);

	while ((t = list_rotate(q->ready_list))) {
		if (tasks_considered++ > tasks_to_consider) {
			return 0;
		}

		// Skip task if min requested start time not met.
		if (t->resources_requested->start > now_secs) {
			continue;
		}

		// Skip if this task failed recently
		if (t->time_when_last_failure + q->transient_error_interval > now_usecs) {
			continue;
		}

		// Skip if category already running maximum allowed tasks
		struct category *c = vine_category_lookup_or_create(q, t->category);
		if (c->max_concurrent > -1 && c->max_concurrent < c->vine_stats->tasks_running) {
			continue;
		}

		// Skip task if temp input files have not been materialized.
		if (!vine_manager_check_inputs_available(q, t)) {
			continue;
		}

		q->stats_measure->time_scheduling = timestamp_get();

		// Find the best worker for the task at the head of the list
		w = vine_schedule_task_to_worker(q, t);

		if (!w) {
			continue;
		}

		q->stats->time_scheduling += timestamp_get() - q->stats_measure->time_scheduling;

		// Check if there is transfer capacity available.
		if (q->peer_transfers_enabled) {
			if (!vine_manager_transfer_capacity_available(q, w, t))
				continue;
		}

		// Otherwise, remove it from the ready list and start it:
		list_pop_tail(q->ready_list);
		commit_task_to_worker(q, w, t);
		return 1;
	}

	// if we made it here we reached the end of the list
	return 0;
}

/*
Finding a worker that has tasks waiting to be retrieved, then fetch the outputs
of those tasks. Returns the number of tasks received.
*/
static int receive_tasks_from_worker(struct vine_manager *q, struct vine_worker_info *w, int count_received_so_far)
{
	struct vine_task *t;
	uint64_t task_id;

	int tasks_received = 0;

	/* if the function was called, receive at least one task */
	int max_to_receive = MAX(1, q->max_retrievals - count_received_so_far);

	/* if appropriate, receive all the tasks from the worker */
	if (q->worker_retrievals) {
		max_to_receive = itable_size(w->current_tasks);
	}

	/* get available results from the worker, bail out if that also fails. */
	vine_result_code_t r = get_available_results(q, w);
	if (r != VINE_SUCCESS) {
		handle_worker_failure(q, w);
		return 0;
	}

	/* Reset the available results table now that the worker is removed */
	hash_table_remove(q->workers_with_available_results, w->hashkey);
	hash_table_firstkey(q->workers_with_available_results);

	/* Now consider all tasks assigned to that worker .*/
	ITABLE_ITERATE(w->current_tasks, task_id, t)
	{
		/* If the task is waiting to be retrieved... */
		if (t->state == VINE_TASK_WAITING_RETRIEVAL) {
			/* Attempt to fetch it. */
			if (fetch_output_from_worker(q, w, task_id)) {
				/* If it was fetched, update stats and keep going. */
				tasks_received++;

				if (tasks_received >= max_to_receive) {
					break;
				}
			} else {
				/* But if the fetch failed, the worker is no longer vaild, bail out. */
				return tasks_received;
			}
		}
	}

	/* Consider removing the worker if it is empty. */
	vine_manager_factory_worker_prune(q, w);

	return tasks_received;
}

/*
Advance the state of the system by finding any task that is
waiting to be retrieved, then fetch the outputs of that task,
and mark it as done.
*/

static int receive_one_task(struct vine_manager *q)
{
	struct vine_task *t;

	if ((t = list_peek_head(q->waiting_retrieval_list))) {
		struct vine_worker_info *w = t->worker;
		/* Attempt to fetch from this worker. */
		if (fetch_output_from_worker(q, w, t->task_id)) {
			/* Consider whether this worker should be removed. */
			vine_manager_factory_worker_prune(q, w);
			/* If we got a task, then we are done. */
			return 1;
		} else {
			/* But if not, the worker pointer is no longer valid. */
		}
	}

	return 0;
}

/*
Sends keepalives to check if connected workers are responsive,
and ask for updates If not, removes those workers.
*/

static void ask_for_workers_updates(struct vine_manager *q)
{
	struct vine_worker_info *w;
	char *key;
	timestamp_t current_time = timestamp_get();

	HASH_TABLE_ITERATE(q->worker_table, key, w)
	{

		if (q->keepalive_interval > 0) {

			/* we have not received taskvine message from worker yet, so we
			 * simply check again its start_time. */
			if (!strcmp(w->hostname, "unknown")) {
				if ((int)((current_time - w->start_time) / 1000000) >= q->keepalive_timeout) {
					debug(D_VINE,
							"Removing worker %s (%s): hasn't sent its initialization in more than %d s",
							w->hostname,
							w->addrport,
							q->keepalive_timeout);
					handle_worker_failure(q, w);
				}
				continue;
			}

			// send new keepalive check only (1) if we received a response since last keepalive check AND
			// (2) we are past keepalive interval
			if (w->last_msg_recv_time > w->last_update_msg_time) {
				int64_t last_update_elapsed_time =
						(int64_t)(current_time - w->last_update_msg_time) / 1000000;
				if (last_update_elapsed_time >= q->keepalive_interval) {
					if (vine_manager_send(q, w, "check\n") < 0) {
						debug(D_VINE,
								"Failed to send keepalive check to worker %s (%s).",
								w->hostname,
								w->addrport);
						handle_worker_failure(q, w);
					} else {
						debug(D_VINE,
								"Sent keepalive check to worker %s (%s)",
								w->hostname,
								w->addrport);
						w->last_update_msg_time = current_time;
					}
				}
			} else {
				// we haven't received a message from worker since its last keepalive check. Check if
				// time since we last polled link for responses has exceeded keepalive timeout. If so,
				// remove worker.
				if (q->link_poll_end > w->last_update_msg_time) {
					if ((int)((q->link_poll_end - w->last_update_msg_time) / 1000000) >=
							q->keepalive_timeout) {
						debug(D_VINE,
								"Removing worker %s (%s): hasn't responded to keepalive check for more than %d s",
								w->hostname,
								w->addrport,
								q->keepalive_timeout);
						handle_worker_failure(q, w);
					}
				}
			}
		}
	}
}

/*
If disconnect slow workers is enabled, then look for workers that
have taken too long to execute a task, and disconnect
them, under the assumption that they are halted or faulty.
*/

static int disconnect_slow_workers(struct vine_manager *q)
{
	struct category *c;
	char *category_name;

	struct vine_worker_info *w;
	struct vine_task *t;
	uint64_t task_id;

	int removed = 0;

	/* optimization. If no category has a multiplier, simply return. */
	int disconnect_slow_flag = 0;

	HASH_TABLE_ITERATE(q->categories, category_name, c)
	{

		struct vine_stats *stats = c->vine_stats;
		if (!stats) {
			/* no stats have been computed yet */
			continue;
		}

		if (stats->tasks_done < 10) {
			c->average_task_time = 0;
			continue;
		}

		c->average_task_time =
				(stats->time_workers_execute_good + stats->time_send_good + stats->time_receive_good) /
				stats->tasks_done;

		if (c->fast_abort > 0)
			disconnect_slow_flag = 1;
	}

	if (!disconnect_slow_flag)
		return 0;

	struct category *c_def = vine_category_lookup_or_create(q, "default");

	timestamp_t current = timestamp_get();

	ITABLE_ITERATE(q->tasks, task_id, t)
	{

		c = vine_category_lookup_or_create(q, t->category);
		/* disconnect slow workers is not enabled for this category */
		if (c->fast_abort == 0)
			continue;

		timestamp_t runtime = current - t->time_when_commit_start;
		timestamp_t average_task_time = c->average_task_time;

		/* Not enough samples, skip the task. */
		if (average_task_time < 1)
			continue;

		double multiplier;
		if (c->fast_abort > 0) {
			multiplier = c->fast_abort;
		} else if (c_def->fast_abort > 0) {
			/* This category uses the default multiplier. (< 0 use default, 0 deactivate). */
			multiplier = c_def->fast_abort;
		} else {
			/* deactivated for the default category. */
			continue;
		}

		if (runtime >= (average_task_time * (multiplier + t->workers_slow))) {
			w = t->worker;
			if (w && (w->type == VINE_WORKER_TYPE_WORKER)) {
				debug(D_VINE, "Task %d is taking too long. Removing from worker.", t->task_id);
				reset_task_to_state(q, t, VINE_TASK_READY);
				t->workers_slow++;

				/* a task cannot mark two different workers as suspect */
				if (t->workers_slow > 1) {
					continue;
				}

				if (w->alarm_slow_worker > 0) {
					/* this is the second task in a row that triggered a disconnection
					 * as a slow worker, therefore we have evidence that this
					 * indeed a slow worker (rather than a task) */

					debug(D_VINE,
							"Removing worker %s (%s): takes too long to execute the current task - %.02lf s (average task execution time by other workers is %.02lf s)",
							w->hostname,
							w->addrport,
							runtime / 1000000.0,
							average_task_time / 1000000.0);
					vine_block_host_with_timeout(
							q, w->hostname, q->option_blocklist_slow_workers_timeout);
					remove_worker(q, w, VINE_WORKER_DISCONNECT_FAST_ABORT);

					q->stats->workers_slow++;
					removed++;
				}

				w->alarm_slow_worker = 1;
			}
		}
	}

	return removed;
}

/* Forcibly shutdown a worker by telling it to exit, then disconnect it. */

int vine_manager_shut_down_worker(struct vine_manager *q, struct vine_worker_info *w)
{
	if (!w)
		return 0;

	vine_manager_send(q, w, "exit\n");
	remove_worker(q, w, VINE_WORKER_DISCONNECT_EXPLICIT);
	q->stats->workers_released++;

	return 1;
}

static int shutdown_drained_workers(struct vine_manager *q)
{
	char *worker_hashkey = NULL;
	struct vine_worker_info *w = NULL;

	int removed = 0;

	HASH_TABLE_ITERATE(q->worker_table, worker_hashkey, w)
	{
		if (w->draining && itable_size(w->current_tasks) == 0) {
			removed++;
			vine_manager_shut_down_worker(q, w);
		}
	}

	return removed;
}

/* Comparator function for checking if a task matches a given tag. */

static int task_tag_comparator(void *t, const void *r)
{

	struct vine_task *task_in_manager = t;
	const char *task_tag = r;

	if (!task_in_manager->tag && !task_tag) {
		return 1;
	}

	if (!task_in_manager->tag || !task_tag) {
		return 0;
	}

	return !strcmp(task_in_manager->tag, task_tag);
}

/*
Reset a specific task and return it to a known state.
The task could be in any state in any data structure,
including already running on a worker.  So, it must be
removed from its current data structure and then
transitioned to a new state and the corresponding
data structure.
*/

static void reset_task_to_state(struct vine_manager *q, struct vine_task *t, vine_task_state_t new_state)
{
	struct vine_worker_info *w = t->worker;

	switch (t->state) {
	case VINE_TASK_INITIAL:
		/* should not happen: this means task was never submitted */
		break;

	case VINE_TASK_READY:
		list_remove(q->ready_list, t);
		change_task_state(q, t, new_state);
		break;

	case VINE_TASK_RUNNING:

		// t->worker must be set if in RUNNING state.
		assert(w);

		// send message to worker asking to kill its task.
		vine_manager_send(q, w, "kill %d\n", t->task_id);
		debug(D_VINE,
				"Task with id %d has been cancelled at worker %s (%s) and removed.",
				t->task_id,
				w->hostname,
				w->addrport);

		// Delete any input files that are not to be cached.
		delete_worker_files(q, w, t->input_mounts, VINE_CACHE_LEVEL_TASK);

		// Delete all output files since they are not needed as the task was cancelled.
		delete_worker_files(q, w, t->output_mounts, VINE_CACHE_LEVEL_FOREVER);

		// Collect task structure from worker.
		// Note that this calls change_task_state internally.
		reap_task_from_worker(q, w, t, new_state);

		break;

	case VINE_TASK_WAITING_RETRIEVAL:
		list_remove(q->waiting_retrieval_list, t);
		change_task_state(q, t, new_state);
		break;

	case VINE_TASK_RETRIEVED:
		list_remove(q->retrieved_list, t);
		change_task_state(q, t, new_state);
		break;

	case VINE_TASK_DONE:
		/* should not happen: this means task was already returned */
		break;
	}
}

/* Search for any one task that matches the given tag string. */

static struct vine_task *find_task_by_tag(struct vine_manager *q, const char *task_tag)
{
	struct vine_task *t;
	uint64_t task_id;

	ITABLE_ITERATE(q->tasks, task_id, t)
	{
		if (task_tag_comparator(t, task_tag)) {
			return t;
		}
	}

	return NULL;
}

/******************************************************/
/************* taskvine public functions *************/
/******************************************************/

struct vine_manager *vine_create(int port)
{
	return vine_ssl_create(port, NULL, NULL);
}

struct vine_manager *vine_ssl_create(int port, const char *key, const char *cert)
{
	struct vine_manager *q = malloc(sizeof(*q));
	if (!q) {
		fprintf(stderr, "Error: failed to allocate memory for manager.\n");
		return 0;
	}
	char *envstring;

	random_init();

	memset(q, 0, sizeof(*q));

	if (port == 0) {
		envstring = getenv("VINE_PORT");
		if (envstring) {
			port = atoi(envstring);
		}
	}

	/* compatibility code */
	if (getenv("VINE_LOW_PORT"))
		setenv("TCP_LOW_PORT", getenv("VINE_LOW_PORT"), 0);
	if (getenv("VINE_HIGH_PORT"))
		setenv("TCP_HIGH_PORT", getenv("VINE_HIGH_PORT"), 0);

	char *runtime_dir = vine_runtime_directory_create();
	if (!runtime_dir) {
		debug(D_NOTICE, "Could not create runtime directories");
		return 0;
	}

	// set debug logfile as soon as possible need to manually use runtime_dir
	// as the manager has not been created yet, but we would like to have debug
	// information of its creation.
	char *debug_tmp = string_format("%s/vine-logs/debug", runtime_dir);
	vine_enable_debug_log(debug_tmp);
	free(debug_tmp);

	q->manager_link = link_serve(port);
	if (!q->manager_link) {
		debug(D_NOTICE, "Could not create manager on port %i.", port);
		free(q);
		return 0;
	} else {
		char address[LINK_ADDRESS_MAX];
		link_address_local(q->manager_link, address, &q->port);
	}

	debug(D_VINE, "manager start");

	q->runtime_directory = runtime_dir;

	q->ssl_key = key ? strdup(key) : 0;
	q->ssl_cert = cert ? strdup(cert) : 0;

	if (q->ssl_key || q->ssl_cert)
		q->ssl_enabled = 1;

	getcwd(q->workingdir, PATH_MAX);

	q->properties = hash_table_create(3, 0);

	/*
	Do it the long way around here so that m->uuid
	is a plain string pointer and we don't end up polluting
	taskvine.h with dttools/uuid.h
	*/
	cctools_uuid_t local_uuid;
	cctools_uuid_create(&local_uuid);
	q->uuid = strdup(local_uuid.str);

	q->next_task_id = 1;
	q->fixed_location_in_queue = 0;

	q->ready_list = list_create();
	q->running_table = itable_create(0);
	q->waiting_retrieval_list = list_create();
	q->retrieved_list = list_create();

	q->tasks = itable_create(0);
	q->library_templates = hash_table_create(0, 0);

	q->worker_table = hash_table_create(0, 0);
	q->file_worker_table = hash_table_create(0, 0);
	q->temp_files_to_replicate = hash_table_create(0, 0);
	q->worker_blocklist = hash_table_create(0, 0);

	q->file_table = hash_table_create(0, 0);

	q->factory_table = hash_table_create(0, 0);
	q->current_transfer_table = hash_table_create(0, 0);
	q->fetch_factory = 0;

	q->measured_local_resources = rmsummary_create(-1);
	q->current_max_worker = rmsummary_create(-1);
	q->max_task_resources_requested = rmsummary_create(-1);

	q->stats = calloc(1, sizeof(struct vine_stats));
	q->stats_disconnected_workers = calloc(1, sizeof(struct vine_stats));
	q->stats_measure = calloc(1, sizeof(struct vine_stats));

	q->workers_with_available_results = hash_table_create(0, 0);

	// The poll table is initially null, and will be created
	// (and resized) as needed by build_poll_table.
	q->poll_table_size = 8;

	q->worker_selection_algorithm = VINE_SCHEDULE_FILES;
	q->process_pending_check = 0;

	q->short_timeout = 5;
	q->long_timeout = 3600;

	q->stats->time_when_started = timestamp_get();
	q->time_last_large_tasks_check = timestamp_get();
	q->task_info_list = list_create();

	q->time_last_wait = 0;
	q->time_last_log_stats = 0;

	q->catalog_hosts = 0;

	q->keepalive_interval = VINE_DEFAULT_KEEPALIVE_INTERVAL;
	q->keepalive_timeout = VINE_DEFAULT_KEEPALIVE_TIMEOUT;

	q->monitor_mode = VINE_MON_DISABLED;

	q->hungry_minimum = 10;
	q->hungry_minimum_factor = 2;

	q->wait_for_workers = 0;
	q->attempt_schedule_depth = 100;

	q->max_retrievals = 1;
	q->worker_retrievals = 1;

	q->proportional_resources = 1;

	/* This option assumes all tasks have similar resource needs.
	 * Turn off by default. */
	q->proportional_whole_tasks = 0;

	q->allocation_default_mode = VINE_ALLOCATION_MODE_FIXED;
	q->categories = hash_table_create(0, 0);

	// The value -1 indicates that disconnecting slow workers is inactive by
	// default
	vine_enable_disconnect_slow_workers(q, -1);

	q->password = 0;

	// peer transfers enabled by default
	q->peer_transfers_enabled = 1;

	q->file_source_max_transfers = VINE_FILE_SOURCE_MAX_TRANSFERS;
	q->worker_source_max_transfers = VINE_WORKER_SOURCE_MAX_TRANSFERS;
	q->perf_log_interval = VINE_PERF_LOG_INTERVAL;

	q->temp_replica_count = 0;
	q->transfer_temps_recovery = 0;

	q->resource_submit_multiplier = 1.0;

	q->minimum_transfer_timeout = 60;
	q->transfer_outlier_factor = 10;
	q->default_transfer_rate = 1 * MEGABYTE;
	q->disk_avail_threshold = 100;

	q->update_interval = VINE_UPDATE_INTERVAL;
	q->resource_management_interval = VINE_RESOURCE_MEASUREMENT_INTERVAL;
	q->transient_error_interval = VINE_DEFAULT_TRANSIENT_ERROR_INTERVAL;
	q->max_task_stdout_storage = MAX_TASK_STDOUT_STORAGE;
	q->max_new_workers = MAX_NEW_WORKERS;
	q->large_task_check_interval = VINE_LARGE_TASK_CHECK_INTERVAL;
	q->option_blocklist_slow_workers_timeout = vine_option_blocklist_slow_workers_timeout;

	q->manager_preferred_connection = xxstrdup("by_ip");

	if ((envstring = getenv("VINE_BANDWIDTH"))) {
		q->bandwidth_limit = string_metric_parse(envstring);
		if (q->bandwidth_limit < 0) {
			q->bandwidth_limit = 0;
		}
	}

	vine_enable_perf_log(q, "performance");
	vine_enable_transactions_log(q, "transactions");
	vine_enable_taskgraph_log(q, "taskgraph");

	vine_perf_log_write_update(q, 1);

	q->time_last_wait = timestamp_get();

	debug(D_VINE, "Manager is listening on port %d.", q->port);

	return q;
}

int vine_enable_monitoring(struct vine_manager *q, int watchdog, int series)
{
	if (!q)
		return 0;

	if (series) {
		char *series_file = vine_get_runtime_path_log(q, "time-series");
		if (!create_dir(series_file, 0777)) {
			warn(D_VINE,
					"could not create monitor output directory - %s (%s)",
					series_file,
					strerror(errno));
			return 0;
		}
		free(series_file);
	}

	q->monitor_mode = VINE_MON_DISABLED;
	char *exe = resource_monitor_locate(NULL);
	if (!exe) {
		warn(D_VINE, "Could not find the resource monitor executable. Disabling monitoring.\n");
		return 0;
	}

	q->monitor_exe = vine_declare_file(q, exe, VINE_CACHE_LEVEL_WORKFLOW, 0);
	free(exe);

	if (q->measured_local_resources) {
		rmsummary_delete(q->measured_local_resources);
	}
	q->measured_local_resources = rmonitor_measure_process(getpid(), /* do not include disk */ 0);

	q->monitor_mode = VINE_MON_SUMMARY;
	if (series) {
		q->monitor_mode = VINE_MON_FULL;
	}

	if (watchdog) {
		q->monitor_mode |= VINE_MON_WATCHDOG;
	}

	return 1;
}

int vine_enable_peer_transfers(struct vine_manager *q)
{
	debug(D_VINE, "Peer Transfers enabled");
	q->peer_transfers_enabled = 1;
	return 1;
}

int vine_disable_peer_transfers(struct vine_manager *q)
{
	debug(D_VINE, "Peer Transfers disabled");
	q->peer_transfers_enabled = 0;
	return 1;
}

int vine_enable_disconnect_slow_workers_category(struct vine_manager *q, const char *category, double multiplier)
{
	struct category *c = vine_category_lookup_or_create(q, category);

	if (multiplier >= 1) {
		debug(D_VINE, "Enabling disconnect slow workers for '%s': %3.3lf\n", category, multiplier);
		c->fast_abort = multiplier;
		return 0;
	} else if (multiplier == 0) {
		debug(D_VINE, "Disabling disconnect slow workers for '%s'.\n", category);
		c->fast_abort = 0;
		return 1;
	} else {
		debug(D_VINE, "Using default disconnect slow workers factor for '%s'.\n", category);
		c->fast_abort = -1;
		return 0;
	}
}

int vine_enable_disconnect_slow_workers(struct vine_manager *q, double multiplier)
{
	return vine_enable_disconnect_slow_workers_category(q, "default", multiplier);
}

int vine_port(struct vine_manager *q)
{
	char addr[LINK_ADDRESS_MAX];
	int port;

	if (!q)
		return 0;

	if (link_address_local(q->manager_link, addr, &port)) {
		return port;
	} else {
		return 0;
	}
}

void vine_set_scheduler(struct vine_manager *q, vine_schedule_t algorithm)
{
	q->worker_selection_algorithm = algorithm;
}

void vine_set_name(struct vine_manager *q, const char *name)
{
	if (q->name)
		free(q->name);
	if (name) {
		q->name = xxstrdup(name);
		setenv("VINE_NAME", q->name, 1);
	} else {
		q->name = 0;
	}
}

const char *vine_get_name(struct vine_manager *q)
{
	return q->name;
}

void vine_set_priority(struct vine_manager *q, int priority)
{
	q->priority = priority;
}

void vine_set_tasks_left_count(struct vine_manager *q, int ntasks)
{
	if (ntasks < 1) {
		q->num_tasks_left = 0;
	} else {
		q->num_tasks_left = ntasks;
	}
}

void vine_set_catalog_servers(struct vine_manager *q, const char *hosts)
{
	if (hosts) {
		if (q->catalog_hosts)
			free(q->catalog_hosts);
		q->catalog_hosts = strdup(hosts);
		setenv("CATALOG_HOST", hosts, 1);
	}
}

void vine_set_property(struct vine_manager *m, const char *name, const char *value)
{
	char *oldvalue = hash_table_remove(m->properties, name);
	if (oldvalue)
		free(oldvalue);

	hash_table_insert(m->properties, name, strdup(value));
}

void vine_set_password(struct vine_manager *q, const char *password)
{
	q->password = xxstrdup(password);
}

int vine_set_password_file(struct vine_manager *q, const char *file)
{
	return copy_file_to_buffer(file, &q->password, NULL) > 0;
}

static void delete_task_at_exit(struct vine_task *t)
{
	if (!t) {
		return;
	}

	vine_task_delete(t);

	if (t->type == VINE_TASK_TYPE_LIBRARY) { /* change to VINE_TASK_LIBRARY_INSTANCE */
		/* manager created this task, so it is not the API caller's reponsibility. */
		vine_task_delete(t);
	}
}

void vine_delete(struct vine_manager *q)
{
	if (!q)
		return;

	vine_fair_write_workflow_info(q);

	release_all_workers(q);

	vine_perf_log_write_update(q, 1);

	if (q->name)
		update_catalog(q, 1);

	/* we call this function here before any of the structures are freed. */
	vine_disable_monitoring(q);

	if (q->catalog_hosts)
		free(q->catalog_hosts);

	hash_table_clear(q->worker_table, (void *)vine_worker_delete);
	hash_table_delete(q->worker_table);

	hash_table_clear(q->file_worker_table, (void *)set_delete);
	hash_table_delete(q->file_worker_table);

	hash_table_clear(q->temp_files_to_replicate, 0);
	hash_table_delete(q->temp_files_to_replicate);

	hash_table_clear(q->factory_table, (void *)vine_factory_info_delete);
	hash_table_delete(q->factory_table);

	hash_table_clear(q->worker_blocklist, (void *)vine_blocklist_info_delete);
	hash_table_delete(q->worker_blocklist);

	vine_current_transfers_clear(q);
	hash_table_delete(q->current_transfer_table);

	itable_clear(q->tasks, (void *)delete_task_at_exit);
	itable_delete(q->tasks);

	hash_table_clear(q->library_templates, (void *)vine_task_delete);
	hash_table_delete(q->library_templates);

	/* delete files after deleting tasks so that rc are correctly updated. */
	hash_table_clear(q->file_table, (void *)vine_file_delete);
	hash_table_delete(q->file_table);

	char *key;
	struct category *c;
	HASH_TABLE_ITERATE(q->categories, key, c)
	{
		category_delete(q->categories, key);
	}
	hash_table_delete(q->categories);

	list_delete(q->ready_list);
	itable_delete(q->running_table);
	list_delete(q->waiting_retrieval_list);
	list_delete(q->retrieved_list);
	hash_table_delete(q->workers_with_available_results);

	list_clear(q->task_info_list, (void *)vine_task_info_delete);
	list_delete(q->task_info_list);

	char *staging = vine_get_runtime_path_staging(q, NULL);
	if (!access(staging, F_OK)) {
		debug(D_VINE, "deleting %s", staging);
		unlink_recursive(staging);
	}
	free(staging);

	free(q->name);
	free(q->manager_preferred_connection);
	free(q->uuid);

	hash_table_clear(q->properties, (void *)free);
	hash_table_delete(q->properties);

	free(q->poll_table);
	free(q->ssl_cert);
	free(q->ssl_key);

	link_close(q->manager_link);
	if (q->perf_logfile) {
		fclose(q->perf_logfile);
	}

	rmsummary_delete(q->measured_local_resources);
	rmsummary_delete(q->current_max_worker);
	rmsummary_delete(q->max_task_resources_requested);

	if (q->txn_logfile) {
		vine_txn_log_write_manager(q, "END");

		if (fclose(q->txn_logfile) != 0) {
			debug(D_VINE, "unable to write transactions log: %s\n", strerror(errno));
		}
	}

	if (q->graph_logfile) {
		vine_taskgraph_log_write_footer(q);
		fclose(q->graph_logfile);
	}

	free(q->runtime_directory);
	free(q->stats);
	free(q->stats_disconnected_workers);
	free(q->stats_measure);

	vine_counters_debug();

	debug(D_VINE, "manager end\n");

	debug_close();

	free(q);
}

static void update_resource_report(struct vine_manager *q)
{
	// Only measure every few seconds.
	if ((time(0) - q->resources_last_update_time) < q->resource_management_interval)
		return;

	rmonitor_measure_process_update_to_peak(q->measured_local_resources, getpid(), /* do not include disk */ 0);

	q->resources_last_update_time = time(0);
}

void vine_disable_monitoring(struct vine_manager *q)
{
	if (q->monitor_mode == VINE_MON_DISABLED)
		return;

	q->monitor_mode = VINE_MON_DISABLED;

	// to do: delete vine file of monitor_exe
}

void vine_monitor_add_files(struct vine_manager *q, struct vine_task *t)
{
	vine_task_add_input(t, q->monitor_exe, RESOURCE_MONITOR_REMOTE_NAME, VINE_RETRACT_ON_RESET);

	char *summary = monitor_file_name(q, t, ".summary", 0);
	vine_task_add_output(t,
			vine_declare_file(q, summary, VINE_CACHE_LEVEL_TASK, 0),
			RESOURCE_MONITOR_REMOTE_NAME ".summary",
			VINE_RETRACT_ON_RESET);
	free(summary);

	if (q->monitor_mode & VINE_MON_FULL) {
		char *debug = monitor_file_name(q, t, ".debug", 1);
		char *series = monitor_file_name(q, t, ".series", 1);

		vine_task_add_output(t,
				vine_declare_file(q, debug, VINE_CACHE_LEVEL_TASK, 0),
				RESOURCE_MONITOR_REMOTE_NAME ".debug",
				VINE_RETRACT_ON_RESET);
		vine_task_add_output(t,
				vine_declare_file(q, series, VINE_CACHE_LEVEL_TASK, 0),
				RESOURCE_MONITOR_REMOTE_NAME ".series",
				VINE_RETRACT_ON_RESET);

		free(debug);
		free(series);
	}
}

char *vine_monitor_wrap(
		struct vine_manager *q, struct vine_worker_info *w, struct vine_task *t, struct rmsummary *limits)
{
	buffer_t b;
	buffer_init(&b);

	buffer_printf(&b, "-V 'task_id: %d'", t->task_id);

	if (t->category) {
		buffer_printf(&b, " -V 'category: %s'", t->category);
	}

	if (t->monitor_snapshot_file) {
		buffer_printf(&b, " --snapshot-events %s", RESOURCE_MONITOR_REMOTE_NAME_EVENTS);
	}

	if (!(q->monitor_mode & VINE_MON_WATCHDOG)) {
		buffer_printf(&b, " --measure-only");
	}

	if (q->monitor_interval > 0) {
		buffer_printf(&b, " --interval %d", q->monitor_interval);
	}

	int extra_files = (q->monitor_mode & VINE_MON_FULL);

	char *monitor_cmd = resource_monitor_write_command("./" RESOURCE_MONITOR_REMOTE_NAME,
			RESOURCE_MONITOR_REMOTE_NAME,
			limits,
			/* extra options */ buffer_tostring(&b),
			/* debug */ extra_files,
			/* series */ extra_files,
			/* inotify */ 0,
			/* measure_dir */ NULL);
	char *wrap_cmd = string_wrap_command(t->command_line, monitor_cmd);

	buffer_free(&b);
	free(monitor_cmd);

	return wrap_cmd;
}

static double vine_task_priority(void *item)
{
	assert(item);
	struct vine_task *t = item;
	return t->priority;
}

/* Put a given task on the ready list, taking into account the task priority and the manager schedule. */

static void push_task_to_ready_list(struct vine_manager *q, struct vine_task *t)
{
	int by_priority = 1;

	if (t->result == VINE_RESULT_RESOURCE_EXHAUSTION) {
		/* when a task is resubmitted given resource exhaustion, we
		 * push it at the head of the list, so it gets to run as soon
		 * as possible. This avoids the issue in which all 'big' tasks
		 * fail because the first allocation is too small. */
		by_priority = 0;
	}

	if (by_priority) {
		/*If a task has a priority of 0 it gets added to the end of the ready list.*/
		if (vine_task_priority(t) != 0) {
			list_push_priority(q->ready_list, vine_task_priority, t);
		} else {
			list_push_tail(q->ready_list, t);
		}
	} else {
		list_push_head(q->ready_list, t);
	}

	/* If the task has been used before, clear out accumulated state. */
	vine_task_clean(t);
}

/*
Changes task to a target state, and performs the associated
accounting needed to log the event and put the task into the
new data structure.

Note that this function should only be called if the task has
already been removed from its prior data structure as a part
of scheduling, task completion, etc.
*/

static vine_task_state_t change_task_state(struct vine_manager *q, struct vine_task *t, vine_task_state_t new_state)
{
	vine_task_state_t old_state = t->state;

	t->state = new_state;

	debug(D_VINE,
			"Task %d state change: %s (%d) to %s (%d)\n",
			t->task_id,
			vine_task_state_to_string(old_state),
			old_state,
			vine_task_state_to_string(new_state),
			new_state);

	struct category *c = vine_category_lookup_or_create(q, t->category);

	/* XXX: update manager task count in the same way */
	switch (old_state) {
	case VINE_TASK_INITIAL:
		break;
	case VINE_TASK_READY:
		c->vine_stats->tasks_waiting--;
		break;
	case VINE_TASK_RUNNING:
		c->vine_stats->tasks_running--;
		break;
	case VINE_TASK_WAITING_RETRIEVAL:
		c->vine_stats->tasks_with_results--;
		break;
	case VINE_TASK_RETRIEVED:
		break;
	case VINE_TASK_DONE:
		break;
	}

	c->vine_stats->tasks_on_workers = c->vine_stats->tasks_running + c->vine_stats->tasks_with_results;
	c->vine_stats->tasks_submitted =
			c->total_tasks + c->vine_stats->tasks_waiting + c->vine_stats->tasks_on_workers;

	switch (new_state) {
	case VINE_TASK_INITIAL:
		/* should not happen, do nothing */
		break;
	case VINE_TASK_READY:
		vine_task_set_result(t, VINE_RESULT_UNKNOWN);
		push_task_to_ready_list(q, t);
		c->vine_stats->tasks_waiting++;
		break;
	case VINE_TASK_RUNNING:
		itable_insert(q->running_table, t->task_id, t);
		c->vine_stats->tasks_running++;
		break;
	case VINE_TASK_WAITING_RETRIEVAL:
		list_push_head(q->waiting_retrieval_list, t);
		c->vine_stats->tasks_with_results++;
		break;
	case VINE_TASK_RETRIEVED:
		if (t->type == VINE_TASK_TYPE_LIBRARY) {
			vine_task_set_result(t, VINE_RESULT_LIBRARY_EXIT);
		}
		list_push_head(q->retrieved_list, t);
		break;
	case VINE_TASK_DONE:
		/* Task was cloned when entered into our own table, so delete a reference on removal. */
		if (t->has_fixed_locations) {
			q->fixed_location_in_queue--;
		}
		vine_taskgraph_log_write_task(q, t);
		itable_remove(q->tasks, t->task_id);
		vine_task_delete(t);
		break;
	}

	vine_perf_log_write_update(q, 0);
	vine_txn_log_write_task(q, t);

	return old_state;
}

const char *vine_result_string(vine_result_t result)
{
	const char *str = NULL;

	switch (result) {
	case VINE_RESULT_SUCCESS:
		str = "SUCCESS";
		break;
	case VINE_RESULT_INPUT_MISSING:
		str = "INPUT_MISSING";
		break;
	case VINE_RESULT_OUTPUT_MISSING:
		str = "OUTPUT_MISSING";
		break;
	case VINE_RESULT_STDOUT_MISSING:
		str = "STDOUT_MISSING";
		break;
	case VINE_RESULT_SIGNAL:
		str = "SIGNAL";
		break;
	case VINE_RESULT_RESOURCE_EXHAUSTION:
		str = "RESOURCE_EXHAUSTION";
		break;
	case VINE_RESULT_MAX_END_TIME:
		str = "MAX_END_TIME";
		break;
	case VINE_RESULT_UNKNOWN:
		str = "UNKNOWN";
		break;
	case VINE_RESULT_FORSAKEN:
		str = "FORSAKEN";
		break;
	case VINE_RESULT_MAX_RETRIES:
		str = "MAX_RETRIES";
		break;
	case VINE_RESULT_MAX_WALL_TIME:
		str = "MAX_WALL_TIME";
		break;
	case VINE_RESULT_RMONITOR_ERROR:
		str = "MONITOR_ERROR";
		break;
	case VINE_RESULT_OUTPUT_TRANSFER_ERROR:
		str = "OUTPUT_TRANSFER_ERROR";
		break;
	case VINE_RESULT_FIXED_LOCATION_MISSING:
		str = "FIXED_LOCATION_MISSING";
		break;
	case VINE_RESULT_CANCELLED:
		str = "CANCELLED";
		break;
	case VINE_RESULT_LIBRARY_EXIT:
		str = "LIBRARY_EXIT";
		break;
	}

	return str;
}

static struct vine_task *task_state_any_with_tag(struct vine_manager *q, vine_task_state_t state, const char *tag)
{
	struct vine_task *t;
	uint64_t task_id;
	ITABLE_ITERATE(q->tasks, task_id, t)
	{
		if (t->state == state && task_tag_comparator((void *)t, (void *)tag)) {
			return t;
		}
	}

	return NULL;
}

static int task_state_count(struct vine_manager *q, const char *category, vine_task_state_t state)
{
	struct vine_task *t;
	uint64_t task_id;
	int count = 0;
	ITABLE_ITERATE(q->tasks, task_id, t)
	{
		if (t->state == state) {
			if (!category || strcmp(category, t->category) == 0) {
				count++;
			}
		}
	}

	return count;
}

static int task_request_count(struct vine_manager *q, const char *category, category_allocation_t request)
{
	struct vine_task *t;
	uint64_t task_id;

	int count = 0;

	ITABLE_ITERATE(q->tasks, task_id, t)
	{
		if (t->resource_request == request) {
			if (!category || strcmp(category, t->category) == 0) {
				count++;
			}
		}
	}

	return count;
}

int vine_submit(struct vine_manager *q, struct vine_task *t)
{
	if (t->state != VINE_TASK_INITIAL) {
		notice(D_VINE,
				"vine_submit: you cannot submit the same task (%d) (%s) twice!",
				t->task_id,
				t->command_line);
		return 0;
	}

	/* Assign a unique ID to each task only when submitted. */
	t->task_id = q->next_task_id++;

	/* Issue warnings if the files are set up strangely. */
	vine_task_check_consistency(t);

	if (t->has_fixed_locations) {
		q->fixed_location_in_queue++;
		vine_task_set_scheduler(t, VINE_SCHEDULE_FILES);
	}

	/* If the task produces temporary files, create recovery tasks for those. */
	vine_manager_create_recovery_tasks(q, t);

	/* If the task produces watched output files, truncate them. */
	vine_task_truncate_watched_outputs(t);

	/* Add reference to task when adding it to primary table. */
	itable_insert(q->tasks, t->task_id, vine_task_clone(t));

	/* Ensure category structure is created. */
	vine_category_lookup_or_create(q, t->category);

	change_task_state(q, t, VINE_TASK_READY);

	t->time_when_submitted = timestamp_get();
	q->stats->tasks_submitted++;

	if (q->monitor_mode != VINE_MON_DISABLED)
		vine_monitor_add_files(q, t);

	rmsummary_merge_max(q->max_task_resources_requested, t->resources_requested);

	return (t->task_id);
}

/* Send a given library by name to the target worker.
 * This involves duplicating the prototype task in q->library_templates
 * and then sending the copy as a (mostly) normal task.
 * @param q The manager structure.
 * @param w The worker info structure.
 * @param name The name of the library to be sent.
 * @return pointer to the library task if the operation succeeds, 0 otherwise.
 */
struct vine_task *send_library_to_worker(struct vine_manager *q, struct vine_worker_info *w, const char *name)
{
	/* Find the original prototype library task by name, if it exists. */
<<<<<<< HEAD
	struct vine_task *original = hash_table_lookup(q->library_templates, name);
	if (!original)
=======
	struct vine_task *original = hash_table_lookup(q->libraries, name);
	if (!original) {
>>>>>>> bd0e70f1
		return 0;
	}

	/*
	If an instance of this library has recently failed,
	don't send another right away.  This is a rather late (and inefficient)
	point at which to notice this, but we don't know that we are starting
	a new library until the moment of scheduling a function to that worker.
	*/
	timestamp_t lastfail = original->time_when_last_failure;
	timestamp_t current = timestamp_get();
	if (current < lastfail + q->transient_error_interval) {
		return 0;
	}

	/* Duplicate the original task */
	struct vine_task *t = vine_task_copy(original);

	/* Check if this library task can fit in this worker. */
	if (!check_worker_against_task(q, w, t)) {
		vine_task_delete(t);
		return 0;
	}

	/* Give it a unique taskid if library fits the worker. */
	t->task_id = q->next_task_id++;

	/* Add reference to task when adding it to primary table. */
	itable_insert(q->tasks, t->task_id, vine_task_clone(t));

	/* Send the task to the worker in the usual way. */
	/* Careful: If this failed, then the worker object or task object may no longer be valid! */
	vine_result_code_t result = commit_task_to_worker(q, w, t);

	/* Careful again: If commit_task_to_worker failed the worker object or task object may no longer be valid! */
	if (result == VINE_SUCCESS) {
		vine_txn_log_write_library_update(q, w, t->task_id, VINE_LIBRARY_SENT);
		return t;
	} else {
		/* if failure, tasks was handled by handle_failure(...) according to result. */
		return 0;
	}
}

void vine_manager_install_library(struct vine_manager *q, struct vine_task *t, const char *name)
{
	t->type = VINE_TASK_TYPE_LIBRARY;
	t->task_id = -1;
<<<<<<< HEAD
	vine_task_provides_library(t, name);
	hash_table_insert(q->library_templates, name, t);
=======
	vine_task_set_library_provided(t, name);
	hash_table_insert(q->libraries, name, t);
>>>>>>> bd0e70f1
	t->time_when_submitted = timestamp_get();
}

void vine_manager_remove_library(struct vine_manager *q, const char *name)
{
	char *worker_key;
	struct vine_worker_info *w;

	HASH_TABLE_ITERATE(q->worker_table, worker_key, w)
	{
<<<<<<< HEAD
		struct vine_task *t = vine_manager_find_library_on_worker(q, w, name);
		if (t) {
			reset_task_to_state(q, t, VINE_TASK_RETRIEVED);
			t->refcount--;
=======
		struct vine_task *library = vine_schedule_find_library(w, name);
		if (library) {
			reset_task_to_state(q, library, VINE_TASK_RETRIEVED);
>>>>>>> bd0e70f1
		}
	}
	hash_table_remove(q->library_templates, name);
}

static void handle_library_update(struct vine_manager *q, struct vine_worker_info *w, const char *line)
{
	int library_id = 0;
	vine_library_state_t state;

	int n = sscanf(line, "%d %d", &library_id, (int *)&state);
	if (n != 2) {
		debug(D_VINE, "Library %d update message is corrupt.", library_id);
		return;
	}

	vine_txn_log_write_library_update(q, w, library_id, state);
}

void vine_block_host_with_timeout(struct vine_manager *q, const char *hostname, time_t timeout)
{
	return vine_blocklist_block(q, hostname, timeout);
}

void vine_block_host(struct vine_manager *q, const char *hostname)
{
	vine_blocklist_block(q, hostname, -1);
}

void vine_unblock_host(struct vine_manager *q, const char *hostname)
{
	vine_blocklist_unblock(q, hostname);
}

void vine_unblock_all(struct vine_manager *q)
{
	vine_blocklist_unblock_all_by_time(q, -1);
}

static void print_password_warning(struct vine_manager *q)
{
	static int did_password_warning = 0;

	if (did_password_warning) {
		return;
	}

	if (!q->password && q->name) {
		debug(D_DEBUG, "warning: this taskvine manager is visible to the public.\n");
		debug(D_DEBUG, "warning: you should set a password with the --password option.\n");
	}

	if (!q->ssl_enabled) {
		debug(D_DEBUG, "warning: using plain-text when communicating with workers.\n");
		debug(D_DEBUG, "warning: use encryption with a key and cert when creating the manager.\n");
	}

	did_password_warning = 1;
}

#define BEGIN_ACCUM_TIME(q, stat)                                                                                      \
	{                                                                                                              \
		if (q->stats_measure->stat != 0) {                                                                     \
			fatal("Double-counting stat %s. This should not happen, and it is a taskvine bug.");           \
		} else {                                                                                               \
			q->stats_measure->stat = timestamp_get();                                                      \
		}                                                                                                      \
	}

#define END_ACCUM_TIME(q, stat)                                                                                        \
	{                                                                                                              \
		q->stats->stat += timestamp_get() - q->stats_measure->stat;                                            \
		q->stats_measure->stat = 0;                                                                            \
	}

struct vine_task *vine_wait(struct vine_manager *q, int timeout)
{
	return vine_wait_for_tag(q, NULL, timeout);
}

struct vine_task *vine_wait_for_tag(struct vine_manager *q, const char *tag, int timeout)
{
	if (timeout == 0) {
		// re-establish old, if unintended behavior, where 0 would wait at
		// least a second. With 0, we would like the loop to be executed at
		// least once, but right now we cannot enforce that. Making it 1, we
		// guarantee that the wait loop is executed once.
		timeout = 1;
	}

	if (timeout != VINE_WAIT_FOREVER && timeout < 0) {
		debug(D_NOTICE | D_VINE, "Invalid wait timeout value '%d'. Waiting for 5 seconds.", timeout);
		timeout = 5;
	}

	return vine_wait_internal(q, timeout, tag, -1);
}

struct vine_task *vine_wait_for_task_id(struct vine_manager *q, int task_id, int timeout)
{
	if (timeout == 0) {
		// re-establish old, if unintended behavior, where 0 would wait at
		// least a second. With 0, we would like the loop to be executed at
		// least once, but right now we cannot enforce that. Making it 1, we
		// guarantee that the wait loop is executed once.
		timeout = 1;
	}

	if (timeout != VINE_WAIT_FOREVER && timeout < 0) {
		debug(D_NOTICE | D_VINE, "Invalid wait timeout value '%d'. Waiting for 5 seconds.", timeout);
		timeout = 5;
	}

	return vine_wait_internal(q, timeout, NULL, task_id);
}

/* return number of workers that failed */
static int poll_active_workers(struct vine_manager *q, int stoptime)
{
	BEGIN_ACCUM_TIME(q, time_polling);

	int n = build_poll_table(q);

	// We poll in at most small time segments (of a second). This lets
	// promptly dispatch tasks, while avoiding busy waiting.
	int msec = q->busy_waiting_flag ? 1000 : 0;
	if (stoptime) {
		msec = MIN(msec, (stoptime - time(0)) * 1000);
	}

	END_ACCUM_TIME(q, time_polling);

	if (msec < 0) {
		return 0;
	}

	BEGIN_ACCUM_TIME(q, time_polling);

	// Poll all links for activity.
	link_poll(q->poll_table, n, msec);
	q->link_poll_end = timestamp_get();

	END_ACCUM_TIME(q, time_polling);

	BEGIN_ACCUM_TIME(q, time_status_msgs);

	int i, j = 1;
	int workers_failed = 0;
	// Then consider all existing active workers
	for (i = j; i < n; i++) {
		if (q->poll_table[i].revents) {
			if (handle_worker(q, q->poll_table[i].link) == VINE_WORKER_FAILURE) {
				workers_failed++;
			}
		}
	}

	END_ACCUM_TIME(q, time_status_msgs);

	return workers_failed;
}

static int connect_new_workers(struct vine_manager *q, int stoptime, int max_new_workers)
{
	int new_workers = 0;

	// If the manager link was awake, then accept at most max_new_workers.
	// Note we are using the information gathered in poll_active_workers, which
	// is a little ugly.
	if (q->poll_table[0].revents) {
		do {
			add_worker(q);
			new_workers++;
		} while (link_usleep(q->manager_link, 0, 1, 0) &&
				(stoptime >= time(0) && (max_new_workers > new_workers)));
	}

	return new_workers;
}

struct vine_task *find_task_to_return(struct vine_manager *q, const char *tag, int task_id)
{
	while (1) {
		struct vine_task *t = NULL;

		if (tag) {
			t = task_state_any_with_tag(q, VINE_TASK_RETRIEVED, tag);
		} else if (task_id >= 0) {
			struct vine_task *temp = itable_lookup(q->tasks, task_id);
			if (temp->state == VINE_TASK_RETRIEVED) {
				t = temp;
			}
		} else if (list_size(q->retrieved_list) > 0) {
			t = list_pop_head(q->retrieved_list);
		}

		if (!t) {
			/* didn't find a retrieved task to return */
			return NULL;
		}

		change_task_state(q, t, VINE_TASK_DONE);
		if (t->result != VINE_RESULT_SUCCESS) {
			q->stats->tasks_failed++;
		}

		switch (t->type) {
		case VINE_TASK_TYPE_STANDARD:
			/* if this is a standard task type, then break and return it to the user. */
			return t;
			break;
		case VINE_TASK_TYPE_RECOVERY:
			/* do nothing and let vine_manager_consider_recovery_task do its job */
			break;
		case VINE_TASK_TYPE_LIBRARY:
			/* silently delete it */
			vine_task_delete(t);
			break;
		}
	}

	return NULL;
}

static struct vine_task *vine_wait_internal(struct vine_manager *q, int timeout, const char *tag, int task_id)
{
	/*
	   - compute stoptime
	   S time left?                                               No:  break
	   - update catalog if appropriate
	   - task completed or (prefer-dispatch and would busy wait)? Yes: return completed task to user
	   - retrieve workers status messages
	   - workers with available results?                          Yes: retrieve max_retrievals tasks from worker
	   - tasks waiting to be retrieved?                           Yes: retrieve max_retrievals
	   - tasks expired?                                           Yes: mark as retrieved
	   - tasks lost fixed location files?                         Yes: mark as retrieved
	   - tasks mark as retrieved and not prefer-dispatch          Yes: go to S
	   - tasks waiting to be dispatched?                          Yes: dispatch one task and go to S.
	   - send keepalives to appropriate workers
	   - disconnect slow workers
	   - drain workers from factories
	   - new workers?                                             Yes: connect max_new_workers and to to S
	   - send all libraries to all workers
	   - replicate temp files
	   - manager empty?                                           Yes: break
	   - mark as busy-waiting and go to S
	*/

	int events = 0;

	// account for time we spend outside vine_wait
	if (q->time_last_wait > 0) {
		q->stats->time_application += timestamp_get() - q->time_last_wait;
	} else {
		q->stats->time_application += timestamp_get() - q->stats->time_when_started;
	}

	print_password_warning(q);

	// compute stoptime
	time_t stoptime = (timeout == VINE_WAIT_FOREVER) ? 0 : time(0) + timeout;

	int result;
	struct vine_task *t = NULL;

	// used for q->prefer_dispatch. If 0 and there is a task retrieved, then return task to app.
	int sent_in_previous_cycle = 1;

	// time left?
	while ((stoptime == 0) || (time(0) < stoptime)) {
		BEGIN_ACCUM_TIME(q, time_internal);
		// update catalog if appropriate
		if (q->name) {
			update_catalog(q, 0);
		}

		if (q->monitor_mode) {
			update_resource_report(q);
		}
		END_ACCUM_TIME(q, time_internal);

		// break loop if there is a task to be returned to the user; or if prefering dispatching, if there
		// are no tasks to be dispatched; or if we already looped once and no events were triggered.
		if (list_size(q->retrieved_list) > 0) {
			if (!t) {
				BEGIN_ACCUM_TIME(q, time_internal);
				t = find_task_to_return(q, tag, task_id);
				END_ACCUM_TIME(q, time_internal);
			}

			if (t && (!q->prefer_dispatch || list_size(q->ready_list) == 0 || !sent_in_previous_cycle)) {
				break;
			}
		}

		// retrieve worker status messages
		if (poll_active_workers(q, stoptime) > 0) {
			// at least one worker was removed.
			events++;
			// note we keep going, and we do not restart the loop as we do in
			// further events. This is because we give top priority to
			// returning and retrieving tasks.
		}

		q->busy_waiting_flag = 0;

		// retrieve results from workers
		// if worker_retrievals, then all the tasks from a worker
		// are retrieved. (this is the default)
		// otherwise, retrieve at most q->max_retrievals (default is 1)
		int retrieved_this_cycle = 0;
		BEGIN_ACCUM_TIME(q, time_receive);
		do {
			char *key;
			struct vine_worker_info *w;

			// consider one worker at a time
			hash_table_firstkey(q->workers_with_available_results);
			if (hash_table_nextkey(q->workers_with_available_results, &key, (void **)&w)) {
				int retrieved_from_worker = receive_tasks_from_worker(q, w, retrieved_this_cycle);
				retrieved_this_cycle += retrieved_from_worker;
				events += retrieved_from_worker;
			} else if (receive_one_task(q)) {
				// retrieved at least one task
				retrieved_this_cycle++;
				events++;
			} else {
				// didn't received a task this cycle, thus there are no
				// task to be received
				break;
			}
		} while (q->max_retrievals < 0 || retrieved_this_cycle < q->max_retrievals ||
				!list_size(q->ready_list));
		END_ACCUM_TIME(q, time_receive);

		// expired tasks
		BEGIN_ACCUM_TIME(q, time_internal);
		result = expire_waiting_tasks(q);
		END_ACCUM_TIME(q, time_internal);
		if (result > 0) {
			retrieved_this_cycle += result;
			events++;
		}

		// only check for fixed location if any are present (high overhead)
		if (q->fixed_location_in_queue) {
			BEGIN_ACCUM_TIME(q, time_internal);
			result = enforce_waiting_fixed_locations(q);
			END_ACCUM_TIME(q, time_internal);
			if (result > 0) {
				retrieved_this_cycle += result;
				events++;
			}
		}

		if (retrieved_this_cycle && !q->prefer_dispatch) {
			continue;
		}

		sent_in_previous_cycle = 0;
		if (q->wait_for_workers <= hash_table_size(q->worker_table)) {
			if (q->wait_for_workers > 0) {
				debug(D_VINE, "Target number of workers reached (%d).", q->wait_for_workers);
				q->wait_for_workers = 0;
			}
			// tasks waiting to be dispatched?
			BEGIN_ACCUM_TIME(q, time_send);
			result = send_one_task(q);
			END_ACCUM_TIME(q, time_send);
			if (result) {
				// sent at least one task
				events++;
				sent_in_previous_cycle = 1;
				continue;
			}
		}

		// send keepalives to appropriate workers
		BEGIN_ACCUM_TIME(q, time_status_msgs);
		ask_for_workers_updates(q);
		END_ACCUM_TIME(q, time_status_msgs);

		// Kill off slow/drained workers.
		BEGIN_ACCUM_TIME(q, time_internal);
		result = disconnect_slow_workers(q);
		result += shutdown_drained_workers(q);
		vine_blocklist_unblock_all_by_time(q, time(0));
		END_ACCUM_TIME(q, time_internal);

		// if new workers, connect n of them
		BEGIN_ACCUM_TIME(q, time_status_msgs);
		result = connect_new_workers(q, stoptime, MAX(q->wait_for_workers, q->max_new_workers));
		END_ACCUM_TIME(q, time_status_msgs);
		if (result) {
			// accepted at least one worker
			events++;
			continue;
		}

		if (q->process_pending_check) {

			BEGIN_ACCUM_TIME(q, time_internal);
			int pending = process_pending();
			END_ACCUM_TIME(q, time_internal);

			if (pending) {
				events++;
				break;
			}
		}

		// Check if any temp files need replication and start replicating
		BEGIN_ACCUM_TIME(q, time_internal);
		result = recover_temp_files(q);
		END_ACCUM_TIME(q, time_internal);

		if (result) {
			// recovered at least one temp file
			events++;
			continue;
		}

		// return if manager is empty and something interesting already happened
		// in this wait.
		if (events > 0) {
			BEGIN_ACCUM_TIME(q, time_internal);
			int done = !list_size(q->ready_list) && !list_size(q->waiting_retrieval_list) &&
				   !itable_size(q->running_table);
			END_ACCUM_TIME(q, time_internal);

			if (done) {
				if (retrieved_this_cycle > 0) {
					continue; // we only get here with prefer-dispatch, continue to find a task to
						  // return
				} else {
					break;
				}
			}
		}

		timestamp_t current_time = timestamp_get();
		if (current_time - q->time_last_large_tasks_check >= q->large_task_check_interval) {
			q->time_last_large_tasks_check = current_time;
			vine_schedule_check_for_large_tasks(q);
		}

		// if we got here, no events were triggered this time around.
		// we set the busy_waiting flag so that link_poll waits for some time
		// the next time around, or return retrieved tasks if there some available.
		q->busy_waiting_flag = 1;
	}

	if (events > 0) {
		vine_perf_log_write_update(q, 1);
	}

	q->time_last_wait = timestamp_get();

	return t;
}

// check if workers' resources are available to execute more tasks queue should
// have at least MAX(hungry_minimum, hungry_minimum_factor * number of workers) ready tasks
//@param: 	struct vine_manager* - pointer to manager
//@return: 	1 if hungry, 0 otherwise
int vine_hungry(struct vine_manager *q)
{
	// check if manager is initialized
	// return false if not
	if (q == NULL) {
		return 0;
	}

	struct vine_stats qstats;
	vine_get_stats(q, &qstats);

	// if number of ready tasks is less than minimum, then queue is hungry
	if (qstats.tasks_waiting <
			MAX(q->hungry_minimum, q->hungry_minimum_factor * hash_table_size(q->worker_table))) {
		return 1;
	}

	// get total available resources consumption (cores, memory, disk, gpus) of all workers of this manager
	// available = total (all) - committed (actual in use)
	int64_t workers_total_avail_cores = 0;
	int64_t workers_total_avail_memory = 0;
	int64_t workers_total_avail_disk = 0;
	int64_t workers_total_avail_gpus = 0;

	workers_total_avail_cores = overcommitted_resource_total(q, q->stats->total_cores) - q->stats->committed_cores;
	workers_total_avail_memory =
			overcommitted_resource_total(q, q->stats->total_memory) - q->stats->committed_memory;
	workers_total_avail_gpus = overcommitted_resource_total(q, q->stats->total_gpus) - q->stats->committed_gpus;
	workers_total_avail_disk = q->stats->total_disk - q->stats->committed_disk; // never overcommit disk

	// get required resources (cores, memory, disk, gpus) of one waiting task
	int64_t ready_task_cores = 0;
	int64_t ready_task_memory = 0;
	int64_t ready_task_disk = 0;
	int64_t ready_task_gpus = 0;

	struct vine_task *t;

	int count = task_state_count(q, NULL, VINE_TASK_READY);

	while (count > 0) {
		count--;
		t = list_pop_head(q->ready_list);

		ready_task_cores += MAX(1, t->resources_requested->cores);
		ready_task_memory += t->resources_requested->memory;
		ready_task_disk += t->resources_requested->disk;
		ready_task_gpus += t->resources_requested->gpus;

		list_push_tail(q->ready_list, t);
	}

	// check possible limiting factors
	// return false if required resources exceed available resources
	if (ready_task_cores > workers_total_avail_cores) {
		return 0;
	}
	if (ready_task_memory > workers_total_avail_memory) {
		return 0;
	}
	if (ready_task_disk > workers_total_avail_disk) {
		return 0;
	}
	if (ready_task_gpus > workers_total_avail_gpus) {
		return 0;
	}

	return 1; // all good
}

int vine_workers_shutdown(struct vine_manager *q, int n)
{
	struct vine_worker_info *w;
	char *key;
	int i = 0;

	/* by default, remove all workers. */
	if (n < 1)
		n = hash_table_size(q->worker_table);

	if (!q)
		return -1;

	// send worker the "exit" msg
	HASH_TABLE_ITERATE(q->worker_table, key, w)
	{
		if (i >= n)
			break;
		if (itable_size(w->current_tasks) == 0) {
			vine_manager_shut_down_worker(q, w);

			/* vine_manager_shut_down_worker alters the table, so we reset it here. */
			hash_table_firstkey(q->worker_table);
			i++;
		}
	}

	return i;
}

int vine_set_draining_by_hostname(struct vine_manager *q, const char *hostname, int drain_flag)
{
	char *worker_hashkey = NULL;
	struct vine_worker_info *w = NULL;

	drain_flag = !!(drain_flag);

	int workers_updated = 0;

	HASH_TABLE_ITERATE(q->worker_table, worker_hashkey, w)
	{
		if (!strcmp(w->hostname, hostname)) {
			w->draining = drain_flag;
			workers_updated++;
		}
	}

	return workers_updated;
}

int vine_cancel_by_task_id(struct vine_manager *q, int task_id)
{
	struct vine_task *task = itable_lookup(q->tasks, task_id);
	if (!task) {
		debug(D_VINE, "Task with id %d is not found in manager.", task_id);
		return 0;
	}

	reset_task_to_state(q, task, VINE_TASK_RETRIEVED);

	task->result = VINE_RESULT_CANCELLED;
	q->stats->tasks_cancelled++;

	return 1;
}

int vine_cancel_by_task_tag(struct vine_manager *q, const char *task_tag)
{
	if (!task_tag)
		return 0;

	struct vine_task *task = find_task_by_tag(q, task_tag);
	if (task) {
		return vine_cancel_by_task_id(q, task->task_id);
	} else {
		debug(D_VINE, "Task with tag %s is not found in manager.", task_tag);
		return 0;
	}
}

int vine_cancel_all(struct vine_manager *q)
{
	int count = 0;

	struct vine_task *t;
	uint64_t task_id;

	ITABLE_ITERATE(q->tasks, task_id, t)
	{
		vine_cancel_by_task_id(q, task_id);
		count++;
	}

	return count;
}

static void release_all_workers(struct vine_manager *q)
{
	struct vine_worker_info *w;
	char *key;

	if (!q)
		return;

	HASH_TABLE_ITERATE(q->worker_table, key, w)
	{
		release_worker(q, w);
		hash_table_firstkey(q->worker_table);
	}
}

/*
If there are any standard tasks (those submitted by the user)
known to the manager, then the system is not empty, and the caller
should wait some more.
XXX This is a linear-time operation, perhaps there is a more efficient way to do it.
*/

int vine_empty(struct vine_manager *q)
{
	struct vine_task *t;
	uint64_t task_id;

	ITABLE_ITERATE(q->tasks, task_id, t)
	{
		if (t->type == VINE_TASK_TYPE_STANDARD)
			return 0;
	}

	return 1;
}

void vine_set_keepalive_interval(struct vine_manager *q, int interval)
{
	q->keepalive_interval = interval;
}

void vine_set_keepalive_timeout(struct vine_manager *q, int timeout)
{
	q->keepalive_timeout = timeout;
}

void vine_set_manager_preferred_connection(struct vine_manager *q, const char *preferred_connection)
{
	free(q->manager_preferred_connection);
	assert(preferred_connection);

	if (strcmp(preferred_connection, "by_ip") && strcmp(preferred_connection, "by_hostname") &&
			strcmp(preferred_connection, "by_apparent_ip")) {
		fatal("manager_preferred_connection should be one of: by_ip, by_hostname, by_apparent_ip");
	}

	q->manager_preferred_connection = xxstrdup(preferred_connection);
}

int vine_tune(struct vine_manager *q, const char *name, double value)
{

	if (!strcmp(name, "resource-submit-multiplier") || !strcmp(name, "asynchrony-multiplier")) {
		q->resource_submit_multiplier = MAX(value, 1.0);

	} else if (!strcmp(name, "min-transfer-timeout")) {
		q->minimum_transfer_timeout = (int)value;

	} else if (!strcmp(name, "default-transfer-rate")) {
		q->default_transfer_rate = value;

	} else if (!strcmp(name, "transfer-outlier-factor")) {
		q->transfer_outlier_factor = value;

	} else if (!strcmp(name, "disconnect-slow-worker-factor")) {
		vine_enable_disconnect_slow_workers(q, value);

	} else if (!strcmp(name, "keepalive-interval")) {
		q->keepalive_interval = MAX(0, (int)value);

	} else if (!strcmp(name, "keepalive-timeout")) {
		q->keepalive_timeout = MAX(0, (int)value);

	} else if (!strcmp(name, "short-timeout")) {
		q->short_timeout = MAX(1, (int)value);

	} else if (!strcmp(name, "long-timeout")) {
		q->long_timeout = MAX(1, (int)value);

	} else if (!strcmp(name, "category-steady-n-tasks")) {
		category_tune_bucket_size("category-steady-n-tasks", (int)value);

	} else if (!strcmp(name, "hungry-minimum")) {
		q->hungry_minimum = MAX(1, (int)value);

	} else if (!strcmp(name, "hungry-minimum-factor")) {
		q->hungry_minimum_factor = MAX(1, (int)value);

	} else if (!strcmp(name, "wait-for-workers")) {
		q->wait_for_workers = MAX(0, (int)value);

	} else if (!strcmp(name, "attempt-schedule-depth")) {
		q->attempt_schedule_depth = MAX(1, (int)value);

	} else if (!strcmp(name, "max-retrievals")) {
		q->max_retrievals = MAX(-1, (int)value);

	} else if (!strcmp(name, "worker-retrievals")) {
		q->worker_retrievals = MAX(0, (int)value);

	} else if (!strcmp(name, "prefer-dispatch")) {
		q->prefer_dispatch = !!((int)value);

	} else if (!strcmp(name, "force-proportional-resources") || !strcmp(name, "proportional-resources")) {
		q->proportional_resources = MAX(0, (int)value);

	} else if (!strcmp(name, "force-proportional-resources-whole-tasks") ||
			!strcmp(name, "proportional-whole-tasks")) {
		q->proportional_whole_tasks = MAX(0, (int)value);

	} else if (!strcmp(name, "ramp-down-heuristic")) {
		q->ramp_down_heuristic = MAX(0, (int)value);

	} else if (!strcmp(name, "immediate-recovery")) {
		q->immediate_recovery = !!((int)value);

	} else if (!strcmp(name, "transfer-temps-recovery")) {
		q->transfer_temps_recovery = !!((int)value);

	} else if (!strcmp(name, "file-source-max-transfers")) {
		q->file_source_max_transfers = MAX(1, (int)value);

	} else if (!strcmp(name, "worker-source-max-transfers")) {
		q->worker_source_max_transfers = MAX(1, (int)value);

	} else if (!strcmp(name, "temp-replica-count")) {
		q->temp_replica_count = MAX(0, (int)value);

	} else if (!strcmp(name, "perf-log-interval")) {
		q->perf_log_interval = MAX(1, (int)value);

	} else if (!strcmp(name, "monitor-interval")) {
		/* 0 means use monitor's default */
		q->monitor_interval = MAX(0, (int)value);

	} else if (!strcmp(name, "update-interval")) {
		q->update_interval = MAX(1, (int)value);

	} else if (!strcmp(name, "resource-management-interval")) {
		q->resource_management_interval = MAX(1, (int)value);

	} else if (!strcmp(name, "max-task-stdout-storage")) {
		q->max_task_stdout_storage = MAX(1, (int)value);

	} else if (!strcmp(name, "max-new-workers")) {
		q->max_new_workers = MAX(0, (int)value); /*todo: confirm 0 or 1*/

	} else if (!strcmp(name, "large-task-check-interval")) {
		q->large_task_check_interval = MAX(1, (timestamp_t)value);

	} else if (!strcmp(name, "option-blocklist-slow-workers-timeout")) {
		q->option_blocklist_slow_workers_timeout = MAX(0, value); /*todo: confirm 0 or 1*/

	} else if (!strcmp(name, "transient-error-interval")) {
		if (value < 1) {
			q->transient_error_interval = VINE_DEFAULT_TRANSIENT_ERROR_INTERVAL;
		} else {
			q->transient_error_interval = value * ONE_SECOND;
		}

	} else {
		debug(D_NOTICE | D_VINE, "Warning: tuning parameter \"%s\" not recognized\n", name);
		return -1;
	}

	return 0;
}

void vine_manager_enable_process_shortcut(struct vine_manager *q)
{
	q->process_pending_check = 1;
}

struct rmsummary **vine_summarize_workers(struct vine_manager *q)
{
	return vine_manager_summarize_workers(q);
}

void vine_set_bandwidth_limit(struct vine_manager *q, const char *bandwidth)
{
	q->bandwidth_limit = string_metric_parse(bandwidth);
}

double vine_get_effective_bandwidth(struct vine_manager *q)
{
	double manager_bandwidth = get_manager_transfer_rate(q, NULL) / MEGABYTE; // return in MB per second
	return manager_bandwidth;
}

void vine_get_stats(struct vine_manager *q, struct vine_stats *s)
{
	struct vine_stats *qs;
	qs = q->stats;

	memcpy(s, qs, sizeof(*s));

	// info about workers
	s->workers_connected = count_workers(q, VINE_WORKER_TYPE_WORKER);
	s->workers_init = count_workers(q, VINE_WORKER_TYPE_UNKNOWN);
	s->workers_busy = workers_with_tasks(q);
	s->workers_idle = s->workers_connected - s->workers_busy;
	// s->workers_able computed below.

	// info about tasks
	s->tasks_waiting = list_size(q->ready_list);
	s->tasks_with_results = list_size(q->waiting_retrieval_list);
	s->tasks_running = itable_size(q->running_table);
	s->tasks_on_workers = s->tasks_with_results + s->tasks_running;

	vine_task_info_compute_capacity(q, s);

	// info about resources
	s->bandwidth = vine_get_effective_bandwidth(q);
	struct vine_resources rtotal, rmin, rmax;
	int64_t inuse_cache = 0;
	aggregate_workers_resources(q, &rtotal, &rmin, &rmax, &inuse_cache, NULL);

	s->total_cores = rtotal.cores.total;
	s->total_memory = rtotal.memory.total;
	s->total_disk = rtotal.disk.total;
	s->total_gpus = rtotal.gpus.total;

	s->committed_cores = rtotal.cores.inuse;
	s->committed_memory = rtotal.memory.inuse;
	s->committed_disk = rtotal.disk.inuse;
	s->committed_gpus = rtotal.gpus.inuse;

	s->inuse_cache = inuse_cache;

	s->min_cores = rmin.cores.total;
	s->max_cores = rmax.cores.total;
	s->min_memory = rmin.memory.total;
	s->max_memory = rmax.memory.total;
	s->min_disk = rmin.disk.total;
	s->max_disk = rmax.disk.total;
	s->min_gpus = rmin.gpus.total;
	s->max_gpus = rmax.gpus.total;

	s->workers_able = count_workers_for_waiting_tasks(q, largest_seen_resources(q, NULL));
}

void vine_get_stats_category(struct vine_manager *q, const char *category, struct vine_stats *s)
{
	struct category *c = vine_category_lookup_or_create(q, category);
	struct vine_stats *cs = c->vine_stats;
	memcpy(s, cs, sizeof(*s));

	s->workers_able = count_workers_for_waiting_tasks(q, largest_seen_resources(q, c->name));
}

char *vine_get_status(struct vine_manager *q, const char *request)
{
	struct jx *a = construct_status_message(q, request);

	if (!a) {
		return "[]";
	}

	char *result = jx_print_string(a);

	jx_delete(a);

	return result;
}

/*
Sum up all of the resources available at each worker in total,
as well as the minimum and maximum in rmin and rmax respectively.
Used to summarize queue state for vine_get_stats().
*/

static void aggregate_workers_resources(struct vine_manager *q, struct vine_resources *total,
		struct vine_resources *rmin, struct vine_resources *rmax, int64_t *inuse_cache,
		struct hash_table *features)
{
	struct vine_worker_info *w;
	char *key;
	int first = 1;

	bzero(total, sizeof(*total));
	bzero(rmin, sizeof(*rmin));
	bzero(rmax, sizeof(*rmax));
	*inuse_cache = 0;

	if (hash_table_size(q->worker_table) == 0) {
		return;
	}

	if (features) {
		hash_table_clear(features, 0);
	}

	HASH_TABLE_ITERATE(q->worker_table, key, w)
	{
		struct vine_resources *r = w->resources;

		/* If tag <0 then no resource updates have been received, skip it. */
		if (r->tag < 0)
			continue;

		/* Sum up the total and inuse values in total. */
		vine_resources_add(total, r);

		*inuse_cache += w->inuse_cache;

		/* Add all available features to the features table */
		if (features) {
			if (w->features) {
				char *key;
				void *dummy;
				HASH_TABLE_ITERATE(w->features, key, dummy)
				{
					hash_table_insert(features, key, (void **)1);
				}
			}
		}

		/*
		On the first time through, the min and max get the value of the first worker.
		After that, compute min and max for each value.
		*/

		if (first) {
			*rmin = *r;
			*rmax = *r;
			first = 0;
		} else {
			vine_resources_min(rmin, r);
			vine_resources_max(rmax, r);
		}
	}

	// vine_stats wants MB
	*inuse_cache = (int64_t)ceil(*inuse_cache / (1.0 * MEGA));
}

/* This simple wrapper function allows us to hide the debug.h interface from the end user. */
int vine_enable_debug_log(const char *logfile)
{
	debug_config("vine_manager");
	debug_config_file(logfile);
	debug_flags_set("all");
	return 1;
}

int vine_enable_perf_log(struct vine_manager *q, const char *filename)
{
	char *logpath = vine_get_runtime_path_log(q, filename);
	q->perf_logfile = fopen(logpath, "w");
	free(logpath);

	if (q->perf_logfile) {
		vine_perf_log_write_header(q);
		vine_perf_log_write_update(q, 1);
		debug(D_VINE, "log enabled and is being written to %s\n", filename);
		return 1;
	} else {
		debug(D_NOTICE | D_VINE, "couldn't open logfile %s: %s\n", filename, strerror(errno));
		return 0;
	}
}

int vine_enable_transactions_log(struct vine_manager *q, const char *filename)
{
	char *logpath = vine_get_runtime_path_log(q, filename);
	q->txn_logfile = fopen(logpath, "w");
	free(logpath);

	if (q->txn_logfile) {
		debug(D_VINE, "transactions log enabled and is being written to %s\n", filename);
		vine_txn_log_write_header(q);
		vine_txn_log_write_manager(q, "START");
		return 1;
	} else {
		debug(D_NOTICE | D_VINE, "couldn't open transactions logfile %s: %s\n", filename, strerror(errno));
		return 0;
	}
}

int vine_enable_taskgraph_log(struct vine_manager *q, const char *filename)
{
	char *logpath = vine_get_runtime_path_log(q, filename);
	q->graph_logfile = fopen(logpath, "w");
	free(logpath);

	if (q->graph_logfile) {
		debug(D_VINE, "graph log enabled and is being written to %s\n", filename);
		vine_taskgraph_log_write_header(q);
		return 1;
	} else {
		debug(D_NOTICE | D_VINE, "couldn't open graph logfile %s: %s\n", filename, strerror(errno));
		return 0;
	}
}

void vine_accumulate_task(struct vine_manager *q, struct vine_task *t)
{
	const char *name = t->category ? t->category : "default";
	struct category *c = vine_category_lookup_or_create(q, name);

	struct vine_stats *s = c->vine_stats;

	s->bytes_sent += t->bytes_sent;
	s->bytes_received += t->bytes_received;

	s->time_workers_execute += t->time_workers_execute_last;

	s->time_send += t->time_when_commit_end - t->time_when_commit_start;
	s->time_receive += t->time_when_done - t->time_when_retrieval;

	s->bandwidth = (1.0 * MEGABYTE * (s->bytes_sent + s->bytes_received)) / (s->time_send + s->time_receive + 1);

	q->stats->tasks_done++;

	if (t->result == VINE_RESULT_SUCCESS) {
		q->stats->time_workers_execute_good += t->time_workers_execute_last;
		q->stats->time_send_good += t->time_when_commit_end - t->time_when_commit_end;
		q->stats->time_receive_good += t->time_when_done - t->time_when_retrieval;

		s->tasks_done++;
		s->time_workers_execute_good += t->time_workers_execute_last;
		s->time_send_good += t->time_when_commit_end - t->time_when_commit_end;
		s->time_receive_good += t->time_when_done - t->time_when_retrieval;
	} else {
		s->tasks_failed++;

		if (t->result == VINE_RESULT_RESOURCE_EXHAUSTION) {
			s->time_workers_execute_exhaustion += t->time_workers_execute_last;

			q->stats->time_workers_execute_exhaustion += t->time_workers_execute_last;
			q->stats->tasks_exhausted_attempts++;

			t->time_workers_execute_exhaustion += t->time_workers_execute_last;
			t->exhausted_attempts++;
		}
	}

	/* accumulate resource summary to category only if task result makes it meaningful. */
	switch (t->result) {
	case VINE_RESULT_SUCCESS:
	case VINE_RESULT_SIGNAL:
	case VINE_RESULT_RESOURCE_EXHAUSTION:
	case VINE_RESULT_MAX_WALL_TIME:
	case VINE_RESULT_OUTPUT_TRANSFER_ERROR:
		if (category_accumulate_summary(c, t->resources_measured, q->current_max_worker)) {
			vine_txn_log_write_category(q, c);
		}

		// if in bucketing mode, add resources measured to bucketing manager
		if (category_in_bucketing_mode(c)) {
			int success; // 1 if success, 0 if resource exhaustion, -1 otherwise
			if (t->result == VINE_RESULT_SUCCESS)
				success = 1;
			else if (t->result == VINE_RESULT_RESOURCE_EXHAUSTION)
				success = 0;
			else
				success = -1;
			if (success != -1)
				bucketing_manager_add_resource_report(
						c->bucketing_manager, t->task_id, t->resources_measured, success);
		}
		break;
	case VINE_RESULT_INPUT_MISSING:
	case VINE_RESULT_OUTPUT_MISSING:
	case VINE_RESULT_MAX_END_TIME:
	case VINE_RESULT_UNKNOWN:
	case VINE_RESULT_FORSAKEN:
	case VINE_RESULT_MAX_RETRIES:
	default:
		break;
	}
}

void vine_initialize_categories(struct vine_manager *q, struct rmsummary *max, const char *summaries_file)
{
	categories_initialize(q->categories, max, summaries_file);
}

void vine_set_resources_max(struct vine_manager *q, const struct rmsummary *rm)
{
	vine_set_category_resources_max(q, "default", rm);
}

void vine_set_resources_min(struct vine_manager *q, const struct rmsummary *rm)
{
	vine_set_category_resources_min(q, "default", rm);
}

void vine_set_category_resources_max(struct vine_manager *q, const char *category, const struct rmsummary *rm)
{
	struct category *c = vine_category_lookup_or_create(q, category);
	category_specify_max_allocation(c, rm);
}

void vine_set_category_resources_min(struct vine_manager *q, const char *category, const struct rmsummary *rm)
{
	struct category *c = vine_category_lookup_or_create(q, category);
	category_specify_min_allocation(c, rm);
}

void vine_set_category_first_allocation_guess(struct vine_manager *q, const char *category, const struct rmsummary *rm)
{
	struct category *c = vine_category_lookup_or_create(q, category);
	category_specify_first_allocation_guess(c, rm);
}

int vine_set_category_mode(struct vine_manager *q, const char *category, vine_category_mode_t mode)
{

	switch (mode) {
	case CATEGORY_ALLOCATION_MODE_FIXED:
	case CATEGORY_ALLOCATION_MODE_MAX:
	case CATEGORY_ALLOCATION_MODE_MIN_WASTE:
	case CATEGORY_ALLOCATION_MODE_MAX_THROUGHPUT:
	case CATEGORY_ALLOCATION_MODE_GREEDY_BUCKETING:
	case CATEGORY_ALLOCATION_MODE_EXHAUSTIVE_BUCKETING:
		break;
	default:
		notice(D_VINE, "Unknown category mode specified.");
		return 0;
		break;
	}

	if (!category) {
		q->allocation_default_mode = mode;
	} else {
		struct category *c = vine_category_lookup_or_create(q, category);
		category_specify_allocation_mode(c, (category_mode_t)mode);
		vine_txn_log_write_category(q, c);
	}

	return 1;
}

void vine_set_category_max_concurrent(struct vine_manager *m, const char *category, int max_concurrent)
{
	struct category *c = vine_category_lookup_or_create(m, category);

	c->max_concurrent = MAX(-1, max_concurrent);
}

int vine_enable_category_resource(struct vine_manager *q, const char *category, const char *resource, int autolabel)
{

	struct category *c = vine_category_lookup_or_create(q, category);

	return category_enable_auto_resource(c, resource, autolabel);
}

const struct rmsummary *vine_manager_task_resources_max(struct vine_manager *q, struct vine_task *t)
{

	struct category *c = vine_category_lookup_or_create(q, t->category);

	return category_task_max_resources(c, t->resources_requested, t->resource_request, t->task_id);
}

const struct rmsummary *vine_manager_task_resources_min(struct vine_manager *q, struct vine_task *t)
{
	struct category *c = vine_category_lookup_or_create(q, t->category);

	const struct rmsummary *s =
			category_task_min_resources(c, t->resources_requested, t->resource_request, t->task_id);

	if (t->resource_request != CATEGORY_ALLOCATION_FIRST || !q->current_max_worker) {
		return s;
	}

	// If this task is being tried for the first time, we take the minimum as
	// the minimum between what we have observed and the largest worker. This
	// is to eliminate observed outliers that would prevent new tasks to run.
	if ((q->current_max_worker->cores > 0 && q->current_max_worker->cores < s->cores) ||
			(q->current_max_worker->memory > 0 && q->current_max_worker->memory < s->memory) ||
			(q->current_max_worker->disk > 0 && q->current_max_worker->disk < s->disk) ||
			(q->current_max_worker->gpus > 0 && q->current_max_worker->gpus < s->gpus)) {

		struct rmsummary *r = rmsummary_create(-1);

		rmsummary_merge_override_basic(r, q->current_max_worker);
		rmsummary_merge_override_basic(r, t->resources_requested);

		s = category_task_min_resources(c, r, t->resource_request, t->task_id);
		rmsummary_delete(r);
	}

	return s;
}

struct category *vine_category_lookup_or_create(struct vine_manager *q, const char *name)
{
	struct category *c = category_lookup_or_create(q->categories, name);

	if (!c->vine_stats) {
		c->vine_stats = calloc(1, sizeof(struct vine_stats));
		category_specify_allocation_mode(c, (category_mode_t)q->allocation_default_mode);
	}

	return c;
}

int vine_set_task_id_min(struct vine_manager *q, int minid)
{

	if (minid > q->next_task_id) {
		q->next_task_id = minid;
	}

	return q->next_task_id;
}

/* File functions */

/*
Careful: The semantics of undeclare_file are a little subtle.
The user calls this function to indicate that they are done
using a particular file, and there will be no more tasks
that can consume it.

This causes the file to be removed from the manager's table,
the replicas in the cluster to be deleted.
There should be no running tasks that require the file after this.

However, there may be *returned* tasks that still hold
references to the vine_file object, and so it will not be
fully garbage collected until those also call vine_file_delete
to bring the reference count to zero.  At that point, if
the UNLINK_WHEN_DONE flag is on, the local state will also be deleted.
*/

void vine_undeclare_file(struct vine_manager *m, struct vine_file *f)
{
	if (!f) {
		return;
	}

	/*
	Special case: If the manager has already been gc'ed
	(e.g. by python exiting), do nothing. Any memory or unlink_when_done files were gc'ed by vine_delete.
	*/
	if (!m) {
		return;
	}

	const char *filename = f->cached_name;
	/*
	If this is not a file that should be cached forever,
	delete all of the replicas present at remote workers.
	*/
	if (f->cache_level < VINE_CACHE_LEVEL_FOREVER) {
		char *key;
		struct vine_worker_info *w;
		HASH_TABLE_ITERATE(m->worker_table, key, w)
		{
			if (vine_file_replica_table_lookup(w, filename)) {
				delete_worker_file(m, w, filename, 0, 0);
			}
		}
	}

	/* Remove the object from our table and delete a reference. */

	if (hash_table_lookup(m->file_table, f->cached_name)) {
		hash_table_remove(m->file_table, f->cached_name);
		vine_file_delete(f);
	}

	/*
	Note that the file object may still exist if the user
	still holds pointers to inactive tasks that refer to
	this file. But the object is no longer the manager's
	responsibility.
	*/
}

struct vine_file *vine_manager_lookup_file(struct vine_manager *m, const char *cached_name)
{
	return hash_table_lookup(m->file_table, cached_name);
}

struct vine_file *vine_manager_declare_file(struct vine_manager *m, struct vine_file *f)
{
	if (!f) {
		return NULL;
	}
	assert(f->cached_name);
	struct vine_file *previous = vine_manager_lookup_file(m, f->cached_name);

	if (previous) {
		/* If declared before, use the previous instance. */
		vine_file_delete(f);
		f = vine_file_clone(previous);
	} else {
		/* Otherwise add it to the table. */
		hash_table_insert(m->file_table, f->cached_name, f);
	}

	vine_taskgraph_log_write_file(m, f);

	return f;
}

struct vine_file *vine_declare_file(
		struct vine_manager *m, const char *source, vine_cache_level_t cache, vine_file_flags_t flags)
{
	struct vine_file *f = vine_file_local(source, cache, flags);
	return vine_manager_declare_file(m, f);
}

struct vine_file *vine_declare_url(
		struct vine_manager *m, const char *source, vine_cache_level_t cache, vine_file_flags_t flags)
{
	struct vine_file *f = vine_file_url(source, cache, flags);
	return vine_manager_declare_file(m, f);
}

struct vine_file *vine_declare_temp(struct vine_manager *m)
{
	struct vine_file *f = vine_file_temp();
	return vine_manager_declare_file(m, f);
}

struct vine_file *vine_declare_buffer(struct vine_manager *m, const char *buffer, size_t size, vine_cache_level_t cache,
		vine_file_flags_t flags)
{
	struct vine_file *f = vine_file_buffer(buffer, size, cache, flags);
	return vine_manager_declare_file(m, f);
}

struct vine_file *vine_declare_mini_task(struct vine_manager *m, struct vine_task *t, const char *name,
		vine_cache_level_t cache, vine_file_flags_t flags)
{
	struct vine_file *f = vine_file_mini_task(t, name, cache, flags);
	return vine_manager_declare_file(m, f);
}

struct vine_file *vine_declare_untar(
		struct vine_manager *m, struct vine_file *f, vine_cache_level_t cache, vine_file_flags_t flags)
{
	struct vine_file *t = vine_file_untar(f, cache, flags);
	return vine_manager_declare_file(m, t);
}

struct vine_file *vine_declare_poncho(
		struct vine_manager *m, struct vine_file *f, vine_cache_level_t cache, vine_file_flags_t flags)
{
	struct vine_file *t = vine_file_poncho(f, cache, flags);
	return vine_manager_declare_file(m, t);
}

struct vine_file *vine_declare_starch(
		struct vine_manager *m, struct vine_file *f, vine_cache_level_t cache, vine_file_flags_t flags)
{
	struct vine_file *t = vine_file_starch(f, cache, flags);
	return vine_manager_declare_file(m, t);
}

struct vine_file *vine_declare_xrootd(struct vine_manager *m, const char *source, struct vine_file *proxy,
		struct vine_file *env, vine_cache_level_t cache, vine_file_flags_t flags)
{
	struct vine_file *t = vine_file_xrootd(source, proxy, env, cache, flags);
	return vine_manager_declare_file(m, t);
}

struct vine_file *vine_declare_chirp(struct vine_manager *m, const char *server, const char *source,
		struct vine_file *ticket, struct vine_file *env, vine_cache_level_t cache, vine_file_flags_t flags)
{
	struct vine_file *t = vine_file_chirp(server, source, ticket, env, cache, flags);
	return vine_manager_declare_file(m, t);
}

const char *vine_fetch_file(struct vine_manager *m, struct vine_file *f)
{
	/* If the data has already been loaded, just return it. */
	if (f->data)
		return f->data;

	switch (f->type) {
	case VINE_FILE:
		/* If it is on the local filesystem, load it. */
		{
			size_t length;
			if (copy_file_to_buffer(f->source, &f->data, &length)) {
				return f->data;
			} else {
				return 0;
			}
		}
		break;
	case VINE_BUFFER:
		/* Buffer files will already have their contents in memory, if available. */
		return f->data;
		break;
	case VINE_TEMP:
	case VINE_URL:
	case VINE_MINI_TASK:
		/* If the file has been materialized remotely, go get it from a worker. */
		{
			struct vine_worker_info *w = vine_file_replica_table_find_worker(m, f->cached_name);
			if (w)
				vine_manager_get_single_file(m, w, f);
			/* If that succeeded, then f->data is now set, null otherwise. */
			return f->data;
		}
		break;
	}

	return 0;
}

void vine_log_debug_app(struct vine_manager *m, const char *entry)
{
	debug(D_VINE, "APPLICATION %s", entry);
}

void vine_log_txn_app(struct vine_manager *m, const char *entry)
{
	vine_txn_log_write_app_entry(m, entry);
}

/* vim: set noexpandtab tabstop=8: */<|MERGE_RESOLUTION|>--- conflicted
+++ resolved
@@ -4526,13 +4526,8 @@
 struct vine_task *send_library_to_worker(struct vine_manager *q, struct vine_worker_info *w, const char *name)
 {
 	/* Find the original prototype library task by name, if it exists. */
-<<<<<<< HEAD
 	struct vine_task *original = hash_table_lookup(q->library_templates, name);
-	if (!original)
-=======
-	struct vine_task *original = hash_table_lookup(q->libraries, name);
 	if (!original) {
->>>>>>> bd0e70f1
 		return 0;
 	}
 
@@ -4581,13 +4576,8 @@
 {
 	t->type = VINE_TASK_TYPE_LIBRARY;
 	t->task_id = -1;
-<<<<<<< HEAD
-	vine_task_provides_library(t, name);
+  vine_task_set_library_provided(t, name);
 	hash_table_insert(q->library_templates, name, t);
-=======
-	vine_task_set_library_provided(t, name);
-	hash_table_insert(q->libraries, name, t);
->>>>>>> bd0e70f1
 	t->time_when_submitted = timestamp_get();
 }
 
@@ -4598,16 +4588,11 @@
 
 	HASH_TABLE_ITERATE(q->worker_table, worker_key, w)
 	{
-<<<<<<< HEAD
 		struct vine_task *t = vine_manager_find_library_on_worker(q, w, name);
-		if (t) {
-			reset_task_to_state(q, t, VINE_TASK_RETRIEVED);
-			t->refcount--;
-=======
-		struct vine_task *library = vine_schedule_find_library(w, name);
+    struct vine_task *library = vine_schedule_find_library(w, name);
 		if (library) {
 			reset_task_to_state(q, library, VINE_TASK_RETRIEVED);
->>>>>>> bd0e70f1
+			t->refcount--;
 		}
 	}
 	hash_table_remove(q->library_templates, name);

--- conflicted
+++ resolved
@@ -4328,16 +4328,12 @@
 			}
 		}
 
-<<<<<<< HEAD
 		// attempt to send duties to connected workers
 		BEGIN_ACCUM_TIME(q, time_internal);
 		vine_manager_send_duties_to_workers(q, stoptime);
 		END_ACCUM_TIME(q, time_internal);
 
-		// return if queue is empty and something interesting already happened
-=======
 		// return if manager is empty and something interesting already happened
->>>>>>> 65db031d
 		// in this wait.
 		if(events > 0) {
 			BEGIN_ACCUM_TIME(q, time_internal);

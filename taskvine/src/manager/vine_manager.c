/*
Copyright (C) 2022- The University of Notre Dame
This software is distributed under the GNU General Public License.
See the file COPYING for details.
*/

#include "vine_manager.h"
#include "vine_blocklist.h"
#include "vine_current_transfers.h"
#include "vine_factory_info.h"
#include "vine_fair.h"
#include "vine_file.h"
#include "vine_file_replica.h"
#include "vine_file_replica_table.h"
#include "vine_manager_get.h"
#include "vine_manager_put.h"
#include "vine_manager_summarize.h"
#include "vine_mount.h"
#include "vine_perf_log.h"
#include "vine_protocol.h"
#include "vine_resources.h"
#include "vine_runtime_dir.h"
#include "vine_schedule.h"
#include "vine_task.h"
#include "vine_task_info.h"
#include "vine_taskgraph_log.h"
#include "vine_txn_log.h"
#include "vine_worker_info.h"

#include "buffer.h"
#include "catalog_query.h"
#include "category_internal.h"
#include "cctools.h"
#include "copy_stream.h"
#include "create_dir.h"
#include "debug.h"
#include "domain_name_cache.h"
#include "envtools.h"
#include "hash_table.h"
#include "int_sizes.h"
#include "interfaces_address.h"
#include "itable.h"
#include "jx_parse.h"
#include "jx_print.h"
#include "link.h"
#include "link_auth.h"
#include "list.h"
#include "load_average.h"
#include "macros.h"
#include "path.h"
#include "process.h"
#include "random.h"
#include "rmonitor.h"
#include "rmonitor_poll.h"
#include "rmonitor_types.h"
#include "shell.h"
#include "stringtools.h"
#include "unlink_recursive.h"
#include "url_encode.h"
#include "username.h"
#include "xxmalloc.h"

#include <assert.h>
#include <dirent.h>
#include <errno.h>
#include <fcntl.h>
#include <math.h>
#include <stdarg.h>
#include <stddef.h>
#include <stdint.h>
#include <stdio.h>
#include <stdlib.h>
#include <string.h>
#include <sys/stat.h>
#include <sys/wait.h>
#include <time.h>
#include <unistd.h>

/* Default value for seconds between updates to the catalog. */
#define VINE_UPDATE_INTERVAL 60

/* Default value for seconds between measurement of manager local resources. */
#define VINE_RESOURCE_MEASUREMENT_INTERVAL 30

/* Default value for keepalive interval in seconds. */
#define VINE_DEFAULT_KEEPALIVE_INTERVAL 120

/* Default value for keepalive timeout in seconds. */
#define VINE_DEFAULT_KEEPALIVE_TIMEOUT 900

/* Default value for maximum size of standard output from task.  (If larger, send to a separate file.) */
#define MAX_TASK_STDOUT_STORAGE (1 * GIGABYTE)

/* Default value for maximum number of workers to add in a single cycle before dealing with other matters. */
#define MAX_NEW_WORKERS 10

/* Default value for how frequently to check for tasks that do not fit any worker. */
#define VINE_LARGE_TASK_CHECK_INTERVAL 180000000 // 3 minutes in usecs

/* Default timeout for slow workers to come back to the pool, can be set prior to creating a manager. */
double vine_option_blocklist_slow_workers_timeout = 900;

/* Forward prototypes for functions that are called out of order. */
/* Many of these should be removed if forward declaration is not needed. */

static void handle_failure(
		struct vine_manager *q, struct vine_worker_info *w, struct vine_task *t, vine_result_code_t fail_type);
static void remove_worker(struct vine_manager *q, struct vine_worker_info *w, vine_worker_disconnect_reason_t reason);
static int shut_down_worker(struct vine_manager *q, struct vine_worker_info *w);

static void reap_task_from_worker(
		struct vine_manager *q, struct vine_worker_info *w, struct vine_task *t, vine_task_state_t new_state);
static void reset_task_to_state(struct vine_manager *q, struct vine_task *t, vine_task_state_t new_state);
static void count_worker_resources(struct vine_manager *q, struct vine_worker_info *w);

static void find_max_worker(struct vine_manager *q);
static void update_max_worker(struct vine_manager *q, struct vine_worker_info *w);

static vine_task_state_t change_task_state(struct vine_manager *q, struct vine_task *t, vine_task_state_t new_state);

static int task_state_count(struct vine_manager *q, const char *category, vine_task_state_t state);
static int task_request_count(struct vine_manager *q, const char *category, category_allocation_t request);

static vine_msg_code_t handle_http_request(
		struct vine_manager *q, struct vine_worker_info *w, const char *path, time_t stoptime);
static vine_msg_code_t handle_taskvine(struct vine_manager *q, struct vine_worker_info *w, const char *line);
static vine_msg_code_t handle_manager_status(
		struct vine_manager *q, struct vine_worker_info *w, const char *line, time_t stoptime);
static vine_msg_code_t handle_resource(struct vine_manager *q, struct vine_worker_info *w, const char *line);
static vine_msg_code_t handle_feature(struct vine_manager *q, struct vine_worker_info *w, const char *line);
static void handle_library_update(struct vine_manager *q, struct vine_worker_info *w, const char *line);

static struct jx *manager_to_jx(struct vine_manager *q);
static struct jx *manager_lean_to_jx(struct vine_manager *q);

char *vine_monitor_wrap(
		struct vine_manager *q, struct vine_worker_info *w, struct vine_task *t, struct rmsummary *limits);

void vine_accumulate_task(struct vine_manager *q, struct vine_task *t);
struct category *vine_category_lookup_or_create(struct vine_manager *q, const char *name);

void vine_disable_monitoring(struct vine_manager *q);
static void aggregate_workers_resources(struct vine_manager *q, struct vine_resources *rtotal,
		struct vine_resources *rmin, struct vine_resources *rmax, struct hash_table *features);
static struct vine_task *vine_wait_internal(struct vine_manager *q, int timeout, const char *tag, int task_id);
static void release_all_workers(struct vine_manager *q);

static void vine_manager_send_library_to_workers(struct vine_manager *q, const char *name, time_t stoptime);
static void vine_manager_send_libraries_to_workers(struct vine_manager *q, time_t stoptime);

static void delete_worker_file(
		struct vine_manager *q, struct vine_worker_info *w, const char *filename, int flags, int except_flags);

/* Return the number of workers matching a given type: WORKER, STATUS, etc */

static int count_workers(struct vine_manager *q, vine_worker_type_t type)
{
	struct vine_worker_info *w;
	char *id;

	int count = 0;

	HASH_TABLE_ITERATE(q->worker_table, id, w)
	{
		if (w->type & type) {
			count++;
		}
	}

	return count;
}

/* Round up a resource value based on the overcommit multiplier currently in effect. */

int64_t overcommitted_resource_total(struct vine_manager *q, int64_t total)
{
	int64_t r = 0;
	if (total != 0) {
		r = ceil(total * q->resource_submit_multiplier);
	}

	return r;
}

/* Returns count of workers that are running at least 1 task. */

static int workers_with_tasks(struct vine_manager *q)
{
	struct vine_worker_info *w;
	char *id;
	int workers_with_tasks = 0;

	HASH_TABLE_ITERATE(q->worker_table, id, w)
	{
		if (strcmp(w->hostname, "unknown")) {
			if (itable_size(w->current_tasks)) {
				workers_with_tasks++;
			}
		}
	}

	return workers_with_tasks;
}

/* Convert a link pointer into a string that can be used as a key into a hash table. */

static char *link_to_hash_key(struct link *link) { return string_format("0x%p", link); }

/*
This function sends a message to the worker and records the time the message is
successfully sent. This timestamp is used to determine when to send keepalive checks.
*/

__attribute__((format(printf, 3, 4))) int vine_manager_send(
		struct vine_manager *q, struct vine_worker_info *w, const char *fmt, ...)
{
	va_list va;
	time_t stoptime;
	buffer_t B[1];
	buffer_init(B);
	buffer_abortonfailure(B, 1);
	buffer_max(B, VINE_LINE_MAX);

	va_start(va, fmt);
	buffer_putvfstring(B, fmt, va);
	va_end(va);

	debug(D_VINE, "tx to %s (%s): %s", w->hostname, w->addrport, buffer_tostring(B));

	stoptime = time(0) + q->short_timeout;

	int result = link_putlstring(w->link, buffer_tostring(B), buffer_pos(B), stoptime);

	buffer_free(B);

	return result;
}

/* Handle a name message coming back from the worker, requesting the manager's project name. */

static vine_msg_code_t handle_name(struct vine_manager *q, struct vine_worker_info *w, char *line)
{
	debug(D_VINE, "Sending project name to worker (%s)", w->addrport);

	// send project name (q->name) if there is one. otherwise send blank line
	vine_manager_send(q, w, "%s\n", q->name ? q->name : "");

	return VINE_MSG_PROCESSED;
}

/* Handle an info message coming from the worker that provides a variety of metrics. */

static vine_msg_code_t handle_info(struct vine_manager *q, struct vine_worker_info *w, char *line)
{
	char field[VINE_LINE_MAX];
	char value[VINE_LINE_MAX];

	int n = sscanf(line, "info %s %[^\n]", field, value);

	if (n != 2)
		return VINE_MSG_FAILURE;

	if (string_prefix_is(field, "workers_joined")) {
		w->stats->workers_joined = atoll(value);
	} else if (string_prefix_is(field, "workers_removed")) {
		w->stats->workers_removed = atoll(value);
	} else if (string_prefix_is(field, "time_send")) {
		w->stats->time_send = atoll(value);
	} else if (string_prefix_is(field, "time_receive")) {
		w->stats->time_receive = atoll(value);
	} else if (string_prefix_is(field, "time_execute")) {
		w->stats->time_workers_execute = atoll(value);
	} else if (string_prefix_is(field, "bytes_sent")) {
		w->stats->bytes_sent = atoll(value);
	} else if (string_prefix_is(field, "bytes_received")) {
		w->stats->bytes_received = atoll(value);
	} else if (string_prefix_is(field, "tasks_waiting")) {
		w->stats->tasks_waiting = atoll(value);
	} else if (string_prefix_is(field, "tasks_running")) {
		w->stats->tasks_running = atoll(value);
	} else if (string_prefix_is(field, "idle-disconnecting")) {
		remove_worker(q, w, VINE_WORKER_DISCONNECT_IDLE_OUT);
		q->stats->workers_idled_out++;
	} else if (string_prefix_is(field, "end_of_resource_update")) {
		count_worker_resources(q, w);
		vine_txn_log_write_worker_resources(q, w);
	} else if (string_prefix_is(field, "worker-id")) {
		free(w->workerid);
		w->workerid = xxstrdup(value);
		vine_txn_log_write_worker(q, w, 0, 0);
	} else if (string_prefix_is(field, "worker-end-time")) {
		w->end_time = MAX(0, atoll(value));
	} else if (string_prefix_is(field, "from-factory")) {
		q->fetch_factory = 1;
		w->factory_name = xxstrdup(value);

		struct vine_factory_info *f = vine_factory_info_lookup(q, w->factory_name);
		if (f->connected_workers + 1 > f->max_workers) {
			shut_down_worker(q, w);
		}
	} else if (string_prefix_is(field, "library-update")) {
		handle_library_update(q, w, value);
	}

	// Note we always mark info messages as processed, as they are optional.
	return VINE_MSG_PROCESSED;
}

/*
A cache-update message coming from the worker means that a requested
remote transfer or command was successful, and know we know the size
of the file for the purposes of cache storage management.
*/

static int handle_cache_update(struct vine_manager *q, struct vine_worker_info *w, const char *line)
{
	char cachename[VINE_LINE_MAX];
	long long size;
	long long transfer_time;
	long long start_time;
	char id[VINE_LINE_MAX];

	if (sscanf(line, "cache-update %s %lld %lld %lld %s", cachename, &size, &transfer_time, &start_time, id) == 5) {
		struct vine_file_replica *remote_info = vine_file_replica_table_lookup(w, cachename);

		if (!remote_info) {
			/*
			If an unsolicited cache-update arrives, there are several possibilities:
			- The worker is telling us about an item from a previous run.
			- The file was created as an output of a task.
			*/
			remote_info = vine_file_replica_create(size, 0);
			vine_file_replica_table_insert(w, cachename, remote_info);
		}

		remote_info->size = size;
		remote_info->transfer_time = transfer_time;
		remote_info->in_cache = 1;
		struct vine_file *f = hash_table_lookup(q->file_table, cachename);
		if (f)
			f->created = 1;

		vine_current_transfers_remove(q, id);

		vine_txn_log_write_cache_update(q, w, size, transfer_time, start_time, cachename);
	}

	return VINE_MSG_PROCESSED;
}

/*
A cache-invalid message coming from the worker means that a requested
remote transfer or command did not succeed, and the intended file is
not in the cache.  It is accompanied by a (presumably short) string
message that further explains the failure.
So, we remove the corresponding note for that worker and log the error.
We should expect to soon receive some failed tasks that were unable
set up their own input sandboxes.
*/

static int handle_cache_invalid(struct vine_manager *q, struct vine_worker_info *w, const char *line)
{
	char cachename[VINE_LINE_MAX];
	char id[VINE_LINE_MAX];
	int length;

	if (sscanf(line,
			    "cache-invalid %s %d %8s-%4s-%4s-%4s-%12s",
			    cachename,
			    &length,
			    id,
			    &id[8],
			    &id[12],
			    &id[16],
			    &id[20]) == 7) {

		char *message = malloc(length + 1);
		time_t stoptime = time(0) + q->long_timeout;

		int actual = link_read(w->link, message, length, stoptime);
		if (actual != length) {
			free(message);
			return VINE_MSG_FAILURE;
		}

		message[length] = 0;
		debug(D_VINE, "%s (%s) invalidated %s with error: %s", w->hostname, w->addrport, cachename, message);
		free(message);

		struct vine_file_replica *remote_info = vine_file_replica_table_remove(w, cachename);
		vine_current_transfers_remove(q, id);
		if (remote_info)
			vine_file_replica_delete(remote_info);
	} else if (sscanf(line, "cache-invalid %s %d", cachename, &length) == 2) {

		char *message = malloc(length + 1);
		time_t stoptime = time(0) + q->long_timeout;

		int actual = link_read(w->link, message, length, stoptime);
		if (actual != length) {
			free(message);
			return VINE_MSG_FAILURE;
		}

		message[length] = 0;
		debug(D_VINE, "%s (%s) invalidated %s with error: %s", w->hostname, w->addrport, cachename, message);
		free(message);
	}
	return VINE_MSG_PROCESSED;
}

/*
A transfer-address message indicates that the worker is listening
on its own port to receive get requests from other workers.
*/

static int handle_transfer_address(struct vine_manager *q, struct vine_worker_info *w, const char *line)
{
	int dummy_port;
	if (sscanf(line, "transfer-address %s %d", w->transfer_addr, &w->transfer_port)) {
		w->transfer_port_active = 1;
		link_address_remote(w->link, w->transfer_addr, &dummy_port);
		return VINE_MSG_PROCESSED;
	} else {
		return VINE_MSG_FAILURE;
	}
}

/*
This function receives a message from worker and records the time a message is successfully
received. This timestamp is used in keepalive timeout computations.
*/

static vine_msg_code_t vine_manager_recv_no_retry(
		struct vine_manager *q, struct vine_worker_info *w, char *line, size_t length)
{
	time_t stoptime;
	stoptime = time(0) + q->long_timeout;

	int result = link_readline(w->link, line, length, stoptime);

	if (result <= 0) {
		return VINE_MSG_FAILURE;
	}

	w->last_msg_recv_time = timestamp_get();

	debug(D_VINE, "rx from %s (%s): %s", w->hostname, w->addrport, line);

	char path[length];

	// Check for status updates that can be consumed here.
	if (string_prefix_is(line, "alive")) {
		result = VINE_MSG_PROCESSED;
	} else if (string_prefix_is(line, "taskvine")) {
		result = handle_taskvine(q, w, line);
	} else if (string_prefix_is(line, "manager_status") || string_prefix_is(line, "worker_status") ||
			string_prefix_is(line, "task_status") || string_prefix_is(line, "wable_status") ||
			string_prefix_is(line, "resources_status")) {
		result = handle_manager_status(q, w, line, stoptime);
	} else if (string_prefix_is(line, "available_results")) {
		hash_table_insert(q->workers_with_available_results, w->hashkey, w);
		result = VINE_MSG_PROCESSED;
	} else if (string_prefix_is(line, "resource")) {
		result = handle_resource(q, w, line);
	} else if (string_prefix_is(line, "feature")) {
		result = handle_feature(q, w, line);
	} else if (string_prefix_is(line, "auth")) {
		debug(D_VINE | D_NOTICE,
				"worker (%s) is attempting to use a password, but I do not have one.",
				w->addrport);
		result = VINE_MSG_FAILURE;
	} else if (string_prefix_is(line, "name")) {
		result = handle_name(q, w, line);
	} else if (string_prefix_is(line, "info")) {
		result = handle_info(q, w, line);
	} else if (string_prefix_is(line, "cache-update")) {
		result = handle_cache_update(q, w, line);
	} else if (string_prefix_is(line, "cache-invalid")) {
		result = handle_cache_invalid(q, w, line);
	} else if (string_prefix_is(line, "transfer-address")) {
		result = handle_transfer_address(q, w, line);
	} else if (sscanf(line, "GET %s HTTP/%*d.%*d", path) == 1) {
		result = handle_http_request(q, w, path, stoptime);
	} else {
		// Message is not a status update: return it to the user.
		result = VINE_MSG_NOT_PROCESSED;
	}

	return result;
}

/*
Call vine_manager_recv_no_retry and silently retry if the result indicates
an asynchronous update message like 'keepalive' or 'resource'.
*/

vine_msg_code_t vine_manager_recv(struct vine_manager *q, struct vine_worker_info *w, char *line, int length)
{
	vine_msg_code_t result = VINE_MSG_PROCESSED;

	do {
		result = vine_manager_recv_no_retry(q, w, line, length);
	} while (result == VINE_MSG_PROCESSED);

	return result;
}

/*
Compute the expected transfer rate of the manage in bytes/second,
and return the basis of that computation in *data_source.
*/

static double get_manager_transfer_rate(struct vine_manager *q, char **data_source)
{
	double manager_transfer_rate; // bytes per second
	int64_t q_total_bytes_transferred = q->stats->bytes_sent + q->stats->bytes_received;
	timestamp_t q_total_transfer_time = q->stats->time_send + q->stats->time_receive;

	// Note q_total_transfer_time is timestamp_t with units of microseconds.
	if (q_total_transfer_time > 1000000) {
		manager_transfer_rate = 1000000.0 * q_total_bytes_transferred / q_total_transfer_time;
		if (data_source) {
			*data_source = xxstrdup("overall manager");
		}
	} else {
		manager_transfer_rate = q->default_transfer_rate;
		if (data_source) {
			*data_source = xxstrdup("conservative default");
		}
	}

	return manager_transfer_rate;
}

/*
Select an appropriate timeout value for the transfer of a certain number of bytes.
We do not know in advance how fast the system will perform.

So do this by starting with an assumption of bandwidth taken from the worker,
from the manager, or from a (slow) default number, depending on what information is available.
The timeout is chosen to be a multiple of the expected transfer time from the assumed bandwidth.

The overall effect is to reject transfers that are 10x slower than what has been seen before.

Two exceptions are made:
- The transfer time cannot be below a configurable minimum time.
*/

int vine_manager_transfer_time(struct vine_manager *q, struct vine_worker_info *w, int64_t length)
{
	double avg_transfer_rate; // bytes per second
	char *data_source;

	if (w->total_transfer_time > 1000000) {
		// Note w->total_transfer_time is timestamp_t with units of microseconds.
		avg_transfer_rate = 1000000 * w->total_bytes_transferred / w->total_transfer_time;
		data_source = xxstrdup("worker's observed");
	} else {
		avg_transfer_rate = get_manager_transfer_rate(q, &data_source);
	}

	double tolerable_transfer_rate = avg_transfer_rate / q->transfer_outlier_factor; // bytes per second

	int timeout = length / tolerable_transfer_rate;

	// An ordinary manager has a lower minimum timeout b/c it responds immediately to the manager.
	timeout = MAX(q->minimum_transfer_timeout, timeout);

	/* Don't bother printing anything for transfers of less than 1MB, to avoid excessive output. */

	if (length >= 1048576) {
		debug(D_VINE,
				"%s (%s) using %s average transfer rate of %.2lf MB/s\n",
				w->hostname,
				w->addrport,
				data_source,
				avg_transfer_rate / MEGABYTE);

		debug(D_VINE,
				"%s (%s) will try up to %d seconds to transfer this %.2lf MB file.",
				w->hostname,
				w->addrport,
				timeout,
				length / 1000000.0);
	}

	free(data_source);
	return timeout;
}

/*
Remove idle workers associated with a given factory, so as to scale down
cleanly by not cancelling active work.
*/

static int factory_trim_workers(struct vine_manager *q, struct vine_factory_info *f)
{
	if (!f)
		return 0;
	assert(f->name);

	// Iterate through all workers and shut idle ones down
	struct vine_worker_info *w;
	char *key;
	int trimmed_workers = 0;

	struct hash_table *idle_workers = hash_table_create(0, 0);
	HASH_TABLE_ITERATE(q->worker_table, key, w)
	{
		if (f->connected_workers - trimmed_workers <= f->max_workers)
			break;
		if (w->factory_name && !strcmp(f->name, w->factory_name) && itable_size(w->current_tasks) < 1) {
			hash_table_insert(idle_workers, key, w);
			trimmed_workers++;
		}
	}

	HASH_TABLE_ITERATE(idle_workers, key, w)
	{
		hash_table_remove(idle_workers, key);
		hash_table_firstkey(idle_workers);
		shut_down_worker(q, w);
	}
	hash_table_delete(idle_workers);

	debug(D_VINE, "Trimmed %d workers from %s", trimmed_workers, f->name);
	return trimmed_workers;
}

/*
Given a JX description of a factory, update our internal vine_factory_info
records to match that description.  If the description indicates that
we have more workers than desired, trim the workers associated with that
factory.
*/

static void update_factory(struct vine_manager *q, struct jx *j)
{
	const char *name = jx_lookup_string(j, "factory_name");
	if (!name)
		return;

	struct vine_factory_info *f = vine_factory_info_lookup(q, name);

	f->seen_at_catalog = 1;
	int found = 0;
	struct jx *m = jx_lookup_guard(j, "max_workers", &found);
	if (found) {
		int old_max_workers = f->max_workers;
		f->max_workers = m->u.integer_value;
		// Trim workers if max_workers reduced.
		if (f->max_workers < old_max_workers) {
			factory_trim_workers(q, f);
		}
	}
}

/*
Query the catalog to discover what factories are feeding this manager.
Update our internal state with the data returned.
*/

static void update_read_catalog_factory(struct vine_manager *q, time_t stoptime)
{
	struct catalog_query *cq;
	struct jx *jexpr = NULL;
	struct jx *j;

	// Iterate through factory_table to create a query filter.
	int first_name = 1;
	buffer_t filter;
	buffer_init(&filter);
	char *factory_name = NULL;
	struct vine_factory_info *f = NULL;
	buffer_putfstring(&filter, "type == \"vine_factory\" && (");

	HASH_TABLE_ITERATE(q->factory_table, factory_name, f)
	{
		buffer_putfstring(&filter, "%sfactory_name == \"%s\"", first_name ? "" : " || ", factory_name);
		first_name = 0;
		f->seen_at_catalog = 0;
	}
	buffer_putfstring(&filter, ")");
	jexpr = jx_parse_string(buffer_tolstring(&filter, NULL));
	buffer_free(&filter);

	// Query the catalog server
	debug(D_VINE, "Retrieving factory info from catalog server(s) at %s ...", q->catalog_hosts);
	if ((cq = catalog_query_create(q->catalog_hosts, jexpr, stoptime))) {
		// Update the table
		while ((j = catalog_query_read(cq, stoptime))) {
			update_factory(q, j);
			jx_delete(j);
		}
		catalog_query_delete(cq);
	} else {
		debug(D_VINE, "Failed to retrieve factory info from catalog server(s) at %s.", q->catalog_hosts);
	}

	// Remove outdated factories
	struct list *outdated_factories = list_create();
	HASH_TABLE_ITERATE(q->factory_table, factory_name, f)
	{
		if (!f->seen_at_catalog && f->connected_workers < 1) {
			list_push_tail(outdated_factories, f);
		}
	}
	list_clear(outdated_factories, (void *)vine_factory_info_delete);
	list_delete(outdated_factories);
}

/*
Send an update to the catalog describing the state of this manager.
*/

static void update_write_catalog(struct vine_manager *q)
{
	// Only write if we have a name.
	if (!q->name)
		return;

	// Generate the manager status in an jx, and print it to a buffer.
	struct jx *j = manager_to_jx(q);
	char *str = jx_print_string(j);

	// Send the buffer.
	debug(D_VINE, "Advertising manager status to the catalog server(s) at %s ...", q->catalog_hosts);
	if (!catalog_query_send_update(q->catalog_hosts, str, CATALOG_UPDATE_BACKGROUND | CATALOG_UPDATE_CONDITIONAL)) {

		// If the send failed b/c the buffer is too big, send the lean version instead.
		struct jx *lj = manager_lean_to_jx(q);
		char *lstr = jx_print_string(lj);
		catalog_query_send_update(q->catalog_hosts, lstr, CATALOG_UPDATE_BACKGROUND);
		free(lstr);
		jx_delete(lj);
	}

	// Clean up.
	free(str);
	jx_delete(j);
}

/* Read from the catalog if fetch_factory is enabled. */

static void update_read_catalog(struct vine_manager *q)
{
	time_t stoptime = time(0) + 5; // Short timeout for query

	if (q->fetch_factory) {
		update_read_catalog_factory(q, stoptime);
	}
}

/* Send and receive updates from the catalog server as needed. */

static void update_catalog(struct vine_manager *q, int force_update)
{
	// Only update every last_update_time seconds.
	if (!force_update && (time(0) - q->catalog_last_update_time) < q->update_interval)
		return;

	// If host and port are not set, pick defaults.
	if (!q->catalog_hosts)
		q->catalog_hosts = xxstrdup(CATALOG_HOST);

	// Update the catalog.
	update_write_catalog(q);
	update_read_catalog(q);

	q->catalog_last_update_time = time(0);
}

/* Remove all tasks and other associated state from a given worker. */

static void cleanup_worker(struct vine_manager *q, struct vine_worker_info *w)
{
	struct vine_task *t;
	uint64_t task_id;

	if (!q || !w)
		return;

	vine_current_transfers_wipe_worker(q, w);

	ITABLE_ITERATE(w->current_tasks, task_id, t)
	{
		if (t->time_when_commit_end >= t->time_when_commit_start) {
			timestamp_t delta_time = timestamp_get() - t->time_when_commit_end;
			t->time_workers_execute_failure += delta_time;
			t->time_workers_execute_all += delta_time;
		}

		reap_task_from_worker(q, w, t, VINE_TASK_READY);

		vine_task_clean(t);

		itable_firstkey(w->current_tasks);
	}

	itable_clear(w->current_tasks, 0);

	w->finished_tasks = 0;

	char *cached_name = NULL;
	struct vine_file_replica *info = NULL;
	HASH_TABLE_ITERATE(w->current_files, cached_name, info)
	{
		struct vine_file *f = hash_table_lookup(q->file_table, cached_name);

		// check that the manager actually knows about that file, as the file
		// may correspond to a cache-update of a file that has not been declared
		// yet.
		if (f) {
			// delete all files, but those meant to stay at the worker
			delete_worker_file(q, w, f->cached_name, f->flags, (~VINE_CACHE & VINE_CACHE_ALWAYS));
		}
	}
}

#define accumulate_stat(qs, ws, field) (qs)->field += (ws)->field

static void record_removed_worker_stats(struct vine_manager *q, struct vine_worker_info *w)
{
	struct vine_stats *qs = q->stats_disconnected_workers;
	struct vine_stats *ws = w->stats;

	accumulate_stat(qs, ws, workers_joined);
	accumulate_stat(qs, ws, workers_removed);
	accumulate_stat(qs, ws, workers_released);
	accumulate_stat(qs, ws, workers_idled_out);
	accumulate_stat(qs, ws, workers_slow);
	accumulate_stat(qs, ws, workers_blocked);
	accumulate_stat(qs, ws, workers_lost);

	accumulate_stat(qs, ws, time_send);
	accumulate_stat(qs, ws, time_receive);
	accumulate_stat(qs, ws, time_workers_execute);

	accumulate_stat(qs, ws, bytes_sent);
	accumulate_stat(qs, ws, bytes_received);

	// Count all the workers joined as removed.
	qs->workers_removed = ws->workers_joined;
}

/* Remove a worker from this master by removing all remote state, all local state, and disconnecting. */

static void remove_worker(struct vine_manager *q, struct vine_worker_info *w, vine_worker_disconnect_reason_t reason)
{
	if (!q || !w)
		return;

	debug(D_VINE, "worker %s (%s) removed", w->hostname, w->addrport);

	if (w->type == VINE_WORKER_TYPE_WORKER) {
		q->stats->workers_removed++;
	}

	vine_txn_log_write_worker(q, w, 1, reason);

	cleanup_worker(q, w);

	hash_table_remove(q->worker_table, w->hashkey);
	hash_table_remove(q->workers_with_available_results, w->hashkey);

	record_removed_worker_stats(q, w);

	if (w->factory_name) {
		struct vine_factory_info *f = vine_factory_info_lookup(q, w->factory_name);
		if (f)
			f->connected_workers--;
	}

	vine_worker_delete(w);

	/* update the largest worker seen */
	find_max_worker(q);

	debug(D_VINE, "%d workers connected in total now", count_workers(q, VINE_WORKER_TYPE_WORKER));
}

/* Gently release a worker by sending it a release message, and then removing it. */

static int release_worker(struct vine_manager *q, struct vine_worker_info *w)
{
	if (!w)
		return 0;

	vine_manager_send(q, w, "release\n");

	remove_worker(q, w, VINE_WORKER_DISCONNECT_EXPLICIT);

	q->stats->workers_released++;

	return 1;
}

/* Check for new connections on the manager's port, and add a worker if one is there. */

static void add_worker(struct vine_manager *q)
{
	char addr[LINK_ADDRESS_MAX];
	int port;

	struct link *link = link_accept(q->manager_link, time(0) + q->short_timeout);
	if (!link) {
		return;
	}

	link_keepalive(link, 1);
	link_tune(link, LINK_TUNE_INTERACTIVE);

	if (!link_address_remote(link, addr, &port)) {
		link_close(link);
		return;
	}

	debug(D_VINE, "worker %s:%d connected", addr, port);

	if (q->ssl_enabled) {
		if (link_ssl_wrap_accept(link, q->ssl_key, q->ssl_cert)) {
			debug(D_VINE, "worker %s:%d completed ssl connection", addr, port);
		} else {
			debug(D_VINE, "worker %s:%d failed ssl connection", addr, port);
			link_close(link);
			return;
		}
	} else {
		/* nothing to do */
	}

	if (q->password) {
		debug(D_VINE, "worker %s:%d authenticating", addr, port);
		if (!link_auth_password(link, q->password, time(0) + q->short_timeout)) {
			debug(D_VINE | D_NOTICE, "worker %s:%d presented the wrong password", addr, port);
			link_close(link);
			return;
		}
	}

	struct vine_worker_info *w = vine_worker_create(link);
	if (!w) {
		debug(D_NOTICE, "Cannot allocate memory for worker %s:%d.", addr, port);
		link_close(link);
		return;
	}

	w->hashkey = link_to_hash_key(link);
	w->addrport = string_format("%s:%d", addr, port);

	hash_table_insert(q->worker_table, w->hashkey, w);
}

/* Delete a single file on a remote worker. */

static void delete_worker_file(
		struct vine_manager *q, struct vine_worker_info *w, const char *filename, int flags, int except_flags)
{
	if (!(flags & except_flags)) {
		vine_manager_send(q, w, "unlink %s\n", filename);
		struct vine_file_replica *remote_info;
		remote_info = vine_file_replica_table_remove(w, filename);
		vine_file_replica_delete(remote_info);
	}
}

/* Delete all files in a list except those that match one or more of the "except_flags" */

static void delete_worker_files(
		struct vine_manager *q, struct vine_worker_info *w, struct list *mount_list, int except_flags)
{
	if (!mount_list)
		return;
	struct vine_mount *m;
	LIST_ITERATE(mount_list, m) { delete_worker_file(q, w, m->file->cached_name, m->file->flags, except_flags); }
}

/* Delete all output files of a given task. */

static void delete_task_output_files(struct vine_manager *q, struct vine_worker_info *w, struct vine_task *t)
{
	delete_worker_files(q, w, t->output_mounts, 0);
}

/* Delete only the uncacheable output files of a given task. */
static void delete_uncacheable_files(struct vine_manager *q, struct vine_worker_info *w, struct vine_task *t)
{
	delete_worker_files(q, w, t->input_mounts, VINE_CACHE);
	delete_worker_files(q, w, t->output_mounts, VINE_CACHE);
}

/* Determine the resource monitor file name that should be associated with this task. */

static char *monitor_file_name(struct vine_manager *q, struct vine_task *t, const char *ext, int series)
{
	char *dir;
	if (t->monitor_output_directory) {
		/* if output directory from task, we always keep the summaries generated. */
		dir = xxstrdup(t->monitor_output_directory);
	} else {
		if (series) {
			dir = vine_get_runtime_path_log(q, "time-series");
		} else {
			dir = vine_get_runtime_path_staging(q, NULL);
		}
	}

	char *name = string_format("%s/" RESOURCE_MONITOR_TASK_LOCAL_NAME "%s", dir, t->task_id, ext ? ext : "");
	free(dir);

	return name;
}

/* Extract the resources consumed by a task by reading the appropriate resource monitor file. */
static void read_measured_resources(struct vine_manager *q, struct vine_task *t)
{
	char *summary = monitor_file_name(q, t, ".summary", 0);

	if (t->resources_measured) {
		rmsummary_delete(t->resources_measured);
	}

	t->resources_measured = rmsummary_parse_file_single(summary);

	if (t->resources_measured) {
		t->exit_code = t->resources_measured->exit_status;

		/* cleanup noise in cores value, otherwise small fluctuations trigger new
		 * maximums */
		if (t->resources_measured->cores > 0) {
			t->resources_measured->cores =
					MIN(t->resources_measured->cores, ceil(t->resources_measured->cores - 0.1));
		}
	} else {
		/* if no resources were measured, then we don't overwrite the return
		 * status, and mark the task as with error from monitoring. */
		t->resources_measured = rmsummary_create(-1);
	}

	/* remove summary file, unless it is kept explicitly by the task */
	if (!t->monitor_output_directory) {
		unlink(summary);
	}

	free(summary);
}

/* Compress old time series files so as to avoid accumulating infinite resource monitoring data. */
static void resource_monitor_compress_logs(struct vine_manager *q, struct vine_task *t)
{
	char *series = monitor_file_name(q, t, ".series", 1);
	char *debug_log = monitor_file_name(q, t, ".debug", 1);

	char *command = string_format("gzip -9 -q %s %s", series, debug_log);

	int status;
	int rc = shellcode(command, NULL, NULL, 0, NULL, NULL, &status);

	if (rc) {
		debug(D_NOTICE, "Could no successfully compress '%s', and '%s'\n", series, debug_log);
	}

	free(series);
	free(debug_log);
	free(command);
}

/*
Get all the relevant output data from a completed task, then clean up unneeded items.
Return true if task was retrieved from worker (regardless of whether the task is successful.)
Return false if the worker failed.
*/

static int fetch_output_from_worker(struct vine_manager *q, struct vine_worker_info *w, int task_id)
{
	struct vine_task *t;
	vine_result_code_t result = VINE_SUCCESS;

	t = itable_lookup(w->current_tasks, task_id);
	if (!t) {
		debug(D_VINE, "Failed to find task %d at worker %s (%s).", task_id, w->hostname, w->addrport);
		handle_failure(q, w, t, VINE_WORKER_FAILURE);
		return 0;
	}

	t->time_when_retrieval = timestamp_get();

<<<<<<< HEAD
	/* Determine what subset of outputs to retrieve based on status. */

	if (t->result == VINE_RESULT_INPUT_MISSING) {
		/* If inputs were missing, the worker didn't run the task, so don't bother with outputs. */
		result = VINE_SUCCESS;
	} else if (t->result == VINE_RESULT_RESOURCE_EXHAUSTION) {
		/* If resources were exhausted, only the monitor file was created. */
		result = vine_manager_get_monitor_output_file(q, w, t);
	} else {
		/* Otherwise get all the output files, even if there was an error. */
=======
	switch (t->result) {
	case VINE_RESULT_FORSAKEN:
		reap_task_from_worker(q, w, t, VINE_TASK_RETRIEVED);
		return VINE_SUCCESS;
		break;
	case VINE_RESULT_RESOURCE_EXHAUSTION:
		result = vine_manager_get_monitor_output_file(q, w, t);
		break;
	default:
>>>>>>> fb77d2a0
		result = vine_manager_get_output_files(q, w, t);
		break;
	}

	if (result != VINE_SUCCESS) {
		debug(D_VINE, "Failed to receive output from worker %s (%s).", w->hostname, w->addrport);
		handle_failure(q, w, t, result);
	}

	if (result == VINE_WORKER_FAILURE) {
		t->time_when_done = timestamp_get();
		return 0;
	}

	delete_uncacheable_files(q, w, t);

	/* if q is monitoring, update t->resources_measured, and delete the task
	 * summary. */
	if (q->monitor_mode) {
		read_measured_resources(q, t);

		/* Further, if we got debug and series files, gzip them. */
		if (q->monitor_mode & VINE_MON_FULL)
			resource_monitor_compress_logs(q, t);
	}

	// Finish receiving output.
	t->time_when_done = timestamp_get();

	vine_accumulate_task(q, t);

	// At this point, a task is completed.
	reap_task_from_worker(q, w, t, VINE_TASK_RETRIEVED);

	w->finished_tasks--;
	w->total_tasks_complete++;

	// At least one task has finished without triggering a slow worker disconnect, thus we
	// now have evidence that worker is not slow (e.g., it was probably the
	// previous task that was slow).
	w->alarm_slow_worker = 0;

	/* print warnings if the task ran for a very short time (1s) and exited with common non-zero status */
	if (t->result == VINE_RESULT_SUCCESS && t->time_workers_execute_last < 1000000) {
		switch (t->exit_code) {
		case (126):
			warn(D_VINE,
					"Task %d ran for a very short time and exited with code %d.\n",
					t->task_id,
					t->exit_code);
			warn(D_VINE, "This usually means that the task's command is not an executable,\n");
			warn(D_VINE, "or that the worker's scratch directory is on a no-exec partition.\n");
			break;
		case (127):
			warn(D_VINE,
					"Task %d ran for a very short time and exited with code %d.\n",
					t->task_id,
					t->exit_code);
			warn(D_VINE, "This usually means that the task's command could not be found, or that\n");
			warn(D_VINE, "it uses a shared library not available at the worker, or that\n");
			warn(D_VINE, "it uses a version of the glibc different than the one at the worker.\n");
			break;
		case (139):
			warn(D_VINE,
					"Task %d ran for a very short time and exited with code %d.\n",
					t->task_id,
					t->exit_code);
			warn(D_VINE, "This usually means that the task's command had a segmentation fault,\n");
			warn(D_VINE, "either because it has a memory access error (segfault), or because\n");
			warn(D_VINE, "it uses a version of a shared library different from the one at the worker.\n");
			break;
		default:
			break;
		}
	}

	vine_task_info_add(q, t);

	debug(D_VINE,
			"%s (%s) done in %.02lfs total tasks %lld average %.02lfs",
			w->hostname,
			w->addrport,
			(t->time_when_done - t->time_when_commit_start) / 1000000.0,
			(long long)w->total_tasks_complete,
			w->total_task_time / w->total_tasks_complete / 1000000.0);

	return 1;
}

/*
Consider the set of tasks that are waiting but not running.
Cancel those that have exceeded their expressed end time,
exceeded the maximum number of retries, or other policy issues.
*/

static int expire_waiting_tasks(struct vine_manager *q)
{
	struct vine_task *t;
	int expired = 0;

	int tasks_considered = 0;
	double current_time = timestamp_get() / ONE_SECOND;
	while ((t = list_rotate(q->ready_list))) {
		if (tasks_considered > q->attempt_schedule_depth) {
			return expired;
		}
		if (t->resources_requested->end > 0 && t->resources_requested->end <= current_time) {
			vine_task_set_result(t, VINE_RESULT_MAX_END_TIME);
			list_remove(q->ready_list, t);
			change_task_state(q, t, VINE_TASK_RETRIEVED);
			expired++;
		} else if (t->max_retries > 0 && t->try_count > t->max_retries) {
			vine_task_set_result(t, VINE_RESULT_MAX_RETRIES);
			list_remove(q->ready_list, t);
			change_task_state(q, t, VINE_TASK_RETRIEVED);
			expired++;
		}
		tasks_considered++;
	}
	return expired;
}

/*
Consider the set of tasks that are waiting with strict inputs
Terminate those to which no such worker exists.
*/
static int enforce_waiting_fixed_locations(struct vine_manager *q)
{
	struct vine_task *t;
	int terminated = 0;
	int count;

	count = task_state_count(q, NULL, VINE_TASK_READY);
	while (count > 0) {
		count--;

		t = list_pop_head(q->ready_list);
		if (t->has_fixed_locations && !vine_schedule_check_fixed_location(q, t)) {
			vine_task_set_result(t, VINE_RESULT_FIXED_LOCATION_MISSING);
			change_task_state(q, t, VINE_TASK_RETRIEVED);
			terminated++;
		} else {
			list_push_tail(q->ready_list, t);
		}
	}

	return terminated;
}

/*
This function handles app-level failures. It remove the task from WQ and marks
the task as complete so it is returned to the application.
*/

static void handle_app_failure(struct vine_manager *q, struct vine_worker_info *w, struct vine_task *t)
{
	// remove the task from tables that track dispatched tasks.
	// and add the task to complete list so it is given back to the application.
	reap_task_from_worker(q, w, t, VINE_TASK_RETRIEVED);

	/*If the failure happened after a task execution, we remove all the output
	files specified for that task from the worker's cache.  This is because the
	application may resubmit the task and the resubmitted task may produce
	different outputs. */
	if (t) {
		if (t->time_when_commit_end > 0) {
			delete_task_output_files(q, w, t);
		}
	}

	return;
}

/*
Failures happen in the manager-worker interactions. In this case,
we remove the worker and retry the tasks dispatched to it elsewhere.
*/

static void handle_worker_failure(struct vine_manager *q, struct vine_worker_info *w)
{
	remove_worker(q, w, VINE_WORKER_DISCONNECT_FAILURE);
	return;
}

/*
Handle the failure of a task, taking different actions depending on whether
this is due to an application-level issue or a problem with the worker alone.
*/

static void handle_failure(
		struct vine_manager *q, struct vine_worker_info *w, struct vine_task *t, vine_result_code_t fail_type)
{
	if (fail_type == VINE_APP_FAILURE) {
		handle_app_failure(q, w, t);
	} else {
		handle_worker_failure(q, w);
	}
	return;
}

/*
Handle the initial connection message from a worker, which reports
basic information about the hostname, operating system, and so forth.
Once this message is processed, the manager knows it is a valid connection
and can begin sending tasks and data.
*/

static vine_msg_code_t handle_taskvine(struct vine_manager *q, struct vine_worker_info *w, const char *line)
{
	char items[4][VINE_LINE_MAX];
	int worker_protocol;

	int n = sscanf(line, "taskvine %d %s %s %s %s", &worker_protocol, items[0], items[1], items[2], items[3]);
	if (n != 5)
		return VINE_MSG_FAILURE;

	if (worker_protocol != VINE_PROTOCOL_VERSION) {
		debug(D_VINE | D_NOTICE,
				"rejecting worker (%s) as it uses protocol %d. The manager is using protocol %d.",
				w->addrport,
				worker_protocol,
				VINE_PROTOCOL_VERSION);
		vine_block_host(q, w->hostname);
		return VINE_MSG_FAILURE;
	}

	if (w->hostname)
		free(w->hostname);
	if (w->os)
		free(w->os);
	if (w->arch)
		free(w->arch);
	if (w->version)
		free(w->version);

	w->hostname = strdup(items[0]);
	w->os = strdup(items[1]);
	w->arch = strdup(items[2]);
	w->version = strdup(items[3]);

	w->type = VINE_WORKER_TYPE_WORKER;

	q->stats->workers_joined++;
	debug(D_VINE, "%d workers are connected in total now", count_workers(q, VINE_WORKER_TYPE_WORKER));

	debug(D_VINE,
			"%s (%s) running CCTools version %s on %s (operating system) with architecture %s is ready",
			w->hostname,
			w->addrport,
			w->version,
			w->os,
			w->arch);

	if (cctools_version_cmp(CCTOOLS_VERSION, w->version) != 0) {
		debug(D_DEBUG,
				"Warning: potential worker version mismatch: worker %s (%s) is version %s, and manager is version %s",
				w->hostname,
				w->addrport,
				w->version,
				CCTOOLS_VERSION);
	}

	return VINE_MSG_PROCESSED;
}

/*
If the manager has requested that a file be watched with VINE_WATCH,
the worker will periodically send back update messages indicating that
the file has been written to.  There are a variety of ways in which the
message could be stale (e.g. task was cancelled) so if the message does
not line up with an expected task and file, then we discard it and keep
going.
*/

static vine_result_code_t get_update(struct vine_manager *q, struct vine_worker_info *w, const char *line)
{
	int64_t task_id;
	char path[VINE_LINE_MAX];
	int64_t offset;
	int64_t length;

	int n = sscanf(line, "update %" PRId64 " %s %" PRId64 " %" PRId64, &task_id, path, &offset, &length);
	if (n != 4) {
		debug(D_VINE, "Invalid message from worker %s (%s): %s", w->hostname, w->addrport, line);
		return VINE_WORKER_FAILURE;
	}

	struct vine_task *t = itable_lookup(w->current_tasks, task_id);
	if (!t) {
		debug(D_VINE,
				"worker %s (%s) sent output for unassigned task %" PRId64,
				w->hostname,
				w->addrport,
				task_id);
		link_soak(w->link, length, time(0) + vine_manager_transfer_time(q, w, length));
		return VINE_SUCCESS;
	}

	time_t stoptime = time(0) + vine_manager_transfer_time(q, w, length);

	struct vine_mount *m;
	const char *local_name = 0;

	LIST_ITERATE(t->output_mounts, m)
	{
		if (!strcmp(path, m->remote_name)) {
			local_name = m->file->source;
			break;
		}
	}

	if (!local_name) {
		debug(D_VINE, "worker %s (%s) sent output for unwatched file %s", w->hostname, w->addrport, path);
		link_soak(w->link, length, stoptime);
		return VINE_SUCCESS;
	}

	int fd = open(local_name, O_WRONLY | O_CREAT, 0777);
	if (fd < 0) {
		debug(D_VINE, "unable to update watched file %s: %s", local_name, strerror(errno));
		link_soak(w->link, length, stoptime);
		return VINE_SUCCESS;
	}

	lseek(fd, offset, SEEK_SET);
	link_stream_to_fd(w->link, fd, length, stoptime);
	ftruncate(fd, offset + length);

	if (close(fd) < 0) {
		debug(D_VINE, "unable to update watched file %s: %s\n", local_name, strerror(errno));
		return VINE_SUCCESS;
	}

	return VINE_SUCCESS;
}

/*
Failure to store result is treated as success so we continue to retrieve the
output files of the task.
*/

static vine_result_code_t get_result(struct vine_manager *q, struct vine_worker_info *w, const char *line)
{

	if (!q || !w || !line)
		return VINE_WORKER_FAILURE;

	struct vine_task *t;

	int task_status, exit_status;
	uint64_t task_id;
	int64_t output_length, retrieved_output_length;
	timestamp_t execution_time, start_time, end_time;

	int64_t actual;

	timestamp_t observed_execution_time;
	timestamp_t effective_stoptime = 0;
	time_t stoptime;

	// Format: task completion status, exit status (exit code or signal), output length, execution time, task_id

	int n = sscanf(line,
			"result %d %d %" SCNd64 " %" SCNd64 " %" SCNd64 " %" SCNd64 "",
			&task_status,
			&exit_status,
			&output_length,
			&start_time,
			&end_time,
			&task_id);

	if (n < 6) {
		debug(D_VINE, "Invalid message from worker %s (%s): %s", w->hostname, w->addrport, line);
		return VINE_WORKER_FAILURE;
	}

	execution_time = end_time - start_time;

	t = itable_lookup(w->current_tasks, task_id);
	if (!t) {
		debug(D_VINE,
				"Unknown task result from worker %s (%s): no task %" PRId64
				" assigned to worker.  Ignoring result.",
				w->hostname,
				w->addrport,
				task_id);
		stoptime = time(0) + vine_manager_transfer_time(q, w, output_length);
		link_soak(w->link, output_length, stoptime);
		return VINE_SUCCESS;
	}

	if (task_status == VINE_RESULT_FORSAKEN) {
		itable_remove(q->running_table, t->task_id);
		vine_task_set_result(t, VINE_RESULT_FORSAKEN);
		change_task_state(q, t, VINE_TASK_WAITING_RETRIEVAL);
		return VINE_SUCCESS;
	}

	observed_execution_time = timestamp_get() - t->time_when_commit_end;

	t->time_workers_execute_last =
			observed_execution_time > execution_time ? execution_time : observed_execution_time;
	t->time_workers_execute_last_start = start_time;
	t->time_workers_execute_last_end = end_time;

	t->time_workers_execute_all += t->time_workers_execute_last;

	if (q->bandwidth_limit) {
		effective_stoptime = (output_length / q->bandwidth_limit) * 1000000 + timestamp_get();
	}

	if (output_length <= q->max_task_stdout_storage) {
		retrieved_output_length = output_length;
	} else {
		retrieved_output_length = q->max_task_stdout_storage;
		fprintf(stderr,
				"warning: stdout of task %" PRId64
				" requires %2.2lf GB of storage. This exceeds maximum supported size of %d GB. Only %d GB will be retrieved.\n",
				task_id,
				((double)output_length) / q->max_task_stdout_storage,
				q->max_task_stdout_storage / GIGABYTE,
				q->max_task_stdout_storage / GIGABYTE);
		vine_task_set_result(t, VINE_RESULT_STDOUT_MISSING);
	}

	t->output = malloc(retrieved_output_length + 1);
	if (t->output == NULL) {
		fprintf(stderr,
				"error: allocating memory of size %" PRId64
				" bytes failed for storing stdout of task %" PRId64 ".\n",
				retrieved_output_length,
				task_id);
		// drop the entire length of stdout on the link
		stoptime = time(0) + vine_manager_transfer_time(q, w, output_length);
		link_soak(w->link, output_length, stoptime);
		retrieved_output_length = 0;
		vine_task_set_result(t, VINE_RESULT_STDOUT_MISSING);
	}

	if (retrieved_output_length > 0) {
		debug(D_VINE,
				"Receiving stdout of task %" PRId64 " (size: %" PRId64 " bytes) from %s (%s) ...",
				task_id,
				retrieved_output_length,
				w->addrport,
				w->hostname);

		// First read the bytes we keep.
		stoptime = time(0) + vine_manager_transfer_time(q, w, retrieved_output_length);
		actual = link_read(w->link, t->output, retrieved_output_length, stoptime);
		if (actual != retrieved_output_length) {
			debug(D_VINE,
					"Failure: actual received stdout size (%" PRId64
					" bytes) is different from expected (%" PRId64 " bytes).",
					actual,
					retrieved_output_length);
			t->output[actual] = '\0';
			return VINE_WORKER_FAILURE;
		}
		debug(D_VINE, "Retrieved %" PRId64 " bytes from %s (%s)", actual, w->hostname, w->addrport);

		// Then read the bytes we need to throw away.
		if (output_length > retrieved_output_length) {
			debug(D_VINE,
					"Dropping the remaining %" PRId64 " bytes of the stdout of task %" PRId64
					" since stdout length is limited to %d bytes.\n",
					(output_length - q->max_task_stdout_storage),
					task_id,
					q->max_task_stdout_storage);
			stoptime = time(0) +
				   vine_manager_transfer_time(q, w, (output_length - retrieved_output_length));
			link_soak(w->link, (output_length - retrieved_output_length), stoptime);

			// overwrite the last few bytes of buffer to signal truncated stdout.
			char *truncate_msg = string_format(
					"\n>>>>>> STDOUT TRUNCATED AFTER THIS POINT.\n>>>>>> MAXIMUM OF %d BYTES REACHED, %" PRId64
					" BYTES TRUNCATED.",
					q->max_task_stdout_storage,
					output_length - retrieved_output_length);
			memcpy(t->output + q->max_task_stdout_storage - strlen(truncate_msg) - 1,
					truncate_msg,
					strlen(truncate_msg));
			*(t->output + q->max_task_stdout_storage - 1) = '\0';
			free(truncate_msg);
		}

		timestamp_t current_time = timestamp_get();
		if (effective_stoptime && effective_stoptime > current_time) {
			usleep(effective_stoptime - current_time);
		}
	} else {
		actual = 0;
	}

	if (t->output)
		t->output[actual] = 0;

	t->result = task_status;
	t->exit_code = exit_status;

	q->stats->time_workers_execute += t->time_workers_execute_last;

	w->finished_tasks++;

	// Convert resource_monitor status into taskvine status if needed.
	if (q->monitor_mode) {
		if (t->exit_code == RM_OVERFLOW) {
			vine_task_set_result(t, VINE_RESULT_RESOURCE_EXHAUSTION);
		} else if (t->exit_code == RM_TIME_EXPIRE) {
			vine_task_set_result(t, VINE_RESULT_MAX_END_TIME);
		}
	}

	itable_remove(q->running_table, t->task_id);
	change_task_state(q, t, VINE_TASK_WAITING_RETRIEVAL);

	return VINE_SUCCESS;
}

/*
Send to this worker a request for task results.
The worker will respond with all completed tasks and updates
on watched output files.  Process those results as they come back.
*/

static vine_result_code_t get_available_results(struct vine_manager *q, struct vine_worker_info *w)
{
	// max_count == -1, tells the worker to send all available results.
	vine_manager_send(q, w, "send_results %d\n", -1);
	debug(D_VINE, "Reading result(s) from %s (%s)", w->hostname, w->addrport);

	char line[VINE_LINE_MAX];

	vine_result_code_t result = VINE_SUCCESS; // return success unless something fails below.

	while (1) {
		vine_msg_code_t mcode;
		mcode = vine_manager_recv(q, w, line, sizeof(line));
		if (mcode != VINE_MSG_NOT_PROCESSED) {
			result = VINE_WORKER_FAILURE;
			break;
		}

		if (string_prefix_is(line, "result")) {
			result = get_result(q, w, line);
			if (result != VINE_SUCCESS)
				break;
		} else if (string_prefix_is(line, "update")) {
			result = get_update(q, w, line);
			if (result != VINE_SUCCESS)
				break;
		} else if (!strcmp(line, "end")) {
			// Only return success if last message is end.
			break;
		} else {
			debug(D_VINE,
					"%s (%s): sent invalid response to send_results: %s",
					w->hostname,
					w->addrport,
					line);
			result = VINE_WORKER_FAILURE;
			break;
		}
	}

	return result;
}

/*
Compute the total quantity of resources needed by all tasks in
the ready and running states.  This gives us a complete picture
of the manager's resource consumption for status reporting.
*/

static struct rmsummary *total_resources_needed(struct vine_manager *q)
{

	struct vine_task *t;

	struct rmsummary *total = rmsummary_create(0);

	/* for waiting tasks, we use what they would request if dispatched right now. */
	LIST_ITERATE(q->ready_list, t)
	{
		const struct rmsummary *s = vine_manager_task_resources_min(q, t);
		rmsummary_add(total, s);
	}

	/* for running tasks, we use what they have been allocated already. */
	char *key;
	struct vine_worker_info *w;

	HASH_TABLE_ITERATE(q->worker_table, key, w)
	{
		if (w->resources->tag < 0) {
			continue;
		}

		total->cores += w->resources->cores.inuse;
		total->memory += w->resources->memory.inuse;
		total->disk += w->resources->disk.inuse;
		total->gpus += w->resources->gpus.inuse;
	}

	return total;
}

/*
Compute the largest resource request for any task in a given category.
*/

static const struct rmsummary *largest_seen_resources(struct vine_manager *q, const char *category)
{
	char *key;
	struct category *c;

	if (category) {
		c = vine_category_lookup_or_create(q, category);
		return c->max_allocation;
	} else {
		HASH_TABLE_ITERATE(q->categories, key, c)
		{
			rmsummary_merge_max(q->max_task_resources_requested, c->max_allocation);
		}
		return q->max_task_resources_requested;
	}
}

/* Return true if this worker can satisfy the given resource request. */

static int check_worker_fit(struct vine_worker_info *w, const struct rmsummary *s)
{

	if (w->resources->workers.total < 1)
		return 0;

	if (!s)
		return w->resources->workers.total;

	if (s->cores > w->resources->cores.total)
		return 0;
	if (s->memory > w->resources->memory.total)
		return 0;
	if (s->disk > w->resources->disk.total)
		return 0;
	if (s->gpus > w->resources->gpus.total)
		return 0;

	return w->resources->workers.total;
}

static int count_workers_for_waiting_tasks(struct vine_manager *q, const struct rmsummary *s)
{

	int count = 0;

	char *key;
	struct vine_worker_info *w;

	HASH_TABLE_ITERATE(q->worker_table, key, w) { count += check_worker_fit(w, s); }

	return count;
}

static void category_jx_insert_max(struct jx *j, struct category *c, const char *field, const struct rmsummary *largest)
{

	double l = rmsummary_get(largest, field);
	double m = -1;
	double e = -1;

	if (c) {
		m = rmsummary_get(c->max_resources_seen, field);
		if (c->max_resources_seen->limits_exceeded) {
			e = rmsummary_get(c->max_resources_seen->limits_exceeded, field);
		}
	}

	char *field_str = string_format("max_%s", field);

	if (l > -1) {
		char *max_str = string_format("%s", rmsummary_resource_to_str(field, l, 0));
		jx_insert_string(j, field_str, max_str);
		free(max_str);
	} else if (c && !category_in_steady_state(c) && e > -1) {
		char *max_str = string_format(">%s", rmsummary_resource_to_str(field, m - 1, 0));
		jx_insert_string(j, field_str, max_str);
		free(max_str);
	} else if (c && m > -1) {
		char *max_str = string_format("~%s", rmsummary_resource_to_str(field, m, 0));
		jx_insert_string(j, field_str, max_str);
		free(max_str);
	} else {
		jx_insert_string(j, field_str, "na");
	}

	free(field_str);
}

/* Create a dummy task to obtain first allocation that category would get if using largest worker */

static struct rmsummary *category_alloc_info(struct vine_manager *q, struct category *c, category_allocation_t request)
{
	struct vine_task *t = vine_task_create("nop");
	vine_task_set_category(t, c->name);
	t->resource_request = request;

	/* XXX this seems like a hack: a vine_worker is being created by malloc instead of vine_worker_create */

	struct vine_worker_info *w = malloc(sizeof(*w));
	w->resources = vine_resources_create();
	w->resources->cores.total = q->current_max_worker->cores;
	w->resources->memory.total = q->current_max_worker->memory;
	w->resources->disk.total = q->current_max_worker->disk;
	w->resources->gpus.total = q->current_max_worker->gpus;

	struct rmsummary *allocation = vine_manager_choose_resources_for_task(q, w, t);

	vine_task_delete(t);
	vine_resources_delete(w->resources);
	free(w);

	return allocation;
}

/* Convert an allocation of resources into a JX record. */

static struct jx *alloc_to_jx(struct vine_manager *q, struct category *c, struct rmsummary *resources)
{
	struct jx *j = jx_object(0);

	jx_insert_double(j, "cores", resources->cores);
	jx_insert_integer(j, "memory", resources->memory);
	jx_insert_integer(j, "disk", resources->disk);
	jx_insert_integer(j, "gpus", resources->gpus);

	return j;
}

/* Convert a resource category into a JX record for reporting to the catalog. */

static struct jx *category_to_jx(struct vine_manager *q, const char *category)
{
	struct vine_stats s;
	struct category *c = NULL;
	const struct rmsummary *largest = largest_seen_resources(q, category);

	c = vine_category_lookup_or_create(q, category);
	vine_get_stats_category(q, category, &s);

	if (s.tasks_waiting + s.tasks_on_workers + s.tasks_done < 1) {
		return NULL;
	}

	struct jx *j = jx_object(0);

	jx_insert_string(j, "category", category);
	jx_insert_integer(j, "tasks_waiting", s.tasks_waiting);
	jx_insert_integer(j, "tasks_running", s.tasks_running);
	jx_insert_integer(j, "tasks_on_workers", s.tasks_on_workers);
	jx_insert_integer(j, "tasks_dispatched", s.tasks_dispatched);
	jx_insert_integer(j, "tasks_done", s.tasks_done);
	jx_insert_integer(j, "tasks_failed", s.tasks_failed);
	jx_insert_integer(j, "tasks_cancelled", s.tasks_cancelled);
	jx_insert_integer(j, "workers_able", s.workers_able);

	category_jx_insert_max(j, c, "cores", largest);
	category_jx_insert_max(j, c, "memory", largest);
	category_jx_insert_max(j, c, "disk", largest);
	category_jx_insert_max(j, c, "gpus", largest);

	struct rmsummary *first_allocation = category_alloc_info(q, c, CATEGORY_ALLOCATION_FIRST);
	struct jx *jr = alloc_to_jx(q, c, first_allocation);
	rmsummary_delete(first_allocation);
	jx_insert(j, jx_string("first_allocation"), jr);

	struct rmsummary *max_allocation = category_alloc_info(q, c, CATEGORY_ALLOCATION_MAX);
	jr = alloc_to_jx(q, c, max_allocation);
	rmsummary_delete(max_allocation);
	jx_insert(j, jx_string("max_allocation"), jr);

	if (q->monitor_mode) {
		jr = alloc_to_jx(q, c, c->max_resources_seen);
		jx_insert(j, jx_string("max_seen"), jr);
	}

	jx_insert_integer(j, "first_allocation_count", task_request_count(q, c->name, CATEGORY_ALLOCATION_FIRST));
	jx_insert_integer(j, "max_allocation_count", task_request_count(q, c->name, CATEGORY_ALLOCATION_MAX));

	return j;
}

/* Convert all resource categories into a JX record. */

static struct jx *categories_to_jx(struct vine_manager *q)
{
	struct jx *a = jx_array(0);

	struct category *c;
	char *category_name;

	HASH_TABLE_ITERATE(q->categories, category_name, c)
	{
		struct jx *j = category_to_jx(q, category_name);
		if (j) {
			jx_array_insert(a, j);
		}
	}

	return a;
}

/*
manager_to_jx examines the overall manager status and creates
an jx expression which can be sent directly to the
user that connects via vine_status.
*/

static struct jx *manager_to_jx(struct vine_manager *q)
{
	struct jx *j = jx_object(0);
	if (!j)
		return 0;

	// Insert all properties from vine_stats

	struct vine_stats info;
	vine_get_stats(q, &info);

	// Add special properties expected by the catalog server
	char owner[USERNAME_MAX];
	username_get(owner);

	jx_insert_string(j, "type", "vine_manager");
	if (q->name)
		jx_insert_string(j, "project", q->name);
	jx_insert_integer(j,
			"starttime",
			(q->stats->time_when_started / 1000000)); // catalog expects time_t not timestamp_t
	jx_insert_string(j, "working_dir", q->workingdir);
	jx_insert_string(j, "owner", owner);
	jx_insert_string(j, "version", CCTOOLS_VERSION);
	jx_insert_integer(j, "port", vine_port(q));
	jx_insert_integer(j, "priority", q->priority);
	jx_insert_string(j, "manager_preferred_connection", q->manager_preferred_connection);

	int use_ssl = 0;
#ifdef HAS_OPENSSL
	if (q->ssl_enabled) {
		use_ssl = 1;
	}
#endif
	jx_insert_boolean(j, "ssl", use_ssl);

	struct jx *interfaces = interfaces_of_host();
	if (interfaces) {
		jx_insert(j, jx_string("network_interfaces"), interfaces);
	}

	// send info on workers
	jx_insert_integer(j, "workers", info.workers_connected);
	jx_insert_integer(j, "workers_connected", info.workers_connected);
	jx_insert_integer(j, "workers_init", info.workers_init);
	jx_insert_integer(j, "workers_idle", info.workers_idle);
	jx_insert_integer(j, "workers_busy", info.workers_busy);
	jx_insert_integer(j, "workers_able", info.workers_able);

	jx_insert_integer(j, "workers_joined", info.workers_joined);
	jx_insert_integer(j, "workers_removed", info.workers_removed);
	jx_insert_integer(j, "workers_released", info.workers_released);
	jx_insert_integer(j, "workers_idled_out", info.workers_idled_out);
	jx_insert_integer(j, "workers_slow", info.workers_slow);
	jx_insert_integer(j, "workers_lost", info.workers_lost);

	// workers_blocked adds host names, not a count
	struct jx *blocklist = vine_blocklist_to_jx(q);
	if (blocklist) {
		jx_insert(j, jx_string("workers_blocked"), blocklist);
	}

	// send info on tasks
	jx_insert_integer(j, "tasks_waiting", info.tasks_waiting);
	jx_insert_integer(j, "tasks_on_workers", info.tasks_on_workers);
	jx_insert_integer(j, "tasks_running", info.tasks_running);
	jx_insert_integer(j, "tasks_with_results", info.tasks_with_results);
	jx_insert_integer(j, "tasks_left", q->num_tasks_left);

	jx_insert_integer(j, "tasks_submitted", info.tasks_submitted);
	jx_insert_integer(j, "tasks_dispatched", info.tasks_dispatched);
	jx_insert_integer(j, "tasks_done", info.tasks_done);
	jx_insert_integer(j, "tasks_failed", info.tasks_failed);
	jx_insert_integer(j, "tasks_cancelled", info.tasks_cancelled);
	jx_insert_integer(j, "tasks_exhausted_attempts", info.tasks_exhausted_attempts);

	// tasks_complete is deprecated, but the old vine_status expects it.
	jx_insert_integer(j, "tasks_complete", info.tasks_done);

	// send info on manager
	jx_insert_integer(j, "time_when_started", info.time_when_started);
	jx_insert_integer(j, "time_send", info.time_send);
	jx_insert_integer(j, "time_receive", info.time_receive);
	jx_insert_integer(j, "time_send_good", info.time_send_good);
	jx_insert_integer(j, "time_receive_good", info.time_receive_good);
	jx_insert_integer(j, "time_status_msgs", info.time_status_msgs);
	jx_insert_integer(j, "time_internal", info.time_internal);
	jx_insert_integer(j, "time_polling", info.time_polling);
	jx_insert_integer(j, "time_application", info.time_application);
	jx_insert_integer(j, "time_scheduling", info.time_scheduling);

	jx_insert_integer(j, "time_workers_execute", info.time_workers_execute);
	jx_insert_integer(j, "time_workers_execute_good", info.time_workers_execute_good);
	jx_insert_integer(j, "time_workers_execute_exhaustion", info.time_workers_execute_exhaustion);

	jx_insert_integer(j, "bytes_sent", info.bytes_sent);
	jx_insert_integer(j, "bytes_received", info.bytes_received);

	jx_insert_integer(j, "capacity_tasks", info.capacity_tasks);
	jx_insert_integer(j, "capacity_cores", info.capacity_cores);
	jx_insert_integer(j, "capacity_memory", info.capacity_memory);
	jx_insert_integer(j, "capacity_disk", info.capacity_disk);
	jx_insert_integer(j, "capacity_gpus", info.capacity_gpus);
	jx_insert_integer(j, "capacity_instantaneous", info.capacity_instantaneous);
	jx_insert_integer(j, "capacity_weighted", info.capacity_weighted);
	jx_insert_integer(j, "manager_load", info.manager_load);

	// Add the resources computed from tributary workers.
	struct vine_resources r, rmin, rmax;
	aggregate_workers_resources(q, &r, &rmin, &rmax, NULL);
	vine_resources_add_to_jx(&r, j);

	// add the stats per category
	jx_insert(j, jx_string("categories"), categories_to_jx(q));

	// add total resources used/needed by the manager
	struct rmsummary *total = total_resources_needed(q);
	jx_insert_integer(j, "tasks_total_cores", total->cores);
	jx_insert_integer(j, "tasks_total_memory", total->memory);
	jx_insert_integer(j, "tasks_total_disk", total->disk);
	jx_insert_integer(j, "tasks_total_gpus", total->gpus);
	rmsummary_delete(total);

	return j;
}

/*
manager_lean_to_jx examines the overall manager status and creates
an jx expression which can be sent to the catalog.
It different from manager_to_jx in that only the minimum information that
workers, vine_status and the vine_factory need.
*/

static struct jx *manager_lean_to_jx(struct vine_manager *q)
{
	struct jx *j = jx_object(0);
	if (!j)
		return 0;

	// Insert all properties from vine_stats

	struct vine_stats info;
	vine_get_stats(q, &info);

	// information regarding how to contact the manager
	jx_insert_string(j, "version", CCTOOLS_VERSION);
	jx_insert_string(j, "type", "vine_manager");
	jx_insert_integer(j, "port", vine_port(q));

	int use_ssl = 0;
#ifdef HAS_OPENSSL
	if (q->ssl_enabled) {
		use_ssl = 1;
	}
#endif
	jx_insert_boolean(j, "ssl", use_ssl);

	char owner[USERNAME_MAX];
	username_get(owner);
	jx_insert_string(j, "owner", owner);

	if (q->name)
		jx_insert_string(j, "project", q->name);
	jx_insert_integer(j,
			"starttime",
			(q->stats->time_when_started / 1000000)); // catalog expects time_t not timestamp_t
	jx_insert_string(j, "manager_preferred_connection", q->manager_preferred_connection);

	struct jx *interfaces = interfaces_of_host();
	if (interfaces) {
		jx_insert(j, jx_string("network_interfaces"), interfaces);
	}

	// task information for general vine_status report
	jx_insert_integer(j, "tasks_waiting", info.tasks_waiting);
	jx_insert_integer(j, "tasks_running", info.tasks_running);
	jx_insert_integer(j,
			"tasks_complete",
			info.tasks_done); // tasks_complete is deprecated, but the old vine_status expects it.

	// additional task information for vine_factory
	jx_insert_integer(j, "tasks_on_workers", info.tasks_on_workers);
	jx_insert_integer(j, "tasks_left", q->num_tasks_left);

	// capacity information the factory needs
	jx_insert_integer(j, "capacity_tasks", info.capacity_tasks);
	jx_insert_integer(j, "capacity_cores", info.capacity_cores);
	jx_insert_integer(j, "capacity_memory", info.capacity_memory);
	jx_insert_integer(j, "capacity_disk", info.capacity_disk);
	jx_insert_integer(j, "capacity_gpus", info.capacity_gpus);
	jx_insert_integer(j, "capacity_weighted", info.capacity_weighted);
	jx_insert_double(j, "manager_load", info.manager_load);

	// resources information the factory needs
	struct rmsummary *total = total_resources_needed(q);
	jx_insert_integer(j, "tasks_total_cores", total->cores);
	jx_insert_integer(j, "tasks_total_memory", total->memory);
	jx_insert_integer(j, "tasks_total_disk", total->disk);
	jx_insert_integer(j, "tasks_total_gpus", total->gpus);

	// worker information for general vine_status report
	jx_insert_integer(j, "workers", info.workers_connected);
	jx_insert_integer(j, "workers_connected", info.workers_connected);

	// additional worker information the factory needs
	struct jx *blocklist = vine_blocklist_to_jx(q);
	if (blocklist) {
		jx_insert(j, jx_string("workers_blocked"), blocklist); // danger! unbounded field
	}

	return j;
}

/*
Send a brief human-readable index listing the data
types that can be queried via this API.
*/

static void handle_data_index(struct vine_manager *q, struct vine_worker_info *w, time_t stoptime)
{
	buffer_t buf;
	buffer_init(&buf);

	buffer_printf(&buf, "<h1>taskvine data API</h1>");
	buffer_printf(&buf, "<ul>\n");
	buffer_printf(&buf, "<li> <a href=\"/manager_status\">Queue Status</a>\n");
	buffer_printf(&buf, "<li> <a href=\"/task_status\">Task Status</a>\n");
	buffer_printf(&buf, "<li> <a href=\"/worker_status\">Worker Status</a>\n");
	buffer_printf(&buf, "<li> <a href=\"/resources_status\">Resources Status</a>\n");
	buffer_printf(&buf, "</ul>\n");

	vine_manager_send(q, w, buffer_tostring(&buf), buffer_pos(&buf), stoptime);

	buffer_free(&buf);
}

/*
Process an HTTP request that comes in via a worker port.
This represents a web browser that connected directly
to the manager to fetch status data.
*/

static vine_msg_code_t handle_http_request(
		struct vine_manager *q, struct vine_worker_info *w, const char *path, time_t stoptime)
{
	char line[VINE_LINE_MAX];

	// Consume (and ignore) the remainder of the headers.
	while (link_readline(w->link, line, VINE_LINE_MAX, stoptime)) {
		if (line[0] == 0)
			break;
	}

	vine_manager_send(q, w, "HTTP/1.1 200 OK\nConnection: close\n");
	if (!strcmp(path, "/")) {
		// Requests to root get a simple human readable index.
		vine_manager_send(q, w, "Content-type: text/html\n\n");
		handle_data_index(q, w, stoptime);
	} else {
		// Other requests get raw JSON data.
		vine_manager_send(q, w, "Access-Control-Allow-Origin: *\n");
		vine_manager_send(q, w, "Content-type: text/plain\n\n");
		handle_manager_status(q, w, &path[1], stoptime);
	}

	// Return success but require a disconnect now.
	return VINE_MSG_PROCESSED_DISCONNECT;
}

/*
Process a manager status request which returns raw JSON.
This could come via the HTTP interface, or via a plain request.
*/

static struct jx *construct_status_message(struct vine_manager *q, const char *request)
{
	struct jx *a = jx_array(NULL);

	if (!strcmp(request, "manager_status") || !strcmp(request, "manager") || !strcmp(request, "resources_status")) {
		struct jx *j = manager_to_jx(q);
		if (j) {
			jx_array_insert(a, j);
		}
	} else if (!strcmp(request, "task_status") || !strcmp(request, "tasks")) {
		struct vine_task *t;
		uint64_t task_id;

		ITABLE_ITERATE(q->tasks, task_id, t)
		{
			struct jx *j = vine_task_to_jx(q, t);
			if (j)
				jx_array_insert(a, j);
		}
	} else if (!strcmp(request, "worker_status") || !strcmp(request, "workers")) {
		struct vine_worker_info *w;
		struct jx *j;
		char *key;

		HASH_TABLE_ITERATE(q->worker_table, key, w)
		{
			// If the worker has not been initialized, ignore it.
			if (!strcmp(w->hostname, "unknown"))
				continue;
			j = vine_worker_to_jx(w);
			if (j) {
				jx_array_insert(a, j);
			}
		}
	} else if (!strcmp(request, "wable_status") || !strcmp(request, "categories")) {
		jx_delete(a);
		a = categories_to_jx(q);
	} else {
		debug(D_VINE, "Unknown status request: '%s'", request);
		jx_delete(a);
		a = NULL;
	}

	return a;
}

/*
Handle a manager status message by composing a response and sending it.
*/

static vine_msg_code_t handle_manager_status(
		struct vine_manager *q, struct vine_worker_info *target, const char *line, time_t stoptime)
{
	struct link *l = target->link;

	struct jx *a = construct_status_message(q, line);
	target->type = VINE_WORKER_TYPE_STATUS;

	free(target->hostname);
	target->hostname = xxstrdup("QUEUE_STATUS");

	if (!a) {
		debug(D_VINE, "Unknown status request: '%s'", line);
		return VINE_MSG_FAILURE;
	}

	jx_print_link(a, l, stoptime);
	jx_delete(a);

	return VINE_MSG_PROCESSED_DISCONNECT;
}

/*
Handle a resource update message from the worker by updating local structures.
*/

static vine_msg_code_t handle_resource(struct vine_manager *q, struct vine_worker_info *w, const char *line)
{
	char resource_name[VINE_LINE_MAX];
	int64_t total;

	int n = sscanf(line, "resource %s %" PRId64, resource_name, &total);

	if (n == 2) {
		if (!strcmp(resource_name, "cores")) {
			w->resources->cores.total = total;
		} else if (!strcmp(resource_name, "memory")) {
			w->resources->memory.total = total;
		} else if (!strcmp(resource_name, "disk")) {
			w->resources->disk.total = total;
		} else if (!strcmp(resource_name, "gpus")) {
			w->resources->gpus.total = total;
		} else if (!strcmp(resource_name, "workers")) {
			w->resources->workers.total = total;
		} else if (!strcmp(resource_name, "tag")) {
			w->resources->tag = total;
		}
	} else {
		return VINE_MSG_FAILURE;
	}

	return VINE_MSG_PROCESSED;
}

/*
Handle a feature report from a worker, which describes properties set
manually by the user, like a particular GPU model, software installed, etc.
*/

static vine_msg_code_t handle_feature(struct vine_manager *q, struct vine_worker_info *w, const char *line)
{
	char feature[VINE_LINE_MAX];
	char fdec[VINE_LINE_MAX];

	int n = sscanf(line, "feature %s", feature);

	if (n != 1) {
		return VINE_MSG_FAILURE;
	}

	if (!w->features)
		w->features = hash_table_create(4, 0);

	url_decode(feature, fdec, VINE_LINE_MAX);

	debug(D_VINE, "Feature found: %s\n", fdec);

	hash_table_insert(w->features, fdec, (void **)1);

	return VINE_MSG_PROCESSED;
}

/*
Handle activity on a network connection by looking up the mapping
between the link and the vine_worker, then processing on or more
messages available.
*/

static vine_result_code_t handle_worker(struct vine_manager *q, struct link *l)
{
	char line[VINE_LINE_MAX];
	struct vine_worker_info *w;

	char *key = link_to_hash_key(l);
	w = hash_table_lookup(q->worker_table, key);
	free(key);

	vine_msg_code_t mcode;
	mcode = vine_manager_recv_no_retry(q, w, line, sizeof(line));

	// We only expect asynchronous status queries and updates here.

	switch (mcode) {
	case VINE_MSG_PROCESSED:
		// A status message was received and processed.
		return VINE_SUCCESS;
		break;

	case VINE_MSG_PROCESSED_DISCONNECT:
		// A status query was received and processed, so disconnect.
		remove_worker(q, w, VINE_WORKER_DISCONNECT_STATUS_WORKER);
		return VINE_SUCCESS;

	case VINE_MSG_NOT_PROCESSED:
		debug(D_VINE, "Invalid message from worker %s (%s): %s", w->hostname, w->addrport, line);
		q->stats->workers_lost++;
		remove_worker(q, w, VINE_WORKER_DISCONNECT_FAILURE);
		return VINE_WORKER_FAILURE;
		break;

	case VINE_MSG_FAILURE:
		debug(D_VINE, "Failed to read from worker %s (%s)", w->hostname, w->addrport);
		q->stats->workers_lost++;
		remove_worker(q, w, VINE_WORKER_DISCONNECT_FAILURE);
		return VINE_WORKER_FAILURE;
	}

	return VINE_SUCCESS;
}

/*
Construct the table of network links to be considered,
including the manager's accepting link, and one for
each active worker.
*/

static int build_poll_table(struct vine_manager *q)
{
	int n = 0;
	char *key;
	struct vine_worker_info *w;

	// Allocate a small table, if it hasn't been done yet.
	if (!q->poll_table) {
		q->poll_table = malloc(sizeof(*q->poll_table) * q->poll_table_size);
		if (!q->poll_table) {
			// if we can't allocate a poll table, we can't do anything else.
			fatal("allocating memory for poll table failed.");
		}
	}

	// The first item in the poll table is the manager link, which accepts new connections.
	q->poll_table[0].link = q->manager_link;
	q->poll_table[0].events = LINK_READ;
	q->poll_table[0].revents = 0;
	n = 1;

	// For every worker in the hash table, add an item to the poll table
	HASH_TABLE_ITERATE(q->worker_table, key, w)
	{
		// If poll table is not large enough, reallocate it
		if (n >= q->poll_table_size) {
			q->poll_table_size *= 2;
			q->poll_table = realloc(q->poll_table, sizeof(*q->poll_table) * q->poll_table_size);
			if (q->poll_table == NULL) {
				// if we can't allocate a poll table, we can't do anything else.
				fatal("reallocating memory for poll table failed.");
			}
		}

		q->poll_table[n].link = w->link;
		q->poll_table[n].events = LINK_READ;
		q->poll_table[n].revents = 0;
		n++;
	}

	return n;
}

/*
 * Determine the resources to allocate for a given task when assigned to a specific worker.
 * @param q The manager structure.
 * @param w The worker info structure.
 * @param t The task structure.
 * @return A pointer to a struct rmsummary describing the chosen resources for the given task.
 */

struct rmsummary *vine_manager_choose_resources_for_task(
		struct vine_manager *q, struct vine_worker_info *w, struct vine_task *t)
{
	struct rmsummary *limits = rmsummary_create(-1);

	/* Special case: A function-call task consumes no resources. */
	/* Return early, otherwise these zeroes are expanded to use the whole worker. */

	if (t->needs_library) {
		limits->cores = 0;
		limits->memory = 0;
		limits->disk = 0;
		limits->gpus = 0;
		return limits;
	}

	/* Compute the minimum and maximum resources for this task. */
	const struct rmsummary *min = vine_manager_task_resources_min(q, t);
	const struct rmsummary *max = vine_manager_task_resources_max(q, t);

	rmsummary_merge_override_basic(limits, max);

	int use_whole_worker = 1;

	/* Proportionally assign the worker's resources to the task if configured. */
	if (q->proportional_resources) {

		/* Compute the proportion of the worker the task shall have across resource types. */
		double max_proportion = -1;
		if (w->resources->cores.total > 0) {
			max_proportion = MAX(max_proportion, limits->cores / w->resources->cores.total);
		}

		if (w->resources->memory.total > 0) {
			max_proportion = MAX(max_proportion, limits->memory / w->resources->memory.total);
		}

		if (w->resources->disk.total > 0) {
			max_proportion = MAX(max_proportion, limits->disk / w->resources->disk.total);
		}

		if (w->resources->gpus.total > 0) {
			max_proportion = MAX(max_proportion, limits->gpus / w->resources->gpus.total);
		}

		/* If max_proportion > 1, then the task does not fit the worker for the
		 * specified resources. For the unspecified resources we use the whole
		 * worker as not to trigger a warning when checking for tasks that can't
		 * run on any available worker. */
		if (max_proportion > 1) {
			use_whole_worker = 1;
		} else if (max_proportion > 0) {
			use_whole_worker = 0;

			// adjust max_proportion so that an integer number of tasks fit the worker.
			if (q->proportional_whole_tasks) {
				max_proportion = 1.0 / (floor(1.0 / max_proportion));
			}

			/* when cores are unspecified, they are set to 0 if gpus are specified.
			 * Otherwise they get a proportion according to specified
			 * resources. Tasks will get at least one core. */
			if (limits->cores < 0 && limits->gpus > 0) {
				limits->cores = 0;
			} else {
				limits->cores = MAX(1,
						MAX(limits->cores, floor(w->resources->cores.total * max_proportion)));
			}

			/* unspecified gpus are always 0 */
			if (limits->gpus < 0) {
				limits->gpus = 0;
			}

			limits->memory =
					MAX(1, MAX(limits->memory, floor(w->resources->memory.total * max_proportion)));

			/* worker's disk is shared even among tasks that are not running,
			 * thus the proportion is modified by the current overcommit
			 * multiplier */
			limits->disk = MAX(1,
					MAX(limits->disk,
							floor(w->resources->disk.total * max_proportion /
									q->resource_submit_multiplier)));
		}
	}

	/* If no resource was specified, using whole worker. */
	if (limits->cores < 1 && limits->gpus < 1 && limits->memory < 1 && limits->disk < 1) {
		use_whole_worker = 1;
	}
	/* At least one specified resource would use the whole worker, thus
	 * using whole worker for all unspecified resources. */
	if ((limits->cores > 0 && limits->cores >= w->resources->cores.total) ||
			(limits->gpus > 0 && limits->gpus >= w->resources->gpus.total) ||
			(limits->memory > 0 && limits->memory >= w->resources->memory.total) ||
			(limits->disk > 0 && limits->disk >= w->resources->disk.total)) {

		use_whole_worker = 1;
	}

	if (use_whole_worker) {
		/* default cores for tasks that define gpus is 0 */
		if (limits->cores <= 0) {
			limits->cores = limits->gpus > 0 ? 0 : w->resources->cores.total;
		}

		/* default gpus is 0 */
		if (limits->gpus <= 0) {
			limits->gpus = 0;
		}

		if (limits->memory <= 0) {
			limits->memory = w->resources->memory.total;
		}

		if (limits->disk <= 0) {
			limits->disk = w->resources->disk.total;
		}
	} else if (vine_schedule_in_ramp_down(q)) {
		/* if in ramp down, use all the free space of that worker. note that we don't use
		 * resource_submit_multiplier, as by definition in ramp down there are more workers than tasks. */
		limits->cores = limits->gpus > 0 ? 0 : (w->resources->cores.total - w->resources->cores.inuse);

		/* default gpus is 0 */
		if (limits->gpus <= 0) {
			limits->gpus = 0;
		}

		limits->memory = w->resources->memory.total - w->resources->memory.inuse;
		limits->disk = w->resources->disk.total - w->resources->disk.inuse;
	}

	/* never go below specified min resources. */
	rmsummary_merge_max(limits, min);

	return limits;
}

/*
Start one task on a given worker by specializing the task to the worker,
sending the appropriate input files, and then sending the details of the task.
Note that the "infile" and "outfile" components of the task refer to
files that have already been uploaded into the worker's cache by the manager.
*/

static vine_result_code_t start_one_task(struct vine_manager *q, struct vine_worker_info *w, struct vine_task *t)
{
	struct rmsummary *limits = vine_manager_choose_resources_for_task(q, w, t);

	char *command_line;

	if (q->monitor_mode && !t->needs_library) {
		command_line = vine_monitor_wrap(q, w, t, limits);
	} else {
		command_line = xxstrdup(t->command_line);
	}

	vine_result_code_t result = vine_manager_put_task(q, w, t, command_line, limits, 0);

	free(command_line);

	if (result == VINE_SUCCESS) {
		t->current_resource_box = limits;
		rmsummary_merge_override_basic(t->resources_allocated, limits);
		debug(D_VINE, "%s (%s) busy on '%s'", w->hostname, w->addrport, t->command_line);
	} else {
		rmsummary_delete(limits);
	}

	return result;
}

static void compute_manager_load(struct vine_manager *q, int task_activity)
{

	double alpha = 0.05;

	double load = q->stats->manager_load;

	if (task_activity) {
		load = load * (1 - alpha) + 1 * alpha;
	} else {
		load = load * (1 - alpha) + 0 * alpha;
	}

	q->stats->manager_load = load;
}

static void count_worker_resources(struct vine_manager *q, struct vine_worker_info *w)
{
	w->resources->cores.inuse = 0;
	w->resources->memory.inuse = 0;
	w->resources->disk.inuse = 0;
	w->resources->gpus.inuse = 0;

	update_max_worker(q, w);

	if (w->resources->workers.total < 1) {
		return;
	}

	uint64_t task_id;
	struct vine_task *task;

	ITABLE_ITERATE(w->current_tasks, task_id, task)
	{
		struct rmsummary *box = task->current_resource_box;
		if (!box)
			continue;
		w->resources->cores.inuse += box->cores;
		w->resources->memory.inuse += box->memory;
		w->resources->disk.inuse += box->disk;
		w->resources->gpus.inuse += box->gpus;
	}
}

static void update_max_worker(struct vine_manager *q, struct vine_worker_info *w)
{
	if (!w)
		return;

	if (w->resources->workers.total < 1) {
		return;
	}

	if (q->current_max_worker->cores < w->resources->cores.total) {
		q->current_max_worker->cores = w->resources->cores.total;
	}

	if (q->current_max_worker->memory < w->resources->memory.total) {
		q->current_max_worker->memory = w->resources->memory.total;
	}

	if (q->current_max_worker->disk < w->resources->disk.total) {
		q->current_max_worker->disk = w->resources->disk.total;
	}

	if (q->current_max_worker->gpus < w->resources->gpus.total) {
		q->current_max_worker->gpus = w->resources->gpus.total;
	}
}

/* we call this function when a worker is disconnected. For efficiency, we use
 * update_max_worker when a worker sends resource updates. */
static void find_max_worker(struct vine_manager *q)
{
	q->current_max_worker->cores = 0;
	q->current_max_worker->memory = 0;
	q->current_max_worker->disk = 0;
	q->current_max_worker->gpus = 0;

	char *key;
	struct vine_worker_info *w;

	HASH_TABLE_ITERATE(q->worker_table, key, w)
	{
		if (w->resources->workers.total > 0) {
			update_max_worker(q, w);
		}
	}
}

/*
Commit a given task to a worker by sending the task details,
then updating all auxiliary data structures to note the
assignment and the new task state.
*/

static void commit_task_to_worker(struct vine_manager *q, struct vine_worker_info *w, struct vine_task *t)
{
	t->hostname = xxstrdup(w->hostname);
	t->addrport = xxstrdup(w->addrport);

	t->time_when_commit_start = timestamp_get();
	vine_result_code_t result = start_one_task(q, w, t);
	t->time_when_commit_end = timestamp_get();

	itable_insert(w->current_tasks, t->task_id, t);

	t->worker = w;

	change_task_state(q, t, VINE_TASK_RUNNING);

	/*
	If this is a function call assigned to a library,
	then increase the count of functions assigned.
	t->library_task was assigned in the scheduler.
	*/

	if (t->library_task) {
		/* Add a reference to the library, mirror in reap_task_from_worker */
		/* Needed in case the library fails or is removed before this task. */
		vine_task_clone(t->library_task);
		t->library_task->function_slots_inuse++;
	}

	t->try_count += 1;
	q->stats->tasks_dispatched += 1;

	count_worker_resources(q, w);

	if (result != VINE_SUCCESS) {
		debug(D_VINE, "Failed to send task %d to worker %s (%s).", t->task_id, w->hostname, w->addrport);
		handle_failure(q, w, t, result);
	}
}

/* 1 if task resubmitted, 0 otherwise */
static int resubmit_task_on_exhaustion(struct vine_manager *q, struct vine_worker_info *w, struct vine_task *t)
{
	if (t->result != VINE_RESULT_RESOURCE_EXHAUSTION) {
		return 0;
	}

	if (t->resources_measured && t->resources_measured->limits_exceeded) {
		struct jx *j = rmsummary_to_json(t->resources_measured->limits_exceeded, 1);
		if (j) {
			char *str = jx_print_string(j);
			debug(D_VINE,
					"Task %d exhausted resources on %s (%s): %s\n",
					t->task_id,
					w->hostname,
					w->addrport,
					str);
			free(str);
			jx_delete(j);
		}
	} else {
		debug(D_VINE,
				"Task %d exhausted resources on %s (%s), but not resource usage was available.\n",
				t->task_id,
				w->hostname,
				w->addrport);
	}

	struct category *c = vine_category_lookup_or_create(q, t->category);
	category_allocation_t next = category_next_label(c,
			t->resource_request,
			/* resource overflow */ 1,
			t->resources_requested,
			t->resources_measured);

	if (next == CATEGORY_ALLOCATION_ERROR) {
		debug(D_VINE, "Task %d failed given max resource exhaustion.\n", t->task_id);
	} else {
		debug(D_VINE, "Task %d resubmitted using new resource allocation.\n", t->task_id);
		t->resource_request = next;
		change_task_state(q, t, VINE_TASK_READY);
		return 1;
	}

	return 0;
}

static int resubmit_if_needed(struct vine_manager *q, struct vine_worker_info *w, struct vine_task *t)
{
	switch (t->result) {
	case VINE_RESULT_RESOURCE_EXHAUSTION:
		return resubmit_task_on_exhaustion(q, w, t);
		break;
	case VINE_RESULT_FORSAKEN:
		change_task_state(q, t, VINE_TASK_READY);
		return 1;
		break;
	default:
		return 0;
	}
}

/*
Collect a completed task from a worker, and then update
all auxiliary data structures to remove the association
and change the task state.
*/

static void reap_task_from_worker(
		struct vine_manager *q, struct vine_worker_info *w, struct vine_task *t, vine_task_state_t new_state)
{
	/* Make sure the task and worker agree before changing anything. */
	assert(t->worker == w);

	w->total_task_time += t->time_workers_execute_last;

	rmsummary_delete(t->current_resource_box);
	t->current_resource_box = 0;

	itable_remove(w->current_tasks, t->task_id);

	/*
	If this was a function call assigned to a library,
	then decrease the count of functions assigned,
	and disassociate the task from the library.
	*/

	if (t->library_task) {
		t->library_task->function_slots_inuse--;
		/* Remove a reference to the library, mirror in reap_task_from_worker */
		vine_task_delete(t->library_task);
		t->library_task = 0;
	}

	t->worker = 0;

	switch (t->state) {
	case VINE_TASK_RUNNING:
		itable_remove(q->running_table, t->task_id);
		break;
	case VINE_TASK_WAITING_RETRIEVAL:
		list_remove(q->waiting_retrieval_list, t);
		break;
	default:
		assert(t->state > VINE_TASK_READY);
		break;
	}

	/*
	When a normal task or recovery task leaves a worker, it goes back
	into the proper queue.  But a library task was generated just for
	that worker, so it always goes into the RETRIEVED state because it
	is not going back.
	*/

	switch (t->type) {
	case VINE_TASK_TYPE_STANDARD:
	case VINE_TASK_TYPE_RECOVERY:
		if (new_state != VINE_TASK_RETRIEVED || !resubmit_if_needed(q, w, t)) {
			change_task_state(q, t, new_state);
		}
		break;
	case VINE_TASK_TYPE_LIBRARY:
		change_task_state(q, t, VINE_TASK_RETRIEVED);
		break;
		return;
	}

	count_worker_resources(q, w);
}

/*
Determine whether there is transfer capacity to assign this task to this worker.
Returns true on success, false if there are insufficient transfer sources.
If a file can be fetched from a substitute source,
this function modifies the file->substitute field to reflect that source.
*/

static int vine_manager_transfer_capacity_available(
		struct vine_manager *q, struct vine_worker_info *w, struct vine_task *t)
{
	struct vine_mount *m;

	LIST_ITERATE(t->input_mounts, m)
	{
		/* Is the file already present on that worker? */
		struct vine_file_replica *remote_info;

		if ((remote_info = vine_file_replica_table_lookup(w, m->file->cached_name)))
			continue;

		struct vine_worker_info *peer;
		int found_match = 0;

		/* If there is a singly declared mini task dependency linked to multiple created tasks, they
		 * will all share the same reference to it, and consequently share its input file(s).
		 * We modify the object each time we schedule a peer transfer by adding a substitute url.
		 * We must clear the substitute pointer each task we send to ensure we aren't using
		 * a previously scheduled url. */
		vine_file_delete(m->substitute);
		m->substitute = NULL;

		/* Provide a substitute file object to describe the peer. */
		if (!(m->file->flags & VINE_PEER_NOSHARE) && (m->file->flags & (VINE_CACHE | VINE_CACHE_ALWAYS))) {
			if ((peer = vine_file_replica_table_find_worker(q, m->file->cached_name))) {
				char *peer_source = string_format("worker://%s:%d/%s",
						peer->transfer_addr,
						peer->transfer_port,
						m->file->cached_name);
				m->substitute = vine_file_substitute_url(m->file, peer_source);
				free(peer_source);
				found_match = 1;
			}
		}

		/* If that resulted in a match, move on to the next file. */
		if (found_match)
			continue;

		/*
		If no match was found, the behavior depends on the original file type.
		URLs can fetch from the original if capacity is available.
		TEMPs can only fetch from peers, so no match is fatal.
		Any other kind can be provided by the manager at dispatch.
		*/
		if (m->file->type == VINE_URL) {
			/* For a URL transfer, we can fall back to the original if capacity is available. */
			if (vine_current_transfers_source_in_use(q, m->file->source) >= q->file_source_max_transfers) {
				return 0;
			} else {
				/* keep going */
			}
		} else if (m->file->type == VINE_TEMP) {
			//  debug(D_VINE,"task %lld has no ready transfer source for temp %s",(long
			//  long)t->task_id,m->file->cached_name);
			return 0;
		} else if (m->file->type == VINE_MINI_TASK) {
			if (!vine_manager_transfer_capacity_available(q, w, m->file->mini_task)) {
				return 0;
			}
		} else {
			/* keep going */
		}
	}

	debug(D_VINE, "task %lld has a ready transfer source for all files", (long long)t->task_id);
	return 1;
}

/*
If this task produces temporary files, then we must create a recovery task as a copy
of the original task that can be used to re-create those files if they are lost.
The recovery task must be a distinct copy of the original, because the original will
be returned to the user and may be deleted, modified, etc before the recovery task
even needs to be used.
*/

static void vine_manager_create_recovery_tasks(struct vine_manager *q, struct vine_task *t)
{
	struct vine_mount *m;
	struct vine_task *recovery_task = 0;

	/* Don't recursively create recovery tasks for recovery tasks! */
	if (t->type == VINE_TASK_TYPE_RECOVERY)
		return;

	LIST_ITERATE(t->output_mounts, m)
	{
		if (m->file->type == VINE_TEMP) {
			if (!recovery_task) {
				recovery_task = vine_task_copy(t);
				recovery_task->type = VINE_TASK_TYPE_RECOVERY;
			}

			m->file->recovery_task = vine_task_clone(recovery_task);
		}
	}

	/*
	Remove the original reference to the recovery task,
	so that only the file pointers carry the needed reference.
	The recovery task does not get entered into the task table
	unless it is needed for execution.
	*/

	vine_task_delete(recovery_task);
}

/*
Consider whether a given recovery task rt should be submitted, so as to re-generate
the necessary output files.  This should only happen if the output files have not been
generated yet.
*/

static void vine_manager_consider_recovery_task(
		struct vine_manager *q, struct vine_file *lost_file, struct vine_task *rt)
{
	if (!rt)
		return;

	switch (rt->state) {
	case VINE_TASK_INITIAL:
		/* The recovery task has never been run, so submit it now. */
		vine_submit(q, rt);
		notice(D_VINE,
				"Submitted recovery task %d (%s) to re-create lost temporary file %s.",
				rt->task_id,
				rt->command_line,
				lost_file->cached_name);
		break;
	case VINE_TASK_READY:
	case VINE_TASK_RUNNING:
	case VINE_TASK_WAITING_RETRIEVAL:
	case VINE_TASK_RETRIEVED:
		/* The recovery task is in the process of running, just wait until it is done. */
		break;
	case VINE_TASK_DONE:
		/* The recovery task previously ran to completion, so it must be reset and resubmitted. */
		/* Note that the recovery task has already "left" the manager and so we do not manipulate internal state
		 * here. */
		vine_task_reset(rt);
		vine_submit(q, rt);
		break;
	}
}

/*
Determine whether the input files needed for this task are available in some form.
Most file types (FILE, URL, BUFFER) we can materialize on demand.
But TEMP files must have been created by a prior task.
If they were not present, we cannot run this task,
and should consider re-creating it via a recovery task.
*/

static int vine_manager_check_inputs_available(struct vine_manager *q, struct vine_task *t)
{
	struct vine_mount *m;
	LIST_ITERATE(t->input_mounts, m)
	{
		struct vine_file *f = m->file;
		if (f->type == VINE_TEMP) {
			if (!vine_file_replica_table_exists_somewhere(q, f->cached_name) && f->created) {
				vine_manager_consider_recovery_task(q, f, f->recovery_task);
				return 0;
			}
		}
	}
	return 1;
}

/*
Advance the state of the system by selecting one task available
to run, finding the best worker for that task, and then committing
the task to the worker.
*/

static int send_one_task(struct vine_manager *q)
{
	struct vine_task *t;
	struct vine_worker_info *w = NULL;

	int tasks_considered = 0;
	timestamp_t now = timestamp_get();

	while ((t = list_rotate(q->ready_list))) {
		if (tasks_considered++ > q->attempt_schedule_depth) {
			return 0;
		}

		// Skip task if min requested start time not met.
		if (t->resources_requested->start > now) {
			continue;
		}

		// Skip task if temp input files have not been materialized.
		if (!vine_manager_check_inputs_available(q, t)) {
			continue;
		}

		q->stats_measure->time_scheduling = timestamp_get();

		// Find the best worker for the task at the head of the list
		w = vine_schedule_task_to_worker(q, t);

		if (!w) {
			continue;
		}

		q->stats->time_scheduling += timestamp_get() - q->stats_measure->time_scheduling;

		// Check if there is transfer capacity available.
		if (q->peer_transfers_enabled) {
			if (!vine_manager_transfer_capacity_available(q, w, t))
				continue;
		}

		// Otherwise, remove it from the ready list and start it:
		list_pop_tail(q->ready_list);
		commit_task_to_worker(q, w, t);
		return 1;
	}

	// if we made it here we reached the end of the list
	return 0;
}

static int prune_worker(struct vine_manager *q, struct vine_worker_info *w)
{
	// Shutdown worker if appropriate.
	if (w->factory_name) {
		struct vine_factory_info *f = vine_factory_info_lookup(q, w->factory_name);
		if (f && f->connected_workers > f->max_workers && itable_size(w->current_tasks) < 1) {
			debug(D_VINE, "Final task received from worker %s, shutting down.", w->hostname);
			shut_down_worker(q, w);
			return 1;
		}
	}

	return 0;
}

/*
Finding a worker that has tasks waiting to be retrieved, then fetch the outputs
of those tasks. Returns the number of tasks received.
*/
static int receive_tasks_from_worker(struct vine_manager *q, struct vine_worker_info *w, int count_received_so_far)
{
	struct vine_task *t;
	uint64_t task_id;

	int tasks_received = 0;

	/* if the function was called, receive at least one task */
	int max_to_receive = MAX(1, q->max_retrievals - count_received_so_far);

	/* if appropriate, receive all the tasks from the worker */
	if (q->worker_retrievals) {
		max_to_receive = itable_size(w->current_tasks);
	}

	/* get available results from the worker, bail out if that also fails. */
	vine_result_code_t r = get_available_results(q, w);
	if (r != VINE_SUCCESS) {
		handle_worker_failure(q, w);
		return 0;
	}

	/* Reset the available results table now that the worker is removed */
	hash_table_remove(q->workers_with_available_results, w->hashkey);
	hash_table_firstkey(q->workers_with_available_results);

	/* Now consider all tasks assigned to that worker .*/
	ITABLE_ITERATE(w->current_tasks, task_id, t)
	{
		/* If the task is waiting to be retrieved... */
		if (t->state == VINE_TASK_WAITING_RETRIEVAL) {
			/* Attempt to fetch it. */
			if (fetch_output_from_worker(q, w, task_id)) {
				/* If it was fetched, update stats and keep going. */
				compute_manager_load(q, 1);
				tasks_received++;

				if (tasks_received >= max_to_receive) {
					break;
				}
			} else {
				/* But if the fetch failed, the worker is no longer vaild, bail out. */
				return tasks_received;
			}
		}
	}

	prune_worker(q, w);

	return tasks_received;
}

/*
Advance the state of the system by finding any task that is
waiting to be retrieved, then fetch the outputs of that task,
and mark it as done.
*/

static int receive_one_task(struct vine_manager *q)
{
	struct vine_task *t;

	if ((t = list_peek_head(q->waiting_retrieval_list))) {
		struct vine_worker_info *w = t->worker;
		/* Attempt to fetch from this worker. */
		if (fetch_output_from_worker(q, w, t->task_id)) {
			/* If we got one, then we are done. */
			prune_worker(q, w);
			return 1;
		} else {
			/* But if not, the worker pointer is no longer valid. */
		}
	}

	return 0;
}

/*
Sends keepalives to check if connected workers are responsive,
and ask for updates If not, removes those workers.
*/

static void ask_for_workers_updates(struct vine_manager *q)
{
	struct vine_worker_info *w;
	char *key;
	timestamp_t current_time = timestamp_get();

	HASH_TABLE_ITERATE(q->worker_table, key, w)
	{

		if (q->keepalive_interval > 0) {

			/* we have not received taskvine message from worker yet, so we
			 * simply check again its start_time. */
			if (!strcmp(w->hostname, "unknown")) {
				if ((int)((current_time - w->start_time) / 1000000) >= q->keepalive_timeout) {
					debug(D_VINE,
							"Removing worker %s (%s): hasn't sent its initialization in more than %d s",
							w->hostname,
							w->addrport,
							q->keepalive_timeout);
					handle_worker_failure(q, w);
				}
				continue;
			}

			// send new keepalive check only (1) if we received a response since last keepalive check AND
			// (2) we are past keepalive interval
			if (w->last_msg_recv_time > w->last_update_msg_time) {
				int64_t last_update_elapsed_time =
						(int64_t)(current_time - w->last_update_msg_time) / 1000000;
				if (last_update_elapsed_time >= q->keepalive_interval) {
					if (vine_manager_send(q, w, "check\n") < 0) {
						debug(D_VINE,
								"Failed to send keepalive check to worker %s (%s).",
								w->hostname,
								w->addrport);
						handle_worker_failure(q, w);
					} else {
						debug(D_VINE,
								"Sent keepalive check to worker %s (%s)",
								w->hostname,
								w->addrport);
						w->last_update_msg_time = current_time;
					}
				}
			} else {
				// we haven't received a message from worker since its last keepalive check. Check if
				// time since we last polled link for responses has exceeded keepalive timeout. If so,
				// remove worker.
				if (q->link_poll_end > w->last_update_msg_time) {
					if ((int)((q->link_poll_end - w->last_update_msg_time) / 1000000) >=
							q->keepalive_timeout) {
						debug(D_VINE,
								"Removing worker %s (%s): hasn't responded to keepalive check for more than %d s",
								w->hostname,
								w->addrport,
								q->keepalive_timeout);
						handle_worker_failure(q, w);
					}
				}
			}
		}
	}
}

/*
If disconnect slow workers is enabled, then look for workers that
have taken too long to execute a task, and disconnect
them, under the assumption that they are halted or faulty.
*/

static int disconnect_slow_workers(struct vine_manager *q)
{
	struct category *c;
	char *category_name;

	struct vine_worker_info *w;
	struct vine_task *t;
	uint64_t task_id;

	int removed = 0;

	/* optimization. If no category has a multiplier, simply return. */
	int disconnect_slow_flag = 0;

	HASH_TABLE_ITERATE(q->categories, category_name, c)
	{

		struct vine_stats *stats = c->vine_stats;
		if (!stats) {
			/* no stats have been computed yet */
			continue;
		}

		if (stats->tasks_done < 10) {
			c->average_task_time = 0;
			continue;
		}

		c->average_task_time =
				(stats->time_workers_execute_good + stats->time_send_good + stats->time_receive_good) /
				stats->tasks_done;

		if (c->fast_abort > 0)
			disconnect_slow_flag = 1;
	}

	if (!disconnect_slow_flag)
		return 0;

	struct category *c_def = vine_category_lookup_or_create(q, "default");

	timestamp_t current = timestamp_get();

	ITABLE_ITERATE(q->tasks, task_id, t)
	{

		c = vine_category_lookup_or_create(q, t->category);
		/* disconnect slow workers is not enabled for this category */
		if (c->fast_abort == 0)
			continue;

		timestamp_t runtime = current - t->time_when_commit_start;
		timestamp_t average_task_time = c->average_task_time;

		/* Not enough samples, skip the task. */
		if (average_task_time < 1)
			continue;

		double multiplier;
		if (c->fast_abort > 0) {
			multiplier = c->fast_abort;
		} else if (c_def->fast_abort > 0) {
			/* This category uses the default multiplier. (< 0 use default, 0 deactivate). */
			multiplier = c_def->fast_abort;
		} else {
			/* deactivated for the default category. */
			continue;
		}

		if (runtime >= (average_task_time * (multiplier + t->workers_slow))) {
			w = t->worker;
			if (w && (w->type == VINE_WORKER_TYPE_WORKER)) {
				debug(D_VINE, "Task %d is taking too long. Removing from worker.", t->task_id);
				reset_task_to_state(q, t, VINE_TASK_READY);
				t->workers_slow++;

				/* a task cannot mark two different workers as suspect */
				if (t->workers_slow > 1) {
					continue;
				}

				if (w->alarm_slow_worker > 0) {
					/* this is the second task in a row that triggered a disconnection
					 * as a slow worker, therefore we have evidence that this
					 * indeed a slow worker (rather than a task) */

					debug(D_VINE,
							"Removing worker %s (%s): takes too long to execute the current task - %.02lf s (average task execution time by other workers is %.02lf s)",
							w->hostname,
							w->addrport,
							runtime / 1000000.0,
							average_task_time / 1000000.0);
					vine_block_host_with_timeout(
							q, w->hostname, q->option_blocklist_slow_workers_timeout);
					remove_worker(q, w, VINE_WORKER_DISCONNECT_FAST_ABORT);

					q->stats->workers_slow++;
					removed++;
				}

				w->alarm_slow_worker = 1;
			}
		}
	}

	return removed;
}

/* Forcibly shutdown a worker by telling it to exit, then disconnect it. */

static int shut_down_worker(struct vine_manager *q, struct vine_worker_info *w)
{
	if (!w)
		return 0;

	vine_manager_send(q, w, "exit\n");
	remove_worker(q, w, VINE_WORKER_DISCONNECT_EXPLICIT);
	q->stats->workers_released++;

	return 1;
}

static int shutdown_drained_workers(struct vine_manager *q)
{
	char *worker_hashkey = NULL;
	struct vine_worker_info *w = NULL;

	int removed = 0;

	HASH_TABLE_ITERATE(q->worker_table, worker_hashkey, w)
	{
		if (w->draining && itable_size(w->current_tasks) == 0) {
			removed++;
			shut_down_worker(q, w);
		}
	}

	return removed;
}

/* Comparator function for checking if a task matches a given tag. */

static int task_tag_comparator(void *t, const void *r)
{

	struct vine_task *task_in_manager = t;
	const char *task_tag = r;

	if (!task_in_manager->tag && !task_tag) {
		return 1;
	}

	if (!task_in_manager->tag || !task_tag) {
		return 0;
	}

	return !strcmp(task_in_manager->tag, task_tag);
}

/*
Reset a specific task and return it to a known state.
The task could be in any state in any data structure,
including already running on a worker.  So, it must be
removed from its current data structure and then
transitioned to a new state and the corresponding
data structure.
*/

static void reset_task_to_state(struct vine_manager *q, struct vine_task *t, vine_task_state_t new_state)
{
	struct vine_worker_info *w = t->worker;

	switch (t->state) {
	case VINE_TASK_INITIAL:
		/* should not happen: this means task was never submitted */
		break;

	case VINE_TASK_READY:
		list_remove(q->ready_list, t);
		change_task_state(q, t, new_state);
		break;

	case VINE_TASK_RUNNING:

		// t->worker must be set if in RUNNING state.
		assert(w);

		// send message to worker asking to kill its task.
		vine_manager_send(q, w, "kill %d\n", t->task_id);
		debug(D_VINE,
				"Task with id %d has been cancelled at worker %s (%s) and removed.",
				t->task_id,
				w->hostname,
				w->addrport);

		// Delete any input files that are not to be cached.
		delete_worker_files(q, w, t->input_mounts, VINE_CACHE);

		// Delete all output files since they are not needed as the task was cancelled.
		delete_worker_files(q, w, t->output_mounts, 0);

		// Collect task structure from worker.
		// Note that this calls change_task_state internally.
		reap_task_from_worker(q, w, t, new_state);

		break;

	case VINE_TASK_WAITING_RETRIEVAL:
		list_remove(q->waiting_retrieval_list, t);
		change_task_state(q, t, new_state);
		break;

	case VINE_TASK_RETRIEVED:
		list_remove(q->retrieved_list, t);
		change_task_state(q, t, new_state);
		break;

	case VINE_TASK_DONE:
		/* should not happen: this means task was already returned */
		break;
	}
}

/* Search for any one task that matches the given tag string. */

static struct vine_task *find_task_by_tag(struct vine_manager *q, const char *task_tag)
{
	struct vine_task *t;
	uint64_t task_id;

	ITABLE_ITERATE(q->tasks, task_id, t)
	{
		if (task_tag_comparator(t, task_tag)) {
			return t;
		}
	}

	return NULL;
}

/******************************************************/
/************* taskvine public functions *************/
/******************************************************/

struct vine_manager *vine_create(int port) { return vine_ssl_create(port, NULL, NULL); }

struct vine_manager *vine_ssl_create(int port, const char *key, const char *cert)
{
	struct vine_manager *q = malloc(sizeof(*q));
	if (!q) {
		fprintf(stderr, "Error: failed to allocate memory for manager.\n");
		return 0;
	}
	char *envstring;

	random_init();

	memset(q, 0, sizeof(*q));

	if (port == 0) {
		envstring = getenv("VINE_PORT");
		if (envstring) {
			port = atoi(envstring);
		}
	}

	/* compatibility code */
	if (getenv("VINE_LOW_PORT"))
		setenv("TCP_LOW_PORT", getenv("VINE_LOW_PORT"), 0);
	if (getenv("VINE_HIGH_PORT"))
		setenv("TCP_HIGH_PORT", getenv("VINE_HIGH_PORT"), 0);

	char *runtime_dir = vine_runtime_directory_create();
	if (!runtime_dir) {
		debug(D_NOTICE, "Could not create runtime directories");
		return 0;
	}

	// set debug logfile as soon as possible need to manually use runtime_dir
	// as the manager has not been created yet, but we would like to have debug
	// information of its creation.
	char *debug_tmp = string_format("%s/vine-logs/debug", runtime_dir);
	vine_enable_debug_log(debug_tmp);
	free(debug_tmp);

	q->manager_link = link_serve(port);
	if (!q->manager_link) {
		debug(D_NOTICE, "Could not create manager on port %i.", port);
		free(q);
		return 0;
	} else {
		char address[LINK_ADDRESS_MAX];
		link_address_local(q->manager_link, address, &q->port);
	}

	debug(D_VINE, "manager start");

	q->runtime_directory = runtime_dir;

	q->ssl_key = key ? strdup(key) : 0;
	q->ssl_cert = cert ? strdup(cert) : 0;

	if (q->ssl_key || q->ssl_cert)
		q->ssl_enabled = 1;

	getcwd(q->workingdir, PATH_MAX);

	q->next_task_id = 1;
	q->fixed_location_in_queue = 0;

	q->ready_list = list_create();
	q->running_table = itable_create(0);
	q->waiting_retrieval_list = list_create();
	q->retrieved_list = list_create();

	q->tasks = itable_create(0);
	q->libraries = hash_table_create(0, 0);

	q->worker_table = hash_table_create(0, 0);
	q->worker_blocklist = hash_table_create(0, 0);

	q->file_table = hash_table_create(0, 0);

	q->factory_table = hash_table_create(0, 0);
	q->current_transfer_table = hash_table_create(0, 0);
	q->fetch_factory = 0;

	q->measured_local_resources = rmsummary_create(-1);
	q->current_max_worker = rmsummary_create(-1);
	q->max_task_resources_requested = rmsummary_create(-1);

	q->stats = calloc(1, sizeof(struct vine_stats));
	q->stats_disconnected_workers = calloc(1, sizeof(struct vine_stats));
	q->stats_measure = calloc(1, sizeof(struct vine_stats));

	q->workers_with_available_results = hash_table_create(0, 0);

	// The poll table is initially null, and will be created
	// (and resized) as needed by build_poll_table.
	q->poll_table_size = 8;

	q->worker_selection_algorithm = VINE_SCHEDULE_FILES;
	q->process_pending_check = 0;

	q->short_timeout = 5;
	q->long_timeout = 3600;

	q->stats->time_when_started = timestamp_get();
	q->time_last_large_tasks_check = timestamp_get();
	q->task_info_list = list_create();

	q->time_last_wait = 0;
	q->time_last_log_stats = 0;

	q->catalog_hosts = 0;

	q->keepalive_interval = VINE_DEFAULT_KEEPALIVE_INTERVAL;
	q->keepalive_timeout = VINE_DEFAULT_KEEPALIVE_TIMEOUT;

	q->monitor_mode = VINE_MON_DISABLED;

	q->hungry_minimum = 10;
	q->hungry_minimum_factor = 2;

	q->wait_for_workers = 0;
	q->attempt_schedule_depth = 100;

	q->max_retrievals = 1;
	q->worker_retrievals = 1;

	q->proportional_resources = 1;

	/* This option assumes all tasks have similar resource needs.
	 * Turn off by default. */
	q->proportional_whole_tasks = 0;

	q->allocation_default_mode = VINE_ALLOCATION_MODE_FIXED;
	q->categories = hash_table_create(0, 0);

	// The value -1 indicates that disconnecting slow workers is inactive by
	// default
	vine_enable_disconnect_slow_workers(q, -1);

	q->password = 0;

	// peer transfers enabled by default
	q->peer_transfers_enabled = 1;

	q->file_source_max_transfers = VINE_FILE_SOURCE_MAX_TRANSFERS;
	q->worker_source_max_transfers = VINE_WORKER_SOURCE_MAX_TRANSFERS;
	q->perf_log_interval = VINE_PERF_LOG_INTERVAL;

	q->resource_submit_multiplier = 1.0;

	q->minimum_transfer_timeout = 60;
	q->transfer_outlier_factor = 10;
	q->default_transfer_rate = 1 * MEGABYTE;
	q->disk_avail_threshold = 100;

	q->update_interval = VINE_UPDATE_INTERVAL;
	q->resource_management_interval = VINE_RESOURCE_MEASUREMENT_INTERVAL;
	q->max_task_stdout_storage = MAX_TASK_STDOUT_STORAGE;
	q->max_new_workers = MAX_NEW_WORKERS;
	q->large_task_check_interval = VINE_LARGE_TASK_CHECK_INTERVAL;
	q->option_blocklist_slow_workers_timeout = vine_option_blocklist_slow_workers_timeout;

	q->manager_preferred_connection = xxstrdup("by_ip");

	if ((envstring = getenv("VINE_BANDWIDTH"))) {
		q->bandwidth_limit = string_metric_parse(envstring);
		if (q->bandwidth_limit < 0) {
			q->bandwidth_limit = 0;
		}
	}

	vine_enable_perf_log(q, "performance");
	vine_enable_transactions_log(q, "transactions");
	vine_enable_taskgraph_log(q, "taskgraph");

	vine_perf_log_write_update(q, 1);

	q->time_last_wait = timestamp_get();

	char hostname[DOMAIN_NAME_MAX];
	if (domain_name_cache_guess(hostname)) {
		debug(D_VINE, "Manager advertising as %s:%d", hostname, q->port);
	} else {
		debug(D_VINE, "Manager is listening on port %d.", q->port);
	}
	return q;
}

int vine_enable_monitoring(struct vine_manager *q, int watchdog, int series)
{
	if (!q)
		return 0;

	if (series) {
		char *series_file = vine_get_runtime_path_log(q, "time-series");
		if (!create_dir(series_file, 0777)) {
			warn(D_VINE,
					"could not create monitor output directory - %s (%s)",
					series_file,
					strerror(errno));
			return 0;
		}
		free(series_file);
	}

	q->monitor_mode = VINE_MON_DISABLED;
	char *exe = resource_monitor_locate(NULL);
	if (!exe) {
		warn(D_VINE, "Could not find the resource monitor executable. Disabling monitoring.\n");
		return 0;
	}

	q->monitor_exe = vine_declare_file(q, exe, VINE_CACHE);
	free(exe);

	if (q->measured_local_resources) {
		rmsummary_delete(q->measured_local_resources);
	}
	q->measured_local_resources = rmonitor_measure_process(getpid());

	q->monitor_mode = VINE_MON_SUMMARY;
	if (series) {
		q->monitor_mode = VINE_MON_FULL;
	}

	if (watchdog) {
		q->monitor_mode |= VINE_MON_WATCHDOG;
	}

	return 1;
}

int vine_enable_peer_transfers(struct vine_manager *q)
{
	debug(D_VINE, "Peer Transfers enabled");
	q->peer_transfers_enabled = 1;
	return 1;
}

int vine_disable_peer_transfers(struct vine_manager *q)
{
	debug(D_VINE, "Peer Transfers disabled");
	q->peer_transfers_enabled = 0;
	return 1;
}

int vine_enable_disconnect_slow_workers_category(struct vine_manager *q, const char *category, double multiplier)
{
	struct category *c = vine_category_lookup_or_create(q, category);

	if (multiplier >= 1) {
		debug(D_VINE, "Enabling disconnect slow workers for '%s': %3.3lf\n", category, multiplier);
		c->fast_abort = multiplier;
		return 0;
	} else if (multiplier == 0) {
		debug(D_VINE, "Disabling disconnect slow workers for '%s'.\n", category);
		c->fast_abort = 0;
		return 1;
	} else {
		debug(D_VINE, "Using default disconnect slow workers factor for '%s'.\n", category);
		c->fast_abort = -1;
		return 0;
	}
}

int vine_enable_disconnect_slow_workers(struct vine_manager *q, double multiplier)
{
	return vine_enable_disconnect_slow_workers_category(q, "default", multiplier);
}

int vine_port(struct vine_manager *q)
{
	char addr[LINK_ADDRESS_MAX];
	int port;

	if (!q)
		return 0;

	if (link_address_local(q->manager_link, addr, &port)) {
		return port;
	} else {
		return 0;
	}
}

void vine_set_scheduler(struct vine_manager *q, vine_schedule_t algorithm)
{
	q->worker_selection_algorithm = algorithm;
}

void vine_set_name(struct vine_manager *q, const char *name)
{
	if (q->name)
		free(q->name);
	if (name) {
		q->name = xxstrdup(name);
		setenv("VINE_NAME", q->name, 1);
	} else {
		q->name = 0;
	}
}

const char *vine_get_name(struct vine_manager *q) { return q->name; }

void vine_set_priority(struct vine_manager *q, int priority) { q->priority = priority; }

void vine_set_tasks_left_count(struct vine_manager *q, int ntasks)
{
	if (ntasks < 1) {
		q->num_tasks_left = 0;
	} else {
		q->num_tasks_left = ntasks;
	}
}

void vine_set_catalog_servers(struct vine_manager *q, const char *hosts)
{
	if (hosts) {
		if (q->catalog_hosts)
			free(q->catalog_hosts);
		q->catalog_hosts = strdup(hosts);
		setenv("CATALOG_HOST", hosts, 1);
	}
}

void vine_set_password(struct vine_manager *q, const char *password) { q->password = xxstrdup(password); }

int vine_set_password_file(struct vine_manager *q, const char *file)
{
	return copy_file_to_buffer(file, &q->password, NULL) > 0;
}

void vine_delete(struct vine_manager *q)
{
	if (!q)
		return;

	vine_fair_write_workflow_info(q);

	release_all_workers(q);

	vine_perf_log_write_update(q, 1);

	if (q->name)
		update_catalog(q, 1);

	/* we call this function here before any of the structures are freed. */
	vine_disable_monitoring(q);

	if (q->catalog_hosts)
		free(q->catalog_hosts);

	hash_table_clear(q->worker_table, (void *)vine_worker_delete);
	hash_table_delete(q->worker_table);

	hash_table_clear(q->factory_table, (void *)vine_factory_info_delete);
	hash_table_delete(q->factory_table);

	hash_table_clear(q->worker_blocklist, (void *)vine_blocklist_info_delete);
	hash_table_delete(q->worker_blocklist);

	vine_current_transfers_clear(q);
	hash_table_delete(q->current_transfer_table);

	hash_table_clear(q->file_table, (void *)vine_file_delete);
	hash_table_delete(q->file_table);

	itable_clear(q->tasks, (void *)vine_task_delete);
	itable_delete(q->tasks);

	char *key;
	struct category *c;
	HASH_TABLE_ITERATE(q->categories, key, c) { category_delete(q->categories, key); }
	hash_table_delete(q->categories);

	list_delete(q->ready_list);
	itable_delete(q->running_table);
	list_delete(q->waiting_retrieval_list);
	list_delete(q->retrieved_list);
	hash_table_delete(q->libraries);
	hash_table_delete(q->workers_with_available_results);

	list_clear(q->task_info_list, (void *)vine_task_info_delete);
	list_delete(q->task_info_list);

	char *staging = vine_get_runtime_path_staging(q, NULL);
	if (!access(staging, F_OK)) {
		debug(D_VINE, "deleting %s", staging);
		unlink_recursive(staging);
	}
	free(staging);

	free(q->name);
	free(q->manager_preferred_connection);

	free(q->poll_table);
	free(q->ssl_cert);
	free(q->ssl_key);

	link_close(q->manager_link);
	if (q->perf_logfile) {
		fclose(q->perf_logfile);
	}

	rmsummary_delete(q->measured_local_resources);
	rmsummary_delete(q->current_max_worker);
	rmsummary_delete(q->max_task_resources_requested);

	if (q->txn_logfile) {
		vine_txn_log_write_manager(q, "END");

		if (fclose(q->txn_logfile) != 0) {
			debug(D_VINE, "unable to write transactions log: %s\n", strerror(errno));
		}
	}

	if (q->graph_logfile) {
		vine_taskgraph_log_write_footer(q);
		fclose(q->graph_logfile);
	}

	free(q->runtime_directory);
	free(q->stats);
	free(q->stats_disconnected_workers);
	free(q->stats_measure);

	debug(D_VINE, "manager end\n");

	debug_close();

	free(q);
}

static void update_resource_report(struct vine_manager *q)
{
	// Only measure every few seconds.
	if ((time(0) - q->resources_last_update_time) < q->resource_management_interval)
		return;

	rmonitor_measure_process_update_to_peak(q->measured_local_resources, getpid());

	q->resources_last_update_time = time(0);
}

void vine_disable_monitoring(struct vine_manager *q)
{
	if (q->monitor_mode == VINE_MON_DISABLED)
		return;

	q->monitor_mode = VINE_MON_DISABLED;

	// to do: delete vine file of monitor_exe
}

void vine_monitor_add_files(struct vine_manager *q, struct vine_task *t)
{
	vine_task_add_input(t, q->monitor_exe, RESOURCE_MONITOR_REMOTE_NAME, 0);

	char *summary = monitor_file_name(q, t, ".summary", 0);
	vine_task_add_output(
			t, vine_declare_file(q, summary, VINE_CACHE_NEVER), RESOURCE_MONITOR_REMOTE_NAME ".summary", 0);
	free(summary);

	if (q->monitor_mode & VINE_MON_FULL) {
		char *debug = monitor_file_name(q, t, ".debug", 1);
		char *series = monitor_file_name(q, t, ".series", 1);

		vine_task_add_output(t,
				vine_declare_file(q, debug, VINE_CACHE_NEVER),
				RESOURCE_MONITOR_REMOTE_NAME ".debug",
				0);
		vine_task_add_output(t,
				vine_declare_file(q, series, VINE_CACHE_NEVER),
				RESOURCE_MONITOR_REMOTE_NAME ".series",
				0);

		free(debug);
		free(series);
	}
}

char *vine_monitor_wrap(
		struct vine_manager *q, struct vine_worker_info *w, struct vine_task *t, struct rmsummary *limits)
{
	buffer_t b;
	buffer_init(&b);

	buffer_printf(&b, "-V 'task_id: %d'", t->task_id);

	if (t->category) {
		buffer_printf(&b, " -V 'category: %s'", t->category);
	}

	if (t->monitor_snapshot_file) {
		buffer_printf(&b, " --snapshot-events %s", RESOURCE_MONITOR_REMOTE_NAME_EVENTS);
	}

	if (!(q->monitor_mode & VINE_MON_WATCHDOG)) {
		buffer_printf(&b, " --measure-only");
	}

	if (q->monitor_interval > 0) {
		buffer_printf(&b, " --interval %d", q->monitor_interval);
	}

	int extra_files = (q->monitor_mode & VINE_MON_FULL);

	char *monitor_cmd = resource_monitor_write_command("./" RESOURCE_MONITOR_REMOTE_NAME,
			RESOURCE_MONITOR_REMOTE_NAME,
			limits,
			/* extra options */ buffer_tostring(&b),
			/* debug */ extra_files,
			/* series */ extra_files,
			/* inotify */ 0,
			/* measure_dir */ NULL);
	char *wrap_cmd = string_wrap_command(t->command_line, monitor_cmd);

	buffer_free(&b);
	free(monitor_cmd);

	return wrap_cmd;
}

static double vine_task_priority(void *item)
{
	assert(item);
	struct vine_task *t = item;
	return t->priority;
}

/* Put a given task on the ready list, taking into account the task priority and the manager schedule. */

static void push_task_to_ready_list(struct vine_manager *q, struct vine_task *t)
{
	int by_priority = 1;

	if (t->result == VINE_RESULT_RESOURCE_EXHAUSTION) {
		/* when a task is resubmitted given resource exhaustion, we
		 * push it at the head of the list, so it gets to run as soon
		 * as possible. This avoids the issue in which all 'big' tasks
		 * fail because the first allocation is too small. */
		by_priority = 0;
	}

	if (by_priority) {
		/*If a task has a priority of 0 it gets added to the end of the ready list.*/
		if (vine_task_priority(t) != 0) {
			list_push_priority(q->ready_list, vine_task_priority, t);
		} else {
			list_push_tail(q->ready_list, t);
		}
	} else {
		list_push_head(q->ready_list, t);
	}

	/* If the task has been used before, clear out accumulated state. */
	vine_task_clean(t);
}

/*
Changes task to a target state, and performs the associated
accounting needed to log the event and put the task into the
new data structure.

Note that this function should only be called if the task has
already been removed from its prior data structure as a part
of scheduling, task completion, etc.
*/

static vine_task_state_t change_task_state(struct vine_manager *q, struct vine_task *t, vine_task_state_t new_state)
{
	vine_task_state_t old_state = t->state;

	t->state = new_state;

	debug(D_VINE,
			"Task %d state change: %s (%d) to %s (%d)\n",
			t->task_id,
			vine_task_state_to_string(old_state),
			old_state,
			vine_task_state_to_string(new_state),
			new_state);

	switch (new_state) {
	case VINE_TASK_INITIAL:
		/* should not happen, do nothing */
		break;
	case VINE_TASK_READY:
		vine_task_set_result(t, VINE_RESULT_UNKNOWN);
		push_task_to_ready_list(q, t);
		break;
	case VINE_TASK_RUNNING:
		itable_insert(q->running_table, t->task_id, t);
		break;
	case VINE_TASK_WAITING_RETRIEVAL:
		list_push_head(q->waiting_retrieval_list, t);
		break;
	case VINE_TASK_RETRIEVED:
		list_push_head(q->retrieved_list, t);
		break;
	case VINE_TASK_DONE:
		/* Task was cloned when entered into our own table, so delete a reference on removal. */
		if (t->has_fixed_locations) {
			q->fixed_location_in_queue--;
		}
		vine_taskgraph_log_write_task(q, t);
		itable_remove(q->tasks, t->task_id);
		vine_task_delete(t);
		break;
	}

	vine_perf_log_write_update(q, 0);
	vine_txn_log_write_task(q, t);

	return old_state;
}

const char *vine_result_string(vine_result_t result)
{
	const char *str = NULL;

	switch (result) {
	case VINE_RESULT_SUCCESS:
		str = "SUCCESS";
		break;
	case VINE_RESULT_INPUT_MISSING:
		str = "INPUT_MISSING";
		break;
	case VINE_RESULT_OUTPUT_MISSING:
		str = "OUTPUT_MISSING";
		break;
	case VINE_RESULT_STDOUT_MISSING:
		str = "STDOUT_MISSING";
		break;
	case VINE_RESULT_SIGNAL:
		str = "SIGNAL";
		break;
	case VINE_RESULT_RESOURCE_EXHAUSTION:
		str = "RESOURCE_EXHAUSTION";
		break;
	case VINE_RESULT_MAX_END_TIME:
		str = "MAX_END_TIME";
		break;
	case VINE_RESULT_UNKNOWN:
		str = "UNKNOWN";
		break;
	case VINE_RESULT_FORSAKEN:
		str = "FORSAKEN";
		break;
	case VINE_RESULT_MAX_RETRIES:
		str = "MAX_RETRIES";
		break;
	case VINE_RESULT_MAX_WALL_TIME:
		str = "MAX_WALL_TIME";
		break;
	case VINE_RESULT_RMONITOR_ERROR:
		str = "MONITOR_ERROR";
		break;
	case VINE_RESULT_OUTPUT_TRANSFER_ERROR:
		str = "OUTPUT_TRANSFER_ERROR";
		break;
	case VINE_RESULT_FIXED_LOCATION_MISSING:
		str = "FIXED_LOCATION_MISSING";
		break;
	case VINE_RESULT_CANCELLED:
		str = "CANCELLED";
		break;
	}

	return str;
}

static struct vine_task *task_state_any_with_tag(struct vine_manager *q, vine_task_state_t state, const char *tag)
{
	struct vine_task *t;
	uint64_t task_id;
	ITABLE_ITERATE(q->tasks, task_id, t)
	{
		if (t->state == state && task_tag_comparator((void *)t, (void *)tag)) {
			return t;
		}
	}

	return NULL;
}

static int task_state_count(struct vine_manager *q, const char *category, vine_task_state_t state)
{
	struct vine_task *t;
	uint64_t task_id;
	int count = 0;
	ITABLE_ITERATE(q->tasks, task_id, t)
	{
		if (t->state == state) {
			if (!category || strcmp(category, t->category) == 0) {
				count++;
			}
		}
	}

	return count;
}

static int task_request_count(struct vine_manager *q, const char *category, category_allocation_t request)
{
	struct vine_task *t;
	uint64_t task_id;

	int count = 0;

	ITABLE_ITERATE(q->tasks, task_id, t)
	{
		if (t->resource_request == request) {
			if (!category || strcmp(category, t->category) == 0) {
				count++;
			}
		}
	}

	return count;
}

int vine_submit(struct vine_manager *q, struct vine_task *t)
{
	if (t->state != VINE_TASK_INITIAL) {
		notice(D_VINE,
				"vine_submit: you cannot submit the same task (%d) (%s) twice!",
				t->task_id,
				t->command_line);
		return 0;
	}

	/* Assign a unique ID to each task only when submitted. */
	t->task_id = q->next_task_id++;

	/* Issue warnings if the files are set up strangely. */
	vine_task_check_consistency(t);

	if (t->has_fixed_locations) {
		q->fixed_location_in_queue++;
		vine_task_set_scheduler(t, VINE_SCHEDULE_FILES);
	}

	/* If the task produces temporary files, create recovery tasks for those. */
	vine_manager_create_recovery_tasks(q, t);

	/* Add reference to task when adding it to primary table. */
	itable_insert(q->tasks, t->task_id, vine_task_clone(t));

	/* Ensure category structure is created. */
	vine_category_lookup_or_create(q, t->category);

	change_task_state(q, t, VINE_TASK_READY);

	t->time_when_submitted = timestamp_get();
	q->stats->tasks_submitted++;

	if (q->monitor_mode != VINE_MON_DISABLED)
		vine_monitor_add_files(q, t);

	rmsummary_merge_max(q->max_task_resources_requested, t->resources_requested);

	return (t->task_id);
}

/* Send a given library by name to the target worker.
 * This involves duplicating the prototype task in q->libraries
 * and then sending the copy as a (mostly) normal task.
 * @param q The manager structure.
 * @param w The worker info structure.
 * @param name The name of the library to be sent.
 * @return 1 if the operation succeeds, 0 otherwise.
 */

static int vine_manager_send_library_to_worker(struct vine_manager *q, struct vine_worker_info *w, const char *name)
{
	/* Find the original prototype library task by name, if it exists. */
	struct vine_task *original = hash_table_lookup(q->libraries, name);
	if (!original)
		return 0;

	/* Duplicate the original task */
	struct vine_task *t = vine_task_copy(original);

	/* Check if this library task can fit in this worker. */
	if (!check_worker_against_task(q, w, t)) {
		vine_task_delete(t);
		return 0;
	}

	/* Give it a unique taskid if library fits the worker. */
	t->task_id = q->next_task_id++;

	/* Add reference to task when adding it to primary table. */
	itable_insert(q->tasks, t->task_id, vine_task_clone(t));

	/* Send the task to the worker in the usual way. */
	commit_task_to_worker(q, w, t);

	/* Make the special log recordings for the library. */
	vine_txn_log_write_library_update(q, w, t->task_id, VINE_LIBRARY_SENT);

	return 1;
}

struct vine_task *vine_manager_find_library_on_worker(
		struct vine_manager *q, struct vine_worker_info *w, const char *library_name)
{
	uint64_t task_id;
	struct vine_task *task;

	ITABLE_ITERATE(w->current_tasks, task_id, task)
	{
		if (task->provides_library && !strcmp(task->provides_library, library_name)) {
			return task;
		}
	}

	return 0;
}

/* Send the library task to all known workers.
 * @param q 		The manager structure.
 * @param name 		The name of the library task.
 * @param stoptime 	When to stop sending libraries to workers. */
static void vine_manager_send_library_to_workers(struct vine_manager *q, const char *name, time_t stoptime)
{
	char *worker_key;
	struct vine_worker_info *w;

	HASH_TABLE_ITERATE(q->worker_table, worker_key, w)
	{
		if (stoptime < time(0)) {
			return;
		}

		/* If the worker id is not 0, then it is ready to receive work from the manager.
		 * See @report_worker_ready in ../worker/vine_worker.c */
		if (!w->workerid) {
			continue;
		}

		/* Send the library task to the worker if possible. */
		if (!vine_manager_find_library_on_worker(q, w, name)) {
			if (vine_manager_send_library_to_worker(q, w, name)) {
				debug(D_VINE, "Sending library %s to worker %s\n", name, w->workerid);
			} else {
				/* No error here, library might not match the worker. */
			}
		}
	}
}

static void vine_manager_send_libraries_to_workers(struct vine_manager *q, time_t stoptime)
{
	char *library;
	struct vine_task *t;
	HASH_TABLE_ITERATE(q->libraries, library, t)
	{
		if (stoptime < time(0))
			return;
		vine_manager_send_library_to_workers(q, library, stoptime);
	}
}

void vine_manager_install_library(struct vine_manager *q, struct vine_task *t, const char *name)
{
	t->type = VINE_TASK_TYPE_LIBRARY;
	t->task_id = -1;
	vine_task_provides_library(t, name);
	hash_table_insert(q->libraries, name, t);
	t->time_when_submitted = timestamp_get();
}

void vine_manager_remove_library(struct vine_manager *q, const char *name)
{
	char *worker_key;
	struct vine_worker_info *w;

	HASH_TABLE_ITERATE(q->worker_table, worker_key, w)
	{
		struct vine_task *t = vine_manager_find_library_on_worker(q, w, name);
		if (t) {
			reset_task_to_state(q, t, VINE_TASK_RETRIEVED);
		}
	}
	hash_table_remove(q->libraries, name);
}

static void handle_library_update(struct vine_manager *q, struct vine_worker_info *w, const char *line)
{
	int library_id = 0;
	vine_library_state_t state;

	int n = sscanf(line, "%d %d", &library_id, (int *)&state);
	if (n != 2) {
		debug(D_VINE, "Library %d update message is corrupt.", library_id);
		return;
	}

	vine_txn_log_write_library_update(q, w, library_id, state);
}

void vine_block_host_with_timeout(struct vine_manager *q, const char *hostname, time_t timeout)
{
	return vine_blocklist_block(q, hostname, timeout);
}

void vine_block_host(struct vine_manager *q, const char *hostname) { vine_blocklist_block(q, hostname, -1); }

void vine_unblock_host(struct vine_manager *q, const char *hostname) { vine_blocklist_unblock(q, hostname); }

void vine_unblock_all(struct vine_manager *q) { vine_blocklist_unblock_all_by_time(q, -1); }

static void print_password_warning(struct vine_manager *q)
{
	static int did_password_warning = 0;

	if (did_password_warning) {
		return;
	}

	if (!q->password && q->name) {
		debug(D_DEBUG, "warning: this taskvine manager is visible to the public.\n");
		debug(D_DEBUG, "warning: you should set a password with the --password option.\n");
	}

	if (!q->ssl_enabled) {
		debug(D_DEBUG, "warning: using plain-text when communicating with workers.\n");
		debug(D_DEBUG, "warning: use encryption with a key and cert when creating the manager.\n");
	}

	did_password_warning = 1;
}

#define BEGIN_ACCUM_TIME(q, stat)                                                                                      \
	{                                                                                                              \
		if (q->stats_measure->stat != 0) {                                                                     \
			fatal("Double-counting stat %s. This should not happen, and it is a taskvine bug.");           \
		} else {                                                                                               \
			q->stats_measure->stat = timestamp_get();                                                      \
		}                                                                                                      \
	}

#define END_ACCUM_TIME(q, stat)                                                                                        \
	{                                                                                                              \
		q->stats->stat += timestamp_get() - q->stats_measure->stat;                                            \
		q->stats_measure->stat = 0;                                                                            \
	}

struct vine_task *vine_wait(struct vine_manager *q, int timeout) { return vine_wait_for_tag(q, NULL, timeout); }

struct vine_task *vine_wait_for_tag(struct vine_manager *q, const char *tag, int timeout)
{
	if (timeout == 0) {
		// re-establish old, if unintended behavior, where 0 would wait at
		// least a second. With 0, we would like the loop to be executed at
		// least once, but right now we cannot enforce that. Making it 1, we
		// guarantee that the wait loop is executed once.
		timeout = 1;
	}

	if (timeout != VINE_WAIT_FOREVER && timeout < 0) {
		debug(D_NOTICE | D_VINE, "Invalid wait timeout value '%d'. Waiting for 5 seconds.", timeout);
		timeout = 5;
	}

	return vine_wait_internal(q, timeout, tag, -1);
}

struct vine_task *vine_wait_for_task_id(struct vine_manager *q, int task_id, int timeout)
{
	if (timeout == 0) {
		// re-establish old, if unintended behavior, where 0 would wait at
		// least a second. With 0, we would like the loop to be executed at
		// least once, but right now we cannot enforce that. Making it 1, we
		// guarantee that the wait loop is executed once.
		timeout = 1;
	}

	if (timeout != VINE_WAIT_FOREVER && timeout < 0) {
		debug(D_NOTICE | D_VINE, "Invalid wait timeout value '%d'. Waiting for 5 seconds.", timeout);
		timeout = 5;
	}

	return vine_wait_internal(q, timeout, NULL, task_id);
}

/* return number of workers that failed */
static int poll_active_workers(struct vine_manager *q, int stoptime)
{
	BEGIN_ACCUM_TIME(q, time_polling);

	int n = build_poll_table(q);

	// We poll in at most small time segments (of a second). This lets
	// promptly dispatch tasks, while avoiding busy waiting.
	int msec = q->busy_waiting_flag ? 1000 : 0;
	if (stoptime) {
		msec = MIN(msec, (stoptime - time(0)) * 1000);
	}

	END_ACCUM_TIME(q, time_polling);

	if (msec < 0) {
		return 0;
	}

	BEGIN_ACCUM_TIME(q, time_polling);

	// Poll all links for activity.
	link_poll(q->poll_table, n, msec);
	q->link_poll_end = timestamp_get();

	END_ACCUM_TIME(q, time_polling);

	BEGIN_ACCUM_TIME(q, time_status_msgs);

	int i, j = 1;
	int workers_failed = 0;
	// Then consider all existing active workers
	for (i = j; i < n; i++) {
		if (q->poll_table[i].revents) {
			if (handle_worker(q, q->poll_table[i].link) == VINE_WORKER_FAILURE) {
				workers_failed++;
			}
		}
	}

	END_ACCUM_TIME(q, time_status_msgs);

	return workers_failed;
}

static int connect_new_workers(struct vine_manager *q, int stoptime, int max_new_workers)
{
	int new_workers = 0;

	// If the manager link was awake, then accept at most max_new_workers.
	// Note we are using the information gathered in poll_active_workers, which
	// is a little ugly.
	if (q->poll_table[0].revents) {
		do {
			add_worker(q);
			new_workers++;
		} while (link_usleep(q->manager_link, 0, 1, 0) &&
				(stoptime >= time(0) && (max_new_workers > new_workers)));
	}

	return new_workers;
}

static struct vine_task *vine_wait_internal(struct vine_manager *q, int timeout, const char *tag, int task_id)
{
	/*
	   - compute stoptime
	   S time left?                              No:  return null
	   - task completed?                         Yes: return completed task to user
	   - update catalog if appropriate
	   - retrieve workers status messages
	   - tasks waiting to be retrieved?          Yes: retrieve all tasks from one worker.
	   - tasks waiting to be dispatched?         Yes: dispatch one task and go to S.
	   - send keepalives to appropriate workers
	   - disconnect slow workers
	   - drain workers from factories
	   - if new workers, connect n of them
	   - expired tasks?                          Yes: mark expired tasks as retrieved and go to S.
	   - manager empty?                            Yes: return null
	   - go to S
	*/
	int events = 0;
	// account for time we spend outside vine_wait
	if (q->time_last_wait > 0) {
		q->stats->time_application += timestamp_get() - q->time_last_wait;
	} else {
		q->stats->time_application += timestamp_get() - q->stats->time_when_started;
	}

	print_password_warning(q);

	// compute stoptime
	time_t stoptime = (timeout == VINE_WAIT_FOREVER) ? 0 : time(0) + timeout;

	int result;
	struct vine_task *t = NULL;

	// time left?
	while ((stoptime == 0) || (time(0) < stoptime)) {

		BEGIN_ACCUM_TIME(q, time_internal);
		// tasks completed?
		if (t == NULL) {
			if (tag) {
				t = task_state_any_with_tag(q, VINE_TASK_RETRIEVED, tag);
			} else if (task_id >= 0) {
				struct vine_task *temp = itable_lookup(q->tasks, task_id);
				if (temp->state == VINE_TASK_RETRIEVED) {
					t = temp;
				}
			} else if ((t = list_peek_head(q->retrieved_list))) {
				list_pop_head(q->retrieved_list);
			}

			if (t) {
				change_task_state(q, t, VINE_TASK_DONE);

				if (t->result != VINE_RESULT_SUCCESS) {
					q->stats->tasks_failed++;
				}

				events++;
				END_ACCUM_TIME(q, time_internal);

				/*
				If this is a standard task type, then breaK out of the loop
				and return it to the user.  Other task types are deleted silently.
				*/

				/*
				(Yes, the use of goto is a bit gross here, but a switch is
				the right way to deal with the enumeration, and so "break"
				doesn't have the usual meaning.
				*/

				switch (t->type) {
				case VINE_TASK_TYPE_STANDARD:
					goto end_of_loop;
					break;
				case VINE_TASK_TYPE_RECOVERY:
				case VINE_TASK_TYPE_LIBRARY:
					vine_task_delete(t);
					t = 0;
					continue;
				}
			}
		}

		// update catalog if appropriate
		if (q->name) {
			update_catalog(q, 0);
		}

		if (q->monitor_mode)
			update_resource_report(q);

		END_ACCUM_TIME(q, time_internal);

		// retrieve worker status messages
		if (poll_active_workers(q, stoptime) > 0) {
			// at least one worker was removed.
			events++;
			// note we keep going, and we do not restart the loop as we do in
			// further events. This is because we give top priority to
			// returning and retrieving tasks.
		}

		q->busy_waiting_flag = 0;

		// retrieve results from workers
		// if worker_retrievals, then all the tasks from a worker
		// are retrieved. (this is the default)
		// otherwise, retrieve at most q->max_retrievals (default is 1)
		int received = 0;
		int no_ready_tasks = list_size(q->ready_list);
		BEGIN_ACCUM_TIME(q, time_receive);
		do {
			int received_at_least_one = 0;
			char *key;
			struct vine_worker_info *w;

			HASH_TABLE_ITERATE(q->workers_with_available_results, key, w)
			{
				received += receive_tasks_from_worker(q, w, received);
				events += received;
				compute_manager_load(q, 1);
				received_at_least_one = 1;
				break; // do one worker at a time
			}

			// tasks waiting to be retrieved?
			if (!received_at_least_one) {
				if (receive_one_task(q)) {
					// retrieved at least one task
					received++;
					events++;
					compute_manager_load(q, 1);
					received_at_least_one = 1;
				} else {
					// didn't received a task this cycle, thus there are no
					// task to be received
					break;
				}
			}

		} while (q->max_retrievals < 0 || received < q->max_retrievals || no_ready_tasks);
		END_ACCUM_TIME(q, time_receive);

		// expired tasks
		BEGIN_ACCUM_TIME(q, time_internal);
		result = expire_waiting_tasks(q);

		// only check for fixed location if any are present (high overhead)
		if (q->fixed_location_in_queue) {
			result |= enforce_waiting_fixed_locations(q);
		}

		END_ACCUM_TIME(q, time_internal);
		if (result) {
			// expired or ended at least one task
			events++;
			compute_manager_load(q, 1);
			continue;
		}

		// record that there was not task activity for this iteration
		compute_manager_load(q, 0);

		if (q->wait_for_workers <= hash_table_size(q->worker_table)) {
			if (q->wait_for_workers > 0) {
				debug(D_VINE, "Target number of workers reached (%d).", q->wait_for_workers);
				q->wait_for_workers = 0;
			}
			// tasks waiting to be dispatched?
			BEGIN_ACCUM_TIME(q, time_send);
			result = send_one_task(q);
			END_ACCUM_TIME(q, time_send);
			if (result) {
				// sent at least one task
				events++;
				continue;
			}
		}
		// we reach here only if no task was neither sent nor received.
		compute_manager_load(q, 1);

		// send keepalives to appropriate workers
		BEGIN_ACCUM_TIME(q, time_status_msgs);
		ask_for_workers_updates(q);
		END_ACCUM_TIME(q, time_status_msgs);

		// Kill off slow/drained workers.
		BEGIN_ACCUM_TIME(q, time_internal);
		result = disconnect_slow_workers(q);
		result += shutdown_drained_workers(q);
		vine_blocklist_unblock_all_by_time(q, time(0));
		END_ACCUM_TIME(q, time_internal);
		if (result) {
			// removed at least one worker
			events++;
			continue;
		}

		// if new workers, connect n of them
		BEGIN_ACCUM_TIME(q, time_status_msgs);
		result = connect_new_workers(q, stoptime, MAX(q->wait_for_workers, q->max_new_workers));
		END_ACCUM_TIME(q, time_status_msgs);
		if (result) {
			// accepted at least one worker
			events++;
			continue;
		}

		if (q->process_pending_check) {

			BEGIN_ACCUM_TIME(q, time_internal);
			int pending = process_pending();
			END_ACCUM_TIME(q, time_internal);

			if (pending) {
				events++;
				break;
			}
		}

		// attempt to send libraries to connected workers
		BEGIN_ACCUM_TIME(q, time_send);
		vine_manager_send_libraries_to_workers(q, stoptime);
		END_ACCUM_TIME(q, time_send);

		// return if manager is empty and something interesting already happened
		// in this wait.
		if (events > 0) {
			if (list_size(q->retrieved_list) && t == NULL)
				continue;
			BEGIN_ACCUM_TIME(q, time_internal);
			int done = !list_size(q->ready_list) && !list_size(q->waiting_retrieval_list) &&
				   !itable_size(q->running_table);
			END_ACCUM_TIME(q, time_internal);

			if (done) {
				break;
			}
		}

		timestamp_t current_time = timestamp_get();
		if (current_time - q->time_last_large_tasks_check >= q->large_task_check_interval) {
			q->time_last_large_tasks_check = current_time;
			vine_schedule_check_for_large_tasks(q);
		}

		// if we got here, no events were triggered.
		// we set the busy_waiting flag so that link_poll waits for some time
		// the next time around.
		q->busy_waiting_flag = 1;
	}

end_of_loop:

	if (events > 0) {
		vine_perf_log_write_update(q, 1);
	}

	q->time_last_wait = timestamp_get();

	return t;
}

// check if workers' resources are available to execute more tasks queue should
// have at least MAX(hungry_minimum, hungry_minimum_factor * number of workers) ready tasks
//@param: 	struct vine_manager* - pointer to manager
//@return: 	1 if hungry, 0 otherwise
int vine_hungry(struct vine_manager *q)
{
	// check if manager is initialized
	// return false if not
	if (q == NULL) {
		return 0;
	}

	struct vine_stats qstats;
	vine_get_stats(q, &qstats);

	// if number of ready tasks is less than minimum, then queue is hungry
	if (qstats.tasks_waiting <
			MAX(q->hungry_minimum, q->hungry_minimum_factor * hash_table_size(q->worker_table))) {
		return 1;
	}

	// get total available resources consumption (cores, memory, disk, gpus) of all workers of this manager
	// available = total (all) - committed (actual in use)
	int64_t workers_total_avail_cores = 0;
	int64_t workers_total_avail_memory = 0;
	int64_t workers_total_avail_disk = 0;
	int64_t workers_total_avail_gpus = 0;

	workers_total_avail_cores = overcommitted_resource_total(q, q->stats->total_cores) - q->stats->committed_cores;
	workers_total_avail_memory =
			overcommitted_resource_total(q, q->stats->total_memory) - q->stats->committed_memory;
	workers_total_avail_gpus = overcommitted_resource_total(q, q->stats->total_gpus) - q->stats->committed_gpus;
	workers_total_avail_disk = q->stats->total_disk - q->stats->committed_disk; // never overcommit disk

	// get required resources (cores, memory, disk, gpus) of one waiting task
	int64_t ready_task_cores = 0;
	int64_t ready_task_memory = 0;
	int64_t ready_task_disk = 0;
	int64_t ready_task_gpus = 0;

	struct vine_task *t;

	int count = task_state_count(q, NULL, VINE_TASK_READY);

	while (count > 0) {
		count--;
		t = list_pop_head(q->ready_list);

		ready_task_cores += MAX(1, t->resources_requested->cores);
		ready_task_memory += t->resources_requested->memory;
		ready_task_disk += t->resources_requested->disk;
		ready_task_gpus += t->resources_requested->gpus;

		list_push_tail(q->ready_list, t);
	}

	// check possible limiting factors
	// return false if required resources exceed available resources
	if (ready_task_cores > workers_total_avail_cores) {
		return 0;
	}
	if (ready_task_memory > workers_total_avail_memory) {
		return 0;
	}
	if (ready_task_disk > workers_total_avail_disk) {
		return 0;
	}
	if (ready_task_gpus > workers_total_avail_gpus) {
		return 0;
	}

	return 1; // all good
}

int vine_workers_shutdown(struct vine_manager *q, int n)
{
	struct vine_worker_info *w;
	char *key;
	int i = 0;

	/* by default, remove all workers. */
	if (n < 1)
		n = hash_table_size(q->worker_table);

	if (!q)
		return -1;

	// send worker the "exit" msg
	HASH_TABLE_ITERATE(q->worker_table, key, w)
	{
		if (i >= n)
			break;
		if (itable_size(w->current_tasks) == 0) {
			shut_down_worker(q, w);

			/* shut_down_worker alters the table, so we reset it here. */
			hash_table_firstkey(q->worker_table);
			i++;
		}
	}

	return i;
}

int vine_set_draining_by_hostname(struct vine_manager *q, const char *hostname, int drain_flag)
{
	char *worker_hashkey = NULL;
	struct vine_worker_info *w = NULL;

	drain_flag = !!(drain_flag);

	int workers_updated = 0;

	HASH_TABLE_ITERATE(q->worker_table, worker_hashkey, w)
	{
		if (!strcmp(w->hostname, hostname)) {
			w->draining = drain_flag;
			workers_updated++;
		}
	}

	return workers_updated;
}

int vine_cancel_by_task_id(struct vine_manager *q, int task_id)
{
	struct vine_task *task = itable_lookup(q->tasks, task_id);
	if (!task) {
		debug(D_VINE, "Task with id %d is not found in manager.", task_id);
		return 0;
	}

	reset_task_to_state(q, task, VINE_TASK_RETRIEVED);

	task->result = VINE_RESULT_CANCELLED;
	q->stats->tasks_cancelled++;

	return 1;
}

int vine_cancel_by_task_tag(struct vine_manager *q, const char *task_tag)
{
	if (!task_tag)
		return 0;

	struct vine_task *task = find_task_by_tag(q, task_tag);
	if (task) {
		return vine_cancel_by_task_id(q, task->task_id);
	} else {
		debug(D_VINE, "Task with tag %s is not found in manager.", task_tag);
		return 0;
	}
}

int vine_cancel_all(struct vine_manager *q)
{
	int count = 0;

	struct vine_task *t;
	uint64_t task_id;

	ITABLE_ITERATE(q->tasks, task_id, t)
	{
		vine_cancel_by_task_id(q, task_id);
		count++;
	}

	return count;
}

static void release_all_workers(struct vine_manager *q)
{
	struct vine_worker_info *w;
	char *key;

	if (!q)
		return;

	HASH_TABLE_ITERATE(q->worker_table, key, w)
	{
		release_worker(q, w);
		hash_table_firstkey(q->worker_table);
	}
}

/*
If there are any standard tasks (those submitted by the user)
known to the manager, then the system is not empty, and the caller
should wait some more.
XXX This is a linear-time operation, perhaps there is a more efficient way to do it.
*/

int vine_empty(struct vine_manager *q)
{
	struct vine_task *t;
	uint64_t task_id;

	ITABLE_ITERATE(q->tasks, task_id, t)
	{
		if (t->type == VINE_TASK_TYPE_STANDARD)
			return 0;
	}

	return 1;
}

void vine_set_keepalive_interval(struct vine_manager *q, int interval) { q->keepalive_interval = interval; }

void vine_set_keepalive_timeout(struct vine_manager *q, int timeout) { q->keepalive_timeout = timeout; }

void vine_set_manager_preferred_connection(struct vine_manager *q, const char *preferred_connection)
{
	free(q->manager_preferred_connection);
	assert(preferred_connection);

	if (strcmp(preferred_connection, "by_ip") && strcmp(preferred_connection, "by_hostname") &&
			strcmp(preferred_connection, "by_apparent_ip")) {
		fatal("manager_preferred_connection should be one of: by_ip, by_hostname, by_apparent_ip");
	}

	q->manager_preferred_connection = xxstrdup(preferred_connection);
}

int vine_tune(struct vine_manager *q, const char *name, double value)
{

	if (!strcmp(name, "resource-submit-multiplier") || !strcmp(name, "asynchrony-multiplier")) {
		q->resource_submit_multiplier = MAX(value, 1.0);

	} else if (!strcmp(name, "min-transfer-timeout")) {
		q->minimum_transfer_timeout = (int)value;

	} else if (!strcmp(name, "default-transfer-rate")) {
		q->default_transfer_rate = value;

	} else if (!strcmp(name, "transfer-outlier-factor")) {
		q->transfer_outlier_factor = value;

	} else if (!strcmp(name, "disconnect-slow-worker-factor")) {
		vine_enable_disconnect_slow_workers(q, value);

	} else if (!strcmp(name, "keepalive-interval")) {
		q->keepalive_interval = MAX(0, (int)value);

	} else if (!strcmp(name, "keepalive-timeout")) {
		q->keepalive_timeout = MAX(0, (int)value);

	} else if (!strcmp(name, "short-timeout")) {
		q->short_timeout = MAX(1, (int)value);

	} else if (!strcmp(name, "long-timeout")) {
		q->long_timeout = MAX(1, (int)value);

	} else if (!strcmp(name, "category-steady-n-tasks")) {
		category_tune_bucket_size("category-steady-n-tasks", (int)value);

	} else if (!strcmp(name, "hungry-minimum")) {
		q->hungry_minimum = MAX(1, (int)value);

	} else if (!strcmp(name, "hungry-minimum-factor")) {
		q->hungry_minimum_factor = MAX(1, (int)value);

	} else if (!strcmp(name, "wait-for-workers")) {
		q->wait_for_workers = MAX(0, (int)value);

	} else if (!strcmp(name, "attempt-schedule-depth")) {
		q->attempt_schedule_depth = MAX(1, (int)value);

	} else if (!strcmp(name, "max-retrievals")) {
		q->max_retrievals = MAX(-1, (int)value);

	} else if (!strcmp(name, "worker-retrievals")) {
		q->worker_retrievals = MAX(0, (int)value);

	} else if (!strcmp(name, "force-proportional-resources") || !strcmp(name, "proportional-resources")) {
		q->proportional_resources = MAX(0, (int)value);

	} else if (!strcmp(name, "force-proportional-resources-whole-tasks") ||
			!strcmp(name, "proportional-whole-tasks")) {
		q->proportional_whole_tasks = MAX(0, (int)value);

	} else if (!strcmp(name, "ramp-down-heuristic")) {
		q->ramp_down_heuristic = MAX(0, (int)value);

	} else if (!strcmp(name, "file-source-max-transfers")) {
		q->file_source_max_transfers = MAX(1, (int)value);

	} else if (!strcmp(name, "worker-source-max-transfers")) {
		q->worker_source_max_transfers = MAX(1, (int)value);

	} else if (!strcmp(name, "perf-log-interval")) {
		q->perf_log_interval = MAX(1, (int)value);

	} else if (!strcmp(name, "monitor-interval")) {
		/* 0 means use monitor's default */
		q->monitor_interval = MAX(0, (int)value);

	} else if (!strcmp(name, "update_interval")) {
		q->update_interval = MAX(1, (int)value);

	} else if (!strcmp(name, "resource_management_interval")) {
		q->resource_management_interval = MAX(1, (int)value);

	} else if (!strcmp(name, "max_task_stdout_storage")) {
		q->max_task_stdout_storage = MAX(1, (int)value);

	} else if (!strcmp(name, "max_new_workers")) {
		q->max_new_workers = MAX(0, (int)value); /*todo: confirm 0 or 1*/

	} else if (!strcmp(name, "large_task_check_interval")) {
		q->large_task_check_interval = MAX(1, (timestamp_t)value);

	} else if (!strcmp(name, "option_blocklist_slow_workers_timeout")) {
		q->option_blocklist_slow_workers_timeout = MAX(0, value); /*todo: confirm 0 or 1*/

	} else {
		debug(D_NOTICE | D_VINE, "Warning: tuning parameter \"%s\" not recognized\n", name);
		return -1;
	}

	return 0;
}

void vine_manager_enable_process_shortcut(struct vine_manager *q) { q->process_pending_check = 1; }

struct rmsummary **vine_summarize_workers(struct vine_manager *q) { return vine_manager_summarize_workers(q); }

void vine_set_bandwidth_limit(struct vine_manager *q, const char *bandwidth)
{
	q->bandwidth_limit = string_metric_parse(bandwidth);
}

double vine_get_effective_bandwidth(struct vine_manager *q)
{
	double manager_bandwidth = get_manager_transfer_rate(q, NULL) / MEGABYTE; // return in MB per second
	return manager_bandwidth;
}

void vine_get_stats(struct vine_manager *q, struct vine_stats *s)
{
	struct vine_stats *qs;
	qs = q->stats;

	memcpy(s, qs, sizeof(*s));

	// info about workers
	s->workers_connected = count_workers(q, VINE_WORKER_TYPE_WORKER);
	s->workers_init = count_workers(q, VINE_WORKER_TYPE_UNKNOWN);
	s->workers_busy = workers_with_tasks(q);
	s->workers_idle = s->workers_connected - s->workers_busy;
	// s->workers_able computed below.

	// info about tasks
	int ready_tasks = list_size(q->ready_list);
	int waiting_tasks = list_size(q->waiting_retrieval_list);
	int running_tasks = itable_size(q->running_table);

	s->tasks_waiting = ready_tasks;
	s->tasks_with_results = waiting_tasks;
	s->tasks_on_workers = running_tasks + s->tasks_with_results;

	{
		// accumulate tasks running, from workers:
		char *key;
		struct vine_worker_info *w;
		s->tasks_running = 0;
		HASH_TABLE_ITERATE(q->worker_table, key, w) { accumulate_stat(s, w->stats, tasks_running); }
		/* we rely on workers messages to update tasks_running. such data are
		 * attached to keepalive messages, thus tasks_running is not always
		 * current. Here we simply enforce that there can be more tasks_running
		 * that tasks_on_workers. */
		s->tasks_running = MIN(s->tasks_running, s->tasks_on_workers);
	}

	vine_task_info_compute_capacity(q, s);

	// info about resources
	s->bandwidth = vine_get_effective_bandwidth(q);
	struct vine_resources rtotal, rmin, rmax;
	aggregate_workers_resources(q, &rtotal, &rmin, &rmax, NULL);

	s->total_cores = rtotal.cores.total;
	s->total_memory = rtotal.memory.total;
	s->total_disk = rtotal.disk.total;
	s->total_gpus = rtotal.gpus.total;

	s->committed_cores = rtotal.cores.inuse;
	s->committed_memory = rtotal.memory.inuse;
	s->committed_disk = rtotal.disk.inuse;
	s->committed_gpus = rtotal.gpus.inuse;

	s->min_cores = rmin.cores.total;
	s->max_cores = rmax.cores.total;
	s->min_memory = rmin.memory.total;
	s->max_memory = rmax.memory.total;
	s->min_disk = rmin.disk.total;
	s->max_disk = rmax.disk.total;
	s->min_gpus = rmin.gpus.total;
	s->max_gpus = rmax.gpus.total;

	s->workers_able = count_workers_for_waiting_tasks(q, largest_seen_resources(q, NULL));
}

void vine_get_stats_category(struct vine_manager *q, const char *category, struct vine_stats *s)
{
	struct category *c = vine_category_lookup_or_create(q, category);
	struct vine_stats *cs = c->vine_stats;
	memcpy(s, cs, sizeof(*s));

	// info about tasks
	s->tasks_waiting = task_state_count(q, category, VINE_TASK_READY);
	s->tasks_running = task_state_count(q, category, VINE_TASK_RUNNING);
	s->tasks_with_results = task_state_count(q, category, VINE_TASK_WAITING_RETRIEVAL);
	s->tasks_on_workers = s->tasks_running + s->tasks_with_results;
	s->tasks_submitted = c->total_tasks + s->tasks_waiting + s->tasks_on_workers;

	s->workers_able = count_workers_for_waiting_tasks(q, largest_seen_resources(q, c->name));
}

char *vine_get_status(struct vine_manager *q, const char *request)
{
	struct jx *a = construct_status_message(q, request);

	if (!a) {
		return "[]";
	}

	char *result = jx_print_string(a);

	jx_delete(a);

	return result;
}

/*
Sum up all of the resources available at each worker in total,
as well as the minimum and maximum in rmin and rmax respectively.
Used to summarize queue state for vine_get_stats().
*/

static void aggregate_workers_resources(struct vine_manager *q, struct vine_resources *total,
		struct vine_resources *rmin, struct vine_resources *rmax, struct hash_table *features)
{
	struct vine_worker_info *w;
	char *key;
	int first = 1;

	bzero(total, sizeof(*total));
	bzero(rmin, sizeof(*rmin));
	bzero(rmax, sizeof(*rmax));

	if (hash_table_size(q->worker_table) == 0) {
		return;
	}

	if (features) {
		hash_table_clear(features, 0);
	}

	HASH_TABLE_ITERATE(q->worker_table, key, w)
	{
		struct vine_resources *r = w->resources;

		/* If tag <0 then no resource updates have been received, skip it. */
		if (r->tag < 0)
			continue;

		/* Sum up the total and inuse values in total. */
		vine_resources_add(total, r);

		/* Add all available features to the features table */
		if (features) {
			if (w->features) {
				char *key;
				void *dummy;
				HASH_TABLE_ITERATE(w->features, key, dummy)
				{
					hash_table_insert(features, key, (void **)1);
				}
			}
		}

		/*
		On the first time through, the min and max get the value of the first worker.
		After that, compute min and max for each value.
		*/

		if (first) {
			*rmin = *r;
			*rmax = *r;
			first = 0;
		} else {
			vine_resources_min(rmin, r);
			vine_resources_max(rmax, r);
		}
	}
}

/* This simple wrapper function allows us to hide the debug.h interface from the end user. */
int vine_enable_debug_log(const char *logfile)
{
	debug_config("vine_manager");
	debug_config_file(logfile);
	debug_flags_set("all");
	return 1;
}

int vine_enable_perf_log(struct vine_manager *q, const char *filename)
{
	char *logpath = vine_get_runtime_path_log(q, filename);
	q->perf_logfile = fopen(logpath, "w");
	free(logpath);

	if (q->perf_logfile) {
		vine_perf_log_write_header(q);
		vine_perf_log_write_update(q, 1);
		debug(D_VINE, "log enabled and is being written to %s\n", filename);
		return 1;
	} else {
		debug(D_NOTICE | D_VINE, "couldn't open logfile %s: %s\n", filename, strerror(errno));
		return 0;
	}
}

int vine_enable_transactions_log(struct vine_manager *q, const char *filename)
{
	char *logpath = vine_get_runtime_path_log(q, filename);
	q->txn_logfile = fopen(logpath, "w");
	free(logpath);

	if (q->txn_logfile) {
		debug(D_VINE, "transactions log enabled and is being written to %s\n", filename);
		vine_txn_log_write_header(q);
		vine_txn_log_write_manager(q, "START");
		return 1;
	} else {
		debug(D_NOTICE | D_VINE, "couldn't open transactions logfile %s: %s\n", filename, strerror(errno));
		return 0;
	}
}

int vine_enable_taskgraph_log(struct vine_manager *q, const char *filename)
{
	char *logpath = vine_get_runtime_path_log(q, filename);
	q->graph_logfile = fopen(logpath, "w");
	free(logpath);

	if (q->graph_logfile) {
		debug(D_VINE, "graph log enabled and is being written to %s\n", filename);
		vine_taskgraph_log_write_header(q);
		return 1;
	} else {
		debug(D_NOTICE | D_VINE, "couldn't open graph logfile %s: %s\n", filename, strerror(errno));
		return 0;
	}
}

void vine_accumulate_task(struct vine_manager *q, struct vine_task *t)
{
	const char *name = t->category ? t->category : "default";
	struct category *c = vine_category_lookup_or_create(q, name);

	struct vine_stats *s = c->vine_stats;

	s->bytes_sent += t->bytes_sent;
	s->bytes_received += t->bytes_received;

	s->time_workers_execute += t->time_workers_execute_last;

	s->time_send += t->time_when_commit_end - t->time_when_commit_start;
	s->time_receive += t->time_when_done - t->time_when_retrieval;

	s->bandwidth = (1.0 * MEGABYTE * (s->bytes_sent + s->bytes_received)) / (s->time_send + s->time_receive + 1);

	q->stats->tasks_done++;

	if (t->result == VINE_RESULT_SUCCESS) {
		q->stats->time_workers_execute_good += t->time_workers_execute_last;
		q->stats->time_send_good += t->time_when_commit_end - t->time_when_commit_end;
		q->stats->time_receive_good += t->time_when_done - t->time_when_retrieval;

		s->tasks_done++;
		s->time_workers_execute_good += t->time_workers_execute_last;
		s->time_send_good += t->time_when_commit_end - t->time_when_commit_end;
		s->time_receive_good += t->time_when_done - t->time_when_retrieval;
	} else {
		s->tasks_failed++;

		if (t->result == VINE_RESULT_RESOURCE_EXHAUSTION) {
			s->time_workers_execute_exhaustion += t->time_workers_execute_last;

			q->stats->time_workers_execute_exhaustion += t->time_workers_execute_last;
			q->stats->tasks_exhausted_attempts++;

			t->time_workers_execute_exhaustion += t->time_workers_execute_last;
			t->exhausted_attempts++;
		}
	}

	/* accumulate resource summary to category only if task result makes it meaningful. */
	switch (t->result) {
	case VINE_RESULT_SUCCESS:
	case VINE_RESULT_SIGNAL:
	case VINE_RESULT_RESOURCE_EXHAUSTION:
	case VINE_RESULT_MAX_WALL_TIME:
	case VINE_RESULT_OUTPUT_TRANSFER_ERROR:
		if (category_accumulate_summary(c, t->resources_measured, q->current_max_worker)) {
			vine_txn_log_write_category(q, c);
		}

		// if in bucketing mode, add resources measured to bucketing manager
		if (category_in_bucketing_mode(c)) {
			int success; // 1 if success, 0 if resource exhaustion, -1 otherwise
			if (t->result == VINE_RESULT_SUCCESS)
				success = 1;
			else if (t->result == VINE_RESULT_RESOURCE_EXHAUSTION)
				success = 0;
			else
				success = -1;
			if (success != -1)
				bucketing_manager_add_resource_report(
						c->bucketing_manager, t->task_id, t->resources_measured, success);
		}
		break;
	case VINE_RESULT_INPUT_MISSING:
	case VINE_RESULT_OUTPUT_MISSING:
	case VINE_RESULT_MAX_END_TIME:
	case VINE_RESULT_UNKNOWN:
	case VINE_RESULT_FORSAKEN:
	case VINE_RESULT_MAX_RETRIES:
	default:
		break;
	}
}

void vine_initialize_categories(struct vine_manager *q, struct rmsummary *max, const char *summaries_file)
{
	categories_initialize(q->categories, max, summaries_file);
}

void vine_set_resources_max(struct vine_manager *q, const struct rmsummary *rm)
{
	vine_set_category_resources_max(q, "default", rm);
}

void vine_set_resources_min(struct vine_manager *q, const struct rmsummary *rm)
{
	vine_set_category_resources_min(q, "default", rm);
}

void vine_set_category_resources_max(struct vine_manager *q, const char *category, const struct rmsummary *rm)
{
	struct category *c = vine_category_lookup_or_create(q, category);
	category_specify_max_allocation(c, rm);
}

void vine_set_category_resources_min(struct vine_manager *q, const char *category, const struct rmsummary *rm)
{
	struct category *c = vine_category_lookup_or_create(q, category);
	category_specify_min_allocation(c, rm);
}

void vine_set_category_first_allocation_guess(struct vine_manager *q, const char *category, const struct rmsummary *rm)
{
	struct category *c = vine_category_lookup_or_create(q, category);
	category_specify_first_allocation_guess(c, rm);
}

int vine_set_category_mode(struct vine_manager *q, const char *category, vine_category_mode_t mode)
{

	switch (mode) {
	case CATEGORY_ALLOCATION_MODE_FIXED:
	case CATEGORY_ALLOCATION_MODE_MAX:
	case CATEGORY_ALLOCATION_MODE_MIN_WASTE:
	case CATEGORY_ALLOCATION_MODE_MAX_THROUGHPUT:
	case CATEGORY_ALLOCATION_MODE_GREEDY_BUCKETING:
	case CATEGORY_ALLOCATION_MODE_EXHAUSTIVE_BUCKETING:
		break;
	default:
		notice(D_VINE, "Unknown category mode specified.");
		return 0;
		break;
	}

	if (!category) {
		q->allocation_default_mode = mode;
	} else {
		struct category *c = vine_category_lookup_or_create(q, category);
		category_specify_allocation_mode(c, (category_mode_t)mode);
		vine_txn_log_write_category(q, c);
	}

	return 1;
}

int vine_enable_category_resource(struct vine_manager *q, const char *category, const char *resource, int autolabel)
{

	struct category *c = vine_category_lookup_or_create(q, category);

	return category_enable_auto_resource(c, resource, autolabel);
}

const struct rmsummary *vine_manager_task_resources_max(struct vine_manager *q, struct vine_task *t)
{

	struct category *c = vine_category_lookup_or_create(q, t->category);

	return category_task_max_resources(c, t->resources_requested, t->resource_request, t->task_id);
}

const struct rmsummary *vine_manager_task_resources_min(struct vine_manager *q, struct vine_task *t)
{
	struct category *c = vine_category_lookup_or_create(q, t->category);

	const struct rmsummary *s =
			category_task_min_resources(c, t->resources_requested, t->resource_request, t->task_id);

	if (t->resource_request != CATEGORY_ALLOCATION_FIRST || !q->current_max_worker) {
		return s;
	}

	// If this task is being tried for the first time, we take the minimum as
	// the minimum between what we have observed and the largest worker. This
	// is to eliminate observed outliers that would prevent new tasks to run.
	if ((q->current_max_worker->cores > 0 && q->current_max_worker->cores < s->cores) ||
			(q->current_max_worker->memory > 0 && q->current_max_worker->memory < s->memory) ||
			(q->current_max_worker->disk > 0 && q->current_max_worker->disk < s->disk) ||
			(q->current_max_worker->gpus > 0 && q->current_max_worker->gpus < s->gpus)) {

		struct rmsummary *r = rmsummary_create(-1);

		rmsummary_merge_override_basic(r, q->current_max_worker);
		rmsummary_merge_override_basic(r, t->resources_requested);

		s = category_task_min_resources(c, r, t->resource_request, t->task_id);
		rmsummary_delete(r);
	}

	return s;
}

struct category *vine_category_lookup_or_create(struct vine_manager *q, const char *name)
{
	struct category *c = category_lookup_or_create(q->categories, name);

	if (!c->vine_stats) {
		c->vine_stats = calloc(1, sizeof(struct vine_stats));
		category_specify_allocation_mode(c, (category_mode_t)q->allocation_default_mode);
	}

	return c;
}

int vine_set_task_id_min(struct vine_manager *q, int minid)
{

	if (minid > q->next_task_id) {
		q->next_task_id = minid;
	}

	return q->next_task_id;
}

/* File functions */

/*
Request to remove a file
Decrement the reference count and delete if zero.
*/
void vine_remove_file(struct vine_manager *m, struct vine_file *f)
{
	if (!f) {
		return;
	}

	const char *filename = f->cached_name;

	char *key;
	struct vine_worker_info *w;
	HASH_TABLE_ITERATE(m->worker_table, key, w)
	{

		if (!vine_file_replica_table_lookup(w, filename))
			continue;

		struct vine_task *t;
		uint64_t task_id;
		ITABLE_ITERATE(w->current_tasks, task_id, t)
		{

			struct vine_mount *mnt;
			LIST_ITERATE(t->input_mounts, mnt)
			{
				if (strcmp(filename, mnt->file->cached_name) == 0) {
					reset_task_to_state(m, t, VINE_TASK_READY);
					continue;
				}
			}

			LIST_ITERATE(t->output_mounts, mnt)
			{
				if (strcmp(filename, mnt->file->cached_name) == 0) {
					reset_task_to_state(m, t, VINE_TASK_READY);
					continue;
				}
			}
		}

		/* when explicitely asked to remove a file, we remove it regardless of
		 * the cache flags. */
		delete_worker_file(m, w, filename, 0, 0);
	}

	if (hash_table_lookup(m->file_table, f->cached_name)) {
		/* delete the reference added when declaring the file. */
		/* the rest of the references, if any, will be deleted as the tasks
		 * that reference the file are deleted. */

		vine_file_delete(f);
		hash_table_remove(m->file_table, f->cached_name);
	}
}

struct vine_file *vine_manager_lookup_file(struct vine_manager *m, const char *cached_name)
{
	return hash_table_lookup(m->file_table, cached_name);
}

struct vine_file *vine_manager_declare_file(struct vine_manager *m, struct vine_file *f)
{
	if (!f) {
		return NULL;
	}
	assert(f->cached_name);
	struct vine_file *previous = vine_manager_lookup_file(m, f->cached_name);

	if (previous) {
		/* If declared before, use the previous instance. */
		vine_file_delete(f);
		f = vine_file_clone(previous);
	} else {
		/* Otherwise add it to the table. */
		hash_table_insert(m->file_table, f->cached_name, f);
	}

	vine_taskgraph_log_write_file(m, f);

	return f;
}

struct vine_file *vine_declare_file(struct vine_manager *m, const char *source, vine_file_flags_t flags)
{
	struct vine_file *f = vine_file_local(source, flags);
	return vine_manager_declare_file(m, f);
}

struct vine_file *vine_declare_url(struct vine_manager *m, const char *source, vine_file_flags_t flags)
{
	struct vine_file *f = vine_file_url(source, flags);
	return vine_manager_declare_file(m, f);
}

struct vine_file *vine_declare_temp(struct vine_manager *m)
{
	struct vine_file *f = vine_file_temp();
	return vine_manager_declare_file(m, f);
}

struct vine_file *vine_declare_buffer(struct vine_manager *m, const char *buffer, size_t size, vine_file_flags_t flags)
{
	struct vine_file *f = vine_file_buffer(buffer, size, flags);
	return vine_manager_declare_file(m, f);
}

struct vine_file *vine_declare_empty_dir(struct vine_manager *m)
{
	struct vine_file *f = vine_file_empty_dir();
	return vine_manager_declare_file(m, f);
}

struct vine_file *vine_declare_mini_task(
		struct vine_manager *m, struct vine_task *t, const char *name, vine_file_flags_t flags)
{
	struct vine_file *f = vine_file_mini_task(t, name, flags);
	return vine_manager_declare_file(m, f);
}

struct vine_file *vine_declare_untar(struct vine_manager *m, struct vine_file *f, vine_file_flags_t flags)
{
	struct vine_file *t = vine_file_untar(f, flags);
	return vine_manager_declare_file(m, t);
}

struct vine_file *vine_declare_poncho(struct vine_manager *m, struct vine_file *f, vine_file_flags_t flags)
{
	struct vine_file *t = vine_file_poncho(f, flags);
	return vine_manager_declare_file(m, t);
}

struct vine_file *vine_declare_starch(struct vine_manager *m, struct vine_file *f, vine_file_flags_t flags)
{
	struct vine_file *t = vine_file_starch(f, flags);
	return vine_manager_declare_file(m, t);
}

struct vine_file *vine_declare_xrootd(struct vine_manager *m, const char *source, struct vine_file *proxy,
		struct vine_file *env, vine_file_flags_t flags)
{
	struct vine_file *t = vine_file_xrootd(source, proxy, env, flags);
	return vine_manager_declare_file(m, t);
}

struct vine_file *vine_declare_chirp(struct vine_manager *m, const char *server, const char *source,
		struct vine_file *ticket, struct vine_file *env, vine_file_flags_t flags)
{
	struct vine_file *t = vine_file_chirp(server, source, ticket, env, flags);
	return vine_manager_declare_file(m, t);
}

const char *vine_fetch_file(struct vine_manager *m, struct vine_file *f)
{
	/* If the data has already been loaded, just return it. */
	if (f->data)
		return f->data;

	switch (f->type) {
	case VINE_FILE:
		/* If it is on the local filesystem, load it. */
		{
			size_t length;
			if (copy_file_to_buffer(f->source, &f->data, &length)) {
				return f->data;
			} else {
				return 0;
			}
		}
		break;
	case VINE_BUFFER:
		/* Buffer files will already have their contents in memory, if available. */
		return f->data;
		break;
	case VINE_TEMP:
	case VINE_URL:
	case VINE_MINI_TASK:
		/* If the file has been materialized remotely, go get it from a worker. */
		{
			struct vine_worker_info *w = vine_file_replica_table_find_worker(m, f->cached_name);
			if (w)
				vine_manager_get_single_file(m, w, f);
			/* If that succeeded, then f->data is now set, null otherwise. */
			return f->data;
		}
		break;
	case VINE_EMPTY_DIR:
		/* Never anything to get. */
		return 0;
		break;
	}

	return 0;
}

/* vim: set noexpandtab tabstop=8: */<|MERGE_RESOLUTION|>--- conflicted
+++ resolved
@@ -1086,19 +1086,13 @@
 
 	t->time_when_retrieval = timestamp_get();
 
-<<<<<<< HEAD
 	/* Determine what subset of outputs to retrieve based on status. */
 
-	if (t->result == VINE_RESULT_INPUT_MISSING) {
+	switch (t->result) {
+	case VINE_RESULT_INPUT_MISSING:
 		/* If inputs were missing, the worker didn't run the task, so don't bother with outputs. */
 		result = VINE_SUCCESS;
-	} else if (t->result == VINE_RESULT_RESOURCE_EXHAUSTION) {
-		/* If resources were exhausted, only the monitor file was created. */
-		result = vine_manager_get_monitor_output_file(q, w, t);
-	} else {
-		/* Otherwise get all the output files, even if there was an error. */
-=======
-	switch (t->result) {
+		break;
 	case VINE_RESULT_FORSAKEN:
 		reap_task_from_worker(q, w, t, VINE_TASK_RETRIEVED);
 		return VINE_SUCCESS;
@@ -1107,7 +1101,6 @@
 		result = vine_manager_get_monitor_output_file(q, w, t);
 		break;
 	default:
->>>>>>> fb77d2a0
 		result = vine_manager_get_output_files(q, w, t);
 		break;
 	}

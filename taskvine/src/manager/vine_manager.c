/*
Copyright (C) 2022- The University of Notre Dame
This software is distributed under the GNU General Public License.
See the file COPYING for details.
*/

#include "vine_manager.h"
#include "vine_blocklist.h"
#include "vine_counters.h"
#include "vine_current_transfers.h"
#include "vine_factory_info.h"
#include "vine_fair.h"
#include "vine_file.h"
#include "vine_file_replica.h"
#include "vine_file_replica_table.h"
#include "vine_manager_factory.h"
#include "vine_manager_get.h"
#include "vine_manager_put.h"
#include "vine_manager_summarize.h"
#include "vine_mount.h"
#include "vine_perf_log.h"
#include "vine_protocol.h"
#include "vine_resources.h"
#include "vine_runtime_dir.h"
#include "vine_schedule.h"
#include "vine_task.h"
#include "vine_task_groups.h"
#include "vine_task_info.h"
#include "vine_taskgraph_log.h"
#include "vine_txn_log.h"
#include "vine_worker_info.h"

#include "address.h"
#include "buffer.h"
#include "catalog_query.h"
#include "category_internal.h"
#include "cctools.h"
#include "copy_stream.h"
#include "create_dir.h"
#include "debug.h"
#include "domain_name_cache.h"
#include "envtools.h"
#include "hash_table.h"
#include "priority_queue.h"
#include "int_sizes.h"
#include "interfaces_address.h"
#include "itable.h"
#include "jx_parse.h"
#include "jx_print.h"
#include "link.h"
#include "link_auth.h"
#include "list.h"
#include "load_average.h"
#include "macros.h"
#include "path.h"
#include "pattern.h"
#include "process.h"
#include "random.h"
#include "rmonitor.h"
#include "rmonitor_poll.h"
#include "rmonitor_types.h"
#include "set.h"
#include "shell.h"
#include "stringtools.h"
#include "unlink_recursive.h"
#include "url_encode.h"
#include "username.h"
#include "xxmalloc.h"

#include <assert.h>
#include <dirent.h>
#include <errno.h>
#include <fcntl.h>
#include <float.h>
#include <math.h>
#include <stdarg.h>
#include <stddef.h>
#include <stdint.h>
#include <stdio.h>
#include <stdlib.h>
#include <string.h>
#include <sys/stat.h>
#include <sys/wait.h>
#include <time.h>
#include <unistd.h>

/* Default value for seconds between updates to the catalog. */
#define VINE_UPDATE_INTERVAL 60

/* Default value for seconds between measurement of manager local resources. */
#define VINE_RESOURCE_MEASUREMENT_INTERVAL 30

/* Default value for keepalive interval in seconds. */
#define VINE_DEFAULT_KEEPALIVE_INTERVAL 120

/* Default value for keepalive timeout in seconds. */
#define VINE_DEFAULT_KEEPALIVE_TIMEOUT 900

/* Default value before entity is considered again after last failure, in usecs */
#define VINE_DEFAULT_TRANSIENT_ERROR_INTERVAL (15 * ONE_SECOND)

/* Default maximum time that a library template can fail and retry, it over this number the template should be removed
 */
#define VINE_TASK_MAX_LIBRARY_RETRIES 15

/* Default value before disconnecting a worker that keeps forsaking tasks without any completions */
#define VINE_DEFAULT_MAX_FORSAKEN_PER_WORKER 10

/* Default value for maximum size of standard output from task.  (If larger, send to a separate file.) */
#define MAX_TASK_STDOUT_STORAGE (1 * GIGABYTE)

/* Default value for maximum number of workers to add in a single cycle before dealing with other matters. */
#define MAX_NEW_WORKERS 10

/* Default value for how frequently to check for tasks that do not fit any worker. */
#define VINE_LARGE_TASK_CHECK_INTERVAL 180000000 // 3 minutes in usecs

/* Default value for how frequently to allow calls to vine_hungry_computation. */
#define VINE_HUNGRY_CHECK_INTERVAL 5000000 // 5 seconds in usecs

/* Default timeout for slow workers to come back to the pool, can be set prior to creating a manager. */
double vine_option_blocklist_slow_workers_timeout = 900;

/* Forward prototypes for functions that are called out of order. */
/* Many of these should be removed if forward declaration is not needed. */

static void handle_failure(struct vine_manager *q, struct vine_worker_info *w, struct vine_task *t, vine_result_code_t fail_type);
static void handle_worker_failure(struct vine_manager *q, struct vine_worker_info *w);

static void reap_task_from_worker(struct vine_manager *q, struct vine_worker_info *w, struct vine_task *t, vine_task_state_t new_state);
static void reset_task_to_state(struct vine_manager *q, struct vine_task *t, vine_task_state_t new_state);
static void count_worker_resources(struct vine_manager *q, struct vine_worker_info *w);
static vine_result_code_t get_stdout(struct vine_manager *q, struct vine_worker_info *w, struct vine_task *t, int64_t output_length);
static vine_result_code_t get_stdout_long(struct vine_manager *q, struct vine_worker_info *w, struct vine_task *t);

static void find_max_worker(struct vine_manager *q);
static void update_max_worker(struct vine_manager *q, struct vine_worker_info *w);

static vine_task_state_t change_task_state(struct vine_manager *q, struct vine_task *t, vine_task_state_t new_state);

static int task_request_count(struct vine_manager *q, const char *category, category_allocation_t request);

static vine_msg_code_t handle_http_request(struct vine_manager *q, struct vine_worker_info *w, const char *path, time_t stoptime);
static vine_msg_code_t handle_taskvine(struct vine_manager *q, struct vine_worker_info *w, const char *line);
static vine_msg_code_t handle_manager_status(struct vine_manager *q, struct vine_worker_info *w, const char *line, time_t stoptime);
static vine_msg_code_t handle_resources(struct vine_manager *q, struct vine_worker_info *w, time_t stoptime);
static vine_msg_code_t handle_feature(struct vine_manager *q, struct vine_worker_info *w, const char *line);
static void handle_library_update(struct vine_manager *q, struct vine_worker_info *w, const char *line);

static struct jx *manager_to_jx(struct vine_manager *q);
static struct jx *manager_lean_to_jx(struct vine_manager *q);

char *vine_monitor_wrap(struct vine_manager *q, struct vine_worker_info *w, struct vine_task *t, struct rmsummary *limits);

void vine_accumulate_task(struct vine_manager *q, struct vine_task *t);
struct category *vine_category_lookup_or_create(struct vine_manager *q, const char *name);

void vine_disable_monitoring(struct vine_manager *q);
static void aggregate_workers_resources(
		struct vine_manager *q, struct vine_resources *rtotal, struct vine_resources *rmin, struct vine_resources *rmax, int64_t *inuse_cache, struct hash_table *features);
static struct vine_task *vine_wait_internal(struct vine_manager *q, int timeout, const char *tag, int task_id);
static void release_all_workers(struct vine_manager *q);

static int vine_manager_check_inputs_available(struct vine_manager *q, struct vine_task *t);
static void vine_manager_consider_recovery_task(struct vine_manager *q, struct vine_file *lost_file, struct vine_task *rt);

static void delete_uncacheable_files(struct vine_manager *q, struct vine_worker_info *w, struct vine_task *t);
static int delete_worker_file(struct vine_manager *q, struct vine_worker_info *w, const char *filename, vine_cache_level_t cache_level, vine_cache_level_t delete_upto_level);
static int release_worker(struct vine_manager *q, struct vine_worker_info *w);

struct vine_task *send_library_to_worker(struct vine_manager *q, struct vine_worker_info *w, const char *name);

static void shift_disk_load(struct vine_manager *q, struct vine_worker_info *source_worker, struct vine_file *f);
static void clean_redundant_replicas(struct vine_manager *q, struct vine_file *f);

/* Return the number of workers matching a given type: WORKER, STATUS, etc */

static int count_workers(struct vine_manager *q, vine_worker_type_t type)
{
	struct vine_worker_info *w;
	char *id;

	int count = 0;

	HASH_TABLE_ITERATE(q->worker_table, id, w)
	{
		if (w->type & type) {
			count++;
		}
	}

	return count;
}

/* Round up a resource value based on the overcommit multiplier currently in effect. */

int64_t overcommitted_resource_total(struct vine_manager *q, int64_t total)
{
	int64_t r = 0;
	if (total != 0) {
		r = ceil(total * q->resource_submit_multiplier);
	}

	return r;
}

/* Returns count of workers that are running at least 1 task. */

static int workers_with_tasks(struct vine_manager *q)
{
	struct vine_worker_info *w;
	char *id;
	int workers_with_tasks = 0;

	HASH_TABLE_ITERATE(q->worker_table, id, w)
	{
		if (strcmp(w->hostname, "unknown")) {
			if (itable_size(w->current_tasks)) {
				workers_with_tasks++;
			}
		}
	}

	return workers_with_tasks;
}

/* Convert a link pointer into a string that can be used as a key into a hash table. */

static char *link_to_hash_key(struct link *link)
{
	return string_format("0x%p", link);
}

/*
This function sends a message to the worker and records the time the message is
successfully sent. This timestamp is used to determine when to send keepalive checks.
*/

__attribute__((format(printf, 3, 4))) int vine_manager_send(struct vine_manager *q, struct vine_worker_info *w, const char *fmt, ...)
{
	va_list va;
	time_t stoptime;
	buffer_t B[1];
	buffer_init(B);
	buffer_abortonfailure(B, 1);
	buffer_max(B, VINE_LINE_MAX);

	va_start(va, fmt);
	buffer_putvfstring(B, fmt, va);
	va_end(va);

	debug(D_VINE, "tx to %s (%s): %s", w->hostname, w->addrport, buffer_tostring(B));

	stoptime = time(0) + q->short_timeout;

	int result = link_putlstring(w->link, buffer_tostring(B), buffer_pos(B), stoptime);

	buffer_free(B);

	return result;
}

/* Handle a name message coming back from the worker, requesting the manager's project name. */

static vine_msg_code_t handle_name(struct vine_manager *q, struct vine_worker_info *w, char *line)
{
	debug(D_VINE, "Sending project name to worker (%s)", w->addrport);

	// send project name (q->name) if there is one. otherwise send blank line
	vine_manager_send(q, w, "%s\n", q->name ? q->name : "");

	return VINE_MSG_PROCESSED;
}

/*
Handle a request from a worker to shutdown because it has been idle for a while.
However, do not accept the request if the manager has some further information
indicating that the worker should be kept around.
*/

static void handle_idle_disconnect_request(struct vine_manager *q, struct vine_worker_info *w)
{
	char *cachename;
	struct vine_file_replica *replica;

	/* First check to see if this worker has any unique files that should not be lost. */

	HASH_TABLE_ITERATE(w->current_files, cachename, replica)
	{
		if (replica->type == VINE_TEMP) {
			int c = vine_file_replica_table_count_replicas(q, cachename, VINE_FILE_REPLICA_STATE_READY);
			if (c == 1) {
				debug(D_VINE, "Rejecting disconnect request from worker %s (%s). Has unique file %s", w->hostname, w->addrport, cachename);
				return;
			}
		}
	}

	/*
	Then, if it is not running any tasks, tell it to exit and shut down cleanly.
	We do not disconnect just yet because there may be more messages pending,
	or other information the worker wants to send as it shuts down.
	The worker will disconnect on its own.
	Also, we don't want to invalidate the worker object w in an unexpected location.
	*/

	if (itable_size(w->current_tasks) == 0) {
		debug(D_VINE, "Accepting disconnect request from worker %s (%s).", w->hostname, w->addrport);
		q->stats->workers_idled_out++;
		vine_manager_send(q, w, "exit\n");
	}

	return;
}

/* Handle an info message coming from the worker that provides a variety of metrics. */

static vine_msg_code_t handle_info(struct vine_manager *q, struct vine_worker_info *w, char *line)
{
	char field[VINE_LINE_MAX];
	char value[VINE_LINE_MAX];

	int n = sscanf(line, "info %s %[^\n]", field, value);

	if (n != 2)
		return VINE_MSG_FAILURE;

	if (string_prefix_is(field, "tasks_running")) {
		w->dynamic_tasks_running = atoi(value);
	} else if (string_prefix_is(field, "idle-disconnect-request")) {
		handle_idle_disconnect_request(q, w);
	} else if (string_prefix_is(field, "worker-id")) {
		free(w->workerid);
		w->workerid = xxstrdup(value);
		vine_txn_log_write_worker(q, w, 0, 0);
	} else if (string_prefix_is(field, "worker-end-time")) {
		w->end_time = MAX(0, atoll(value));
	} else if (string_prefix_is(field, "from-factory")) {
		vine_manager_factory_worker_arrive(q, w, value);
	} else if (string_prefix_is(field, "library-update")) {
		handle_library_update(q, w, value);
	}

	// Note we always mark info messages as processed, as they are optional.
	return VINE_MSG_PROCESSED;
}

/*
Change the state of a file replica on an event.
If the final state is DELETED, remove the replica from the table.
*/

static int process_replica_on_event(struct vine_manager *q, struct vine_worker_info *w, const char *cachename, vine_file_replica_state_transition_event_t event)
{
	struct vine_file_replica *replica = vine_file_replica_table_lookup(w, cachename);
	if (!replica) {
		return 0;
	}

	/* change the state of the replica on the event */
	if (!vine_file_replica_change_state_on_event(replica, event)) {
		return 0;
	}

	/* remove the replica if the final state is DELETED */
	if (replica->state == VINE_FILE_REPLICA_STATE_DELETED) {
		struct vine_file_replica *removed_replica = vine_file_replica_table_remove(q, w, cachename);
		if (removed_replica) {
			vine_file_replica_delete(removed_replica);
		}
	}

	return 1;
}

/*
A cache-update message coming from the worker means that a requested
remote transfer or command was successful, and know we know the size
of the file for the purposes of cache storage management.
*/

static vine_msg_code_t handle_cache_update(struct vine_manager *q, struct vine_worker_info *w, const char *line)
{
	char cachename[VINE_LINE_MAX];
	int type;
	int cache_level;
	long long size;
	long long mtime;
	long long transfer_time;
	long long start_time;
	char id[VINE_LINE_MAX];

	if (sscanf(line, "cache-update %s %d %d %lld %lld %lld %lld %s", cachename, &type, &cache_level, &size, &mtime, &transfer_time, &start_time, id) == 8) {
		/*
		If an unsolicited cache-update arrives, there are several possibilities:
		- The worker is telling us about an item from a previous run.
		- The file was created as an output of a task.
		*/
		struct vine_file_replica *replica = vine_file_replica_table_get_or_create(q, w, cachename, type, cache_level, size, mtime);

		replica->type = type;
		replica->cache_level = cache_level;
		replica->size = size;
		replica->mtime = mtime;
		replica->transfer_time = transfer_time;

		process_replica_on_event(q, w, cachename, VINE_FILE_REPLICA_STATE_TRANSITION_EVENT_CACHE_UPDATE);

		vine_current_transfers_set_success(q, id);
		vine_current_transfers_remove(q, id);

		vine_txn_log_write_cache_update(q, w, size, transfer_time, start_time, cachename);

		w->resources->disk.inuse += BYTES_TO_MEGABYTES(size);

		/* If the replica corresponds to a declared file. */

		struct vine_file *f = hash_table_lookup(q->file_table, cachename);
		if (f) {
			/* We know it exists and how large it is now. */
			f->state = VINE_FILE_STATE_CREATED;
			f->size = size;

			/* And if the file is a newly created temporary, replicate as needed. */
			if (f->type == VINE_TEMP && *id == 'X' && q->temp_replica_count > 1) {
				hash_table_insert(q->temp_files_to_replicate, f->cached_name, NULL);
			}

			if (q->shift_disk_load) {
				shift_disk_load(q, w, f);
			}
		}
	}

	return VINE_MSG_PROCESSED;
}

/*
A cache-invalid message coming from the worker means that a requested
remote transfer or command did not succeed, and the intended file is
not in the cache.  It is accompanied by a (presumably short) string
message that further explains the failure.
So, we remove the corresponding note for that worker and log the error.
We should expect to soon receive some failed tasks that were unable
set up their own input sandboxes.
*/

static vine_msg_code_t handle_cache_invalid(struct vine_manager *q, struct vine_worker_info *w, const char *line)
{
	char cachename[VINE_LINE_MAX];
	char transfer_id[VINE_LINE_MAX];
	int length;

	/* The third field (transfer_id) is optional. */
	int n = sscanf(line, "cache-invalid %s %d %s", cachename, &length, transfer_id);

	/* If we got two or more fields... */
	if (n >= 2) {

		/* Read back the error message following. */

		char *message = malloc(length + 1);
		time_t stoptime = time(0) + q->long_timeout;

		int actual = link_read(w->link, message, length, stoptime);
		if (actual != length) {
			free(message);
			return VINE_MSG_FAILURE;
		}

		message[length] = 0;
		debug(D_VINE, "%s (%s) invalidated %s with error: %s", w->hostname, w->addrport, cachename, message);
		free(message);

		process_replica_on_event(q, w, cachename, VINE_FILE_REPLICA_STATE_TRANSITION_EVENT_CACHE_INVALID);

		/* If the third argument was given, also remove the transfer record */
		if (n >= 3) {
			vine_current_transfers_set_failure(q, transfer_id, cachename);
			vine_current_transfers_remove(q, transfer_id);
		} else {
			/* throttle workers that could transfer a file */
			w->last_failure_time = timestamp_get();
		}

		/* Successfully processed this message. */
		return VINE_MSG_PROCESSED;
	} else {
		/* Otherwise this is an invalid message format. */
		return VINE_MSG_FAILURE;
	}
}

/*
A transfer-port message indicates that the worker is listening
on its own port to receive get requests from other workers.
*/

static int handle_transfer_port(struct vine_manager *q, struct vine_worker_info *w, const char *line)
{
	int dummy_port;

	int n = sscanf(line, "transfer-port %d", &w->transfer_port);
	if (n != 1) {
		return VINE_MSG_FAILURE;
	}

	w->transfer_port_active = 1;
	link_address_remote(w->link, w->transfer_host, &dummy_port);

	free(w->transfer_url);
	w->transfer_url = string_format("workerip://%s:%d", w->transfer_host, w->transfer_port);

	return VINE_MSG_PROCESSED;
}

/*
A transfer-hostport message indicates that the worker is listening
on one address, but the connections are made to an explicitely set
host and port, because of rerouting.
*/

static int handle_transfer_hostport(struct vine_manager *q, struct vine_worker_info *w, const char *line)
{
	int n = sscanf(line, "transfer-hostport %s %d", w->transfer_host, &w->transfer_port);
	if (n != 2) {
		return VINE_MSG_FAILURE;
	}

	w->transfer_port_active = 1;

	int is_ip = address_is_valid_ip(w->transfer_host);
	free(w->transfer_url);
	w->transfer_url = string_format("worker%s://%s:%d", is_ip ? "ip" : "", w->transfer_host, w->transfer_port);

	return VINE_MSG_PROCESSED;
}

static vine_result_code_t get_completion_result(struct vine_manager *q, struct vine_worker_info *w, const char *line)
{
	if (!q || !w || !line)
		return VINE_WORKER_FAILURE;

	struct vine_task *t;
	int task_status, exit_status;
	uint64_t task_id;
	int64_t output_length, bytes_sent, sandbox_used;

	timestamp_t execution_time, start_time, end_time;
	timestamp_t observed_execution_time;

	// Format: task completion status, exit status (exit code or signal), output length, bytes_sent, execution time,
	// task_id
	int n = sscanf(line,
			"complete %d %d %" SCNd64 " %" SCNd64 " %" SCNd64 " %" SCNd64 " %" SCNd64 " %" SCNd64 "",
			&task_status,
			&exit_status,
			&output_length,
			&bytes_sent,
			&start_time,
			&end_time,
			&sandbox_used,
			&task_id);

	if (n < 7) {
		debug(D_VINE, "Invalid message from worker %s (%s): %s", w->hostname, w->addrport, line);
		return VINE_WORKER_FAILURE;
	}

	execution_time = end_time - start_time;

	/* If the worker sent back a task we have never heard of, then discard the following data. */
	t = itable_lookup(w->current_tasks, task_id);
	if (!t) {
		debug(D_VINE, "Unknown task completion from worker %s (%s): no task %" PRId64 " assigned to worker. Ignoring result.", w->hostname, w->addrport, task_id);

		time_t stoptime = time(0) + vine_manager_transfer_time(q, w, output_length);
		link_soak(w->link, output_length, stoptime);
		return VINE_SUCCESS;
	}

	if (task_status != VINE_RESULT_SUCCESS) {
		w->last_failure_time = timestamp_get();
		t->time_when_last_failure = w->last_failure_time;
	}

	/* If the task was forsaken by the worker or couldn't exeute, it didn't really complete.*/
	if (task_status == VINE_RESULT_FORSAKEN) {
		t->forsaken_count++;
	} else if (task_status == VINE_RESULT_LIBRARY_EXIT) {
		debug(D_VINE, "Task %d library %s failed", t->task_id, t->provides_library);
		struct vine_task *original = hash_table_lookup(q->library_templates, t->provides_library);
		if (original) {
			original->library_failed_count++;
			original->time_when_last_failure = timestamp_get();
		}
		debug(D_VINE | D_NOTICE, "Library %s failed on worker %s (%s)", t->provides_library, w->hostname, w->addrport);
		if (q->watch_library_logfiles) {
			debug(D_VINE | D_NOTICE, ", check the library log file %s\n", t->library_log_path);
		} else {
			debug(D_VINE | D_NOTICE, ", enable watch-library-logfiles for debug\n");
		}
	} else {
		/* Update task stats for this completion. */
		observed_execution_time = timestamp_get() - t->time_when_commit_end;

		t->time_workers_execute_last = observed_execution_time > execution_time ? execution_time : observed_execution_time;
		t->time_workers_execute_last_start = start_time;
		t->time_workers_execute_last_end = end_time;
		t->time_workers_execute_all += t->time_workers_execute_last;
		t->output_length = output_length;
		t->result = task_status;
		t->exit_code = exit_status;

		/* fill resources measured with whatever vine reported/committed, as a fallback when task ran without monitoring enabled */
		t->resources_measured->start = ((double)start_time) / ONE_SECOND;
		t->resources_measured->end = ((double)end_time) / ONE_SECOND;
		t->resources_measured->wall_time = ((double)t->time_workers_execute_last) / ONE_SECOND;
		rmsummary_merge_override_basic(t->resources_measured, t->resources_allocated);

		/* If output is less than 1KB stdout is sent along with completion msg. retrieve it from the link. */
		if (bytes_sent) {
			get_stdout(q, w, t, bytes_sent);
			t->output_received = 1;
			/* worker sent no bytes as output length is 0 */
		} else if (!bytes_sent && !t->output_length) {
			get_stdout(q, w, t, bytes_sent);
			t->output_received = 1;
		}

		/* Update queue stats for this completion. */
		q->stats->time_workers_execute += t->time_workers_execute_last;

		/* Update worker stats for this completion. */
		w->finished_tasks++;

		// Convert resource_monitor status into taskvine status if needed.
		if (q->monitor_mode) {
			if (t->exit_code == RM_OVERFLOW) {
				task_status = VINE_RESULT_RESOURCE_EXHAUSTION;
			} else if (t->exit_code == RM_TIME_EXPIRE) {
				task_status = VINE_RESULT_MAX_END_TIME;
			}
		}

		t->sandbox_measured = sandbox_used;

		/* Update category disk info */
		struct category *c = vine_category_lookup_or_create(q, t->category);
		if (sandbox_used > c->min_vine_sandbox) {
			c->min_vine_sandbox = sandbox_used;
		}
	}

	/* Finally update data structures to reflect the completion. */
	change_task_state(q, t, VINE_TASK_WAITING_RETRIEVAL);
	itable_remove(q->running_table, t->task_id);
	vine_task_set_result(t, task_status);

	/* A task scheduling may result in a redundant replica of its input due to peer transfers, which can be safely removed when completed.
	 * However, the general function of taskvine is to replicate files on demand, and to only clean them up when prune is called.
<<<<<<< HEAD
	 * So, we only clean up redundant replicas for the task-inputs when the manager is configured to clean redundant replicas. */
=======
	 * So, we only clean up redundant replicas for the task-inputs when the manager is configured to do so. */
>>>>>>> 203736a9
	if (q->clean_redundant_replicas) {
		struct vine_mount *input_mount;
		LIST_ITERATE(t->input_mounts, input_mount)
		{
			if (input_mount->file && input_mount->file->type == VINE_TEMP) {
				clean_redundant_replicas(q, input_mount->file);
			}
		}
	}

	return VINE_SUCCESS;
}

/*
A completion message is an asynchronous message that indicates a task has completed.
The manager decides how to handle completion based on the task.
*/

static vine_msg_code_t handle_complete(struct vine_manager *q, struct vine_worker_info *w, const char *line)
{
	vine_result_code_t result = get_completion_result(q, w, line);
	if (result == VINE_SUCCESS) {
		return VINE_MSG_PROCESSED;
	}
	return VINE_MSG_NOT_PROCESSED;
}

/*
This function receives a message from worker and records the time a message is successfully
received. This timestamp is used in keepalive timeout computations.
*/

static vine_msg_code_t vine_manager_recv_no_retry(struct vine_manager *q, struct vine_worker_info *w, char *line, size_t length)
{
	time_t stoptime;
	stoptime = time(0) + q->long_timeout;

	int result = link_readline(w->link, line, length, stoptime);

	if (result <= 0) {
		return VINE_MSG_FAILURE;
	}

	w->last_msg_recv_time = timestamp_get();

	debug(D_VINE, "rx from %s (%s): %s", w->hostname, w->addrport, line);

	char path[length];

	// Check for status updates that can be consumed here.
	if (string_prefix_is(line, "alive")) {
		result = VINE_MSG_PROCESSED;
	} else if (string_prefix_is(line, "taskvine")) {
		result = handle_taskvine(q, w, line);
	} else if (string_prefix_is(line, "manager_status") || string_prefix_is(line, "worker_status") || string_prefix_is(line, "task_status") ||
			string_prefix_is(line, "wable_status") || string_prefix_is(line, "resources_status")) {
		result = handle_manager_status(q, w, line, stoptime);
	} else if (string_prefix_is(line, "available_results")) {
		hash_table_insert(q->workers_with_watched_file_updates, w->hashkey, w);
		result = VINE_MSG_PROCESSED;
	} else if (string_prefix_is(line, "resources")) {
		result = handle_resources(q, w, stoptime);
	} else if (string_prefix_is(line, "feature")) {
		result = handle_feature(q, w, line);
	} else if (string_prefix_is(line, "auth")) {
		debug(D_VINE | D_NOTICE, "worker (%s) is attempting to use a password, but I do not have one.", w->addrport);
		result = VINE_MSG_FAILURE;
	} else if (string_prefix_is(line, "name")) {
		result = handle_name(q, w, line);
	} else if (string_prefix_is(line, "info")) {
		result = handle_info(q, w, line);
	} else if (string_prefix_is(line, "cache-update")) {
		result = handle_cache_update(q, w, line);
	} else if (string_prefix_is(line, "cache-invalid")) {
		result = handle_cache_invalid(q, w, line);
	} else if (string_prefix_is(line, "transfer-hostport")) {
		result = handle_transfer_hostport(q, w, line);
	} else if (string_prefix_is(line, "transfer-port")) {
		result = handle_transfer_port(q, w, line);
	} else if (sscanf(line, "GET %s HTTP/%*d.%*d", path) == 1) {
		result = handle_http_request(q, w, path, stoptime);
	} else if (string_prefix_is(line, "complete")) {
		result = handle_complete(q, w, line);
	} else {
		// Message is not a status update: return it to the user.
		result = VINE_MSG_NOT_PROCESSED;
	}

	return result;
}

/*
Call vine_manager_recv_no_retry and silently retry if the result indicates
an asynchronous update message like 'keepalive' or 'resource'.
*/

vine_msg_code_t vine_manager_recv(struct vine_manager *q, struct vine_worker_info *w, char *line, int length)
{
	vine_msg_code_t result = VINE_MSG_PROCESSED;

	do {
		result = vine_manager_recv_no_retry(q, w, line, length);
	} while (result == VINE_MSG_PROCESSED);

	return result;
}

/*
Compute the expected transfer rate of the manage in bytes/second,
and return the basis of that computation in *data_source.
*/

static double get_manager_transfer_rate(struct vine_manager *q, char **data_source)
{
	double manager_transfer_rate; // bytes per second
	int64_t q_total_bytes_transferred = q->stats->bytes_sent + q->stats->bytes_received;
	timestamp_t q_total_transfer_time = q->stats->time_send + q->stats->time_receive;

	// Note q_total_transfer_time is timestamp_t with units of microseconds.
	if (q_total_transfer_time > 1000000) {
		manager_transfer_rate = 1000000.0 * q_total_bytes_transferred / q_total_transfer_time;
		if (data_source) {
			*data_source = xxstrdup("overall manager");
		}
	} else {
		manager_transfer_rate = q->default_transfer_rate;
		if (data_source) {
			*data_source = xxstrdup("conservative default");
		}
	}

	return manager_transfer_rate;
}

/*
Select an appropriate timeout value for the transfer of a certain number of bytes.
We do not know in advance how fast the system will perform.

So do this by starting with an assumption of bandwidth taken from the worker,
from the manager, or from a (slow) default number, depending on what information is available.
The timeout is chosen to be a multiple of the expected transfer time from the assumed bandwidth.

The overall effect is to reject transfers that are 10x slower than what has been seen before.

Two exceptions are made:
- The transfer time cannot be below a configurable minimum time.
*/

int vine_manager_transfer_time(struct vine_manager *q, struct vine_worker_info *w, int64_t length)
{
	double avg_transfer_rate; // bytes per second
	char *data_source;

	if (w->total_transfer_time > 1000000) {
		// Note w->total_transfer_time is timestamp_t with units of microseconds.
		avg_transfer_rate = 1000000 * w->total_bytes_transferred / w->total_transfer_time;
		data_source = xxstrdup("worker's observed");
	} else {
		avg_transfer_rate = get_manager_transfer_rate(q, &data_source);
	}

	double tolerable_transfer_rate = avg_transfer_rate / q->transfer_outlier_factor; // bytes per second

	int timeout = length / tolerable_transfer_rate;

	// An ordinary manager has a lower minimum timeout b/c it responds immediately to the manager.
	timeout = MAX(q->minimum_transfer_timeout, timeout);

	/* Don't bother printing anything for transfers of less than 1MB, to avoid excessive output. */

	if (length >= 1048576) {
		debug(D_VINE, "%s (%s) using %s average transfer rate of %.2lf MB/s\n", w->hostname, w->addrport, data_source, avg_transfer_rate / MEGABYTE);

		debug(D_VINE, "%s (%s) will try up to %d seconds to transfer this %.2lf MB file.", w->hostname, w->addrport, timeout, length / 1000000.0);
	}

	free(data_source);
	return timeout;
}

/* Read from the catalog if fetch_factory is enabled. */

static void update_read_catalog(struct vine_manager *q)
{
	time_t stoptime = time(0) + 5; // Short timeout for query

	if (q->fetch_factory) {
		vine_manager_factory_update_all(q, stoptime);
	}
}

/*
Send an update to the catalog describing the state of this manager.
*/

static void update_write_catalog(struct vine_manager *q)
{
	// Only write if we have a name.
	if (!q->name)
		return;

	// Generate the manager status in an jx, and print it to a buffer.

	struct jx *j = manager_to_jx(q);
	char *str = jx_print_string(j);

	// Send the buffer.
	debug(D_VINE, "Advertising manager status to the catalog server(s) at %s ...", q->catalog_hosts);
	if (!catalog_query_send_update(q->catalog_hosts, str, CATALOG_UPDATE_BACKGROUND | CATALOG_UPDATE_CONDITIONAL)) {

		// If the send failed b/c the buffer is too big, send the lean version instead.
		struct jx *lj = manager_lean_to_jx(q);
		char *lstr = jx_print_string(lj);
		catalog_query_send_update(q->catalog_hosts, lstr, CATALOG_UPDATE_BACKGROUND);
		free(lstr);
		jx_delete(lj);
	}

	// Clean up.
	free(str);
	jx_delete(j);
}

/* Send and receive updates from the catalog server as needed. */

static void update_catalog(struct vine_manager *q, int force_update)
{
	// Only update every last_update_time seconds.
	if (!force_update && (time(0) - q->catalog_last_update_time) < q->update_interval)
		return;

	// If host and port are not set, pick defaults.
	if (!q->catalog_hosts)
		q->catalog_hosts = xxstrdup(CATALOG_HOST);

	// Update the catalog.
	update_write_catalog(q);

	update_read_catalog(q);

	q->catalog_last_update_time = time(0);
}

void vine_update_catalog(struct vine_manager *m)
{
	if (m) {
		update_catalog(m, 1);
	}
}

static int file_needs_recovery(struct vine_manager *q, struct vine_file *f)
{
	if (!f || f->type != VINE_TEMP || f->state != VINE_FILE_STATE_CREATED) {
		return 0;
	}

	return !vine_file_replica_table_exists_somewhere(q, f->cached_name);
}

static void cleanup_worker_files(struct vine_manager *q, struct vine_worker_info *w)
{
	if (!q || !w || hash_table_size(w->current_files) < 1) {
		return;
	}

	/* get the list of cached files before they are removed by worker disconnect */
	char *cachename = NULL;
	char **cachenames = hash_table_keys_array(w->current_files);
	if (!cachenames) {
		return;
	}

	/* delete the existing file replicas on the worker */
	for (int i = 0; (cachename = cachenames[i]); i++) {
		/* send unlink to worker, handle the replica state transition as a normal case */
		struct vine_file *f = hash_table_lookup(q->file_table, cachename);
		if (f) {
			delete_worker_file(q, w, cachename, f->cache_level, VINE_CACHE_LEVEL_WORKFLOW);
		}
		/* clean up worker replicas from the replica table, because deleting a CREATING replica will result in its
		 * state being DELETING, and deleting a DELETING replica does not change its state, so we need to manually
		 * delete the replicas. See definitions for state transition events in vine_file_replica.c for more details. */
		struct vine_file_replica *removed_replica = vine_file_replica_table_remove(q, w, cachename);
		if (removed_replica) {
			vine_file_replica_delete(removed_replica);
		}
		/* consider if this replica needs recovery because of worker removal */
		if (q->immediate_recovery && file_needs_recovery(q, f)) {
			vine_manager_consider_recovery_task(q, f, f->recovery_task);
		}
	}

	hash_table_free_keys_array(cachenames);
}

/*
This function enforces a target worker eviction rate (1 every X seconds).
If the observed eviction interval is shorter than the desired one, we randomly evict one worker
to keep the eviction pace aligned with the target.
This includes all types of removals, whether graceful or due to failures.
*/
static int enforce_worker_eviction_interval(struct vine_manager *q)
{
	/* do not consider eviction if the workflow has not started yet, because wait-for-workers might delay the task executions for a while */
	if (!q || q->enforce_worker_eviction_interval <= 0 || q->stats->tasks_dispatched == 0 || count_workers(q, VINE_WORKER_TYPE_WORKER) == 0) {
		return 0;
	}

	/* Before we begin evicting workers intentionally, we want to wait until the workflow actually starts.
	 * That timing is determined by when the first task is dispatched. Otherwise, if we set wait-for-workers
	 * to a high number, nothing happens in the first stage, the manager still evict workers while connecting
	 * new ones simultaneously, which slows things down early on. So, we track the time when the first task is
	 * dispatched and only start evicting workers after that time. */
	if (q->time_start_worker_eviction == 0) {
		q->time_start_worker_eviction = timestamp_get();
	}
	timestamp_t current_makespan = timestamp_get() - q->time_start_worker_eviction;

	/* start removing the first worker only after the makespan exceeds q->enforce_worker_eviction_interval */
	if (q->stats->workers_removed == 0 && current_makespan <= q->enforce_worker_eviction_interval) {
		return 0;
	}

	/* calculate the current eviction interval using q->stats->workers_removed, which includes both intentional and unintentional removals. */
	/* note: worker removals due to q->max_workers are also counted in q->stats->workers_removed, which may unintentionally shorten the effective
	 * eviction interval and prevent removals at the intended rate. it's recommended not to set max-workers when this value is configured. */
	double current_eviction_interval = MIN(current_makespan / (q->stats->workers_removed + 0.1), current_makespan);

	/* skip if the current eviction is too frequent */
	if (current_eviction_interval <= q->enforce_worker_eviction_interval) {
		return 0;
	}

	/* collect removable workers */
	struct list *candidates_list = list_create();
	char *key;
	struct vine_worker_info *w;
	HASH_TABLE_ITERATE(q->worker_table, key, w)
	{
		if (w->type != VINE_WORKER_TYPE_WORKER) {
			continue;
		}
		list_push_tail(candidates_list, w);
	}

	/* release a random worker if any */
	int index = (int)(random_int64() % list_size(candidates_list));
	int i = 0;
	while ((w = list_pop_head(candidates_list))) {
		if (i++ == index) {
			/* evict this worker */
			debug(D_VINE | D_NOTICE, "Intentionally evicting worker %s", w->hostname);
			release_worker(q, w);
			break;
		}
	}
	list_delete(candidates_list);

	return 1;
}

static void shift_disk_load(struct vine_manager *q, struct vine_worker_info *source_worker, struct vine_file *f)
{
	if (!q || !source_worker || !f) {
		return;
	}

	if (f->type != VINE_TEMP) {
		return;
	}

	/* Determine if this replica is from the heaviest worker, and if so, trigger a replication immediately 
	* to shift the storage burden to the most free and eligible worker. */
	struct vine_worker_info *target_worker = NULL;

	char *key;
	struct vine_worker_info *w = NULL;
	HASH_TABLE_ITERATE(q->worker_table, key, w)
	{
		if (w->type != VINE_WORKER_TYPE_WORKER) {
			continue;
		}
		if (!w->transfer_port_active) {
			continue;
		}
		if (w->draining) {
			continue;
		}
		if (w->resources->tag < 0) {
			continue;
		}
		if (vine_file_replica_table_lookup(w, f->cached_name)) {
			continue;
		}
		if (w->inuse_cache + f->size > (source_worker->inuse_cache - f->size) * 0.8) {
			continue;
		}
		if (!target_worker || w->inuse_cache < target_worker->inuse_cache) {
			target_worker = w;
		}
	}
	if (target_worker) {
		char *source_addr = string_format("%s/%s", source_worker->transfer_url, f->cached_name);
		vine_manager_put_url_now(q, target_worker, source_worker, source_addr, f);
		free(source_addr);
	}

	/* Shifting storage burden from heavy to light workers requires to replicate the file first, 
	* so we can clean up the original one safely when the replica arrives at the destination worker. */
	clean_redundant_replicas(q, f);
}

/** Clean redundant replicas of a temporary file.
For example, a file may be transferred to another worker because a task that declares it
as input is scheduled there, resulting in an extra replica that consumes storage space.
This function evaluates whether the file has excessive replicas and removes those on
workers that do not execute their dependent tasks. */
static void clean_redundant_replicas(struct vine_manager *q, struct vine_file *f)
{
	if (!f || f->type != VINE_TEMP) {
		return;
	}

	struct set *source_workers = hash_table_lookup(q->file_worker_table, f->cached_name);
	if (!source_workers) {
		/* no surprise - a cache-update message may trigger a file deletion. */
		return;
	}
	int excess_replicas = set_size(source_workers) - q->temp_replica_count;
	if (excess_replicas <= 0) {
		return;
	}
	/* Note that this replica may serve as a source for a peer transfer. If it is unlinked prematurely,
	 * the corresponding transfer could fail and leave a task without its required data.
	 * Therefore, we must wait until all replicas are confirmed ready before proceeding. */
	if (vine_file_replica_table_count_replicas(q, f->cached_name, VINE_FILE_REPLICA_STATE_READY) != set_size(source_workers)) {
		return;
	}

	struct priority_queue *clean_replicas_from_workers = priority_queue_create(0);

	struct vine_worker_info *source_worker = NULL;
	SET_ITERATE(source_workers, source_worker)
	{
		/* if the file is actively in use by a task (the input to that task), we don't remove the replica on this worker */
		int file_inuse = 0;

		uint64_t task_id;
		struct vine_task *task;
		ITABLE_ITERATE(source_worker->current_tasks, task_id, task)
		{
			struct vine_mount *input_mount;
			LIST_ITERATE(task->input_mounts, input_mount)
			{
				if (f == input_mount->file) {
					file_inuse = 1;
					break;
				}
			}
			if (file_inuse) {
				break;
			}
		}

		if (file_inuse) {
			continue;
		}

		priority_queue_push(clean_replicas_from_workers, source_worker, source_worker->inuse_cache);
	}

	source_worker = NULL;
	while (excess_replicas > 0 && (source_worker = priority_queue_pop(clean_replicas_from_workers))) {
		delete_worker_file(q, source_worker, f->cached_name, 0, 0);
		excess_replicas--;
	}
	priority_queue_delete(clean_replicas_from_workers);

	return;
}

/* Remove all tasks and other associated state from a given worker. */
static void cleanup_worker(struct vine_manager *q, struct vine_worker_info *w)
{
	struct vine_task *t;
	uint64_t task_id;

	if (!q || !w)
		return;

	vine_current_transfers_wipe_worker(q, w);

	ITABLE_ITERATE(w->current_tasks, task_id, t)
	{
		if (t->time_when_commit_end >= t->time_when_commit_start) {
			timestamp_t delta_time = timestamp_get() - t->time_when_commit_end;
			t->time_workers_execute_failure += delta_time;
			t->time_workers_execute_all += delta_time;
		}

		/* Remove the unfinished task and update data structures. */
		reap_task_from_worker(q, w, t, VINE_TASK_READY);

		vine_task_clean(t);

		itable_firstkey(w->current_tasks);
	}

	itable_clear(w->current_tasks, 0);
	itable_clear(w->current_libraries, 0);

	w->finished_tasks = 0;

	cleanup_worker_files(q, w);
}

/* Start replicating files that may need replication */
static int consider_tempfile_replications(struct vine_manager *q)
{
	if (hash_table_size(q->temp_files_to_replicate) <= 0) {
		return 0;
	}

	char *cached_name = NULL;
	void *empty_val = NULL;
	int total_replication_request_sent = 0;

	static char key_start[PATH_MAX] = "random init";
	int iter_control;
	int iter_count_var;

	struct list *to_remove = list_create();

	HASH_TABLE_ITERATE_FROM_KEY(q->temp_files_to_replicate, iter_control, iter_count_var, key_start, cached_name, empty_val)
	{
		struct vine_file *f = hash_table_lookup(q->file_table, cached_name);

		if (!f) {
			continue;
		}

		/* are there any available source workers? */
		struct set *source_workers = hash_table_lookup(q->file_worker_table, f->cached_name);
		if (!source_workers) {
			/* If no source workers found, it indicates that the file doesn't exist, either pruned or lost.
			Because a pruned file is removed from the recovery queue, so it definitely indicates that the file is lost. */
			if (q->transfer_temps_recovery && file_needs_recovery(q, f)) {
				vine_manager_consider_recovery_task(q, f, f->recovery_task);
			}
			list_push_tail(to_remove, xxstrdup(f->cached_name));
			continue;
		}

		/* at least one source is able to transfer? */
		int has_valid_source = 0;
		struct vine_worker_info *s;
		SET_ITERATE(source_workers, s)
		{
			if (s->transfer_port_active && s->outgoing_xfer_counter < q->worker_source_max_transfers && !s->draining) {
				has_valid_source = 1;
				break;
			}
		}
		if (!has_valid_source) {
			continue;
		}

		/* has this file been fully replicated? */
		int nsource_workers = set_size(source_workers);
		int to_find = MIN(q->temp_replica_count - nsource_workers, q->transfer_replica_per_cycle);
		if (to_find <= 0) {
			list_push_tail(to_remove, xxstrdup(f->cached_name));
			continue;
		}

		// debug(D_VINE, "Found %d workers holding %s, %d replicas needed", nsource_workers, f->cached_name, to_find);

		int round_replication_request_sent = vine_file_replica_table_replicate(q, f, source_workers, to_find);
		total_replication_request_sent += round_replication_request_sent;

		if (total_replication_request_sent >= q->attempt_schedule_depth) {
			break;
		}
	}

	while ((cached_name = list_pop_head(to_remove))) {
		hash_table_remove(q->temp_files_to_replicate, cached_name);
		free(cached_name);
	}

	list_delete(to_remove);

	return total_replication_request_sent;
}

/* Insert into hashtable temp files that may need replication. */

static void recall_worker_lost_temp_files(struct vine_manager *q, struct vine_worker_info *w)
{
	char *cached_name = NULL;
	struct vine_file_replica *info = NULL;

	debug(D_VINE, "Recalling worker %s's temp files", w->hostname);

	// Iterate over files we want might want to recover
	HASH_TABLE_ITERATE(w->current_files, cached_name, info)
	{
		struct vine_file *f = hash_table_lookup(q->file_table, cached_name);

		if (f && f->type == VINE_TEMP) {
			hash_table_insert(q->temp_files_to_replicate, cached_name, NULL);
		}
	}
}

/* Remove a worker from this master by removing all remote state, all local state, and disconnecting. */

void vine_manager_remove_worker(struct vine_manager *q, struct vine_worker_info *w, vine_worker_disconnect_reason_t reason)
{
	if (!q || !w)
		return;

	debug(D_VINE, "worker %s (%s) removed", w->hostname, w->addrport);

	if (w->type == VINE_WORKER_TYPE_WORKER) {
		q->stats->workers_removed++;
	}

	vine_txn_log_write_worker(q, w, 1, reason);

	hash_table_remove(q->worker_table, w->hashkey);
	hash_table_remove(q->workers_with_watched_file_updates, w->hashkey);

	if (q->transfer_temps_recovery) {
		recall_worker_lost_temp_files(q, w);
	}

	cleanup_worker(q, w);

	vine_manager_factory_worker_leave(q, w);

	vine_worker_delete(w);

	/* update the largest worker seen */
	find_max_worker(q);

	debug(D_VINE, "%d workers connected in total now", count_workers(q, VINE_WORKER_TYPE_WORKER));
}

/* Gently release a worker by sending it a release message, and then removing it. */

static int release_worker(struct vine_manager *q, struct vine_worker_info *w)
{
	if (!w)
		return 0;

	vine_manager_send(q, w, "release\n");

	vine_manager_remove_worker(q, w, VINE_WORKER_DISCONNECT_EXPLICIT);

	q->stats->workers_released++;

	return 1;
}

/* Check for new connections on the manager's port, and add a worker if one is there. */

static void add_worker(struct vine_manager *q)
{
	char addr[LINK_ADDRESS_MAX];
	int port;

	struct link *link = link_accept(q->manager_link, time(0) + q->short_timeout);
	if (!link) {
		return;
	}

	link_keepalive(link, 1);
	link_tune(link, LINK_TUNE_INTERACTIVE);

	if (!link_address_remote(link, addr, &port)) {
		link_close(link);
		return;
	}

	debug(D_VINE, "worker %s:%d connected", addr, port);

	if (q->ssl_enabled) {
		if (link_ssl_wrap_accept(link, q->ssl_key, q->ssl_cert)) {
			debug(D_VINE, "worker %s:%d completed ssl connection", addr, port);
		} else {
			debug(D_VINE, "worker %s:%d failed ssl connection", addr, port);
			link_close(link);
			return;
		}
	} else {
		/* nothing to do */
	}

	if (q->password) {
		debug(D_VINE, "worker %s:%d authenticating", addr, port);
		if (!link_auth_password(link, q->password, time(0) + q->short_timeout)) {
			debug(D_VINE | D_NOTICE, "worker %s:%d presented the wrong password", addr, port);
			link_close(link);
			return;
		}
	}

	struct vine_worker_info *w = vine_worker_create(link);
	if (!w) {
		debug(D_NOTICE, "Cannot allocate memory for worker %s:%d.", addr, port);
		link_close(link);
		return;
	}

	w->hashkey = link_to_hash_key(link);
	w->addrport = string_format("%s:%d", addr, port);

	hash_table_insert(q->worker_table, w->hashkey, w);
}

/* Delete a single file on a remote worker except those with greater delete_upto_level cache level */

static int delete_worker_file(struct vine_manager *q, struct vine_worker_info *w, const char *filename, vine_cache_level_t cache_level, vine_cache_level_t delete_upto_level)
{
	if (cache_level <= delete_upto_level) {
		process_replica_on_event(q, w, filename, VINE_FILE_REPLICA_STATE_TRANSITION_EVENT_UNLINK);
		vine_manager_send(q, w, "unlink %s\n", filename);
		return 1;
	}

	return 0;
}

/* Delete all files in a list except those with greater delete_upto_level cache level */

static void delete_worker_files(struct vine_manager *q, struct vine_worker_info *w, struct list *mount_list, vine_cache_level_t delete_upto_level)
{
	if (!mount_list) {
		return;
	}

	struct vine_mount *m;
	LIST_ITERATE(mount_list, m)
	{
		delete_worker_file(q, w, m->file->cached_name, m->file->cache_level, delete_upto_level);
	}
}

/* Delete all output files of a given task. */

static void delete_task_output_files(struct vine_manager *q, struct vine_worker_info *w, struct vine_task *t)
{
	delete_worker_files(q, w, t->output_mounts, 0);
}

/* Delete only the uncacheable output files of a given task. */
static void delete_uncacheable_files(struct vine_manager *q, struct vine_worker_info *w, struct vine_task *t)
{
	delete_worker_files(q, w, t->input_mounts, VINE_CACHE_LEVEL_TASK);
	delete_worker_files(q, w, t->output_mounts, VINE_CACHE_LEVEL_TASK);
}

/* Determine the resource monitor file name that should be associated with this task. */

static char *monitor_file_name(struct vine_manager *q, struct vine_task *t, const char *ext, int series)
{
	char *dir;
	if (t->monitor_output_directory) {
		/* if output directory from task, we always keep the summaries generated. */
		dir = xxstrdup(t->monitor_output_directory);
	} else {
		if (series) {
			dir = vine_get_path_log(q, "time-series");
		} else {
			dir = vine_get_path_staging(q, NULL);
		}
	}

	char *name = string_format("%s/" RESOURCE_MONITOR_TASK_LOCAL_NAME "%s", dir, t->task_id, ext ? ext : "");
	free(dir);

	return name;
}

/* Extract the resources consumed by a task by reading the appropriate resource monitor file. */
static void read_measured_resources(struct vine_manager *q, struct vine_task *t)
{
	char *summary = monitor_file_name(q, t, ".summary", 0);

	struct rmsummary *tmp = t->resources_measured;
	t->resources_measured = rmsummary_parse_file_single(summary);

	/* read the fallback values set by get_completion_result, if any */
	/* if tmp is null that's ok, both delete and merge_default check for it */
	rmsummary_merge_default(t->resources_measured, tmp);
	rmsummary_delete(tmp);

	if (t->resources_measured) {
		t->exit_code = t->resources_measured->exit_status;

		/* cleanup noise in cores value, otherwise small fluctuations trigger new
		 * maximums */
		if (t->resources_measured->cores > 0) {
			t->resources_measured->cores = MIN(t->resources_measured->cores, ceil(t->resources_measured->cores - 0.1));
		}
	} else {
		/* if no resources were measured, then we don't overwrite the return
		 * status, and mark the task as with error from monitoring. */
		t->resources_measured = rmsummary_create(-1);
	}

	/* remove summary file, unless it is kept explicitly by the task */
	if (!t->monitor_output_directory) {
		unlink(summary);
	}

	free(summary);
}

/* Compress old time series files so as to avoid accumulating infinite resource monitoring data. */
static void resource_monitor_compress_logs(struct vine_manager *q, struct vine_task *t)
{
	char *series = monitor_file_name(q, t, ".series", 1);
	char *debug_log = monitor_file_name(q, t, ".debug", 1);

	char *command = string_format("gzip -9 -q %s %s", series, debug_log);

	int status;
	int rc = shellcode(command, NULL, NULL, 0, NULL, NULL, &status);

	if (rc) {
		debug(D_NOTICE, "Could no successfully compress '%s', and '%s'\n", series, debug_log);
	}

	free(series);
	free(debug_log);
	free(command);
}

void exit_debug_message(struct vine_manager *q, struct vine_worker_info *w, struct vine_task *t)
{
	if (t->result == VINE_RESULT_SUCCESS && t->time_workers_execute_last < 1000000) {
		switch (t->exit_code) {
		case (126):
			warn(D_VINE, "Task %d ran for a very short time and exited with code %d.\n", t->task_id, t->exit_code);
			warn(D_VINE, "This usually means that the task's command is not an executable,\n");
			warn(D_VINE, "or that the worker's scratch directory is on a no-exec partition.\n");
			break;
		case (127):
			warn(D_VINE, "Task %d ran for a very short time and exited with code %d.\n", t->task_id, t->exit_code);
			warn(D_VINE, "This usually means that the task's command could not be found, or that\n");
			warn(D_VINE, "it uses a shared library not available at the worker, or that\n");
			warn(D_VINE, "it uses a version of the glibc different than the one at the worker.\n");
			break;
		case (139):
			warn(D_VINE, "Task %d ran for a very short time and exited with code %d.\n", t->task_id, t->exit_code);
			warn(D_VINE, "This usually means that the task's command had a segmentation fault,\n");
			warn(D_VINE, "either because it has a memory access error (segfault), or because\n");
			warn(D_VINE, "it uses a version of a shared library different from the one at the worker.\n");
			break;
		default:
			break;
		}
	}

	debug(D_VINE,
			"%s (%s) done in %.02lfs total tasks %lld average %.02lfs",
			w->hostname,
			w->addrport,
			(t->time_when_done - t->time_when_commit_start) / 1000000.0,
			(long long)w->total_tasks_complete,
			w->total_task_time / w->total_tasks_complete / 1000000.0);

	return;
}

static int fetch_outputs_from_worker(struct vine_manager *q, struct vine_worker_info *w, int task_id)
{
	struct vine_task *t;
	vine_result_code_t result = VINE_SUCCESS;

	t = itable_lookup(w->current_tasks, task_id);
	if (!t) {
		debug(D_VINE, "Failed to find task %d at worker %s (%s).", task_id, w->hostname, w->addrport);
		handle_failure(q, w, t, VINE_WORKER_FAILURE);
		return 0;
	}
	t->time_when_retrieval = timestamp_get();

	/* Determine what subset of outputs to retrieve based on status. */

	switch (t->result) {
	case VINE_RESULT_INPUT_MISSING:
	case VINE_RESULT_FORSAKEN:
		/* If the worker didn't run the task don't bother fetching outputs. */
		result = VINE_SUCCESS;
		break;
	case VINE_RESULT_RESOURCE_EXHAUSTION:
		/* On resource exhaustion, just get the monitor files to figure out what happened. */
		result = vine_manager_get_monitor_output_file(q, w, t);
		break;
	default:
		/* Otherwise get all of the output files. */
		if (!t->output_received) {
			result = get_stdout_long(q, w, t);
			if (result == VINE_SUCCESS) {
				t->output_received = 1;
			}
		}
		result = vine_manager_get_output_files(q, w, t);
		break;
	}

	if (result != VINE_SUCCESS) {
		debug(D_VINE, "Failed to receive output from worker %s (%s).", w->hostname, w->addrport);
		handle_failure(q, w, t, result);

		if (result != VINE_APP_FAILURE) {
			t->time_when_done = timestamp_get();
			return 0;
		}
	}

	delete_uncacheable_files(q, w, t);

	/* if q is monitoring, update t->resources_measured, and delete the task
	 * summary. */
	if (q->monitor_mode) {
		switch (t->result) {
		case VINE_RESULT_INPUT_MISSING:
		case VINE_RESULT_FORSAKEN:
			break;
		default:
			read_measured_resources(q, t);

			/* Further, if we got debug and series files, gzip them. */
			if (q->monitor_mode & VINE_MON_FULL)
				resource_monitor_compress_logs(q, t);
			break;
		}
	}

	// fill in measured disk as it comes from a different info source.
	t->resources_measured->disk = MAX(t->resources_measured->disk, t->sandbox_measured);

	// Finish receiving output.
	t->time_when_done = timestamp_get();

	vine_accumulate_task(q, t);

	/* Remove the completed task and update all data structures. */
	reap_task_from_worker(q, w, t, VINE_TASK_RETRIEVED);

	switch (t->result) {
	case VINE_RESULT_INPUT_MISSING:
	case VINE_RESULT_FORSAKEN:
		/* do not count tasks that didn't execute as complete, or finished tasks */
		break;
	default:
		w->finished_tasks--;
		w->total_tasks_complete++;

		// At least one task has finished without triggering a slow worker disconnect, thus we
		// now have evidence that worker is not slow (e.g., it was probably the
		// previous task that was slow).
		w->alarm_slow_worker = 0;

		vine_task_info_add(q, t);
		break;
	}

	exit_debug_message(q, w, t);

	if (w->forsaken_tasks > VINE_DEFAULT_MAX_FORSAKEN_PER_WORKER && w->total_tasks_complete == 0) {
		debug(D_VINE, "Disconnecting worker that keeps forsaking tasks %s (%s).", w->hostname, w->addrport);
		handle_failure(q, w, t, VINE_WORKER_FAILURE);
		return 0;
	}

	return 1;
}

/*
Consider the set of tasks that are waiting but not running.
Cancel those that cannot run for unfixable policy reasons,
such as exceeded the absolute end time, no library task available, etc.
This is done in a separate iteration outside of scheduling
to avoid the cost of these checks in the critical path.
*/

static int expire_waiting_tasks(struct vine_manager *q)
{
	struct vine_task *t;
	int t_idx;
	int expired = 0;

	/* Measure the current time once for the whole iteration. */
	double current_time = timestamp_get() / ONE_SECOND;

	/* Only work through the queue up to iter_depth. */
	int iter_count = 0;
	int iter_depth = MIN(priority_queue_size(q->ready_tasks), q->attempt_schedule_depth);

	PRIORITY_QUEUE_STATIC_ITERATE(q->ready_tasks, t_idx, t, iter_count, iter_depth)
	{
		/* In this loop, use VINE_RESULT_SUCCESS as an indication of "still ok to run". */
		vine_result_t result = VINE_RESULT_SUCCESS;

		/* Consider each of the possible task expiration reasons. */

		if (t->resources_requested->end > 0 && t->resources_requested->end <= current_time) {
			debug(D_VINE, "task %d has exceeded its end time", t->task_id);
			result = VINE_RESULT_MAX_END_TIME;
		} else if (t->needs_library && !hash_table_lookup(q->library_templates, t->needs_library)) {
			debug(D_VINE, "task %d does not match any submitted library named \"%s\"", t->task_id, t->needs_library);
			result = VINE_RESULT_MISSING_LIBRARY;
		}

		/* If any of the reasons fired, then expire the task and put in the retrieved queue. */
		if (result != VINE_RESULT_SUCCESS) {
			vine_task_set_result(t, result);
			priority_queue_remove(q->ready_tasks, t_idx);
			change_task_state(q, t, VINE_TASK_RETRIEVED);
			expired++;
		}
	}

	/* Return the number of tasks expired. */
	return expired;
}

/*
Consider the set of tasks that are waiting with strict inputs
Terminate those to which no such worker exists.
*/

static int enforce_waiting_fixed_locations(struct vine_manager *q)
{
	int t_idx;
	struct vine_task *t;
	int terminated = 0;

	int iter_count = 0;
	int iter_depth = priority_queue_size(q->ready_tasks);

	PRIORITY_QUEUE_BASE_ITERATE(q->ready_tasks, t_idx, t, iter_count, iter_depth)
	{
		if (t->has_fixed_locations && !vine_schedule_check_fixed_location(q, t)) {
			vine_task_set_result(t, VINE_RESULT_FIXED_LOCATION_MISSING);
			change_task_state(q, t, VINE_TASK_RETRIEVED);
			priority_queue_remove(q->ready_tasks, t_idx);
			terminated++;
		}
	}

	return terminated;
}

/*
This function handles app-level failures. It remove the task from WQ and marks
the task as complete so it is returned to the application.
*/

static void handle_app_failure(struct vine_manager *q, struct vine_worker_info *w, struct vine_task *t)
{
	// remove the task from tables that track dispatched tasks.
	// and add the task to complete list so it is given back to the application.
	reap_task_from_worker(q, w, t, VINE_TASK_RETRIEVED);

	/*If the failure happened after a task execution, we remove all the output
	files specified for that task from the worker's cache.  This is because the
	application may resubmit the task and the resubmitted task may produce
	different outputs. */
	if (t) {
		if (t->time_when_commit_end > 0) {
			delete_task_output_files(q, w, t);
		}
	}

	return;
}

/*
Failures happen in the manager-worker interactions. In this case,
we remove the worker and retry the tasks dispatched to it elsewhere.
*/

static void handle_worker_failure(struct vine_manager *q, struct vine_worker_info *w)
{
	vine_manager_remove_worker(q, w, VINE_WORKER_DISCONNECT_FAILURE);
	return;
}

/*
Handle the failure of a task, taking different actions depending on whether
this is due to an application-level issue or a problem with the worker alone.
*/

static void handle_failure(struct vine_manager *q, struct vine_worker_info *w, struct vine_task *t, vine_result_code_t fail_type)
{
	if (fail_type == VINE_APP_FAILURE) {
		handle_app_failure(q, w, t);
	} else {
		handle_worker_failure(q, w);
	}
	return;
}

/*
Handle the initial connection message from a worker, which reports
basic information about the hostname, operating system, and so forth.
Once this message is processed, the manager knows it is a valid connection
and can begin sending tasks and data.
*/

static vine_msg_code_t handle_taskvine(struct vine_manager *q, struct vine_worker_info *w, const char *line)
{
	char items[4][VINE_LINE_MAX];
	int worker_protocol;

	int n = sscanf(line, "taskvine %d %s %s %s %s", &worker_protocol, items[0], items[1], items[2], items[3]);
	if (n != 5)
		return VINE_MSG_FAILURE;

	if (worker_protocol != VINE_PROTOCOL_VERSION) {
		debug(D_VINE | D_NOTICE, "rejecting worker (%s) as it uses protocol %d. The manager is using protocol %d.", w->addrport, worker_protocol, VINE_PROTOCOL_VERSION);
		vine_block_host(q, w->hostname);
		return VINE_MSG_FAILURE;
	}

	if (w->hostname)
		free(w->hostname);
	if (w->os)
		free(w->os);
	if (w->arch)
		free(w->arch);
	if (w->version)
		free(w->version);

	w->hostname = strdup(items[0]);
	w->os = strdup(items[1]);
	w->arch = strdup(items[2]);
	w->version = strdup(items[3]);

	w->type = VINE_WORKER_TYPE_WORKER;

	q->stats->workers_joined++;
	debug(D_VINE, "%d workers are connected in total now", count_workers(q, VINE_WORKER_TYPE_WORKER));

	debug(D_VINE, "%s (%s) running CCTools version %s on %s (operating system) with architecture %s is ready", w->hostname, w->addrport, w->version, w->os, w->arch);

	if (cctools_version_cmp(CCTOOLS_VERSION, w->version) != 0) {
		debug(D_DEBUG,
				"Warning: potential worker version mismatch: worker %s (%s) is version %s, and manager is version %s",
				w->hostname,
				w->addrport,
				w->version,
				CCTOOLS_VERSION);
	}

	/* Instead of declining TCP connections in @connect_new_workers, we should check for if too many workers are
	 * connected when a taskvine message is received, and then disconnect that worker. */
	if (q->max_workers > 0 && count_workers(q, VINE_WORKER_TYPE_WORKER) > q->max_workers) {
		debug(D_VINE, "draining worker %s (%s) as max-workers (%d) has been reached.", w->hostname, w->addrport, q->max_workers);
		/* Note: don't call release_worker() here, as it would free w->link immediately.
		 * also, don't return VINE_MSG_PROCESSED, as it would trigger do-while loop in vine_manager_recv().
		 * Must keep w pointer valid until message processing completes, then cleanup safely. */
		w->draining = 1;
		return VINE_MSG_FAILURE;
	}

	return VINE_MSG_PROCESSED;
}

/*
If the manager has requested that a file be watched with VINE_WATCH,
the worker will periodically send back update messages indicating that
the file has been written to.  There are a variety of ways in which the
message could be stale (e.g. task was cancelled) so if the message does
not line up with an expected task and file, then we discard it and keep
going.
*/

static vine_result_code_t get_watched_file_update(struct vine_manager *q, struct vine_worker_info *w, const char *line)
{
	int64_t task_id;
	char path[VINE_LINE_MAX];
	int64_t offset;
	int64_t length;

	int n = sscanf(line, "update %" PRId64 " %s %" PRId64 " %" PRId64, &task_id, path, &offset, &length);
	if (n != 4) {
		debug(D_VINE, "Invalid message from worker %s (%s): %s", w->hostname, w->addrport, line);
		return VINE_WORKER_FAILURE;
	}

	struct vine_task *t = itable_lookup(w->current_tasks, task_id);
	if (!t) {
		debug(D_VINE, "worker %s (%s) sent output for unassigned task %" PRId64, w->hostname, w->addrport, task_id);
		link_soak(w->link, length, time(0) + vine_manager_transfer_time(q, w, length));
		return VINE_SUCCESS;
	}

	time_t stoptime = time(0) + vine_manager_transfer_time(q, w, length);

	struct vine_mount *m;
	const char *local_name = 0;

	LIST_ITERATE(t->output_mounts, m)
	{
		if (!strcmp(path, m->remote_name)) {
			local_name = m->file->source;
			break;
		}
	}

	if (!local_name) {
		debug(D_VINE, "worker %s (%s) sent output for unwatched file %s", w->hostname, w->addrport, path);
		link_soak(w->link, length, stoptime);
		return VINE_SUCCESS;
	}

	int fd = open(local_name, O_WRONLY | O_CREAT, 0777);
	if (fd < 0) {
		debug(D_VINE, "unable to update watched file %s: %s", local_name, strerror(errno));
		link_soak(w->link, length, stoptime);
		return VINE_SUCCESS;
	}

	lseek(fd, offset, SEEK_SET);
	link_stream_to_fd(w->link, fd, length, stoptime);
	ftruncate(fd, offset + length);

	if (close(fd) < 0) {
		debug(D_VINE, "unable to update watched file %s: %s\n", local_name, strerror(errno));
		return VINE_SUCCESS;
	}

	return VINE_SUCCESS;
}

/*
Make a synchronus connection with a worker to retrieve the stdout of a task
when it is too long to fit in a completion message.
*/

static vine_result_code_t get_stdout_long(struct vine_manager *q, struct vine_worker_info *w, struct vine_task *t)
{
	int64_t output_length;
	uint64_t task_id;
	char line[VINE_LINE_MAX];

	vine_manager_send(q, w, "send_stdout %d\n", t->task_id);

	vine_result_code_t result = VINE_SUCCESS;
	vine_msg_code_t mcode;
	mcode = vine_manager_recv(q, w, line, sizeof(line));

	if (mcode != VINE_MSG_NOT_PROCESSED) {
		return VINE_WORKER_FAILURE;
	}
	if (string_prefix_is(line, "error")) {
		return VINE_WORKER_FAILURE;

	} else if (string_prefix_is(line, "stdout")) {
		result = VINE_SUCCESS;
	} else {
		debug(D_VINE, "%s (%s): sent invalid response to send_stdout: %s", w->hostname, w->addrport, line);
		return VINE_WORKER_FAILURE;
	}

	int n = sscanf(line, "stdout  %" SCNd64 " %" SCNd64 "", &task_id, &output_length);

	if (n < 2) {
		debug(D_VINE, "Invalid message from worker %s (%s): %s", w->hostname, w->addrport, line);
		return VINE_WORKER_FAILURE;
	}
	result = get_stdout(q, w, t, output_length);
	return result;
}

/*
Get the standard output of a task, as part of retrieving the result.
This seems awfully complicated and could be simplified.
*/

static vine_result_code_t get_stdout(struct vine_manager *q, struct vine_worker_info *w, struct vine_task *t, int64_t output_length)
{
	int64_t retrieved_output_length;
	timestamp_t effective_stoptime = 0;
	time_t stoptime;
	int64_t actual;

	if (q->bandwidth_limit) {
		effective_stoptime = (output_length / q->bandwidth_limit) * 1000000 + timestamp_get();
	}

	if (output_length <= q->max_task_stdout_storage) {
		retrieved_output_length = output_length;
	} else {
		retrieved_output_length = q->max_task_stdout_storage;
		fprintf(stderr,
				"warning: stdout of task %d"
				" requires %2.2lf GB of storage. This exceeds maximum supported size of %d GB. Only %d GB will be retrieved.\n",
				t->task_id,
				((double)output_length) / q->max_task_stdout_storage,
				q->max_task_stdout_storage / GIGABYTE,
				q->max_task_stdout_storage / GIGABYTE);
		vine_task_set_result(t, VINE_RESULT_STDOUT_MISSING);
	}

	t->output = malloc(retrieved_output_length + 1);
	if (t->output == NULL) {
		fprintf(stderr, "error: allocating memory of size %" PRId64 " bytes failed for storing stdout of task %d.\n", retrieved_output_length, t->task_id);
		// drop the entire length of stdout on the link
		stoptime = time(0) + vine_manager_transfer_time(q, w, output_length);
		link_soak(w->link, output_length, stoptime);
		retrieved_output_length = 0;
		vine_task_set_result(t, VINE_RESULT_STDOUT_MISSING);
	}

	if (retrieved_output_length > 0) {
		debug(D_VINE, "Receiving stdout of task %d (size: %" PRId64 " bytes) from %s (%s) ...", t->task_id, retrieved_output_length, w->addrport, w->hostname);

		// First read the bytes we keep.
		stoptime = time(0) + vine_manager_transfer_time(q, w, retrieved_output_length);
		actual = link_read(w->link, t->output, retrieved_output_length, stoptime);
		if (actual != retrieved_output_length) {
			debug(D_VINE, "Failure: actual received stdout size (%" PRId64 " bytes) is different from expected (%" PRId64 " bytes).", actual, retrieved_output_length);
			t->output[actual] = '\0';
			return VINE_WORKER_FAILURE;
		}
		debug(D_VINE, "Retrieved %" PRId64 " bytes from %s (%s)", actual, w->hostname, w->addrport);

		// Then read the bytes we need to throw away.
		if (output_length > retrieved_output_length) {
			debug(D_VINE,
					"Dropping the remaining %" PRId64 " bytes of the stdout of task %d"
					" since stdout length is limited to %d bytes.\n",
					(output_length - q->max_task_stdout_storage),
					t->task_id,
					q->max_task_stdout_storage);
			stoptime = time(0) + vine_manager_transfer_time(q, w, (output_length - retrieved_output_length));
			link_soak(w->link, (output_length - retrieved_output_length), stoptime);

			// overwrite the last few bytes of buffer to signal truncated stdout.
			char *truncate_msg = string_format("\n>>>>>> STDOUT TRUNCATED AFTER THIS POINT.\n>>>>>> MAXIMUM OF %d BYTES REACHED, %" PRId64 " BYTES TRUNCATED.",
					q->max_task_stdout_storage,
					output_length - retrieved_output_length);
			memcpy(t->output + q->max_task_stdout_storage - strlen(truncate_msg) - 1, truncate_msg, strlen(truncate_msg));
			*(t->output + q->max_task_stdout_storage - 1) = '\0';
			free(truncate_msg);
		}

		timestamp_t current_time = timestamp_get();
		if (effective_stoptime && effective_stoptime > current_time) {
			usleep(effective_stoptime - current_time);
		}
	} else {
		actual = 0;
	}
	if (t->output)
		t->output[actual] = 0;

	return VINE_SUCCESS;
}

/*
Send to this worker a request for watched file updates.
The worker will respond with zero or more "update" messages
indicating changes to watched files.
Process those results as they come back.
*/

static vine_result_code_t get_watched_file_updates(struct vine_manager *q, struct vine_worker_info *w)
{
	// max_count == -1, tells the worker to send all available results.
	vine_manager_send(q, w, "send_results %d\n", -1);
	debug(D_VINE, "Reading result(s) from %s (%s)", w->hostname, w->addrport);

	char line[VINE_LINE_MAX];

	vine_result_code_t result = VINE_SUCCESS; // return success unless something fails below.

	while (1) {
		vine_msg_code_t mcode;
		mcode = vine_manager_recv(q, w, line, sizeof(line));
		if (mcode != VINE_MSG_NOT_PROCESSED) {
			result = VINE_WORKER_FAILURE;
			break;
		}
		if (string_prefix_is(line, "update")) {
			result = get_watched_file_update(q, w, line);
			if (result != VINE_SUCCESS)
				break;
		} else if (!strcmp(line, "end")) {
			// Only return success if last message is end.
			break;
		} else {
			debug(D_VINE, "%s (%s): sent invalid response to send_results: %s", w->hostname, w->addrport, line);
			result = VINE_WORKER_FAILURE;
			break;
		}
	}

	return result;
}

/*
Compute the total quantity of resources needed by all tasks in
the ready and running states.  This gives us a complete picture
of the manager's resource consumption for status reporting.
*/

static struct rmsummary *total_resources_needed(struct vine_manager *q)
{
	int t_idx;
	struct vine_task *t;

	struct rmsummary *total = rmsummary_create(0);

	int iter_count = 0;
	int iter_depth = priority_queue_size(q->ready_tasks);

	/* for waiting tasks, we use what they would request if dispatched right now. */
	PRIORITY_QUEUE_BASE_ITERATE(q->ready_tasks, t_idx, t, iter_count, iter_depth)
	{
		const struct rmsummary *s = vine_manager_task_resources_min(q, t);
		rmsummary_add(total, s);
	}

	/* for running tasks, we use what they have been allocated already. */
	char *key;
	struct vine_worker_info *w;

	HASH_TABLE_ITERATE(q->worker_table, key, w)
	{
		if (w->resources->tag < 0) {
			continue;
		}

		total->cores += w->resources->cores.inuse;
		total->memory += w->resources->memory.inuse;
		total->disk += w->resources->disk.inuse;
		total->gpus += w->resources->gpus.inuse;
	}

	return total;
}

/*
Compute the largest resource request for any task in a given category.
*/

static const struct rmsummary *largest_seen_resources(struct vine_manager *q, const char *category)
{
	char *key;
	struct category *c;

	if (category) {
		c = vine_category_lookup_or_create(q, category);
		return c->max_allocation;
	} else {
		HASH_TABLE_ITERATE(q->categories, key, c)
		{
			rmsummary_merge_max(q->max_task_resources_requested, c->max_allocation);
		}
		return q->max_task_resources_requested;
	}
}

/* Return true if this worker can satisfy the given resource request. */

static int check_worker_fit(struct vine_worker_info *w, const struct rmsummary *s)
{

	if (w->resources->workers.total < 1)
		return 0;

	if (!s)
		return w->resources->workers.total;

	if (s->cores > w->resources->cores.total)
		return 0;
	if (s->memory > w->resources->memory.total)
		return 0;
	if (s->disk > w->resources->disk.total)
		return 0;
	if (s->gpus > w->resources->gpus.total)
		return 0;

	return w->resources->workers.total;
}

static int count_workers_for_waiting_tasks(struct vine_manager *q, const struct rmsummary *s)
{

	int count = 0;

	char *key;
	struct vine_worker_info *w;

	HASH_TABLE_ITERATE(q->worker_table, key, w)
	{
		count += check_worker_fit(w, s);
	}

	return count;
}

static void category_jx_insert_max(struct jx *j, struct category *c, const char *field, const struct rmsummary *largest)
{

	double l = rmsummary_get(largest, field);
	double m = -1;
	double e = -1;

	if (c) {
		m = rmsummary_get(c->max_resources_seen, field);
		if (c->max_resources_seen->limits_exceeded) {
			e = rmsummary_get(c->max_resources_seen->limits_exceeded, field);
		}
	}

	char *field_str = string_format("max_%s", field);

	if (l > -1) {
		char *max_str = string_format("%s", rmsummary_resource_to_str(field, l, 0));
		jx_insert_string(j, field_str, max_str);
		free(max_str);
	} else if (c && !category_in_steady_state(c) && e > -1) {
		char *max_str = string_format(">%s", rmsummary_resource_to_str(field, m - 1, 0));
		jx_insert_string(j, field_str, max_str);
		free(max_str);
	} else if (c && m > -1) {
		char *max_str = string_format("~%s", rmsummary_resource_to_str(field, m, 0));
		jx_insert_string(j, field_str, max_str);
		free(max_str);
	} else {
		jx_insert_string(j, field_str, "na");
	}

	free(field_str);
}

/* Create a dummy task to obtain first allocation that category would get if using largest worker */

static struct rmsummary *category_alloc_info(struct vine_manager *q, struct category *c, category_allocation_t request)
{
	struct vine_task *t = vine_task_create("nop");
	vine_task_set_category(t, c->name);
	t->resource_request = request;

	/* XXX this seems like a hack: a vine_worker is being created by malloc instead of vine_worker_create */

	// Allocate memory for the worker info structure and initialize it to zero
	struct vine_worker_info *w = calloc(1, sizeof(*w));

	// Create and initialize the resources for the worker
	w->resources = vine_resources_create();
	w->resources->cores.total = q->current_max_worker->cores;
	w->resources->memory.total = q->current_max_worker->memory;
	w->resources->disk.total = q->current_max_worker->disk;
	w->resources->gpus.total = q->current_max_worker->gpus;

	struct rmsummary *allocation = vine_manager_choose_resources_for_task(q, w, t);

	vine_task_delete(t);
	vine_resources_delete(w->resources);
	free(w);

	return allocation;
}

/* Convert an allocation of resources into a JX record. */

static struct jx *alloc_to_jx(struct vine_manager *q, struct category *c, struct rmsummary *resources)
{
	struct jx *j = jx_object(0);

	jx_insert_double(j, "cores", resources->cores);
	jx_insert_integer(j, "memory", resources->memory);
	jx_insert_integer(j, "disk", resources->disk);
	jx_insert_integer(j, "gpus", resources->gpus);

	return j;
}

/* Convert a resource category into a JX record for reporting to the catalog. */

static struct jx *category_to_jx(struct vine_manager *q, const char *category)
{
	struct vine_stats s;
	struct category *c = NULL;
	const struct rmsummary *largest = largest_seen_resources(q, category);

	c = vine_category_lookup_or_create(q, category);
	vine_get_stats_category(q, category, &s);

	if (s.tasks_waiting + s.tasks_on_workers + s.tasks_done < 1) {
		return NULL;
	}

	struct jx *j = jx_object(0);

	jx_insert_string(j, "category", category);
	jx_insert_integer(j, "tasks_waiting", s.tasks_waiting);
	jx_insert_integer(j, "tasks_running", s.tasks_running);
	jx_insert_integer(j, "tasks_on_workers", s.tasks_on_workers);
	jx_insert_integer(j, "tasks_dispatched", s.tasks_dispatched);
	jx_insert_integer(j, "tasks_done", s.tasks_done);
	jx_insert_integer(j, "tasks_failed", s.tasks_failed);
	jx_insert_integer(j, "tasks_cancelled", s.tasks_cancelled);
	jx_insert_integer(j, "workers_able", s.workers_able);

	category_jx_insert_max(j, c, "cores", largest);
	category_jx_insert_max(j, c, "memory", largest);
	category_jx_insert_max(j, c, "disk", largest);
	category_jx_insert_max(j, c, "gpus", largest);

	struct rmsummary *first_allocation = category_alloc_info(q, c, CATEGORY_ALLOCATION_FIRST);
	struct jx *jr = alloc_to_jx(q, c, first_allocation);
	rmsummary_delete(first_allocation);
	jx_insert(j, jx_string("first_allocation"), jr);

	struct rmsummary *max_allocation = category_alloc_info(q, c, CATEGORY_ALLOCATION_MAX);
	jr = alloc_to_jx(q, c, max_allocation);
	rmsummary_delete(max_allocation);
	jx_insert(j, jx_string("max_allocation"), jr);

	if (q->monitor_mode) {
		jr = alloc_to_jx(q, c, c->max_resources_seen);
		jx_insert(j, jx_string("max_seen"), jr);
	}

	jx_insert_integer(j, "first_allocation_count", task_request_count(q, c->name, CATEGORY_ALLOCATION_FIRST));
	jx_insert_integer(j, "max_allocation_count", task_request_count(q, c->name, CATEGORY_ALLOCATION_MAX));

	return j;
}

/* Convert all resource categories into a JX record. */

static struct jx *categories_to_jx(struct vine_manager *q)
{
	struct jx *a = jx_array(0);

	struct category *c;
	char *category_name;

	HASH_TABLE_ITERATE(q->categories, category_name, c)
	{
		struct jx *j = category_to_jx(q, category_name);
		if (j) {
			jx_array_insert(a, j);
		}
	}

	return a;
}

/*
manager_to_jx examines the overall manager status and creates
an jx expression which can be sent directly to the
user that connects via vine_status.
*/

static struct jx *manager_to_jx(struct vine_manager *q)
{
	struct jx *j = jx_object(0);
	if (!j)
		return 0;

	// Insert all properties from vine_stats

	struct vine_stats info;
	vine_get_stats(q, &info);

	// Add special properties expected by the catalog server
	char owner[USERNAME_MAX];
	username_get(owner);

	jx_insert_string(j, "type", "vine_manager");
	if (q->name)
		jx_insert_string(j, "project", q->name);
	jx_insert_integer(j, "starttime",
			(q->stats->time_when_started / 1000000)); // catalog expects time_t not timestamp_t
	jx_insert_string(j, "working_dir", q->workingdir);
	jx_insert_string(j, "owner", owner);
	jx_insert_string(j, "version", CCTOOLS_VERSION);
	jx_insert_integer(j, "port", vine_port(q));
	jx_insert_integer(j, "priority", q->priority);
	jx_insert_string(j, "manager_preferred_connection", q->manager_preferred_connection);
	jx_insert_string(j, "taskvine_uuid", q->uuid);
	jx_insert_integer(j, "protocol", VINE_PROTOCOL_VERSION);

	char *name, *key;
	HASH_TABLE_ITERATE(q->properties, name, key)
	{
		jx_insert_string(j, name, key);
	}

	int use_ssl = 0;
#ifdef HAS_OPENSSL
	if (q->ssl_enabled) {
		use_ssl = 1;
	}
#endif
	jx_insert_boolean(j, "ssl", use_ssl);

	struct jx *interfaces = interfaces_of_host();
	if (interfaces) {
		jx_insert(j, jx_string("network_interfaces"), interfaces);
	}

	// send info on workers
	jx_insert_integer(j, "workers", info.workers_connected);
	jx_insert_integer(j, "workers_connected", info.workers_connected);
	jx_insert_integer(j, "workers_init", info.workers_init);
	jx_insert_integer(j, "workers_idle", info.workers_idle);
	jx_insert_integer(j, "workers_busy", info.workers_busy);
	jx_insert_integer(j, "workers_able", info.workers_able);

	jx_insert_integer(j, "workers_joined", info.workers_joined);
	jx_insert_integer(j, "workers_removed", info.workers_removed);
	jx_insert_integer(j, "workers_released", info.workers_released);
	jx_insert_integer(j, "workers_idled_out", info.workers_idled_out);
	jx_insert_integer(j, "workers_slow", info.workers_slow);
	jx_insert_integer(j, "workers_lost", info.workers_lost);

	// workers_blocked adds host names, not a count
	struct jx *blocklist = vine_blocklist_to_jx(q);
	if (blocklist) {
		jx_insert(j, jx_string("workers_blocked"), blocklist);
	}

	// send info on tasks
	jx_insert_integer(j, "tasks_waiting", info.tasks_waiting);
	jx_insert_integer(j, "tasks_on_workers", info.tasks_on_workers);
	jx_insert_integer(j, "tasks_running", info.tasks_running);
	jx_insert_integer(j, "tasks_with_results", info.tasks_with_results);
	jx_insert_integer(j, "tasks_left", q->num_tasks_left);

	jx_insert_integer(j, "tasks_submitted", info.tasks_submitted);
	jx_insert_integer(j, "tasks_dispatched", info.tasks_dispatched);
	jx_insert_integer(j, "tasks_done", info.tasks_done);
	jx_insert_integer(j, "tasks_failed", info.tasks_failed);
	jx_insert_integer(j, "tasks_cancelled", info.tasks_cancelled);
	jx_insert_integer(j, "tasks_exhausted_attempts", info.tasks_exhausted_attempts);

	// tasks_complete is deprecated, but the old vine_status expects it.
	jx_insert_integer(j, "tasks_complete", info.tasks_done);

	// send info on manager
	jx_insert_integer(j, "time_when_started", info.time_when_started);
	jx_insert_integer(j, "time_send", info.time_send);
	jx_insert_integer(j, "time_receive", info.time_receive);
	jx_insert_integer(j, "time_send_good", info.time_send_good);
	jx_insert_integer(j, "time_receive_good", info.time_receive_good);
	jx_insert_integer(j, "time_status_msgs", info.time_status_msgs);
	jx_insert_integer(j, "time_internal", info.time_internal);
	jx_insert_integer(j, "time_polling", info.time_polling);
	jx_insert_integer(j, "time_application", info.time_application);
	jx_insert_integer(j, "time_scheduling", info.time_scheduling);

	jx_insert_integer(j, "time_workers_execute", info.time_workers_execute);
	jx_insert_integer(j, "time_workers_execute_good", info.time_workers_execute_good);
	jx_insert_integer(j, "time_workers_execute_exhaustion", info.time_workers_execute_exhaustion);

	jx_insert_integer(j, "bytes_sent", info.bytes_sent);
	jx_insert_integer(j, "bytes_received", info.bytes_received);

	jx_insert_integer(j, "inuse_cache", info.inuse_cache);

	jx_insert_integer(j, "capacity_tasks", info.capacity_tasks);
	jx_insert_integer(j, "capacity_cores", info.capacity_cores);
	jx_insert_integer(j, "capacity_memory", info.capacity_memory);
	jx_insert_integer(j, "capacity_disk", info.capacity_disk);
	jx_insert_integer(j, "capacity_gpus", info.capacity_gpus);
	jx_insert_integer(j, "capacity_instantaneous", info.capacity_instantaneous);
	jx_insert_integer(j, "capacity_weighted", info.capacity_weighted);

	// Add the resources computed from tributary workers.
	struct vine_resources r, rmin, rmax;
	int64_t inuse_cache = 0;
	aggregate_workers_resources(q, &r, &rmin, &rmax, &inuse_cache, NULL);
	vine_resources_add_to_jx(&r, j);

	// add the stats per category
	jx_insert(j, jx_string("categories"), categories_to_jx(q));

	// add total resources used/needed by the manager
	struct rmsummary *total = total_resources_needed(q);

	jx_insert_integer(j, "tasks_total_cores", total->cores);
	jx_insert_integer(j, "tasks_total_memory", total->memory);
	jx_insert_integer(j, "tasks_total_disk", total->disk);
	jx_insert_integer(j, "tasks_total_gpus", total->gpus);
	rmsummary_delete(total);

	return j;
}

/*
manager_lean_to_jx examines the overall manager status and creates
an jx expression which can be sent to the catalog.
It different from manager_to_jx in that only the minimum information that
workers, vine_status and the vine_factory need.
*/

static struct jx *manager_lean_to_jx(struct vine_manager *q)
{
	struct jx *j = jx_object(0);
	if (!j)
		return 0;

	// Insert all properties from vine_stats

	struct vine_stats info;
	vine_get_stats(q, &info);

	// information regarding how to contact the manager
	jx_insert_string(j, "version", CCTOOLS_VERSION);
	jx_insert_string(j, "type", "vine_manager");
	jx_insert_integer(j, "port", vine_port(q));
	jx_insert_integer(j, "protocol", VINE_PROTOCOL_VERSION);

	char *name, *key;
	HASH_TABLE_ITERATE(q->properties, name, key)
	{
		jx_insert_string(j, name, key);
	}

	int use_ssl = 0;
#ifdef HAS_OPENSSL
	if (q->ssl_enabled) {
		use_ssl = 1;
	}
#endif
	jx_insert_boolean(j, "ssl", use_ssl);

	char owner[USERNAME_MAX];
	username_get(owner);
	jx_insert_string(j, "owner", owner);

	if (q->name)
		jx_insert_string(j, "project", q->name);
	jx_insert_integer(j, "starttime",
			(q->stats->time_when_started / 1000000)); // catalog expects time_t not timestamp_t
	jx_insert_string(j, "manager_preferred_connection", q->manager_preferred_connection);
	jx_insert_integer(j, "protocol", VINE_PROTOCOL_VERSION);

	struct jx *interfaces = interfaces_of_host();
	if (interfaces) {
		jx_insert(j, jx_string("network_interfaces"), interfaces);
	}

	// task information for general vine_status report
	jx_insert_integer(j, "tasks_waiting", info.tasks_waiting);
	jx_insert_integer(j, "tasks_running", info.tasks_running);
	jx_insert_integer(j, "tasks_complete",
			info.tasks_done); // tasks_complete is deprecated, but the old vine_status expects it.

	// additional task information for vine_factory
	jx_insert_integer(j, "tasks_on_workers", info.tasks_on_workers);
	jx_insert_integer(j, "tasks_left", q->num_tasks_left);

	// capacity information the factory needs
	jx_insert_integer(j, "capacity_tasks", info.capacity_tasks);
	jx_insert_integer(j, "capacity_cores", info.capacity_cores);
	jx_insert_integer(j, "capacity_memory", info.capacity_memory);
	jx_insert_integer(j, "capacity_disk", info.capacity_disk);
	jx_insert_integer(j, "capacity_gpus", info.capacity_gpus);
	jx_insert_integer(j, "capacity_weighted", info.capacity_weighted);

	// resources information the factory needs
	struct rmsummary *total = total_resources_needed(q);
	jx_insert_integer(j, "tasks_total_cores", total->cores);
	jx_insert_integer(j, "tasks_total_memory", total->memory);
	jx_insert_integer(j, "tasks_total_disk", total->disk);
	jx_insert_integer(j, "tasks_total_gpus", total->gpus);
	rmsummary_delete(total);

	// worker information for general vine_status report
	jx_insert_integer(j, "workers", info.workers_connected);
	jx_insert_integer(j, "workers_connected", info.workers_connected);

	// time information the taskvine status web display needs
	jx_insert_integer(j, "time_send", info.time_send);
	jx_insert_integer(j, "time_receive", info.time_receive);
	jx_insert_integer(j, "time_status_msgs", info.time_status_msgs);
	jx_insert_integer(j, "time_internal", info.time_internal);
	jx_insert_integer(j, "time_polling", info.time_polling);
	jx_insert_integer(j, "time_application", info.time_application);
	jx_insert_integer(j, "time_scheduling", info.time_scheduling);

	// additional worker information the factory needs
	struct jx *blocklist = vine_blocklist_to_jx(q);
	if (blocklist) {
		jx_insert(j, jx_string("workers_blocked"), blocklist); // danger! unbounded field
	}

	return j;
}

/*
Send a brief human-readable index listing the data
types that can be queried via this API.
*/

static void handle_data_index(struct vine_manager *q, struct vine_worker_info *w, time_t stoptime)
{
	buffer_t buf;
	buffer_init(&buf);

	buffer_printf(&buf, "<h1>taskvine data API</h1>");
	buffer_printf(&buf, "<ul>\n");
	buffer_printf(&buf, "<li> <a href=\"/manager_status\">Queue Status</a>\n");
	buffer_printf(&buf, "<li> <a href=\"/task_status\">Task Status</a>\n");
	buffer_printf(&buf, "<li> <a href=\"/worker_status\">Worker Status</a>\n");
	buffer_printf(&buf, "<li> <a href=\"/resources_status\">Resources Status</a>\n");
	buffer_printf(&buf, "</ul>\n");

	vine_manager_send(q, w, buffer_tostring(&buf), buffer_pos(&buf), stoptime);

	buffer_free(&buf);
}

/*
Process an HTTP request that comes in via a worker port.
This represents a web browser that connected directly
to the manager to fetch status data.
*/

static vine_msg_code_t handle_http_request(struct vine_manager *q, struct vine_worker_info *w, const char *path, time_t stoptime)
{
	char line[VINE_LINE_MAX];

	// Consume (and ignore) the remainder of the headers.
	while (link_readline(w->link, line, VINE_LINE_MAX, stoptime)) {
		if (line[0] == 0)
			break;
	}

	vine_manager_send(q, w, "HTTP/1.1 200 OK\nConnection: close\n");
	if (!strcmp(path, "/")) {
		// Requests to root get a simple human readable index.
		vine_manager_send(q, w, "Content-type: text/html\n\n");
		handle_data_index(q, w, stoptime);
	} else {
		// Other requests get raw JSON data.
		vine_manager_send(q, w, "Access-Control-Allow-Origin: *\n");
		vine_manager_send(q, w, "Content-type: text/plain\n\n");
		handle_manager_status(q, w, &path[1], stoptime);
	}

	// Return success but require a disconnect now.
	return VINE_MSG_PROCESSED_DISCONNECT;
}

/*
Process a manager status request which returns raw JSON.
This could come via the HTTP interface, or via a plain request.
*/

static struct jx *construct_status_message(struct vine_manager *q, const char *request)
{
	struct jx *a = jx_array(NULL);

	if (!strcmp(request, "manager_status") || !strcmp(request, "manager") || !strcmp(request, "resources_status")) {
		struct jx *j = manager_to_jx(q);
		if (j) {
			jx_array_insert(a, j);
		}
	} else if (!strcmp(request, "task_status") || !strcmp(request, "tasks")) {
		struct vine_task *t;
		uint64_t task_id;

		ITABLE_ITERATE(q->tasks, task_id, t)
		{
			struct jx *j = vine_task_to_jx(q, t);
			if (j)
				jx_array_insert(a, j);
		}
	} else if (!strcmp(request, "worker_status") || !strcmp(request, "workers")) {
		struct vine_worker_info *w;
		struct jx *j;
		char *key;

		HASH_TABLE_ITERATE(q->worker_table, key, w)
		{
			// If the worker has not been initialized, ignore it.
			if (!strcmp(w->hostname, "unknown"))
				continue;
			j = vine_worker_to_jx(w);
			if (j) {
				jx_array_insert(a, j);
			}
		}
	} else if (!strcmp(request, "wable_status") || !strcmp(request, "categories")) {
		jx_delete(a);
		a = categories_to_jx(q);
	} else {
		debug(D_VINE, "Unknown status request: '%s'", request);
		jx_delete(a);
		a = NULL;
	}

	return a;
}

/*
Handle a manager status message by composing a response and sending it.
*/

static vine_msg_code_t handle_manager_status(struct vine_manager *q, struct vine_worker_info *target, const char *line, time_t stoptime)
{
	struct link *l = target->link;

	struct jx *a = construct_status_message(q, line);
	target->type = VINE_WORKER_TYPE_STATUS;

	free(target->hostname);
	target->hostname = xxstrdup("QUEUE_STATUS");

	if (!a) {
		debug(D_VINE, "Unknown status request: '%s'", line);
		return VINE_MSG_FAILURE;
	}

	jx_print_link(a, l, stoptime);
	jx_delete(a);

	return VINE_MSG_PROCESSED_DISCONNECT;
}

/*
Handle a resource update message from the worker describing
its cores, memory, disk, etc.
*/

static vine_msg_code_t handle_resources(struct vine_manager *q, struct vine_worker_info *w, time_t stoptime)
{
	while (1) {
		char line[VINE_LINE_MAX];
		int64_t total;

		int result = link_readline(w->link, line, sizeof(line), stoptime);
		if (result <= 0)
			return VINE_MSG_FAILURE;

		debug(D_VINE, "%s", line);

		if (sscanf(line, "cores %" PRId64, &total)) {
			w->resources->cores.total = total;
		} else if (sscanf(line, "memory %" PRId64, &total)) {
			w->resources->memory.total = total;
		} else if (sscanf(line, "disk %" PRId64, &total)) {
			w->resources->disk.total = total;
		} else if (sscanf(line, "gpus %" PRId64, &total)) {
			w->resources->gpus.total = total;
		} else if (sscanf(line, "workers %" PRId64, &total)) {
			w->resources->workers.total = total;
		} else if (sscanf(line, "tag %" PRId64, &total)) {
			w->resources->tag = total;
		} else if (!strcmp(line, "end")) {
			/* Stop when we get an end marker. */
			break;
		} else {
			debug(D_VINE, "unexpected data in resource update!");
			/* But keep going until we get an "end" */
		}
	}

	/* Update the queue total since one worker changed. */
	count_worker_resources(q, w);

	/* Record the update into the transaction log. */
	vine_txn_log_write_worker_resources(q, w);

	return VINE_MSG_PROCESSED;
}

/*
Handle a feature report from a worker, which describes properties set
manually by the user, like a particular GPU model, software installed, etc.
*/

static vine_msg_code_t handle_feature(struct vine_manager *q, struct vine_worker_info *w, const char *line)
{
	char feature[VINE_LINE_MAX];
	char fdec[VINE_LINE_MAX];

	int n = sscanf(line, "feature %s", feature);

	if (n != 1) {
		return VINE_MSG_FAILURE;
	}

	if (!w->features)
		w->features = hash_table_create(4, 0);

	url_decode(feature, fdec, VINE_LINE_MAX);

	debug(D_VINE, "Feature found: %s\n", fdec);

	hash_table_insert(w->features, fdec, (void **)1);

	return VINE_MSG_PROCESSED;
}

/*
Handle activity on a network connection by looking up the mapping
between the link and the vine_worker, then processing on or more
messages available.
*/

static vine_result_code_t handle_worker(struct vine_manager *q, struct link *l)
{
	char line[VINE_LINE_MAX];
	struct vine_worker_info *w;

	char *key = link_to_hash_key(l);
	w = hash_table_lookup(q->worker_table, key);
	free(key);

	/* This should not happen, but just in case: */
	if (!w)
		return VINE_WORKER_FAILURE;

	vine_msg_code_t mcode;
	mcode = vine_manager_recv_no_retry(q, w, line, sizeof(line));

	// We only expect asynchronous status queries and updates here.

	switch (mcode) {
	case VINE_MSG_PROCESSED:
		// A status message was received and processed.
		return VINE_SUCCESS;
		break;

	case VINE_MSG_PROCESSED_DISCONNECT:
		// A status query was received and processed, so disconnect.
		vine_manager_remove_worker(q, w, VINE_WORKER_DISCONNECT_STATUS_WORKER);
		// It was not really a failure, but signals to the calling code that the worker
		// is not available anymore.
		return VINE_WORKER_FAILURE;
		break;

	case VINE_MSG_NOT_PROCESSED:
		debug(D_VINE, "Invalid message from worker %s (%s): %s", w->hostname, w->addrport, line);
		q->stats->workers_lost++;
		vine_manager_remove_worker(q, w, VINE_WORKER_DISCONNECT_FAILURE);
		return VINE_WORKER_FAILURE;
		break;

	case VINE_MSG_FAILURE:
		debug(D_VINE, "Failed to read from worker %s (%s)", w->hostname, w->addrport);
		q->stats->workers_lost++;
		vine_manager_remove_worker(q, w, VINE_WORKER_DISCONNECT_FAILURE);
		return VINE_WORKER_FAILURE;
		break;
	}

	return VINE_SUCCESS;
}

/*
Construct the table of network links to be considered,
including the manager's accepting link, and one for
each active worker.
*/

static int build_poll_table(struct vine_manager *q)
{
	int n = 0;
	char *key;
	struct vine_worker_info *w;

	// Allocate a small table, if it hasn't been done yet.
	if (!q->poll_table) {
		q->poll_table = malloc(sizeof(*q->poll_table) * q->poll_table_size);
		if (!q->poll_table) {
			// if we can't allocate a poll table, we can't do anything else.
			fatal("allocating memory for poll table failed.");
		}
	}

	// The first item in the poll table is the manager link, which accepts new connections.
	q->poll_table[0].link = q->manager_link;
	q->poll_table[0].events = LINK_READ;
	q->poll_table[0].revents = 0;
	n = 1;

	// For every worker in the hash table, add an item to the poll table
	HASH_TABLE_ITERATE(q->worker_table, key, w)
	{
		// If poll table is not large enough, reallocate it
		if (n >= q->poll_table_size) {
			q->poll_table_size *= 2;
			q->poll_table = realloc(q->poll_table, sizeof(*q->poll_table) * q->poll_table_size);
			if (q->poll_table == NULL) {
				// if we can't allocate a poll table, we can't do anything else.
				fatal("reallocating memory for poll table failed.");
			}
		}

		q->poll_table[n].link = w->link;
		q->poll_table[n].events = LINK_READ;
		q->poll_table[n].revents = 0;
		n++;
	}

	return n;
}

static void vine_manager_compute_input_size(struct vine_manager *q, struct vine_task *t)
{
	t->input_files_size = -1;

	int64_t input_size = 0;
	struct vine_mount *m;
	LIST_ITERATE(t->input_mounts, m)
	{
		if (m->file->state == VINE_FILE_STATE_CREATED) {
			input_size += m->file->size;
		}
	}

	t->input_files_size = (int64_t)ceil(((double)input_size) / ONE_MEGABYTE);
}

/*
 * Determine the resources to allocate for a given task when assigned to a specific worker.
 * @param q The manager structure.
 * @param w The worker info structure.
 * @param t The task structure.
 * @return A pointer to a struct rmsummary describing the chosen resources for the given task.
 */

struct rmsummary *vine_manager_choose_resources_for_task(struct vine_manager *q, struct vine_worker_info *w, struct vine_task *t)
{
	struct rmsummary *limits = rmsummary_create(-1);

	/* Special case: A function-call task consumes no resources. */
	/* Return early, otherwise these zeroes are expanded to use the whole worker. */

	if (t->needs_library) {
		limits->cores = 0;
		limits->memory = 0;
		limits->disk = 0;
		limits->gpus = 0;
		return limits;
	}

	if (t->input_files_size < 0) {
		vine_manager_compute_input_size(q, t);
	}

	/* Compute the minimum and maximum resources for this task. */
	const struct rmsummary *min = vine_manager_task_resources_min(q, t);
	const struct rmsummary *max = vine_manager_task_resources_max(q, t);

	/* available disk for all sandboxes */
	int64_t available_disk = w->resources->disk.total - BYTES_TO_MEGABYTES(w->inuse_cache);

	/* do not count the size of input files as available.
	 * TODO: efficiently discount the size of files already at worker. */
	if (t->input_files_size > 0) {
		available_disk -= t->input_files_size;
	}

	rmsummary_merge_override_basic(limits, max);

	int use_whole_worker = 1;

	int proportional_whole_tasks = q->proportional_whole_tasks;
	if (t->resources_requested->memory > -1 || t->resources_requested->disk > -1) {
		/* if mem or disk are specified explicitely, do not expand resources to fill an integer number of tasks. With this,
		 * the task is assigned exactly the memory and disk specified. We do not do this for cores and gpus, as the use case
		 * here is to specify the number of cores and allocated the rest of the resources evenly. */
		proportional_whole_tasks = 0;
	}

	/* Proportionally assign the worker's resources to the task if configured. */
	if (q->proportional_resources) {

		/* Compute the proportion of the worker the task shall have across resource types. */
		double max_proportion = -1;
		double min_proportion = -1;

		if (w->resources->cores.total > 0) {
			max_proportion = MAX(max_proportion, limits->cores / w->resources->cores.total);
			min_proportion = MAX(min_proportion, min->cores / w->resources->cores.total);
		}

		if (w->resources->memory.total > 0) {
			max_proportion = MAX(max_proportion, limits->memory / w->resources->memory.total);
			min_proportion = MAX(min_proportion, min->memory / w->resources->memory.total);
		}

		if (available_disk > 0) {
			max_proportion = MAX(max_proportion, limits->disk / available_disk);
			min_proportion = MAX(min_proportion, min->disk / available_disk);
		}

		if (w->resources->gpus.total > 0) {
			max_proportion = MAX(max_proportion, limits->gpus / w->resources->gpus.total);
			min_proportion = MAX(min_proportion, min->gpus / w->resources->gpus.total);
		}

		/* If a max_proportion was defined, it cannot be less than a proportion using the minimum
		 * resources for the category. If it was defined, then the min_proportion is not relevant as the
		 * task will try to use the whole worker. */
		if (max_proportion != -1) {
			max_proportion = MAX(max_proportion, min_proportion);
		}

		/* If max_proportion or min_proportion > 1, then the task does not fit the worker for the
		 * specified resources. For the unspecified resources we use the whole
		 * worker as not to trigger a warning when checking for tasks that can't
		 * run on any available worker. */
		if (max_proportion > 1 || min_proportion > 1) {
			use_whole_worker = 1;
		} else if (max_proportion > 0) {
			use_whole_worker = 0;

			// adjust max_proportion so that an integer number of tasks fit the worker.
			if (proportional_whole_tasks) {
				max_proportion = 1.0 / (floor(1.0 / max_proportion));
			}

			/* when cores are unspecified, they are set to 0 if gpus are specified.
			 * Otherwise they get a proportion according to specified
			 * resources. Tasks will get at least one core. */
			if (limits->cores < 0 && limits->gpus > 0) {
				limits->cores = 0;
			} else {
				limits->cores = MAX(1, MAX(limits->cores, floor(w->resources->cores.total * max_proportion)));
			}

			/* unspecified gpus are always 0 */
			if (limits->gpus < 0) {
				limits->gpus = 0;
			}

			limits->memory = MAX(1, MAX(limits->memory, floor(w->resources->memory.total * max_proportion)));

			/* worker's disk is shared evenly among tasks that are not running,
			 * thus the proportion is modified by the current overcommit
			 * multiplier */
			limits->disk = MAX(1, MAX(limits->disk, floor(available_disk * max_proportion / q->resource_submit_multiplier)));
		}
	}

	/* If no resource was specified, use whole worker. */
	if (limits->cores < 1 && limits->gpus < 1 && limits->memory < 1 && limits->disk < 1) {
		use_whole_worker = 1;
	}
	/* At least one specified resource would use the whole worker, thus
	 * using whole worker for all unspecified resources. */
	if ((limits->cores > 0 && limits->cores >= w->resources->cores.total) || (limits->gpus > 0 && limits->gpus >= w->resources->gpus.total) ||
			(limits->memory > 0 && limits->memory >= w->resources->memory.total) || (limits->disk > 0 && limits->disk >= available_disk)) {

		use_whole_worker = 1;
	}

	if (use_whole_worker) {
		/* default cores for tasks that define gpus is 0 */
		if (limits->cores <= 0) {
			limits->cores = limits->gpus > 0 ? 0 : w->resources->cores.total;
		}

		/* default gpus is 0 */
		if (limits->gpus <= 0) {
			limits->gpus = 0;
		}

		if (limits->memory <= 0) {
			limits->memory = w->resources->memory.total;
		}

		if (limits->disk <= 0) {
			limits->disk = available_disk;
		}
	} else if (vine_schedule_in_ramp_down(q)) {
		/* if in ramp down, use all the free space of that worker. note that we don't use
		 * resource_submit_multiplier, as by definition in ramp down there are more workers than tasks. */
		limits->cores = limits->gpus > 0 ? 0 : (w->resources->cores.total - w->resources->cores.inuse);

		/* default gpus is 0 */
		if (limits->gpus <= 0) {
			limits->gpus = 0;
		}

		limits->memory = w->resources->memory.total - w->resources->memory.inuse;
		limits->disk = available_disk;
	}

	/* For disk, scale the estimated disk allocation by a [0, 1] factor (by default 0.75) to intentionally
	 * reserve some space for data movement between the sandbox and cache, and allow extra room for potential cache growth.
	 * This applies to tasks except function calls. */
	limits->disk *= q->disk_proportion_available_to_task;

	/* never go below specified min resources. */
	rmsummary_merge_max(limits, min);

	/* assume the user knows what they are doing... */
	rmsummary_merge_override_basic(limits, t->resources_requested);

	return limits;
}

/*
Start one task on a given worker by specializing the task to the worker,
sending the appropriate input files, and then sending the details of the task.
Note that the "infile" and "outfile" components of the task refer to
files that have already been uploaded into the worker's cache by the manager.
*/

static vine_result_code_t start_one_task(struct vine_manager *q, struct vine_worker_info *w, struct vine_task *t)
{
	struct rmsummary *limits = vine_manager_choose_resources_for_task(q, w, t);

	/*
	If this is a library task, then choose the number of slots to either
	match the explicit request, or set it to the number of cores.
	*/

	if (t->provides_library) {
		if (t->func_exec_mode == VINE_TASK_FUNC_EXEC_MODE_DIRECT) {
			t->function_slots_total = 1;
		} else if (t->function_slots_requested <= 0) {
			t->function_slots_total = limits->cores;
		} else {
			t->function_slots_total = t->function_slots_requested;
		}
	}

	char *command_line;

	if (q->monitor_mode && !t->needs_library) {
		command_line = vine_monitor_wrap(q, w, t, limits);
	} else {
		command_line = xxstrdup(t->command_line);
	}

	vine_result_code_t result = vine_manager_put_task(q, w, t, command_line, limits, 0);

	free(command_line);

	if (result == VINE_SUCCESS) {
		t->current_resource_box = limits;
		rmsummary_merge_override_basic(t->resources_allocated, limits);
		debug(D_VINE, "%s (%s) busy on '%s'", w->hostname, w->addrport, t->command_line);
	} else {
		rmsummary_delete(limits);
	}

	return result;
}

static void count_worker_resources(struct vine_manager *q, struct vine_worker_info *w)
{
	w->resources->cores.inuse = 0;
	w->resources->memory.inuse = 0;
	w->resources->disk.inuse = 0;
	w->resources->gpus.inuse = 0;

	update_max_worker(q, w);

	if (w->resources->workers.total < 1) {
		return;
	}

	uint64_t task_id;
	struct vine_task *task;

	ITABLE_ITERATE(w->current_tasks, task_id, task)
	{
		struct rmsummary *box = task->current_resource_box;
		if (!box)
			continue;
		w->resources->cores.inuse += box->cores;
		w->resources->memory.inuse += box->memory;
		w->resources->disk.inuse += box->disk;
		w->resources->gpus.inuse += box->gpus;
	}

	w->resources->disk.inuse += BYTES_TO_MEGABYTES(w->inuse_cache);
}

static void update_max_worker(struct vine_manager *q, struct vine_worker_info *w)
{
	if (!w) {
		return;
	}

	if (w->resources->workers.total < 1) {
		return;
	}

	if (q->current_max_worker->cores < w->resources->cores.total) {
		q->current_max_worker->cores = w->resources->cores.total;
	}

	if (q->current_max_worker->memory < w->resources->memory.total) {
		q->current_max_worker->memory = w->resources->memory.total;
	}

	if (q->current_max_worker->disk < (w->resources->disk.total - BYTES_TO_MEGABYTES(w->inuse_cache))) {
		q->current_max_worker->disk = w->resources->disk.total - BYTES_TO_MEGABYTES(w->inuse_cache);
	}

	if (q->current_max_worker->gpus < w->resources->gpus.total) {
		q->current_max_worker->gpus = w->resources->gpus.total;
	}
}

/* we call this function when a worker is disconnected. For efficiency, we use
 * update_max_worker when a worker sends resource updates. */
static void find_max_worker(struct vine_manager *q)
{
	q->current_max_worker->cores = 0;
	q->current_max_worker->memory = 0;
	q->current_max_worker->disk = 0;
	q->current_max_worker->gpus = 0;

	char *key;
	struct vine_worker_info *w;

	HASH_TABLE_ITERATE(q->worker_table, key, w)
	{
		if (w->resources->workers.total > 0) {
			update_max_worker(q, w);
		}
	}
}

/* Tell worker to kill all empty libraries except the case where
 * the task is a function call and the library can run it.
 * This code corresponds to the assumption of
 * @vine.schedule.c:check_worker_have_enough_resources() - empty libraries
 * are not counted towards the resources in use and will be killed if needed. */
static void kill_empty_libraries_on_worker(struct vine_manager *q, struct vine_worker_info *w, struct vine_task *t)
{
	uint64_t task_id;
	struct vine_task *task;
	ITABLE_ITERATE(w->current_tasks, task_id, task)
	{
		if (task->provides_library && task->function_slots_inuse == 0 && (!t->needs_library || strcmp(t->needs_library, task->provides_library))) {
			vine_cancel_by_task_id(q, task->task_id);
		}
	}
}

/*
Commit a given task to a worker by sending the task details,
then updating all auxiliary data structures to note the
assignment and the new task state.

If the commit should fail for any reason, then this function
is responsible for invoke handle_failure in order to put the
task/worker back into the proper state.
*/

static vine_result_code_t commit_task_to_worker(struct vine_manager *q, struct vine_worker_info *w, struct vine_task *t)
{
	vine_result_code_t result = VINE_SUCCESS;

	/* Kill unused libraries on this worker to reclaim resources. */
	/* Matches assumption in vine_schedule.c:check_worker_have_enough_resources() */
	kill_empty_libraries_on_worker(q, w, t);

	/* If this is a function needing a library, dispatch the library. */
	if (t->needs_library) {
		/* Consider whether the library task is already on that machine. */
		t->library_task = vine_schedule_find_library(q, w, t->needs_library);
		if (!t->library_task) {
			/* Otherwise send the library to the worker. */
			/* Note that this call will re-enter commit_task_to_worker. */
			t->library_task = send_library_to_worker(q, w, t->needs_library);

			/*
			Careful, this is an ugly special case.
			The library dispatch could have failed for any number of reasons,
			including a problem with the worker, or a problem or limitation
			with the library task.  The function call task doesn't necessarily
			have a problem, but we haven't committed it to anything either.
			So, we fail with code VINE_MGR_FAILURE, which tells the caller
			to put it back in the queue without doing anything.
			*/

			if (!t->library_task) {
				return VINE_MGR_FAILURE;
			}
		}
		/* add a reference to the library task, since it may exit unexpectedly.
		 * its completion message could arrive before the associated function tasks finish.
		 * once the manager sees the completion, the library task may be freed,
		 * but other function tasks could still hold dangling references.
		 * to avoid this, we increment the library task's reference count when a function task starts,
		 * and decrement it when the function task completes. */
		vine_task_addref(t->library_task);
		/* If start_one_task_fails, this will be decremented in handle_failure below. */
		t->library_task->function_slots_inuse++;
	}
	/* If this is a library task, bookkeep it on the worker's side */
	if (t->provides_library) {
		itable_insert(w->current_libraries, t->task_id, t);
	}

	t->hostname = xxstrdup(w->hostname);
	t->addrport = xxstrdup(w->addrport);

	t->time_when_commit_start = timestamp_get();
	result = start_one_task(q, w, t);
	t->time_when_commit_end = timestamp_get();

	itable_insert(w->current_tasks, t->task_id, t);
	t->worker = w;

	change_task_state(q, t, VINE_TASK_RUNNING);

	t->try_count += 1;
	q->stats->tasks_dispatched += 1;

	count_worker_resources(q, w);

	if (result != VINE_SUCCESS) {
		debug(D_VINE, "Failed to send task %d to worker %s (%s).", t->task_id, w->hostname, w->addrport);
		handle_failure(q, w, t, result);
	}

	return result;
}

static vine_result_code_t commit_task_group_to_worker(struct vine_manager *q, struct vine_worker_info *w, struct vine_task *t)
{
	vine_result_code_t result = VINE_SUCCESS;

	struct list *l = NULL;
	if (t->group_id) {
		l = itable_lookup(q->task_group_table, t->group_id);
		list_remove(l, t);
		// decrement refcount
		vine_task_delete(t);
	}

	int counter = 0;
	do {

		if (counter && (result == VINE_SUCCESS)) {
			int t_idx = priority_queue_find_idx(q->ready_tasks, t);
			priority_queue_remove(q->ready_tasks, t_idx);
			// decrement refcount
			vine_task_delete(t);
		}
		result = commit_task_to_worker(q, w, t);
		counter++;
	} while ((l && (t = list_pop_head(l))));

	debug(D_VINE, "Sent batch of %d tasks to worker %s", counter, w->hostname);
	return result;
}

/* 1 if task resubmitted, 0 otherwise */
static int resubmit_task_on_exhaustion(struct vine_manager *q, struct vine_worker_info *w, struct vine_task *t)
{
	if (t->result != VINE_RESULT_RESOURCE_EXHAUSTION) {
		return 0;
	}

	if (t->resources_measured && t->resources_measured->limits_exceeded) {
		struct jx *j = rmsummary_to_json(t->resources_measured->limits_exceeded, 1);
		if (j) {
			char *str = jx_print_string(j);
			debug(D_VINE, "Task %d exhausted resources on %s (%s): %s\n", t->task_id, w->hostname, w->addrport, str);
			free(str);
			jx_delete(j);
		}
	} else {
		debug(D_VINE, "Task %d exhausted resources on %s (%s), but not resource usage was available.\n", t->task_id, w->hostname, w->addrport);
	}

	struct category *c = vine_category_lookup_or_create(q, t->category);
	category_allocation_t next = category_next_label(c,
			t->resource_request,
			/* resource overflow */ 1,
			t->resources_requested,
			t->resources_measured);

	if (next == CATEGORY_ALLOCATION_ERROR) {
		debug(D_VINE, "Task %d failed given max resource exhaustion.\n", t->task_id);
	} else {
		debug(D_VINE, "Task %d resubmitted using new resource allocation.\n", t->task_id);
		t->resource_request = next;
		change_task_state(q, t, VINE_TASK_READY);
		return 1;
	}

	return 0;
}

/* 1 if task resubmitted, 0 otherwise */
static int resubmit_task_on_sandbox_exhaustion(struct vine_manager *q, struct vine_worker_info *w, struct vine_task *t)
{
	if (t->result != VINE_RESULT_SANDBOX_EXHAUSTION) {
		return 0;
	}

	struct category *c = vine_category_lookup_or_create(q, t->category);

	/* on sandbox exhausted, the resources allocated correspond to the overflown sandbox */
	double sandbox = t->resources_allocated->disk;

	/* grow sandbox by given factor (default is two) */
	sandbox *= q->sandbox_grow_factor * sandbox;

	/* take the MAX in case min_vine_sandbox was updated before th result of this task was processed */
	c->min_vine_sandbox = MAX(c->min_vine_sandbox, sandbox);

	debug(D_VINE, "Task %d exhausted disk sandbox on %s (%s).\n", t->task_id, w->hostname, w->addrport);
	double max_allowed_disk = MAX(t->resources_requested->disk, c->max_allocation->disk);

	if (max_allowed_disk > -1 && c->min_vine_sandbox < max_allowed_disk) {
		debug(D_VINE, "Task %d failed given max disk limit for sandbox.\n", t->task_id);
		return 0;
	}

	change_task_state(q, t, VINE_TASK_READY);

	return 1;
}

static int resubmit_if_needed(struct vine_manager *q, struct vine_worker_info *w, struct vine_task *t)
{
	/* in this function, any change_task_state should only be to VINE_TASK_READY */
	if (t->result == VINE_RESULT_FORSAKEN) {
		if (t->max_forsaken > -1 && t->forsaken_count > t->max_forsaken) {
			return 0;
		}

		/* forsaken tasks get a retry back as they are victims of circumstance */
		t->try_count -= 1;
		change_task_state(q, t, VINE_TASK_READY);
		return 1;
	}

	if (t->max_retries > 0 && t->try_count > t->max_retries) {
		// tasks returns to user with the VINE_RESULT_* of the last attempt
		return 0;
	}

	/* special handlings per result. note that most results are terminal, that is tasks are not retried even if they
	 * have not reached max_retries. */
	switch (t->result) {
	case VINE_RESULT_RESOURCE_EXHAUSTION:
		return resubmit_task_on_exhaustion(q, w, t);
		break;
	case VINE_RESULT_SANDBOX_EXHAUSTION:
		return resubmit_task_on_sandbox_exhaustion(q, w, t);
		break;
	default:
		/* by default tasks are not resumitted */
		return 0;
	}
}

/*
Remove a running or completed task from a worker, and then update
all auxiliary data structures to remove the association
and change the task state.
*/

static void reap_task_from_worker(struct vine_manager *q, struct vine_worker_info *w, struct vine_task *t, vine_task_state_t new_state)
{
	/* hotfix: do not reap the task if it has been reaped before */
	if (!t->worker) {
		return;
	}

	/* Make sure the task and worker agree before changing anything. */
	assert(t->worker == w);

	/* Tell worker to remove the task sandbox (and if necessary, the running process) */
	vine_manager_send(q, w, "kill %d\n", t->task_id);

	w->total_task_time += t->time_workers_execute_last;

	rmsummary_delete(t->current_resource_box);
	t->current_resource_box = 0;

	itable_remove(w->current_tasks, t->task_id);

	if (t->provides_library) {
		itable_remove(w->current_libraries, t->task_id);
	}

	/* if t is a function task, t->library_task should not be invalidated, and we decrement the reference count of the library task.
	 * if t->library_task is NULL or it had been released before, then something is going wrong. */
	if (t->needs_library && t->library_task) {
		t->library_task->function_slots_inuse = MAX(0, t->library_task->function_slots_inuse - 1);
		vine_task_delete(t->library_task);
		t->library_task = NULL;
	}

	t->worker = 0;

	switch (t->state) {
	case VINE_TASK_RUNNING:
		itable_remove(q->running_table, t->task_id);
		break;
	case VINE_TASK_WAITING_RETRIEVAL:
		list_remove(q->waiting_retrieval_list, t);
		break;
	default:
		assert(t->state > VINE_TASK_READY);
		break;
	}

	/*
	When a normal task or recovery task leaves a worker, it goes back
	into the proper queue.  But a library task was generated just for
	that worker, so it always goes into the RETRIEVED state because it
	is not going back.
	*/

	switch (t->type) {
	case VINE_TASK_TYPE_STANDARD:
	case VINE_TASK_TYPE_RECOVERY:
		if (new_state != VINE_TASK_RETRIEVED || !resubmit_if_needed(q, w, t)) {
			change_task_state(q, t, new_state);
		}
		break;
	case VINE_TASK_TYPE_LIBRARY_INSTANCE:
		change_task_state(q, t, VINE_TASK_RETRIEVED);
		break;
		return;

	case VINE_TASK_TYPE_LIBRARY_TEMPLATE:
		/* A library template should not be scheduled... */
		change_task_state(q, t, VINE_TASK_RETRIEVED);
		break;
		return;
	}

	count_worker_resources(q, w);
}

/*
Determine whether there is transfer capacity to assign this task to this worker.
Returns true on success, false if there are insufficient transfer sources.
If a file can be fetched from a substitute source,
this function modifies the file->substitute field to reflect that source.
*/

int vine_manager_transfer_capacity_available(struct vine_manager *q, struct vine_worker_info *w, struct vine_task *t)
{
	struct vine_mount *m;

	LIST_ITERATE(t->input_mounts, m)
	{
		/* Is the file already present on that worker? */
		struct vine_file_replica *replica;

		if ((replica = vine_file_replica_table_lookup(w, m->file->cached_name)))
			continue;

		struct vine_worker_info *peer;
		int found_match = 0;

		/* If there is a singly declared mini task dependency linked to multiple created tasks, they
		 * will all share the same reference to it, and consequently share its input file(s).
		 * We modify the object each time we schedule a peer transfer by adding a substitute url.
		 * We must clear the substitute pointer each task we send to ensure we aren't using
		 * a previously scheduled url. */
		if (m->substitute) {
			vine_file_delete(m->substitute);
			m->substitute = NULL;
		}

		/* Provide a substitute file object to describe the peer. */
		if (!(m->file->flags & VINE_PEER_NOSHARE) && (m->file->cache_level > VINE_CACHE_LEVEL_TASK)) {
			if ((peer = vine_file_replica_table_find_worker(q, m->file->cached_name))) {
				char *peer_source = string_format("%s/%s", peer->transfer_url, m->file->cached_name);
				m->substitute = vine_file_substitute_url(m->file, peer_source, peer);
				free(peer_source);
				found_match = 1;
			}
		}

		/* If that resulted in a match, move on to the next file. */
		if (found_match) {
			continue;
		}

		/*
		If no match was found, the behavior depends on the original file type.
		URLs can fetch from the original if capacity is available.
		TEMPs can only fetch from peers, so no match is fatal.
		Any other kind can be provided by the manager at dispatch.
		*/
		if (m->file->type == VINE_URL) {
			/* For a URL transfer, we can fall back to the original if capacity is available. */
			if (vine_current_transfers_url_in_use(q, m->file->source) >= q->file_source_max_transfers) {
				return 0;
			} else {
				/* keep going */
			}
		} else if (m->file->type == VINE_TEMP) {
			//  debug(D_VINE,"task %lld has no ready transfer source for temp %s",(long
			//  long)t->task_id,m->file->cached_name);
			return 0;
		} else if (m->file->type == VINE_MINI_TASK) {
			if (!vine_manager_transfer_capacity_available(q, w, m->file->mini_task)) {
				return 0;
			}
		} else {
			/* keep going */
		}
	}

	return 1;
}

/*
If this task produces temporary files, then we must create a recovery task as a copy
of the original task that can be used to re-create those files if they are lost.
The recovery task must be a distinct copy of the original, because the original will
be returned to the user and may be deleted, modified, etc before the recovery task
even needs to be used.
*/

static void vine_manager_create_recovery_tasks(struct vine_manager *q, struct vine_task *t)
{
	struct vine_mount *m;
	struct vine_task *recovery_task = 0;

	/* Only regular tasks get recovery tasks */
	if (t->type != VINE_TASK_TYPE_STANDARD) {
		return;
	}

	LIST_ITERATE(t->output_mounts, m)
	{
		if (m->file->type == VINE_TEMP) {
			if (!recovery_task) {
				recovery_task = vine_task_copy(t);
				recovery_task->type = VINE_TASK_TYPE_RECOVERY;
			}

			m->file->recovery_task = vine_task_addref(recovery_task);
			m->file->original_producer_task_id = t->task_id;
		}
	}

	/*
	Remove the original reference to the recovery task,
	so that only the file pointers carry the needed reference.
	The recovery task does not get entered into the task table
	unless it is needed for execution.
	*/

	vine_task_delete(recovery_task);
}

/*
Consider whether a given recovery task rt should be submitted, so as to re-generate
the necessary output files.  This should only happen if the output files have not been
generated yet.
*/

static void vine_manager_consider_recovery_task(struct vine_manager *q, struct vine_file *lost_file, struct vine_task *rt)
{
	if (!rt) {
		return;
	}

	/* Prevent race between original task and recovery task after worker crash.
	 * Example: Task T completes on worker W, creates file F, T moves to WAITING_RETRIEVAL.
	 * W crashes before stdout retrieval, T gets rescheduled to READY, F is lost and triggers
	 * recovery task. Without this check, both original T and recovery task run concurrently. */
	if (lost_file->original_producer_task_id > 0) {
		struct vine_task *original_task = itable_lookup(q->tasks, lost_file->original_producer_task_id);
		/* If original task is still active, don't submit recovery task */
		if (original_task && original_task->state != VINE_TASK_DONE) {
			return;
		}
	}

	/* Do not try to group recovery tasks */
	rt->group_id = 0;

	switch (rt->state) {
	case VINE_TASK_INITIAL:
		/* The recovery task has never been run, so submit it now. */
		vine_submit(q, rt);
		notice(D_VINE, "Submitted recovery task %d (%s) to re-create lost temporary file %s.", rt->task_id, rt->command_line, lost_file->cached_name);
		break;
	case VINE_TASK_READY:
	case VINE_TASK_RUNNING:
	case VINE_TASK_WAITING_RETRIEVAL:
	case VINE_TASK_RETRIEVED:
		/* The recovery task is in the process of running, just wait until it is done. */
		break;
	case VINE_TASK_DONE:
		/* The recovery task previously ran to completion, so it must be reset and resubmitted. */
		/* Note that the recovery task has already "left" the manager and so we do not manipulate internal state
		 * here. */
		vine_task_reset(rt);
		vine_submit(q, rt);
		notice(D_VINE, "Submitted recovery task %d (%s) to re-create lost temporary file %s.", rt->task_id, rt->command_line, lost_file->cached_name);
		break;
	}
}

/*
Determine whether the input files needed for this task are available in some form.
Most file types (FILE, URL, BUFFER) we can materialize on demand.
But TEMP files must have been created by a prior task.
If they are no longer present, we cannot run this task,
and should consider re-creating it via a recovery task.
*/

static int vine_manager_check_inputs_available(struct vine_manager *q, struct vine_task *t)
{
	struct vine_mount *m;
	/* all input files are available, if not, consider recovery tasks for them at once */
	int all_available = 1;
	LIST_ITERATE(t->input_mounts, m)
	{
		struct vine_file *f = m->file;
		if (f->type == VINE_FILE && f->state == VINE_FILE_STATE_PENDING) {
			all_available = 0;
		} else if (file_needs_recovery(q, f)) {
			vine_manager_consider_recovery_task(q, f, f->recovery_task);
			all_available = 0;
		}
	}
	return all_available;
}

/*
Determine whether there is a suitable library task for a function call task.
*/

static int vine_manager_check_library_for_function_call(struct vine_manager *q, struct vine_task *t)
{
	if (!t->needs_library || hash_table_lookup(q->library_templates, t->needs_library))
		return 1;
	return 0;
}

/*
Consider if a task is eligible to run.
*/
int consider_task(struct vine_manager *q, struct vine_task *t)
{
	timestamp_t now_usecs = timestamp_get();
	double now_secs = ((double)now_usecs) / ONE_SECOND;

	// Skip task if min requested start time not met.
	if (t->resources_requested->start > now_secs) {
		return 0;
	}

	// Skip if this task failed recently
	if (t->time_when_last_failure + q->transient_error_interval > now_usecs) {
		return 0;
	}

	// Skip if category already running maximum allowed tasks
	struct category *c = vine_category_lookup_or_create(q, t->category);
	if (c->max_concurrent > -1 && c->max_concurrent <= c->vine_stats->tasks_running) {
		return 0;
	}

	// Skip task if temp input files have not been materialized.
	if (!vine_manager_check_inputs_available(q, t)) {
		return 0;
	}

	// Skip function call task if no suitable library template was installed.
	if (!vine_manager_check_library_for_function_call(q, t)) {
		return 0;
	}

	// All checks passed, task is eligible to run.
	return 1;
}

/*
Advance the state of the system by selecting one task available
to run, finding the best worker for that task, and then committing
the task to the worker.
*/

static int send_one_task(struct vine_manager *q, int *tasks_ready_left_to_consider)
{
	int t_idx;
	struct vine_task *t;

	int iter_count = 0;
	int iter_depth = MIN(priority_queue_size(q->ready_tasks), q->attempt_schedule_depth);

	// Iterate over the ready tasks by priority.
	// The first time we arrive here, the task with the highest priority is considered. However, there may be various reasons
	// 	that this particular task is not eligible to run, such as: 1) the task requires more resources than the workers have;
	// 	2) the task requires input files that are not available; 3) the task failed recently; etc. (check consider_task function)
	// Therefore, we may permit occasional skips of the highest priority task, and consider the next one in the queue. Similarly,
	// 	other tasks may be skipped, too, until we find a task that is able to run.
	// For a priority queue, iterating over tasks by priority is expensive, as it requires a full sort of the queue. Therefore,
	// 	we simply iterate by numerical index if the task at the top is unable to run, and reset the cursor to the top if events
	// 	that may enable tasks prior to the current cursor to run occur. Specifically, the following events should trigger a reset:
	// 	1. Task retrieval from worker (resources released or inputs available)
	// 	2. New worker connection (more resources available)
	//  3. Delete/Insert an element prior/equal to the rotate cursor (tasks prior to the current cursor changed)
	// 1 and 2 are explicitly handled by the manager where calls priority_queue_rotate_reset, while 3 is implicitly handled by
	// the priority queue data structure where also invokes priority_queue_rotate_reset.
	PRIORITY_QUEUE_ROTATE_ITERATE(q->ready_tasks, t_idx, t, iter_count, iter_depth)
	{
		*tasks_ready_left_to_consider -= 1;

		if (!consider_task(q, t)) {
			continue;
		}

		// Find the best worker for the task
		q->stats_measure->time_scheduling = timestamp_get();
		struct vine_worker_info *w = vine_schedule_task_to_worker(q, t);
		q->stats->time_scheduling += timestamp_get() - q->stats_measure->time_scheduling;

		if (w) {
			priority_queue_remove(q->ready_tasks, t_idx);

			// do not continue if this worker is running a group task
			if (q->task_groups_enabled) {
				struct vine_task *it;
				uint64_t taskid;
				ITABLE_ITERATE(w->current_tasks, taskid, it)
				{
					if (it->group_id) {
						return 0;
					}
				}
			}

			vine_result_code_t result;
			if (q->task_groups_enabled) {
				result = commit_task_group_to_worker(q, w, t);
			} else {
				result = commit_task_to_worker(q, w, t);
			}

			switch (result) {
			case VINE_SUCCESS:
				/* return on successful commit. */
				return 1;
				break;
			case VINE_APP_FAILURE:
			case VINE_WORKER_FAILURE:
				/* failed to dispatch, commit put the task back in the right place. */
				break;
			case VINE_MGR_FAILURE:
				/* special case, commit had a chained failure. */
				priority_queue_push(q->ready_tasks, t, t->priority);
				break;
			case VINE_END_OF_LIST:
				/* shouldn't happen, keep going */
				break;
			}
		}
	}

	return 0;
}

/*
Finding a worker that has tasks waiting to be retrieved, then fetch the outputs
of those tasks. Returns the number of tasks received.
*/
static int receive_tasks_from_worker(struct vine_manager *q, struct vine_worker_info *w, int count_received_so_far)
{
	struct vine_task *t;
	uint64_t task_id;

	int tasks_received = 0;

	/* if the function was called, receive at least one task */
	int max_to_receive = MAX(1, q->max_retrievals - count_received_so_far);

	/* if appropriate, receive all the tasks from the worker */
	if (q->worker_retrievals) {
		max_to_receive = itable_size(w->current_tasks);
	}

	/* Now consider all tasks assigned to that worker .*/
	ITABLE_ITERATE(w->current_tasks, task_id, t)
	{
		/* If the task is waiting to be retrieved... */
		if (t->state == VINE_TASK_WAITING_RETRIEVAL) {
			/* Attempt to fetch it. */
			if (fetch_outputs_from_worker(q, w, task_id)) {
				/* If it was fetched, update stats and keep going. */
				tasks_received++;

				if (tasks_received >= max_to_receive) {
					break;
				}
			} else {
				/* But if the fetch failed, the worker is no longer vaild, bail out. */
				return tasks_received;
			}
		}
	}

	/* Consider removing the worker if it is empty. */
	vine_manager_factory_worker_prune(q, w);

	return tasks_received;
}

/*
Sends keepalives to check if connected workers are responsive,
and ask for updates If not, removes those workers.
*/

static void ask_for_workers_updates(struct vine_manager *q)
{
	struct vine_worker_info *w;
	char *key;
	timestamp_t current_time = timestamp_get();

	HASH_TABLE_ITERATE(q->worker_table, key, w)
	{

		if (q->keepalive_interval > 0) {

			/* we have not received taskvine message from worker yet, so we
			 * simply check again its start_time. */
			if (!strcmp(w->hostname, "unknown")) {
				if ((int)((current_time - w->start_time) / 1000000) >= q->keepalive_timeout) {
					debug(D_VINE, "Removing worker %s (%s): hasn't sent its initialization in more than %d s", w->hostname, w->addrport, q->keepalive_timeout);
					handle_worker_failure(q, w);
				}
				continue;
			}

			// send new keepalive check only (1) if we received a response since last keepalive check AND
			// (2) we are past keepalive interval
			if (w->last_msg_recv_time > w->last_update_msg_time) {
				int64_t last_update_elapsed_time = (int64_t)(current_time - w->last_update_msg_time) / 1000000;
				if (last_update_elapsed_time >= q->keepalive_interval) {
					if (vine_manager_send(q, w, "check\n") < 0) {
						debug(D_VINE, "Failed to send keepalive check to worker %s (%s).", w->hostname, w->addrport);
						handle_worker_failure(q, w);
					} else {
						debug(D_VINE, "Sent keepalive check to worker %s (%s)", w->hostname, w->addrport);
						w->last_update_msg_time = current_time;
					}
				}
			} else {
				// we haven't received a message from worker since its last keepalive check. Check if
				// time since we last polled link for responses has exceeded keepalive timeout. If so,
				// remove worker.
				if (q->link_poll_end > w->last_update_msg_time) {
					if ((int)((q->link_poll_end - w->last_update_msg_time) / 1000000) >= q->keepalive_timeout) {
						debug(D_VINE,
								"Removing worker %s (%s): hasn't responded to keepalive check for more than %d s",
								w->hostname,
								w->addrport,
								q->keepalive_timeout);
						handle_worker_failure(q, w);
					}
				}
			}
		}
	}
}

/*
If disconnect slow workers is enabled, then look for workers that
have taken too long to execute a task, and disconnect
them, under the assumption that they are halted or faulty.
*/

static int disconnect_slow_workers(struct vine_manager *q)
{
	struct category *c;
	char *category_name;

	struct vine_worker_info *w;
	struct vine_task *t;
	uint64_t task_id;

	int removed = 0;

	/* optimization. If no category has a multiplier, simply return. */
	int disconnect_slow_flag = 0;

	HASH_TABLE_ITERATE(q->categories, category_name, c)
	{

		struct vine_stats *stats = c->vine_stats;
		if (!stats) {
			/* no stats have been computed yet */
			continue;
		}

		if (stats->tasks_done < 10) {
			c->average_task_time = 0;
			continue;
		}

		c->average_task_time = (stats->time_workers_execute_good + stats->time_send_good + stats->time_receive_good) / stats->tasks_done;

		if (c->fast_abort > 0)
			disconnect_slow_flag = 1;
	}

	if (!disconnect_slow_flag)
		return 0;

	struct category *c_def = vine_category_lookup_or_create(q, "default");

	timestamp_t current = timestamp_get();

	ITABLE_ITERATE(q->tasks, task_id, t)
	{

		c = vine_category_lookup_or_create(q, t->category);
		/* disconnect slow workers is not enabled for this category */
		if (c->fast_abort == 0)
			continue;

		timestamp_t runtime = current - t->time_when_commit_start;
		timestamp_t average_task_time = c->average_task_time;

		/* Not enough samples, skip the task. */
		if (average_task_time < 1)
			continue;

		double multiplier;
		if (c->fast_abort > 0) {
			multiplier = c->fast_abort;
		} else if (c_def->fast_abort > 0) {
			/* This category uses the default multiplier. (< 0 use default, 0 deactivate). */
			multiplier = c_def->fast_abort;
		} else {
			/* deactivated for the default category. */
			continue;
		}

		if (runtime >= (average_task_time * (multiplier + t->workers_slow))) {
			w = t->worker;
			if (w && (w->type == VINE_WORKER_TYPE_WORKER)) {
				debug(D_VINE, "Task %d is taking too long. Removing from worker.", t->task_id);
				reset_task_to_state(q, t, VINE_TASK_READY);
				t->workers_slow++;

				/* a task cannot mark two different workers as suspect */
				if (t->workers_slow > 1) {
					continue;
				}

				if (w->alarm_slow_worker > 0) {
					/* this is the second task in a row that triggered a disconnection
					 * as a slow worker, therefore we have evidence that this
					 * indeed a slow worker (rather than a task) */

					debug(D_VINE,
							"Removing worker %s (%s): takes too long to execute the current task - %.02lf s (average task execution time by other workers is %.02lf s)",
							w->hostname,
							w->addrport,
							runtime / 1000000.0,
							average_task_time / 1000000.0);
					vine_block_host_with_timeout(q, w->hostname, q->option_blocklist_slow_workers_timeout);
					vine_manager_remove_worker(q, w, VINE_WORKER_DISCONNECT_FAST_ABORT);

					q->stats->workers_slow++;
					removed++;
				}

				w->alarm_slow_worker = 1;
			}
		}
	}

	return removed;
}

/* Forcibly shutdown a worker by telling it to exit, then disconnect it. */

int vine_manager_shut_down_worker(struct vine_manager *q, struct vine_worker_info *w)
{
	if (!w)
		return 0;

	vine_manager_send(q, w, "exit\n");
	vine_manager_remove_worker(q, w, VINE_WORKER_DISCONNECT_EXPLICIT);
	q->stats->workers_released++;

	return 1;
}

static int shutdown_drained_workers(struct vine_manager *q)
{
	struct list *workers_to_remove = list_create();

	/* careful: don't remove workers from worker_table while iterating over it */
	char *worker_hashkey = NULL;
	struct vine_worker_info *w = NULL;
	HASH_TABLE_ITERATE(q->worker_table, worker_hashkey, w)
	{
		if (w->draining && itable_size(w->current_tasks) == 0) {
			list_push_tail(workers_to_remove, w);
		}
	}

	int removed = 0;
	while ((w = list_pop_head(workers_to_remove))) {
		vine_manager_shut_down_worker(q, w);
		removed++;
	}

	list_delete(workers_to_remove);

	return removed;
}

/* Comparator function for checking if a task matches a given tag. */

static int task_tag_comparator(struct vine_task *t, const char *tag)
{

	if (!t->tag && !tag) {
		return 1;
	}

	if (!t->tag || !tag) {
		return 0;
	}

	return !strcmp(t->tag, tag);
}

/*
Reset a specific task and return it to a known state.
The task could be in any state in any data structure,
including already running on a worker.  So, it must be
removed from its current data structure and then
transitioned to a new state and the corresponding
data structure.
*/

static void reset_task_to_state(struct vine_manager *q, struct vine_task *t, vine_task_state_t new_state)
{
	int t_idx;
	struct vine_worker_info *w = t->worker;

	switch (t->state) {
	case VINE_TASK_INITIAL:
		/* should not happen: this means task was never submitted */
		break;

	case VINE_TASK_READY:
		t_idx = priority_queue_find_idx(q->ready_tasks, t);
		priority_queue_remove(q->ready_tasks, t_idx);
		change_task_state(q, t, new_state);
		break;

	case VINE_TASK_RUNNING:
		/* t->worker must be set if in RUNNING state */
		assert(w);

		/* Remove the running task and update all data structures. */
		reap_task_from_worker(q, w, t, new_state);

		/* After task is killed, delete non-cacheable inputs and all (incomplete) output files from the worker cache. */
		delete_worker_files(q, w, t->input_mounts, VINE_CACHE_LEVEL_TASK);
		delete_worker_files(q, w, t->output_mounts, VINE_CACHE_LEVEL_FOREVER);

		/* change_task_state() happened inside reap_task_from_worker */

		break;

	case VINE_TASK_WAITING_RETRIEVAL:
		list_remove(q->waiting_retrieval_list, t);
		change_task_state(q, t, new_state);
		break;

	case VINE_TASK_RETRIEVED:
		list_remove(q->retrieved_list, t);
		change_task_state(q, t, new_state);
		break;

	case VINE_TASK_DONE:
		/* should not happen: this means task was already returned */
		break;
	}
}

/* Search for any one task that matches the given tag string. */

static struct vine_task *find_task_by_tag(struct vine_manager *q, const char *task_tag)
{
	struct vine_task *t;
	uint64_t task_id;

	ITABLE_ITERATE(q->tasks, task_id, t)
	{
		if (task_tag_comparator(t, task_tag)) {
			return t;
		}
	}

	return NULL;
}

/******************************************************/
/************* taskvine public functions *************/
/******************************************************/

struct vine_manager *vine_create(int port)
{
	return vine_ssl_create(port, NULL, NULL);
}

struct vine_manager *vine_ssl_create(int port, const char *key, const char *cert)
{
	struct vine_manager *q = malloc(sizeof(*q));
	if (!q) {
		fprintf(stderr, "Error: failed to allocate memory for manager.\n");
		return 0;
	}
	char *envstring;

	random_init();

	memset(q, 0, sizeof(*q));

	if (port == 0) {
		envstring = getenv("VINE_PORT");
		if (envstring) {
			port = atoi(envstring);
		}
	}

	/* compatibility code */
	if (getenv("VINE_LOW_PORT"))
		setenv("TCP_LOW_PORT", getenv("VINE_LOW_PORT"), 0);
	if (getenv("VINE_HIGH_PORT"))
		setenv("TCP_HIGH_PORT", getenv("VINE_HIGH_PORT"), 0);

	char *runtime_dir = vine_runtime_directory_create();
	if (!runtime_dir) {
		debug(D_NOTICE, "Could not create runtime directories");
		return 0;
	}

	// set debug logfile as soon as possible need to manually use runtime_dir
	// as the manager has not been created yet, but we would like to have debug
	// information of its creation.
	char *debug_tmp = string_format("%s/vine-logs/debug", runtime_dir);
	vine_enable_debug_log(debug_tmp);
	free(debug_tmp);

	q->manager_link = link_serve(port);
	if (!q->manager_link) {
		debug(D_NOTICE, "Could not create manager on port %i.", port);
		free(q);
		return 0;
	} else {
		char address[LINK_ADDRESS_MAX];
		link_address_local(q->manager_link, address, &q->port);
	}

	debug(D_VINE, "manager start");

	q->runtime_directory = runtime_dir;

	q->ssl_key = key ? strdup(key) : 0;
	q->ssl_cert = cert ? strdup(cert) : 0;

	if (q->ssl_key || q->ssl_cert)
		q->ssl_enabled = 1;

	getcwd(q->workingdir, PATH_MAX);

	q->properties = hash_table_create(3, 0);

	/*
	Do it the long way around here so that m->uuid
	is a plain string pointer and we don't end up polluting
	taskvine.h with dttools/uuid.h
	*/
	cctools_uuid_t local_uuid;
	cctools_uuid_create(&local_uuid);
	q->uuid = strdup(local_uuid.str);

	q->next_task_id = 1;
	q->fixed_location_in_queue = 0;

	q->ready_tasks = priority_queue_create(0);
	q->running_table = itable_create(0);
	q->waiting_retrieval_list = list_create();
	q->retrieved_list = list_create();

	q->tasks = itable_create(0);
	q->library_templates = hash_table_create(0, 0);

	q->worker_table = hash_table_create(0, 0);
	q->file_worker_table = hash_table_create(0, 0);
	q->temp_files_to_replicate = hash_table_create(0, 0);
	q->worker_blocklist = hash_table_create(0, 0);

	q->file_table = hash_table_create(0, 0);

	q->factory_table = hash_table_create(0, 0);
	q->current_transfer_table = hash_table_create(0, 0);
	q->task_group_table = itable_create(0);
	q->group_id_counter = 1;
	q->fetch_factory = 0;

	q->measured_local_resources = rmsummary_create(-1);
	q->current_max_worker = rmsummary_create(-1);
	q->max_task_resources_requested = rmsummary_create(-1);

	q->sandbox_grow_factor = 2.0;
	q->disk_proportion_available_to_task = 0.75;

	q->stats = calloc(1, sizeof(struct vine_stats));
	q->stats_measure = calloc(1, sizeof(struct vine_stats));

	q->workers_with_watched_file_updates = hash_table_create(0, 0);

	// The poll table is initially null, and will be created
	// (and resized) as needed by build_poll_table.
	q->poll_table_size = 8;

	q->worker_selection_algorithm = VINE_SCHEDULE_FILES;
	q->process_pending_check = 0;

	q->short_timeout = 5;
	q->long_timeout = 3600;

	q->stats->time_when_started = timestamp_get();
	q->time_last_large_tasks_check = timestamp_get();
	q->task_info_list = list_create();

	q->time_last_wait = 0;
	q->time_last_log_stats = 0;

	q->catalog_hosts = 0;

	q->keepalive_interval = VINE_DEFAULT_KEEPALIVE_INTERVAL;
	q->keepalive_timeout = VINE_DEFAULT_KEEPALIVE_TIMEOUT;

	q->monitor_mode = VINE_MON_DISABLED;

	q->hungry_minimum = 10;
	q->hungry_minimum_factor = 2;

	q->wait_for_workers = 0;
	q->max_workers = -1;
	q->attempt_schedule_depth = 100;

	q->max_retrievals = 1;
	q->worker_retrievals = 1;

	q->proportional_resources = 1;

	/* This option assumes all tasks have similar resource needs.
	 * Turn off by default. */
	q->proportional_whole_tasks = 0;

	q->allocation_default_mode = VINE_ALLOCATION_MODE_FIXED;
	q->categories = hash_table_create(0, 0);

	// The value -1 indicates that disconnecting slow workers is inactive by
	// default
	vine_enable_disconnect_slow_workers(q, -1);

	q->password = 0;

	// peer transfers enabled by default
	q->peer_transfers_enabled = 1;

	q->task_groups_enabled = 0;

	q->load_from_shared_fs_enabled = 0;

	q->file_source_max_transfers = VINE_FILE_SOURCE_MAX_TRANSFERS;
	q->worker_source_max_transfers = VINE_WORKER_SOURCE_MAX_TRANSFERS;
	q->perf_log_interval = VINE_PERF_LOG_INTERVAL;

	q->temp_replica_count = 1;
	q->clean_redundant_replicas = 0;
<<<<<<< HEAD
	q->shift_disk_load = 0;
=======
>>>>>>> 203736a9
	q->transfer_temps_recovery = 0;
	q->transfer_replica_per_cycle = 10;

	q->resource_submit_multiplier = 1.0;

	q->minimum_transfer_timeout = 60;
	q->transfer_outlier_factor = 10;
	q->default_transfer_rate = 1 * MEGABYTE;
	q->disk_avail_threshold = 100;

	q->update_interval = VINE_UPDATE_INTERVAL;
	q->max_library_retries = VINE_TASK_MAX_LIBRARY_RETRIES;
	q->resource_management_interval = VINE_RESOURCE_MEASUREMENT_INTERVAL;
	q->transient_error_interval = VINE_DEFAULT_TRANSIENT_ERROR_INTERVAL;
	q->max_task_stdout_storage = MAX_TASK_STDOUT_STORAGE;
	q->max_new_workers = MAX_NEW_WORKERS;
	q->large_task_check_interval = VINE_LARGE_TASK_CHECK_INTERVAL;
	q->hungry_check_interval = VINE_HUNGRY_CHECK_INTERVAL;
	q->option_blocklist_slow_workers_timeout = vine_option_blocklist_slow_workers_timeout;

	q->manager_preferred_connection = xxstrdup("by_ip");

	q->enforce_worker_eviction_interval = 0;
	q->time_start_worker_eviction = 0;

	if ((envstring = getenv("VINE_BANDWIDTH"))) {
		q->bandwidth_limit = string_metric_parse(envstring);
		if (q->bandwidth_limit < 0) {
			q->bandwidth_limit = 0;
		}
	}

	vine_enable_perf_log(q, "performance");
	vine_enable_transactions_log(q, "transactions");
	vine_enable_taskgraph_log(q, "taskgraph");

	vine_perf_log_write_update(q, 1);

	q->time_last_wait = timestamp_get();

	debug(D_VINE, "Manager is listening on port %d.", q->port);

	return q;
}

int vine_enable_monitoring(struct vine_manager *q, int watchdog, int series)
{
	if (!q)
		return 0;

	if (series) {
		char *series_file = vine_get_path_log(q, "time-series");
		if (!create_dir(series_file, 0777)) {
			warn(D_VINE, "could not create monitor output directory - %s (%s)", series_file, strerror(errno));
			return 0;
		}
		free(series_file);
	}

	q->monitor_mode = VINE_MON_DISABLED;
	char *exe = resource_monitor_locate(NULL);
	if (!exe) {
		warn(D_VINE, "Could not find the resource monitor executable. Disabling monitoring.\n");
		return 0;
	}

	q->monitor_exe = vine_declare_file(q, exe, VINE_CACHE_LEVEL_WORKFLOW, 0);
	free(exe);

	if (q->measured_local_resources) {
		rmsummary_delete(q->measured_local_resources);
	}
	q->measured_local_resources = rmonitor_measure_process(getpid(), /* do not include disk */ 0);

	q->monitor_mode = VINE_MON_SUMMARY;
	if (series) {
		q->monitor_mode = VINE_MON_FULL;
	}

	if (watchdog) {
		q->monitor_mode |= VINE_MON_WATCHDOG;
	}

	return 1;
}

int vine_enable_peer_transfers(struct vine_manager *q)
{
	debug(D_VINE, "Peer Transfers enabled");
	q->peer_transfers_enabled = 1;
	return 1;
}

int vine_disable_peer_transfers(struct vine_manager *q)
{
	debug(D_VINE, "Peer Transfers disabled");
	fprintf(stderr, "warning: Peer Transfers disabled. Temporary files will be returned to the manager upon creation.");
	q->peer_transfers_enabled = 0;
	return 1;
}

int vine_enable_proportional_resources(struct vine_manager *q)
{
	debug(D_VINE, "Proportional resources enabled");
	q->proportional_resources = 1;
	q->proportional_whole_tasks = 1;
	return 1;
}

int vine_disable_proportional_resources(struct vine_manager *q)
{
	debug(D_VINE, "Proportional resources disabled");
	q->proportional_resources = 0;
	q->proportional_whole_tasks = 0;
	return 1;
}

int vine_enable_disconnect_slow_workers_category(struct vine_manager *q, const char *category, double multiplier)
{
	struct category *c = vine_category_lookup_or_create(q, category);

	if (multiplier >= 1) {
		debug(D_VINE, "Enabling disconnect slow workers for '%s': %3.3lf\n", category, multiplier);
		c->fast_abort = multiplier;
		return 0;
	} else if (multiplier == 0) {
		debug(D_VINE, "Disabling disconnect slow workers for '%s'.\n", category);
		c->fast_abort = 0;
		return 1;
	} else {
		debug(D_VINE, "Using default disconnect slow workers factor for '%s'.\n", category);
		c->fast_abort = -1;
		return 0;
	}
}

int vine_enable_disconnect_slow_workers(struct vine_manager *q, double multiplier)
{
	return vine_enable_disconnect_slow_workers_category(q, "default", multiplier);
}

int vine_port(struct vine_manager *q)
{
	char addr[LINK_ADDRESS_MAX];
	int port;

	if (!q)
		return 0;

	if (link_address_local(q->manager_link, addr, &port)) {
		return port;
	} else {
		return 0;
	}
}

void vine_set_scheduler(struct vine_manager *q, vine_schedule_t algorithm)
{
	q->worker_selection_algorithm = algorithm;
}

void vine_set_name(struct vine_manager *q, const char *name)
{
	if (q->name)
		free(q->name);
	if (name) {
		q->name = xxstrdup(name);
		setenv("VINE_NAME", q->name, 1);
	} else {
		q->name = 0;
	}
}

const char *vine_get_name(struct vine_manager *q)
{
	return q->name;
}

void vine_set_priority(struct vine_manager *q, int priority)
{
	q->priority = priority;
}

void vine_set_tasks_left_count(struct vine_manager *q, int ntasks)
{
	if (ntasks < 1) {
		q->num_tasks_left = 0;
	} else {
		q->num_tasks_left = ntasks;
	}
}

void vine_set_catalog_servers(struct vine_manager *q, const char *hosts)
{
	if (hosts) {
		if (q->catalog_hosts)
			free(q->catalog_hosts);
		q->catalog_hosts = strdup(hosts);
		setenv("CATALOG_HOST", hosts, 1);
	}
}

void vine_set_property(struct vine_manager *m, const char *name, const char *value)
{
	char *oldvalue = hash_table_remove(m->properties, name);
	if (oldvalue)
		free(oldvalue);

	hash_table_insert(m->properties, name, strdup(value));
}

void vine_set_password(struct vine_manager *q, const char *password)
{
	q->password = xxstrdup(password);
}

int vine_set_password_file(struct vine_manager *q, const char *file)
{
	return copy_file_to_buffer(file, &q->password, NULL) > 0;
}

static void delete_task_at_exit(struct vine_task *t)
{
	if (!t) {
		return;
	}

	vine_task_delete(t);

	if (t->type == VINE_TASK_TYPE_LIBRARY_INSTANCE) {
		/* manager created this task, so it is not the API caller's reponsibility. */
		vine_task_delete(t);
	}
}

void vine_delete(struct vine_manager *q)
{
	if (!q) {
		return;
	}

	/* now that the manager is shutting down, worker removals are not an invalid event, so we
	 * disable the immediate recovery to avoid submitting recovery tasks for lost files */
	q->immediate_recovery = 0;

	vine_fair_write_workflow_info(q);

	release_all_workers(q);

	vine_perf_log_write_update(q, 1);

	if (q->name) {
		update_catalog(q, 1);
	}

	/* we call this function here before any of the structures are freed. */
	vine_disable_monitoring(q);

	if (q->catalog_hosts) {
		free(q->catalog_hosts);
	}

	hash_table_clear(q->worker_table, (void *)vine_worker_delete);
	hash_table_delete(q->worker_table);

	hash_table_clear(q->file_worker_table, (void *)set_delete);
	hash_table_delete(q->file_worker_table);

	hash_table_clear(q->temp_files_to_replicate, 0);
	hash_table_delete(q->temp_files_to_replicate);

	hash_table_clear(q->factory_table, (void *)vine_factory_info_delete);
	hash_table_delete(q->factory_table);

	hash_table_clear(q->worker_blocklist, (void *)vine_blocklist_info_delete);
	hash_table_delete(q->worker_blocklist);

	vine_current_transfers_clear(q);
	hash_table_delete(q->current_transfer_table);

	vine_task_groups_clear(q);
	itable_delete(q->task_group_table);

	itable_clear(q->tasks, (void *)delete_task_at_exit);
	itable_delete(q->tasks);

	hash_table_clear(q->library_templates, (void *)vine_task_delete);
	hash_table_delete(q->library_templates);

	/* delete files after deleting tasks so that rc are correctly updated. */
	hash_table_clear(q->file_table, (void *)vine_file_delete);
	hash_table_delete(q->file_table);

	hash_table_clear(q->categories, (void *)category_free);
	hash_table_delete(q->categories);

	priority_queue_delete(q->ready_tasks);
	itable_delete(q->running_table);
	list_delete(q->waiting_retrieval_list);
	list_delete(q->retrieved_list);
	hash_table_delete(q->workers_with_watched_file_updates);

	list_clear(q->task_info_list, (void *)vine_task_info_delete);
	list_delete(q->task_info_list);

	char *staging = vine_get_path_staging(q, NULL);
	if (!access(staging, F_OK)) {
		debug(D_VINE, "deleting %s", staging);
		unlink_recursive(staging);
	}
	free(staging);

	free(q->name);
	free(q->manager_preferred_connection);
	free(q->uuid);

	hash_table_clear(q->properties, (void *)free);
	hash_table_delete(q->properties);

	free(q->poll_table);
	free(q->ssl_cert);
	free(q->ssl_key);

	link_close(q->manager_link);
	if (q->perf_logfile) {
		fclose(q->perf_logfile);
	}

	rmsummary_delete(q->measured_local_resources);
	rmsummary_delete(q->current_max_worker);
	rmsummary_delete(q->max_task_resources_requested);

	if (q->txn_logfile) {
		vine_txn_log_write_manager(q, "END");

		if (fclose(q->txn_logfile) != 0) {
			debug(D_VINE, "unable to write transactions log: %s\n", strerror(errno));
		}
	}

	if (q->graph_logfile) {
		vine_taskgraph_log_write_footer(q);
		fclose(q->graph_logfile);
	}

	free(q->runtime_directory);
	free(q->stats);
	free(q->stats_measure);

	vine_counters_debug();

	debug(D_VINE, "manager end\n");

	debug_close();

	free(q);
}

static void update_resource_report(struct vine_manager *q)
{
	// Only measure every few seconds.
	if ((time(0) - q->resources_last_update_time) < q->resource_management_interval)
		return;

	rmonitor_measure_process_update_to_peak(q->measured_local_resources, getpid(), /* do not include disk */ 0);

	q->resources_last_update_time = time(0);
}

void vine_disable_monitoring(struct vine_manager *q)
{
	if (q->monitor_mode == VINE_MON_DISABLED)
		return;

	q->monitor_mode = VINE_MON_DISABLED;

	// to do: delete vine file of monitor_exe
}

void vine_monitor_add_files(struct vine_manager *q, struct vine_task *t)
{
	vine_task_add_input(t, q->monitor_exe, RESOURCE_MONITOR_REMOTE_NAME, VINE_RETRACT_ON_RESET);

	char *summary = monitor_file_name(q, t, ".summary", 0);
	vine_task_add_output(t, vine_declare_file(q, summary, VINE_CACHE_LEVEL_TASK, 0), RESOURCE_MONITOR_REMOTE_NAME ".summary", VINE_RETRACT_ON_RESET);
	free(summary);

	if (q->monitor_mode & VINE_MON_FULL) {
		char *debug = monitor_file_name(q, t, ".debug", 1);
		char *series = monitor_file_name(q, t, ".series", 1);

		vine_task_add_output(t, vine_declare_file(q, debug, VINE_CACHE_LEVEL_TASK, 0), RESOURCE_MONITOR_REMOTE_NAME ".debug", VINE_RETRACT_ON_RESET);
		vine_task_add_output(t, vine_declare_file(q, series, VINE_CACHE_LEVEL_TASK, 0), RESOURCE_MONITOR_REMOTE_NAME ".series", VINE_RETRACT_ON_RESET);

		free(debug);
		free(series);
	}
}

char *vine_monitor_wrap(struct vine_manager *q, struct vine_worker_info *w, struct vine_task *t, struct rmsummary *limits)
{
	buffer_t b;
	buffer_init(&b);

	buffer_printf(&b, "-V 'task_id: %d'", t->task_id);

	if (t->category) {
		buffer_printf(&b, " -V 'category: %s'", t->category);
	}

	if (t->monitor_snapshot_file) {
		buffer_printf(&b, " --snapshot-events %s", RESOURCE_MONITOR_REMOTE_NAME_EVENTS);
	}

	if (!(q->monitor_mode & VINE_MON_WATCHDOG)) {
		buffer_printf(&b, " --measure-only");
	}

	if (q->monitor_interval > 0) {
		buffer_printf(&b, " --interval %d", q->monitor_interval);
	}

	/* disable disk as it is measured throught the sandbox, otherwise we end up measuring twice. */
	buffer_printf(&b, " --without-disk-footprint");

	int extra_files = (q->monitor_mode & VINE_MON_FULL);

	char *monitor_cmd = resource_monitor_write_command("./" RESOURCE_MONITOR_REMOTE_NAME,
			RESOURCE_MONITOR_REMOTE_NAME,
			limits,
			/* extra options */ buffer_tostring(&b),
			/* debug */ extra_files,
			/* series */ extra_files,
			/* inotify */ 0,
			/* measure_dir */ NULL);
	char *wrap_cmd = string_wrap_command(t->command_line, monitor_cmd);

	buffer_free(&b);
	free(monitor_cmd);

	return wrap_cmd;
}

/* Put a given task on the ready list, taking into account the task priority and the manager schedule. */

static void push_task_to_ready_tasks(struct vine_manager *q, struct vine_task *t)
{
	if (t->result == VINE_RESULT_RESOURCE_EXHAUSTION) {
		/* when a task is resubmitted given resource exhaustion, we
		 * increment its priority by 1, so it gets to run as soon
		 * as possible among those with the same priority. This avoids
		 * the issue in which all 'big' tasks fail because the first
		 * allocation is too small. */
		priority_queue_push(q->ready_tasks, t, t->priority + 1);
	} else {
		priority_queue_push(q->ready_tasks, t, t->priority);
	}

	/* If the task has been used before, clear out accumulated state. */
	vine_task_clean(t);
}

/*
Changes task to a target state, and performs the associated
accounting needed to log the event and put the task into the
new data structure.

Note that this function should only be called if the task has
already been removed from its prior data structure as a part
of scheduling, task completion, etc.
*/

static vine_task_state_t change_task_state(struct vine_manager *q, struct vine_task *t, vine_task_state_t new_state)
{
	vine_task_state_t old_state = t->state;

	t->state = new_state;

	debug(D_VINE, "Task %d state change: %s (%d) to %s (%d)\n", t->task_id, vine_task_state_to_string(old_state), old_state, vine_task_state_to_string(new_state), new_state);

	struct category *c = vine_category_lookup_or_create(q, t->category);

	/* XXX: update manager task count in the same way */
	switch (old_state) {
	case VINE_TASK_INITIAL:
		break;
	case VINE_TASK_READY:
		c->vine_stats->tasks_waiting--;
		break;
	case VINE_TASK_RUNNING:
		c->vine_stats->tasks_running--;
		break;
	case VINE_TASK_WAITING_RETRIEVAL:
		c->vine_stats->tasks_with_results--;
		break;
	case VINE_TASK_RETRIEVED:
		break;
	case VINE_TASK_DONE:
		break;
	}

	c->vine_stats->tasks_on_workers = c->vine_stats->tasks_running + c->vine_stats->tasks_with_results;
	c->vine_stats->tasks_submitted = c->total_tasks + c->vine_stats->tasks_waiting + c->vine_stats->tasks_on_workers;

	switch (new_state) {
	case VINE_TASK_INITIAL:
		/* should not happen, do nothing */
		break;
	case VINE_TASK_READY:
		vine_task_set_result(t, VINE_RESULT_UNKNOWN);
		push_task_to_ready_tasks(q, t);
		c->vine_stats->tasks_waiting++;
		break;
	case VINE_TASK_RUNNING:
		itable_insert(q->running_table, t->task_id, t);
		c->vine_stats->tasks_running++;
		break;
	case VINE_TASK_WAITING_RETRIEVAL:
		list_push_head(q->waiting_retrieval_list, t);
		c->vine_stats->tasks_with_results++;
		break;
	case VINE_TASK_RETRIEVED:
		/* Library task can be set to RETRIEVED when it failed or was removed intentionally */
		if (t->type == VINE_TASK_TYPE_LIBRARY_INSTANCE) {
			vine_task_set_result(t, VINE_RESULT_LIBRARY_EXIT);
		}
		list_push_head(q->retrieved_list, t);
		break;
	case VINE_TASK_DONE:
		/* Task was added a reference when entered into our own table, so delete a reference on removal. */
		if (t->has_fixed_locations) {
			q->fixed_location_in_queue--;
		}
		vine_taskgraph_log_write_task(q, t);
		itable_remove(q->tasks, t->task_id);
		vine_task_delete(t);
		break;
	}

	vine_perf_log_write_update(q, 0);
	vine_txn_log_write_task(q, t);

	return old_state;
}

const char *vine_result_string(vine_result_t result)
{
	const char *str = NULL;

	switch (result) {
	case VINE_RESULT_SUCCESS:
		str = "SUCCESS";
		break;
	case VINE_RESULT_INPUT_MISSING:
		str = "INPUT_MISSING";
		break;
	case VINE_RESULT_OUTPUT_MISSING:
		str = "OUTPUT_MISSING";
		break;
	case VINE_RESULT_STDOUT_MISSING:
		str = "STDOUT_MISSING";
		break;
	case VINE_RESULT_SIGNAL:
		str = "SIGNAL";
		break;
	case VINE_RESULT_RESOURCE_EXHAUSTION:
		str = "RESOURCE_EXHAUSTION";
		break;
	case VINE_RESULT_MAX_END_TIME:
		str = "MAX_END_TIME";
		break;
	case VINE_RESULT_UNKNOWN:
		str = "UNKNOWN";
		break;
	case VINE_RESULT_FORSAKEN:
		str = "FORSAKEN";
		break;
	case VINE_RESULT_MAX_RETRIES:
		str = "MAX_RETRIES";
		break;
	case VINE_RESULT_MAX_WALL_TIME:
		str = "MAX_WALL_TIME";
		break;
	case VINE_RESULT_RMONITOR_ERROR:
		str = "MONITOR_ERROR";
		break;
	case VINE_RESULT_OUTPUT_TRANSFER_ERROR:
		str = "OUTPUT_TRANSFER_ERROR";
		break;
	case VINE_RESULT_FIXED_LOCATION_MISSING:
		str = "FIXED_LOCATION_MISSING";
		break;
	case VINE_RESULT_CANCELLED:
		str = "CANCELLED";
		break;
	case VINE_RESULT_LIBRARY_EXIT:
		str = "LIBRARY_EXIT";
		break;
	case VINE_RESULT_SANDBOX_EXHAUSTION:
		str = "SANDBOX_EXHAUSTION";
		break;
	case VINE_RESULT_MISSING_LIBRARY:
		str = "MISSING_LIBRARY";
		break;
	}

	return str;
}

static int task_request_count(struct vine_manager *q, const char *category, category_allocation_t request)
{
	struct vine_task *t;
	uint64_t task_id;

	int count = 0;

	ITABLE_ITERATE(q->tasks, task_id, t)
	{
		if (t->resource_request == request) {
			if (!category || strcmp(category, t->category) == 0) {
				count++;
			}
		}
	}

	return count;
}

int vine_submit(struct vine_manager *q, struct vine_task *t)
{
	if (t->state != VINE_TASK_INITIAL) {
		notice(D_VINE, "vine_submit: you cannot submit the same task (%d) (%s) twice!", t->task_id, t->command_line);
		return 0;
	}

	/* Assign a unique ID to each task only when submitted. */
	t->task_id = q->next_task_id++;

	/* Issue warnings if the files are set up strangely. */
	vine_task_check_consistency(t);

	/* The goal of a recovery task is to reproduce a lost temp file, which serves as input to another task.
	 * Recovery tasks should therefore be prioritized ahead of all other tasks.
	 * If a recovery task is not runnable due to its own missing inputs, we submit additional recovery tasks to restore those files.
	 * Each of these later-submitted recovery tasks is assigned a higher priority than all currently existing tasks,
	 * so they are considered first. This ensures that the most recent recovery tasks have the best chance to run and succeed.
	 * Additionally, we incorporate the priority of the original task, so not all recovery tasks receive the same priority,
	 * this distinction is important when many files are lost and the workflow is effectively rerun from scratch. */
	if (t->type == VINE_TASK_TYPE_RECOVERY) {
		vine_task_set_priority(t, t->priority + priority_queue_get_top_priority(q->ready_tasks) + 1);
	}

	if (t->has_fixed_locations) {
		q->fixed_location_in_queue++;
		vine_task_set_scheduler(t, VINE_SCHEDULE_FILES);
	}

	/* Attempt to group this task based on temp dependencies. */
	if (q->task_groups_enabled) {
		vine_task_groups_assign_task(q, t);
	}

	/* If the task produces temporary files, create recovery tasks for those. */
	vine_manager_create_recovery_tasks(q, t);

	/* If the task produces watched output files, truncate them. */
	vine_task_truncate_watched_outputs(t);

	/* Add reference to task when adding it to primary table. */
	itable_insert(q->tasks, t->task_id, vine_task_addref(t));

	/* Ensure category structure is created. */
	vine_category_lookup_or_create(q, t->category);

	change_task_state(q, t, VINE_TASK_READY);

	t->time_when_submitted = timestamp_get();
	q->stats->tasks_submitted++;

	if (q->monitor_mode != VINE_MON_DISABLED) {
		vine_monitor_add_files(q, t);
	}

	rmsummary_merge_max(q->max_task_resources_requested, t->resources_requested);

	return (t->task_id);
}

/* Send a given library by name to the target worker.
 * This involves duplicating the prototype task in q->library_templates
 * and then sending the copy as a (mostly) normal task.
 * @param q The manager structure.
 * @param w The worker info structure.
 * @param name The name of the library to be sent.
 * @return pointer to the library task if the operation succeeds, 0 otherwise.
 */
struct vine_task *send_library_to_worker(struct vine_manager *q, struct vine_worker_info *w, const char *name)
{
	/* Find the original prototype library task by name, if it exists. */
	struct vine_task *original = hash_table_lookup(q->library_templates, name);
	if (!original) {
		return 0;
	}

	/*
	If this template had been failed for over a specific count,
	then remove it and notify the user that this template might be broken
	*/
	if (original->library_failed_count > q->max_library_retries) {
		vine_manager_remove_library(q, name);
		debug(D_VINE | D_NOTICE, "library %s has reached the maximum failure count %d, it has been removed\n", name, q->max_library_retries);
		return 0;
	}

	/*
	If an instance of this library has recently failed,
	don't send another right away.  This is a rather late (and inefficient)
	point at which to notice this, but we don't know that we are starting
	a new library until the moment of scheduling a function to that worker.
	*/
	timestamp_t lastfail = original->time_when_last_failure;
	timestamp_t current = timestamp_get();
	if (current < lastfail + q->transient_error_interval) {
		return 0;
	}

	/* Check if this library task can fit in this worker. */
	/* check_worker_against_task does not, and should not, modify the task */
	if (!check_worker_against_task(q, w, original)) {
		return 0;
	}

	/* Duplicate the original task */
	struct vine_task *t = vine_task_copy(original);
	t->type = VINE_TASK_TYPE_LIBRARY_INSTANCE;

	/* Give it a unique taskid if library fits the worker. */
	t->task_id = q->next_task_id++;

	/* If watch-library-logfiles is tuned, watch the output file of every duplicated library instance */
	if (q->watch_library_logfiles) {
		char *remote_stdout_filename = string_format(".taskvine.stdout");
		char *local_library_log_filename = string_format("library-task-%d.log", t->task_id);
		t->library_log_path = vine_get_path_library_log(q, local_library_log_filename);

		struct vine_file *library_local_stdout_file = vine_declare_file(q, t->library_log_path, VINE_CACHE_LEVEL_TASK, 0);
		vine_task_add_output(t, library_local_stdout_file, remote_stdout_filename, VINE_WATCH);

		free(remote_stdout_filename);
		free(local_library_log_filename);
	}

	/* Add reference to task when adding it to primary table. */
	itable_insert(q->tasks, t->task_id, vine_task_addref(t));

	/* Send the task to the worker in the usual way. */
	/* Careful: If this failed, then the worker object or task object may no longer be valid! */
	vine_result_code_t result = commit_task_to_worker(q, w, t);

	/* Careful again: If commit_task_to_worker failed the worker object or task object may no longer be valid! */
	if (result == VINE_SUCCESS) {
		vine_txn_log_write_library_update(q, w, t->task_id, VINE_LIBRARY_SENT);
		return t;
	} else {
		/* if failure, tasks was handled by handle_failure(...) according to result. */
		return 0;
	}
}

void vine_manager_install_library(struct vine_manager *q, struct vine_task *t, const char *name)
{
	t->type = VINE_TASK_TYPE_LIBRARY_TEMPLATE;
	t->library_failed_count = 0;
	t->task_id = -1;
	vine_task_set_library_provided(t, name);
	hash_table_insert(q->library_templates, name, t);
	t->time_when_submitted = timestamp_get();
}

void vine_manager_remove_library(struct vine_manager *q, const char *name)
{
	char *worker_key;
	struct vine_worker_info *w;

	HASH_TABLE_ITERATE(q->worker_table, worker_key, w)
	{
		/* A worker might contain multiple library instances */
		struct vine_task *library = vine_schedule_find_library(q, w, name);
		while (library) {
			vine_cancel_by_task_id(q, library->task_id);
			library = vine_schedule_find_library(q, w, name);
		}
		hash_table_remove(q->library_templates, name);

		debug(D_VINE, "All instances and the template for library %s have been removed", name);
	}
}

struct vine_task *vine_manager_find_library_template(struct vine_manager *q, const char *library_name)
{
	return hash_table_lookup(q->library_templates, library_name);
}

static void handle_library_update(struct vine_manager *q, struct vine_worker_info *w, const char *line)
{
	int library_id = 0;
	vine_library_state_t state;

	int n = sscanf(line, "%d %d", &library_id, (int *)&state);
	if (n != 2) {
		debug(D_VINE, "Library %d update message is corrupt.", library_id);
		return;
	}

	vine_txn_log_write_library_update(q, w, library_id, state);
}

void vine_block_host_with_timeout(struct vine_manager *q, const char *hostname, time_t timeout)
{
	return vine_blocklist_block(q, hostname, timeout);
}

void vine_block_host(struct vine_manager *q, const char *hostname)
{
	vine_blocklist_block(q, hostname, -1);
}

void vine_unblock_host(struct vine_manager *q, const char *hostname)
{
	vine_blocklist_unblock(q, hostname);
}

void vine_unblock_all(struct vine_manager *q)
{
	vine_blocklist_unblock_all_by_time(q, -1);
}

static void print_password_warning(struct vine_manager *q)
{
	static int did_password_warning = 0;

	if (did_password_warning) {
		return;
	}

	if (!q->password && q->name) {
		debug(D_DEBUG, "warning: this taskvine manager is visible to the public.\n");
		debug(D_DEBUG, "warning: you should set a password with the --password option.\n");
	}

	if (!q->ssl_enabled) {
		debug(D_DEBUG, "warning: using plain-text when communicating with workers.\n");
		debug(D_DEBUG, "warning: use encryption with a key and cert when creating the manager.\n");
	}

	did_password_warning = 1;
}

#define BEGIN_ACCUM_TIME(q, stat) \
	{ \
		if (q->stats_measure->stat != 0) { \
			fatal("Double-counting stat %s. This should not happen, and it is a taskvine bug."); \
		} else { \
			q->stats_measure->stat = timestamp_get(); \
		} \
	}

#define END_ACCUM_TIME(q, stat) \
	{ \
		q->stats->stat += timestamp_get() - q->stats_measure->stat; \
		q->stats_measure->stat = 0; \
	}

struct vine_task *vine_wait(struct vine_manager *q, int timeout)
{
	return vine_wait_for_tag(q, NULL, timeout);
}

struct vine_task *vine_wait_for_tag(struct vine_manager *q, const char *tag, int timeout)
{
	return vine_wait_internal(q, timeout, tag, -1);
}

struct vine_task *vine_wait_for_task_id(struct vine_manager *q, int task_id, int timeout)
{
	return vine_wait_internal(q, timeout, NULL, task_id);
}

/*
Consider all of the connected workers, and act open each connection
that has pending input data, until the input buffer is empty.
Return the number of workers that *failed* and disconnected.
*/

static int poll_active_workers(struct vine_manager *q, int stoptime)
{
	BEGIN_ACCUM_TIME(q, time_polling);

	int n = build_poll_table(q);

	// We poll in at most small time segments (of a half a second). This lets
	// promptly dispatch tasks, while avoiding wasting cpu cycles when the
	// state of the system cannot be advanced.
	int msec = q->nothing_happened_last_wait_cycle ? 1000 : 0;
	if (stoptime) {
		msec = MIN(msec, (stoptime - time(0)) * 1000);
	}

	END_ACCUM_TIME(q, time_polling);

	if (msec < 0) {
		return 0;
	}

	BEGIN_ACCUM_TIME(q, time_polling);

	// Poll all links for activity.
	link_poll(q->poll_table, n, msec);
	q->link_poll_end = timestamp_get();

	END_ACCUM_TIME(q, time_polling);

	BEGIN_ACCUM_TIME(q, time_status_msgs);

	int i;
	int workers_failed = 0;

	/* Consider all active connections of any kind. */
	for (i = 1; i < n; i++) {

		/* If there is pending input data on that connection. */
		if (q->poll_table[i].revents) {

			/* Act on the next input message, until there is no more buffered data. */
			do {
				if (handle_worker(q, q->poll_table[i].link) == VINE_WORKER_FAILURE) {
					workers_failed++;
					break;
				}
			} while (!link_buffer_empty(q->poll_table[i].link));
		}
	}

	END_ACCUM_TIME(q, time_status_msgs);

	return workers_failed;
}

static int connect_new_workers(struct vine_manager *q, int stoptime, int max_new_workers)
{
	int new_workers = 0;

	// If the manager link was awake, then accept at most max_new_workers.
	// Note we are using the information gathered in poll_active_workers, which
	// is a little ugly.
	if (q->poll_table[0].revents) {
		do {
			add_worker(q);
			new_workers++;
		} while (link_usleep(q->manager_link, 0, 1, 0) && (stoptime >= time(0) && (max_new_workers > new_workers)));
	}

	return new_workers;
}

struct vine_task *find_task_to_return(struct vine_manager *q, const char *tag, int task_id)
{
	while (1) {
		struct vine_task *t = NULL;

		if (tag) {
			struct vine_task *temp = NULL;
			int tasks_to_consider = list_size(q->retrieved_list);
			while (tasks_to_consider > 0) {
				tasks_to_consider--;
				temp = list_peek_head(q->retrieved_list);
				// a small hack, if task is not standard we accepted it so it can be deleted below.
				if (temp->type != VINE_TASK_TYPE_STANDARD || task_tag_comparator(temp, tag)) {
					// temp points to head of list
					t = list_pop_head(q->retrieved_list);
					break;
				} else {
					list_rotate(q->retrieved_list);
				}
			}
		} else if (task_id >= 0) {
			// XXX: library tasks are never removed!
			struct vine_task *temp = itable_lookup(q->tasks, task_id);
			if (!temp || temp->state != VINE_TASK_RETRIEVED) {
				break;
			}
			t = temp;
			list_remove(q->retrieved_list, t);
		} else if (list_size(q->retrieved_list) > 0) {
			t = list_pop_head(q->retrieved_list);
		}

		if (!t) {
			/* didn't find a retrieved task to return */
			return NULL;
		}

		change_task_state(q, t, VINE_TASK_DONE);
		if (t->result != VINE_RESULT_SUCCESS) {
			q->stats->tasks_failed++;
		}

		switch (t->type) {
		case VINE_TASK_TYPE_STANDARD:
			/* if this is a standard task type, then break and return it to the user. */
			return t;
			break;
		case VINE_TASK_TYPE_RECOVERY:
			/* do nothing and let vine_manager_consider_recovery_task do its job */
			break;
		case VINE_TASK_TYPE_LIBRARY_INSTANCE:
			/* silently delete the task, since it was created by the manager.
			 * note: other functions may still hold references to this library task.
			 * those references will be released once the functions complete.
			 *
			 * change_task_state above internally removes the reference from q->tasks,
			 * and this following call drops the manager's own reference.
			 * remaining references will be released gradually upon the completion of relavant
			 * function tasks, and the task will be automatically freed once no
			 * references remain, regardless of whether the functions complete successfully. */
			vine_task_delete(t);
			break;
		case VINE_TASK_TYPE_LIBRARY_TEMPLATE:
			/* A template shouldn't be scheduled. It's deleted when template table is deleted.*/
			break;
		}
	}

	return NULL;
}

static struct vine_task *vine_wait_internal(struct vine_manager *q, int timeout, const char *tag, int task_id)
{
	/*
	   - compute stoptime
	   S time left?                                               No:  break
	   - update catalog if appropriate
	   - task completed or (prefer-dispatch and would busy wait)? Yes: return completed task to user
	   - retrieve workers status messages
	   - retrieve available results for watched files
	   - workers with complete tasks?                             Yes: retrieve max_retrievals tasks from worker
	   - tasks waiting to be retrieved?                           Yes: retrieve max_retrievals
	   - tasks expired?                                           Yes: mark as retrieved
	   - tasks lost fixed location files?                         Yes: mark as retrieved
	   - tasks mark as retrieved and not prefer-dispatch          Yes: go to S
	   - tasks waiting to be dispatched?                          Yes: dispatch one task and go to S.
	   - send keepalives to appropriate workers
	   - disconnect slow workers
	   - drain workers from factories
	   - new workers?                                             Yes: connect max_new_workers and to to S
	   - send all libraries to all workers
	   - replicate temp files
	   - manager empty?                                           Yes: break
	   - mark as nothing_happened_last_wait_cycle and go to S
	*/

	// account for time we spend outside vine_wait
	if (q->time_last_wait > 0) {
		q->stats->time_application += timestamp_get() - q->time_last_wait;
	} else {
		q->stats->time_application += timestamp_get() - q->stats->time_when_started;
	}

	if (timeout == 0) {
		// if timeout is 0, just return any completed task if one available.
		return vine_manager_no_wait(q, tag, task_id);
	}

	if (timeout != VINE_WAIT_FOREVER && timeout < 0) {
		debug(D_NOTICE | D_VINE, "Invalid wait timeout value '%d'. Waiting for 5 seconds.", timeout);
		timeout = 5;
	}

	int events = 0;
	print_password_warning(q);

	// compute stoptime
	time_t stoptime = (timeout == VINE_WAIT_FOREVER) ? 0 : time(0) + timeout;

	int result;
	struct vine_task *t = NULL;

	// used for q->prefer_dispatch. If 0 and there is a task retrieved, then return task to app.
	int sent_in_previous_cycle = 1;

	// used to set nothing_happened_last_wait_cycle. nothing_happened_last_wait_cycle only set
	// when tasks_ready_left_to_consider is less than 1.
	int tasks_ready_left_to_consider = priority_queue_size(q->ready_tasks);

	// time left?
	while ((stoptime == 0) || (time(0) < stoptime)) {

		BEGIN_ACCUM_TIME(q, time_internal);
		// update catalog if appropriate
		if (q->name) {
			update_catalog(q, 0);
		}

		if (q->monitor_mode) {
			update_resource_report(q);
		}
		END_ACCUM_TIME(q, time_internal);

		// break loop if there is a task to be returned to the user; or if prefering dispatching, if there
		// are no tasks to be dispatched; or if we already looped once and no events were triggered.
		if (list_size(q->retrieved_list) > 0) {
			if (!t) {
				BEGIN_ACCUM_TIME(q, time_internal);
				t = find_task_to_return(q, tag, task_id);
				END_ACCUM_TIME(q, time_internal);
			}

			if (t && (!q->prefer_dispatch || priority_queue_size(q->ready_tasks) == 0 || !sent_in_previous_cycle)) {
				break;
			}
		}

		// retrieve worker status messages
		if (poll_active_workers(q, stoptime) > 0) {
			// at least one worker was removed.
			events++;
			// note we keep going, and we do not restart the loop as we do in
			// further events. This is because we give top priority to
			// returning and retrieving tasks.
		}

		// get updates for watched files.
		if (hash_table_size(q->workers_with_watched_file_updates)) {

			struct vine_worker_info *w;
			char *key;
			HASH_TABLE_ITERATE(q->worker_table, key, w)
			{
				get_watched_file_updates(q, w);
				hash_table_remove(q->workers_with_watched_file_updates, w->hashkey);
			}
		}

		// check if we need to kill any workers if the user has specified an eviction interval.
		// note that this check should be placed before retrieving tasks, otherwise it may be delayed
		// to nearly the end if the manager is busy with other operations.
		BEGIN_ACCUM_TIME(q, time_internal);
		result = enforce_worker_eviction_interval(q);
		END_ACCUM_TIME(q, time_internal);
		if (result > 0) {
			events++;
			continue;
		}

		q->nothing_happened_last_wait_cycle = 0;

		// Retrieve results from workers. We do a worker at a time to be more efficient.
		// We get a known worker with results from the first task in the waiting_retrieval_list,
		// and get as many tasks as possible under the q->max_retrievals constraint.
		// (Note that the tasks retrieved may not include first on the list, we just the
		// the first task for its worker.) The waiting_retrieval_list is updated when results
		// are retrieved.
		int retrieved_this_cycle = 0;
		BEGIN_ACCUM_TIME(q, time_receive);
		do {
			struct vine_task *head = list_peek_head(q->waiting_retrieval_list);
			if (!head) {
				// there are no tasks to be received
				break;
			}

			struct vine_worker_info *w = head->worker;
			int retrieved_from_worker = receive_tasks_from_worker(q, w, retrieved_this_cycle);
			retrieved_this_cycle += retrieved_from_worker;
			events += retrieved_from_worker;
		} while (q->max_retrievals < 0 || retrieved_this_cycle < q->max_retrievals || !priority_queue_size(q->ready_tasks));
		END_ACCUM_TIME(q, time_receive);

		// check for tasks that cannot run at all
		BEGIN_ACCUM_TIME(q, time_internal);
		result = expire_waiting_tasks(q);
		END_ACCUM_TIME(q, time_internal);
		if (result > 0) {
			retrieved_this_cycle += result;
			events++;
		}

		// only check for fixed location if any are present (high overhead)
		if (q->fixed_location_in_queue) {

			BEGIN_ACCUM_TIME(q, time_internal);
			result = enforce_waiting_fixed_locations(q);
			END_ACCUM_TIME(q, time_internal);
			if (result > 0) {
				retrieved_this_cycle += result;
				events++;
			}
		}

		if (retrieved_this_cycle) {
			// reset the rotate cursor on task retrieval
			priority_queue_rotate_reset(q->ready_tasks);
			tasks_ready_left_to_consider = priority_queue_size(q->ready_tasks);

			if (!q->prefer_dispatch) {
				continue;
			}
		}

		sent_in_previous_cycle = 0;
		if (q->wait_for_workers <= hash_table_size(q->worker_table)) {
			if (q->wait_for_workers > 0) {
				debug(D_VINE, "Target number of workers reached (%d).", q->wait_for_workers);
				q->wait_for_workers = 0;
			}
			// tasks waiting to be dispatched?
			BEGIN_ACCUM_TIME(q, time_send);
			result = send_one_task(q, &tasks_ready_left_to_consider);
			END_ACCUM_TIME(q, time_send);
			if (result) {
				// sent at least one task
				events++;
				sent_in_previous_cycle = 1;
				continue;
			}
		}

		// Check if any temp files need replication and start replicating
		BEGIN_ACCUM_TIME(q, time_internal);
		result = consider_tempfile_replications(q);
		END_ACCUM_TIME(q, time_internal);
		if (result) {
			// recovered at least one temp file
			events++;
			continue;
		}

		// send keepalives to appropriate workers
		BEGIN_ACCUM_TIME(q, time_status_msgs);
		ask_for_workers_updates(q);
		END_ACCUM_TIME(q, time_status_msgs);

		// Kill off slow/drained workers.
		BEGIN_ACCUM_TIME(q, time_internal);
		result = disconnect_slow_workers(q);
		result += shutdown_drained_workers(q);
		vine_blocklist_unblock_all_by_time(q, time(0));
		END_ACCUM_TIME(q, time_internal);

		// if new workers, connect n of them
		BEGIN_ACCUM_TIME(q, time_status_msgs);
		result = connect_new_workers(q, stoptime, MAX(q->wait_for_workers, q->max_new_workers));
		END_ACCUM_TIME(q, time_status_msgs);
		if (result) {
			// accepted at least one worker
			// reset the rotate cursor on worker connection
			priority_queue_rotate_reset(q->ready_tasks);
			tasks_ready_left_to_consider = priority_queue_size(q->ready_tasks);

			events++;
			continue;
		}

		if (q->process_pending_check) {
			BEGIN_ACCUM_TIME(q, time_internal);
			int pending = process_pending();
			END_ACCUM_TIME(q, time_internal);

			if (pending) {
				events++;
				break;
			}
		}

		// return if manager is empty and something interesting already happened
		// in this wait.
		if (events > 0) {
			BEGIN_ACCUM_TIME(q, time_internal);
			int done = !priority_queue_size(q->ready_tasks) && !list_size(q->waiting_retrieval_list) && !itable_size(q->running_table);
			END_ACCUM_TIME(q, time_internal);

			if (done) {
				if (retrieved_this_cycle > 0) {
					continue; // we only get here with prefer-dispatch, continue to find a task to
						  // return
				} else {
					break;
				}
			}
		}

		timestamp_t current_time = timestamp_get();
		if (current_time - q->time_last_large_tasks_check >= q->large_task_check_interval) {
			q->time_last_large_tasks_check = current_time;
			find_max_worker(q);
			vine_schedule_check_for_large_tasks(q);
		}

		// if we got here, no events were triggered this time around.
		// we set the nothing_happened_last_wait_cycle flag so that link_poll waits for some time
		// the next time around, or return retrieved tasks if there some available.
		if (tasks_ready_left_to_consider < 1) {
			q->nothing_happened_last_wait_cycle = 1;
			tasks_ready_left_to_consider = priority_queue_size(q->ready_tasks);
		}
	}

	if (events > 0) {
		vine_perf_log_write_update(q, 1);
	}

	q->time_last_wait = timestamp_get();

	return t;
}

struct vine_task *vine_manager_no_wait(struct vine_manager *q, const char *tag, int task_id)
{
	BEGIN_ACCUM_TIME(q, time_internal);
	struct vine_task *t = find_task_to_return(q, tag, task_id);
	if (t) {
		vine_perf_log_write_update(q, 1);
	}
	END_ACCUM_TIME(q, time_internal);

	q->time_last_wait = timestamp_get();

	return t;
}

// check if workers' resources are available to execute more tasks queue should
// have at least MAX(hungry_minimum, hungry_minimum_factor * number of workers) ready tasks
// Usually not called directly, but by vine_hungry.
//@param: 	struct vine_manager* - pointer to manager
//@return: 	approximate number of additional tasks if hungry, 0 otherwise
int vine_hungry_computation(struct vine_manager *q)
{
	struct vine_stats qstats;
	vine_get_stats(q, &qstats);

	// set min tasks running to 1. if it was 0, then committed resource would be 0 anyway so average works out to 0.
	int64_t tasks_running = MAX(qstats.tasks_running, 1);
	int64_t tasks_waiting = qstats.tasks_waiting;

	/* queue is hungry according to the number of workers available (assume each worker can run at least one task) */
	int hungry_minimum = MAX(q->hungry_minimum, qstats.workers_connected * q->hungry_minimum_factor);

	if (tasks_running < 1 && tasks_waiting < 1) {
		return hungry_minimum;
	}

	/* assume a task uses at least one core, otherwise if no resource is specified, the queue is infinitely hungry */
	int64_t avg_commited_tasks_cores = MAX(1, DIV_INT_ROUND_UP(qstats.committed_cores, tasks_running));
	int64_t avg_commited_tasks_memory = DIV_INT_ROUND_UP(qstats.committed_memory, tasks_running);
	int64_t avg_commited_tasks_disk = DIV_INT_ROUND_UP(qstats.committed_disk, tasks_running);
	int64_t avg_commited_tasks_gpus = DIV_INT_ROUND_UP(qstats.committed_gpus, tasks_running);

	// get total available resources consumption (cores, memory, disk, gpus) of all workers of this manager
	// available = factor*total (all) - committed (actual in use)
	int64_t workers_total_avail_cores = q->hungry_minimum_factor * qstats.total_cores - qstats.committed_cores;
	int64_t workers_total_avail_memory = q->hungry_minimum_factor * qstats.total_memory - qstats.committed_memory;
	int64_t workers_total_avail_disk = q->hungry_minimum_factor * qstats.total_disk - qstats.committed_disk;
	int64_t workers_total_avail_gpus = q->hungry_minimum_factor * qstats.total_gpus - qstats.committed_gpus;

	int64_t tasks_needed = 0;
	if (tasks_waiting < 1) {
		tasks_needed = DIV_INT_ROUND_UP(workers_total_avail_cores, avg_commited_tasks_cores);
		if (avg_commited_tasks_memory > 0) {
			tasks_needed = MIN(tasks_needed, DIV_INT_ROUND_UP(workers_total_avail_memory, avg_commited_tasks_memory));
		}

		if (avg_commited_tasks_disk > 0) {
			tasks_needed = MIN(tasks_needed, DIV_INT_ROUND_UP(workers_total_avail_disk, avg_commited_tasks_disk));
		}

		if (avg_commited_tasks_gpus > 0) {
			tasks_needed = MIN(tasks_needed, DIV_INT_ROUND_UP(workers_total_avail_gpus, avg_commited_tasks_gpus));
		}

		return MAX(tasks_needed, hungry_minimum);
	}

	// from here on we can assume that tasks_waiting > 0.

	// get required resources (cores, memory, disk, gpus) of one (all?) waiting tasks
	// seems to iterate through all tasks counted in the queue.
	int64_t ready_task_cores = 0;
	int64_t ready_task_memory = 0;
	int64_t ready_task_disk = 0;
	int64_t ready_task_gpus = 0;

	int t_idx;
	struct vine_task *t;
	int iter_depth = MIN(q->attempt_schedule_depth, tasks_waiting);
	int sampled_tasks_waiting = 0;
	PRIORITY_QUEUE_BASE_ITERATE(q->ready_tasks, t_idx, t, sampled_tasks_waiting, iter_depth)
	{
		/* unset resources are marked with -1, so we added what we know about currently running tasks */
		ready_task_cores += t->resources_requested->cores > 0 ? t->resources_requested->cores : avg_commited_tasks_cores;
		ready_task_memory += t->resources_requested->memory > 0 ? t->resources_requested->memory : avg_commited_tasks_memory;
		ready_task_disk += t->resources_requested->disk > 0 ? t->resources_requested->disk : avg_commited_tasks_disk;
		ready_task_gpus += t->resources_requested->gpus > 0 ? t->resources_requested->gpus : avg_commited_tasks_gpus;
	}

	int64_t avg_ready_tasks_cores = DIV_INT_ROUND_UP(ready_task_cores, sampled_tasks_waiting);
	int64_t avg_ready_tasks_memory = DIV_INT_ROUND_UP(ready_task_memory, sampled_tasks_waiting);
	int64_t avg_ready_tasks_disk = DIV_INT_ROUND_UP(ready_task_disk, sampled_tasks_waiting);
	int64_t avg_ready_tasks_gpus = DIV_INT_ROUND_UP(ready_task_gpus, sampled_tasks_waiting);

	// since sampled_tasks_waiting > 0 and avg_commited_tasks_cores > 0, then ready_task_cores > 0 and avg_ready_tasks_cores > 0
	tasks_needed = DIV_INT_ROUND_UP(workers_total_avail_cores, avg_ready_tasks_cores);

	if (avg_ready_tasks_memory > 0) {
		tasks_needed = MIN(tasks_needed, DIV_INT_ROUND_UP(workers_total_avail_memory, avg_ready_tasks_memory));
	}

	if (avg_ready_tasks_disk > 0) {
		tasks_needed = MIN(tasks_needed, DIV_INT_ROUND_UP(workers_total_avail_disk, avg_ready_tasks_disk));
	}

	if (avg_ready_tasks_gpus > 0) {
		tasks_needed = MIN(tasks_needed, DIV_INT_ROUND_UP(workers_total_avail_gpus, avg_ready_tasks_gpus));
	}

	tasks_needed = MAX(0, MAX(tasks_needed, hungry_minimum) - tasks_waiting);

	return tasks_needed;
}

/*
 * Finding out the number of tasks needed when the manager is hungry is a potentially
 * expensive operation if there are many workers connected or there already many waiting
 * tasks. However, the number of tasks needed only changes significantly when the number
 * of connected workers changes, and this does not happen very often. Thus we only call
 * the expensive computation every few seconds, and in between these calls we just
 * keep track how many tasks have been added/removed to the ready queue since last
 * time we really checked.
 * */
int vine_hungry(struct vine_manager *q)
{
	if (!q) {
		return 0;
	}

	timestamp_t current_time = timestamp_get();

	if (current_time - q->time_last_hungry + q->hungry_check_interval > 0) {
		q->time_last_hungry = current_time;
		q->tasks_waiting_last_hungry = priority_queue_size(q->ready_tasks);
		q->tasks_to_sate_hungry = vine_hungry_computation(q);
	}

	int change = q->tasks_waiting_last_hungry - priority_queue_size(q->ready_tasks);

	return MAX(0, q->tasks_to_sate_hungry - change);
}

int vine_workers_shutdown(struct vine_manager *q, int n)
{
	struct vine_worker_info *w;
	char *key;
	int i = 0;

	/* by default, remove all workers. */
	if (n < 1)
		n = hash_table_size(q->worker_table);

	if (!q)
		return -1;

	// send worker the "exit" msg
	HASH_TABLE_ITERATE(q->worker_table, key, w)
	{
		if (i >= n)
			break;
		if (itable_size(w->current_tasks) == 0) {
			vine_manager_shut_down_worker(q, w);

			/* vine_manager_shut_down_worker alters the table, so we reset it here. */
			hash_table_firstkey(q->worker_table);
			i++;
		}
	}

	return i;
}

int vine_set_draining_by_hostname(struct vine_manager *q, const char *hostname, int drain_flag)
{
	char *worker_hashkey = NULL;
	struct vine_worker_info *w = NULL;

	drain_flag = !!(drain_flag);

	int workers_updated = 0;

	HASH_TABLE_ITERATE(q->worker_table, worker_hashkey, w)
	{
		if (!strcmp(w->hostname, hostname)) {
			w->draining = drain_flag;
			workers_updated++;
		}
	}

	return workers_updated;
}

int vine_cancel_by_task_id(struct vine_manager *q, int task_id)
{
	struct vine_task *task = itable_lookup(q->tasks, task_id);
	if (!task) {
		debug(D_VINE, "Task with id %d is not found in manager.", task_id);
		return 0;
	}

	if (task->group_id) {
		struct list *l = itable_lookup(q->task_group_table, task->group_id);
		if (l) {
			list_remove(l, task);
		}
		task->group_id = 0;
		vine_task_delete(task);
	}

	reset_task_to_state(q, task, VINE_TASK_RETRIEVED);

	task->result = VINE_RESULT_CANCELLED;
	q->stats->tasks_cancelled++;

	return 1;
}

int vine_cancel_by_task_tag(struct vine_manager *q, const char *task_tag)
{
	if (!task_tag)
		return 0;

	struct vine_task *task = find_task_by_tag(q, task_tag);
	if (task) {
		return vine_cancel_by_task_id(q, task->task_id);
	} else {
		debug(D_VINE, "Task with tag %s is not found in manager.", task_tag);
		return 0;
	}
}

int vine_cancel_all(struct vine_manager *q)
{
	int count = 0;

	struct vine_task *t;
	uint64_t task_id;

	ITABLE_ITERATE(q->tasks, task_id, t)
	{
		vine_cancel_by_task_id(q, task_id);
		count++;
	}

	return count;
}

static void release_all_workers(struct vine_manager *q)
{
	struct vine_worker_info *w;
	char *key;

	if (!q)
		return;

	HASH_TABLE_ITERATE(q->worker_table, key, w)
	{
		release_worker(q, w);
		hash_table_firstkey(q->worker_table);
	}
}

/*
If there are any standard tasks (those submitted by the user)
known to the manager, then the system is not empty, and the caller
should wait some more.
XXX This is a linear-time operation, perhaps there is a more efficient way to do it.
*/

int vine_empty(struct vine_manager *q)
{
	struct vine_task *t;
	uint64_t task_id;

	ITABLE_ITERATE(q->tasks, task_id, t)
	{
		if (t->type == VINE_TASK_TYPE_STANDARD)
			return 0;
	}

	return 1;
}

void vine_set_keepalive_interval(struct vine_manager *q, int interval)
{
	q->keepalive_interval = interval;
}

void vine_set_keepalive_timeout(struct vine_manager *q, int timeout)
{
	q->keepalive_timeout = timeout;
}

void vine_set_manager_preferred_connection(struct vine_manager *q, const char *preferred_connection)
{
	free(q->manager_preferred_connection);
	assert(preferred_connection);

	if (strcmp(preferred_connection, "by_ip") && strcmp(preferred_connection, "by_hostname") && strcmp(preferred_connection, "by_apparent_ip")) {
		fatal("manager_preferred_connection should be one of: by_ip, by_hostname, by_apparent_ip");
	}

	q->manager_preferred_connection = xxstrdup(preferred_connection);
}

int vine_tune(struct vine_manager *q, const char *name, double value)
{

	if (!strcmp(name, "attempt-schedule-depth")) {
		q->attempt_schedule_depth = MAX(1, (int)value);

	} else if (!strcmp(name, "category-steady-n-tasks")) {
		category_tune_bucket_size("category-steady-n-tasks", (int)value);

	} else if (!strcmp(name, "default-transfer-rate")) {
		q->default_transfer_rate = value;

	} else if (!strcmp(name, "disconnect-slow-worker-factor")) {
		vine_enable_disconnect_slow_workers(q, value);

	} else if (!strcmp(name, "hungry-minimum")) {
		q->hungry_minimum = MAX(1, (int)value);

	} else if (!strcmp(name, "hungry-minimum-factor")) {
		q->hungry_minimum_factor = MAX(1, (int)value);

	} else if (!strcmp(name, "immediate-recovery")) {
		q->immediate_recovery = !!((int)value);

	} else if (!strcmp(name, "keepalive-interval")) {
		q->keepalive_interval = MAX(0, (int)value);

	} else if (!strcmp(name, "keepalive-timeout")) {
		q->keepalive_timeout = MAX(0, (int)value);

	} else if (!strcmp(name, "long-timeout")) {
		q->long_timeout = MAX(1, (int)value);

	} else if (!strcmp(name, "max-retrievals")) {
		q->max_retrievals = MAX(-1, (int)value);

	} else if (!strcmp(name, "min-transfer-timeout")) {
		q->minimum_transfer_timeout = (int)value;

	} else if (!strcmp(name, "monitor-interval")) {
		/* 0 means use monitor's default */
		q->monitor_interval = MAX(0, (int)value);

	} else if (!strcmp(name, "prefer-dispatch")) {
		q->prefer_dispatch = !!((int)value);

	} else if (!strcmp(name, "force-proportional-resources") || !strcmp(name, "proportional-resources")) {
		if (value > 0) {
			vine_enable_proportional_resources(q);
		} else {
			vine_disable_proportional_resources(q);
		}

	} else if (!strcmp(name, "force-proportional-resources-whole-tasks") || !strcmp(name, "proportional-whole-tasks")) {
		q->proportional_whole_tasks = MAX(0, (int)value);

	} else if (!strcmp(name, "ramp-down-heuristic")) {
		q->ramp_down_heuristic = MAX(0, (int)value);

	} else if (!strcmp(name, "resource-submit-multiplier") || !strcmp(name, "asynchrony-multiplier")) {
		q->resource_submit_multiplier = MAX(value, 1.0);

	} else if (!strcmp(name, "short-timeout")) {
		q->short_timeout = MAX(1, (int)value);

	} else if (!strcmp(name, "temp-replica-count")) {
		q->temp_replica_count = MAX(1, (int)value);

	} else if (!strcmp(name, "transfer-outlier-factor")) {
		q->transfer_outlier_factor = value;

	} else if (!strcmp(name, "transfer-replica-per-cycle")) {
		q->transfer_replica_per_cycle = MAX(1, (int)value);

	} else if (!strcmp(name, "transfer-temps-recovery")) {
		q->transfer_temps_recovery = !!((int)value);

	} else if (!strcmp(name, "transient-error-interval")) {
		if (value < 1) {
			q->transient_error_interval = VINE_DEFAULT_TRANSIENT_ERROR_INTERVAL;
		} else {
			q->transient_error_interval = value * ONE_SECOND;
		}

	} else if (!strcmp(name, "wait-for-workers")) {
		q->wait_for_workers = MAX(0, (int)value);

	} else if (!strcmp(name, "max-workers")) {
		q->max_workers = MAX(-1, (int)value);

	} else if (!strcmp(name, "worker-retrievals")) {
		q->worker_retrievals = MAX(0, (int)value);

	} else if (!strcmp(name, "file-source-max-transfers")) {
		q->file_source_max_transfers = MAX(1, (int)value);

	} else if (!strcmp(name, "worker-source-max-transfers")) {
		q->worker_source_max_transfers = MAX(1, (int)value);

	} else if (!strcmp(name, "load-from-shared-filesystem")) {
		q->load_from_shared_fs_enabled = !!((int)value);

	} else if (!strcmp(name, "perf-log-interval")) {
		q->perf_log_interval = MAX(1, (int)value);

	} else if (!strcmp(name, "update-interval")) {
		q->update_interval = MAX(1, (int)value);

	} else if (!strcmp(name, "task-groups")) {
		q->task_groups_enabled = MIN(1, (int)value);

	} else if (!strcmp(name, "resource-management-interval")) {
		q->resource_management_interval = MAX(1, (int)value);

	} else if (!strcmp(name, "max-task-stdout-storage")) {
		q->max_task_stdout_storage = MAX(1, (int)value);

	} else if (!strcmp(name, "max-new-workers")) {
		q->max_new_workers = MAX(0, (int)value); /*todo: confirm 0 or 1*/

	} else if (!strcmp(name, "large-task-check-interval")) {
		q->large_task_check_interval = MAX(1, (timestamp_t)value);

	} else if (!strcmp(name, "option-blocklist-slow-workers-timeout")) {
		q->option_blocklist_slow_workers_timeout = MAX(0, value); /*todo: confirm 0 or 1*/

	} else if (!strcmp(name, "watch-library-logfiles")) {
		q->watch_library_logfiles = !!((int)value);

	} else if (!strcmp(name, "sandbox-grow-factor")) {
		q->sandbox_grow_factor = MAX(1.1, value);

	} else if (!strcmp(name, "max-library-retries")) {
		q->max_library_retries = MIN(1, value);
	} else if (!strcmp(name, "disk-proportion-available-to-task")) {
		if (value < 1 && value > 0) {
			q->disk_proportion_available_to_task = value;
		}
	} else if (!strcmp(name, "enforce-worker-eviction-interval")) {
		q->enforce_worker_eviction_interval = (timestamp_t)(MAX(0, (int)value) * ONE_SECOND);

<<<<<<< HEAD
	} else if (!strcmp(name, "shift-disk-load")) {
		q->shift_disk_load = !!((int)value);

=======
>>>>>>> 203736a9
	} else if (!strcmp(name, "clean-redundant-replicas")) {
		q->clean_redundant_replicas = !!((int)value);

	} else {
		debug(D_NOTICE | D_VINE, "Warning: tuning parameter \"%s\" not recognized\n", name);
		return -1;
	}

	return 0;
}

void vine_manager_enable_process_shortcut(struct vine_manager *q)
{
	q->process_pending_check = 1;
}

struct rmsummary **vine_summarize_workers(struct vine_manager *q)
{
	return vine_manager_summarize_workers(q);
}

void vine_set_bandwidth_limit(struct vine_manager *q, const char *bandwidth)
{
	q->bandwidth_limit = string_metric_parse(bandwidth);
}

double vine_get_effective_bandwidth(struct vine_manager *q)
{
	double manager_bandwidth = get_manager_transfer_rate(q, NULL) / MEGABYTE; // return in MB per second
	return manager_bandwidth;
}

void vine_get_stats(struct vine_manager *q, struct vine_stats *s)
{
	struct vine_stats *qs;
	qs = q->stats;

	memcpy(s, qs, sizeof(*s));

	// info about workers
	s->workers_connected = count_workers(q, VINE_WORKER_TYPE_WORKER);
	s->workers_init = count_workers(q, VINE_WORKER_TYPE_UNKNOWN);
	s->workers_busy = workers_with_tasks(q);
	s->workers_idle = s->workers_connected - s->workers_busy;
	// s->workers_able computed below.

	// info about tasks
	s->tasks_waiting = priority_queue_size(q->ready_tasks);
	s->tasks_with_results = list_size(q->waiting_retrieval_list);
	s->tasks_running = itable_size(q->running_table);
	s->tasks_on_workers = s->tasks_with_results + s->tasks_running;

	vine_task_info_compute_capacity(q, s);

	// info about resources
	s->bandwidth = vine_get_effective_bandwidth(q);
	struct vine_resources rtotal, rmin, rmax;
	int64_t inuse_cache = 0;
	aggregate_workers_resources(q, &rtotal, &rmin, &rmax, &inuse_cache, NULL);

	s->total_cores = rtotal.cores.total;
	s->total_memory = rtotal.memory.total;
	s->total_disk = rtotal.disk.total;
	s->total_gpus = rtotal.gpus.total;

	s->committed_cores = rtotal.cores.inuse;
	s->committed_memory = rtotal.memory.inuse;
	s->committed_disk = rtotal.disk.inuse;
	s->committed_gpus = rtotal.gpus.inuse;

	s->inuse_cache = inuse_cache;

	s->min_cores = rmin.cores.total;
	s->max_cores = rmax.cores.total;
	s->min_memory = rmin.memory.total;
	s->max_memory = rmax.memory.total;
	s->min_disk = rmin.disk.total;
	s->max_disk = rmax.disk.total;
	s->min_gpus = rmin.gpus.total;
	s->max_gpus = rmax.gpus.total;

	s->workers_able = count_workers_for_waiting_tasks(q, largest_seen_resources(q, NULL));
}

void vine_get_stats_category(struct vine_manager *q, const char *category, struct vine_stats *s)
{
	struct category *c = vine_category_lookup_or_create(q, category);
	struct vine_stats *cs = c->vine_stats;
	memcpy(s, cs, sizeof(*s));

	s->workers_able = count_workers_for_waiting_tasks(q, largest_seen_resources(q, c->name));
}

char *vine_get_status(struct vine_manager *q, const char *request)
{
	struct jx *a = construct_status_message(q, request);

	if (!a) {
		return "[]";
	}

	char *result = jx_print_string(a);

	jx_delete(a);

	return result;
}

/*
Sum up all of the resources available at each worker in total,
as well as the minimum and maximum in rmin and rmax respectively.
Used to summarize queue state for vine_get_stats().
*/

static void aggregate_workers_resources(
		struct vine_manager *q, struct vine_resources *total, struct vine_resources *rmin, struct vine_resources *rmax, int64_t *inuse_cache, struct hash_table *features)
{
	struct vine_worker_info *w;
	char *key;
	int first = 1;

	bzero(total, sizeof(*total));
	bzero(rmin, sizeof(*rmin));
	bzero(rmax, sizeof(*rmax));
	*inuse_cache = 0;

	if (hash_table_size(q->worker_table) == 0) {
		return;
	}

	if (features) {
		hash_table_clear(features, 0);
	}

	HASH_TABLE_ITERATE(q->worker_table, key, w)
	{
		struct vine_resources *r = w->resources;

		/* If tag <0 then no resource updates have been received, skip it. */
		if (r->tag < 0)
			continue;

		/* Sum up the total and inuse values in total. */
		vine_resources_add(total, r);

		*inuse_cache += w->inuse_cache;

		/* Add all available features to the features table */
		if (features) {
			if (w->features) {
				char *key;
				void *dummy;
				HASH_TABLE_ITERATE(w->features, key, dummy)
				{
					hash_table_insert(features, key, (void **)1);
				}
			}
		}

		/*
		On the first time through, the min and max get the value of the first worker.
		After that, compute min and max for each value.
		*/

		if (first) {
			*rmin = *r;
			*rmax = *r;
			first = 0;
		} else {
			vine_resources_min(rmin, r);
			vine_resources_max(rmax, r);
		}
	}

	// vine_stats wants MB
	*inuse_cache = (int64_t)BYTES_TO_MEGABYTES(*inuse_cache);
}

/* This simple wrapper function allows us to hide the debug.h interface from the end user. */
int vine_enable_debug_log(const char *logfile)
{
	debug_config("vine_manager");
	debug_config_file(logfile);
	debug_flags_set("all");
	return 1;
}

int vine_enable_perf_log(struct vine_manager *q, const char *filename)
{
	char *logpath = vine_get_path_log(q, filename);
	q->perf_logfile = fopen(logpath, "w");
	free(logpath);

	if (q->perf_logfile) {
		vine_perf_log_write_header(q);
		vine_perf_log_write_update(q, 1);
		debug(D_VINE, "log enabled and is being written to %s\n", filename);
		return 1;
	} else {
		debug(D_NOTICE | D_VINE, "couldn't open logfile %s: %s\n", filename, strerror(errno));
		return 0;
	}
}

int vine_enable_transactions_log(struct vine_manager *q, const char *filename)
{
	char *logpath = vine_get_path_log(q, filename);
	q->txn_logfile = fopen(logpath, "w");
	free(logpath);

	if (q->txn_logfile) {
		debug(D_VINE, "transactions log enabled and is being written to %s\n", filename);
		vine_txn_log_write_header(q);
		vine_txn_log_write_manager(q, "START");
		return 1;
	} else {
		debug(D_NOTICE | D_VINE, "couldn't open transactions logfile %s: %s\n", filename, strerror(errno));
		return 0;
	}
}

int vine_enable_taskgraph_log(struct vine_manager *q, const char *filename)
{
	char *logpath = vine_get_path_log(q, filename);
	q->graph_logfile = fopen(logpath, "w");
	free(logpath);

	if (q->graph_logfile) {
		debug(D_VINE, "graph log enabled and is being written to %s\n", filename);
		vine_taskgraph_log_write_header(q);
		return 1;
	} else {
		debug(D_NOTICE | D_VINE, "couldn't open graph logfile %s: %s\n", filename, strerror(errno));
		return 0;
	}
}

void vine_accumulate_task(struct vine_manager *q, struct vine_task *t)
{
	const char *name = t->category ? t->category : "default";
	struct category *c = vine_category_lookup_or_create(q, name);

	struct vine_stats *s = c->vine_stats;

	s->bytes_sent += t->bytes_sent;
	s->bytes_received += t->bytes_received;

	s->time_workers_execute += t->time_workers_execute_last;

	s->time_send += t->time_when_commit_end - t->time_when_commit_start;
	s->time_receive += t->time_when_done - t->time_when_retrieval;

	s->bandwidth = (1.0 * MEGABYTE * (s->bytes_sent + s->bytes_received)) / (s->time_send + s->time_receive + 1);

	q->stats->tasks_done++;

	if (t->result == VINE_RESULT_SUCCESS) {
		q->stats->time_workers_execute_good += t->time_workers_execute_last;
		q->stats->time_send_good += t->time_when_commit_end - t->time_when_commit_end;
		q->stats->time_receive_good += t->time_when_done - t->time_when_retrieval;

		s->tasks_done++;
		s->time_workers_execute_good += t->time_workers_execute_last;
		s->time_send_good += t->time_when_commit_end - t->time_when_commit_end;
		s->time_receive_good += t->time_when_done - t->time_when_retrieval;
	} else {
		s->tasks_failed++;

		if (t->result == VINE_RESULT_RESOURCE_EXHAUSTION) {
			s->time_workers_execute_exhaustion += t->time_workers_execute_last;

			q->stats->time_workers_execute_exhaustion += t->time_workers_execute_last;
			q->stats->tasks_exhausted_attempts++;

			t->time_workers_execute_exhaustion += t->time_workers_execute_last;
			t->exhausted_attempts++;
		}
	}

	/* accumulate resource summary to category only if task result makes it meaningful. */
	switch (t->result) {
	case VINE_RESULT_SUCCESS:
	case VINE_RESULT_SIGNAL:
	case VINE_RESULT_RESOURCE_EXHAUSTION:
	case VINE_RESULT_MAX_WALL_TIME:
	case VINE_RESULT_OUTPUT_TRANSFER_ERROR:
	case VINE_RESULT_SANDBOX_EXHAUSTION:
		if (category_accumulate_summary(c, t->resources_measured, q->current_max_worker)) {
			vine_txn_log_write_category(q, c);
		}

		// if in bucketing mode, add resources measured to bucketing manager
		if (category_in_bucketing_mode(c)) {
			int success; // 1 if success, 0 if resource exhaustion, -1 otherwise
			if (t->result == VINE_RESULT_SUCCESS)
				success = 1;
			else if (t->result == VINE_RESULT_RESOURCE_EXHAUSTION)
				success = 0;
			else
				success = -1;
			if (success != -1)
				bucketing_manager_add_resource_report(c->bucketing_manager, t->task_id, t->resources_measured, success);
		}
		break;
	case VINE_RESULT_INPUT_MISSING:
	case VINE_RESULT_OUTPUT_MISSING:
	case VINE_RESULT_FIXED_LOCATION_MISSING:
	case VINE_RESULT_CANCELLED:
	case VINE_RESULT_RMONITOR_ERROR:
	case VINE_RESULT_STDOUT_MISSING:
	case VINE_RESULT_MAX_END_TIME:
	case VINE_RESULT_UNKNOWN:
	case VINE_RESULT_FORSAKEN:
	case VINE_RESULT_MAX_RETRIES:
	case VINE_RESULT_LIBRARY_EXIT:
	case VINE_RESULT_MISSING_LIBRARY:
		break;
	}
}

void vine_initialize_categories(struct vine_manager *q, struct rmsummary *max, const char *summaries_file)
{
	categories_initialize(q->categories, max, summaries_file);
}

void vine_set_resources_max(struct vine_manager *q, const struct rmsummary *rm)
{
	vine_set_category_resources_max(q, "default", rm);
}

void vine_set_resources_min(struct vine_manager *q, const struct rmsummary *rm)
{
	vine_set_category_resources_min(q, "default", rm);
}

void vine_set_category_resources_max(struct vine_manager *q, const char *category, const struct rmsummary *rm)
{
	struct category *c = vine_category_lookup_or_create(q, category);
	category_specify_max_allocation(c, rm);
}

void vine_set_category_resources_min(struct vine_manager *q, const char *category, const struct rmsummary *rm)
{
	struct category *c = vine_category_lookup_or_create(q, category);
	category_specify_min_allocation(c, rm);
}

void vine_set_category_first_allocation_guess(struct vine_manager *q, const char *category, const struct rmsummary *rm)
{
	struct category *c = vine_category_lookup_or_create(q, category);
	category_specify_first_allocation_guess(c, rm);
}

int vine_set_category_mode(struct vine_manager *q, const char *category, vine_category_mode_t mode)
{

	switch (mode) {
	case CATEGORY_ALLOCATION_MODE_FIXED:
	case CATEGORY_ALLOCATION_MODE_MAX:
	case CATEGORY_ALLOCATION_MODE_MIN_WASTE:
	case CATEGORY_ALLOCATION_MODE_MAX_THROUGHPUT:
	case CATEGORY_ALLOCATION_MODE_GREEDY_BUCKETING:
	case CATEGORY_ALLOCATION_MODE_EXHAUSTIVE_BUCKETING:
		break;
	default:
		notice(D_VINE, "Unknown category mode specified.");
		return 0;
		break;
	}

	if (!category) {
		q->allocation_default_mode = mode;
	} else {
		struct category *c = vine_category_lookup_or_create(q, category);
		category_specify_allocation_mode(c, (category_mode_t)mode);
		vine_txn_log_write_category(q, c);
	}

	return 1;
}

void vine_set_category_max_concurrent(struct vine_manager *m, const char *category, int max_concurrent)
{
	struct category *c = vine_category_lookup_or_create(m, category);

	c->max_concurrent = MAX(-1, max_concurrent);
}

int vine_enable_category_resource(struct vine_manager *q, const char *category, const char *resource, int autolabel)
{

	struct category *c = vine_category_lookup_or_create(q, category);

	return category_enable_auto_resource(c, resource, autolabel);
}

const struct rmsummary *vine_manager_task_resources_max(struct vine_manager *q, struct vine_task *t)
{
	struct category *c = vine_category_lookup_or_create(q, t->category);

	return category_task_max_resources(c, t->resources_requested, t->resource_request, t->task_id);
}

const struct rmsummary *vine_manager_task_resources_min(struct vine_manager *q, struct vine_task *t)
{
	struct category *c = vine_category_lookup_or_create(q, t->category);

	const struct rmsummary *s = category_task_min_resources(c, t->resources_requested, t->resource_request, t->task_id);

	if (t->resource_request != CATEGORY_ALLOCATION_FIRST || !q->current_max_worker) {
		return s;
	}

	// If this task is being tried for the first time, we take the minimum as
	// the minimum between what we have observed and the largest worker. This
	// is to eliminate observed outliers that would prevent new tasks to run.
	if ((q->current_max_worker->cores > 0 && q->current_max_worker->cores < s->cores) || (q->current_max_worker->memory > 0 && q->current_max_worker->memory < s->memory) ||
			(q->current_max_worker->disk > 0 && q->current_max_worker->disk < s->disk) || (q->current_max_worker->gpus > 0 && q->current_max_worker->gpus < s->gpus)) {

		struct rmsummary *r = rmsummary_create(-1);

		rmsummary_merge_override_basic(r, q->current_max_worker);
		rmsummary_merge_override_basic(r, t->resources_requested);

		s = category_task_min_resources(c, r, t->resource_request, t->task_id);
		rmsummary_delete(r);
	}

	return s;
}

struct category *vine_category_lookup_or_create(struct vine_manager *q, const char *name)
{
	struct category *c = category_lookup_or_create(q->categories, name);

	if (!c->vine_stats) {
		c->vine_stats = calloc(1, sizeof(struct vine_stats));
		category_specify_allocation_mode(c, (category_mode_t)q->allocation_default_mode);
	}

	return c;
}

int vine_set_task_id_min(struct vine_manager *q, int minid)
{

	if (minid > q->next_task_id) {
		q->next_task_id = minid;
	}

	return q->next_task_id;
}

/* File functions */

/*
Remove all replicas of a special file across the compute cluster.
Should be invoked by the application when a file will never
be needed again, to free up available space.
*/

void vine_prune_file(struct vine_manager *m, struct vine_file *f)
{
	if (!f) {
		return;
	}

	if (!m) {
		return;
	}

	/* delete all of the replicas present at remote workers. */
	struct set *source_workers = hash_table_lookup(m->file_worker_table, f->cached_name);
	if (source_workers && set_size(source_workers) > 0) {
		void **workers_array = set_values_array(source_workers);
		if (workers_array) {
			for (int i = 0; workers_array[i] != NULL; i++) {
				struct vine_worker_info *w = (struct vine_worker_info *)workers_array[i];
				delete_worker_file(m, w, f->cached_name, 0, 0);
			}
			set_free_values_array(workers_array);
		}
	}

	/* also remove from the replication table. */
	hash_table_remove(m->temp_files_to_replicate, f->cached_name);
}

/*
Careful: The semantics of undeclare_file are a little subtle.
The user calls this function to indicate that they are done
using a particular file, and there will be no more tasks
that can consume it.

This causes the file to be removed from the manager's table,
the replicas in the cluster to be deleted.
There should be no running tasks that require the file after this.

However, there may be *returned* tasks that still hold
references to the vine_file object, and so it will not be
fully garbage collected until those also call vine_file_delete
to bring the reference count to zero.  At that point, if
the UNLINK_WHEN_DONE flag is on, the local state will also be deleted.
*/

void vine_undeclare_file(struct vine_manager *m, struct vine_file *f)
{
	if (!f) {
		return;
	}

	/*
	Special case: If the manager has already been gc'ed
	(e.g. by python exiting), do nothing. Any memory or unlink_when_done files were gc'ed by vine_delete.
	*/
	if (!m) {
		return;
	}

	/* First prune the file on all workers */
	vine_prune_file(m, f);

	/* Then, remove the object from our table and delete a reference. */
	if (hash_table_lookup(m->file_table, f->cached_name)) {
		hash_table_remove(m->file_table, f->cached_name);
		vine_file_delete(f);
	}

	/*
	Note that the file object may still exist if the user
	still holds pointers to inactive tasks that refer to
	this file. But the object is no longer the manager's
	responsibility.
	*/
}

struct vine_file *vine_manager_lookup_file(struct vine_manager *m, const char *cached_name)
{
	return hash_table_lookup(m->file_table, cached_name);
}

struct vine_file *vine_manager_declare_file(struct vine_manager *m, struct vine_file *f)
{
	if (!f) {
		return NULL;
	}
	assert(f->cached_name);
	struct vine_file *previous = vine_manager_lookup_file(m, f->cached_name);

	if (previous) {
		/* If declared before, use the previous instance. */
		vine_file_delete(f);
		f = vine_file_addref(previous);
	} else {
		/* Otherwise add it to the table. */
		hash_table_insert(m->file_table, f->cached_name, f);
	}

	vine_taskgraph_log_write_file(m, f);

	return f;
}

struct vine_file *vine_declare_file(struct vine_manager *m, const char *source, vine_cache_level_t cache, vine_file_flags_t flags)
{
	struct vine_file *f;

	if (m->load_from_shared_fs_enabled) {
		char *file_url = vine_file_make_file_url(source);
		f = vine_file_url(file_url, cache, flags);
		free(file_url);

	} else {
		f = vine_file_local(source, cache, flags);
	}

	return vine_manager_declare_file(m, f);
}

struct vine_file *vine_declare_url(struct vine_manager *m, const char *source, vine_cache_level_t cache, vine_file_flags_t flags)
{
	struct vine_file *f = vine_file_url(source, cache, flags);
	return vine_manager_declare_file(m, f);
}

struct vine_file *vine_declare_temp(struct vine_manager *m)
{
	if (m->peer_transfers_enabled) {
		struct vine_file *f = vine_file_temp();
		return vine_manager_declare_file(m, f);
	} else {
		struct vine_file *f = vine_file_temp_no_peers(vine_get_path_staging(m, NULL));
		return vine_manager_declare_file(m, f);
	}
}

struct vine_file *vine_declare_buffer(struct vine_manager *m, const char *buffer, size_t size, vine_cache_level_t cache, vine_file_flags_t flags)
{
	struct vine_file *f = vine_file_buffer(buffer, size, cache, flags);
	return vine_manager_declare_file(m, f);
}

struct vine_file *vine_declare_mini_task(struct vine_manager *m, struct vine_task *t, const char *name, vine_cache_level_t cache, vine_file_flags_t flags)
{
	struct vine_file *f = vine_file_mini_task(t, name, cache, flags);
	return vine_manager_declare_file(m, f);
}

struct vine_file *vine_declare_untar(struct vine_manager *m, struct vine_file *f, vine_cache_level_t cache, vine_file_flags_t flags)
{
	struct vine_file *t = vine_file_untar(f, cache, flags);
	return vine_manager_declare_file(m, t);
}

struct vine_file *vine_declare_poncho(struct vine_manager *m, struct vine_file *f, vine_cache_level_t cache, vine_file_flags_t flags)
{
	struct vine_file *t = vine_file_poncho(f, cache, flags);
	return vine_manager_declare_file(m, t);
}

struct vine_file *vine_declare_starch(struct vine_manager *m, struct vine_file *f, vine_cache_level_t cache, vine_file_flags_t flags)
{
	struct vine_file *t = vine_file_starch(f, cache, flags);
	return vine_manager_declare_file(m, t);
}

struct vine_file *vine_declare_xrootd(struct vine_manager *m, const char *source, struct vine_file *proxy, struct vine_file *env, vine_cache_level_t cache, vine_file_flags_t flags)
{
	struct vine_file *t = vine_file_xrootd(source, proxy, env, cache, flags);
	return vine_manager_declare_file(m, t);
}

struct vine_file *vine_declare_chirp(
		struct vine_manager *m, const char *server, const char *source, struct vine_file *ticket, struct vine_file *env, vine_cache_level_t cache, vine_file_flags_t flags)
{
	struct vine_file *t = vine_file_chirp(server, source, ticket, env, cache, flags);
	return vine_manager_declare_file(m, t);
}

/*
Return the contents of a vine_file as a memory buffer.
If the content is not available, set errno in one of three ways:
ENOENT - file has not been created yet
EAGAIN - file has been created, but not currently available, try again.
EIO    - something more serious went wrong.
*/

const char *vine_fetch_file(struct vine_manager *m, struct vine_file *f)
{
	/* If the file should not exist yet, bail out quickly. */
	if (f->state == VINE_FILE_STATE_PENDING) {
		errno = ENOENT;
		return 0;
	}

	/* If the data has already been loaded, just return it. */
	if (f->data) {
		return f->data;
	}

	/* Now consider the various ways to get the file content. */

	switch (f->type) {
	case VINE_FILE:
		/* It should already be on the local filesystem */
		{
			size_t length;
			if (copy_file_to_buffer(f->source, &f->data, &length)) {
				return f->data;
			} else {
				/* something went wrong in loading the file. */
				errno = EIO;
				return 0;
			}
		}
		break;
	case VINE_BUFFER:
		/* We shouldn't get here: f->data should be filled when file created. */
		errno = EIO;
		return 0;
	case VINE_TEMP:
	case VINE_URL:
	case VINE_MINI_TASK:
		/* If the file has been materialized remotely, go get it from a worker. */
		{
			struct vine_worker_info *w = vine_file_replica_table_find_worker(m, f->cached_name);
			if (w) {
				vine_manager_get_single_file(m, w, f);
				if (f->data) {
					return f->data;
				} else {
					/* Something went wrong in fetching a good replica. */
					errno = EIO;
					return 0;
				}
			} else {
				/* No replicas were currently available, but you can try again later. */
				errno = EAGAIN;
				return 0;
			}
		}
		break;
	}

	return 0;
}

void vine_log_debug_app(struct vine_manager *m, const char *entry)
{
	debug(D_VINE, "APPLICATION %s", entry);
}

void vine_log_txn_app(struct vine_manager *m, const char *entry)
{
	vine_txn_log_write_app_entry(m, entry);
}

char *vine_version_string()
{
	return cctools_version_string();
}

/* vim: set noexpandtab tabstop=8: */<|MERGE_RESOLUTION|>--- conflicted
+++ resolved
@@ -659,11 +659,7 @@
 
 	/* A task scheduling may result in a redundant replica of its input due to peer transfers, which can be safely removed when completed.
 	 * However, the general function of taskvine is to replicate files on demand, and to only clean them up when prune is called.
-<<<<<<< HEAD
 	 * So, we only clean up redundant replicas for the task-inputs when the manager is configured to clean redundant replicas. */
-=======
-	 * So, we only clean up redundant replicas for the task-inputs when the manager is configured to do so. */
->>>>>>> 203736a9
 	if (q->clean_redundant_replicas) {
 		struct vine_mount *input_mount;
 		LIST_ITERATE(t->input_mounts, input_mount)
@@ -4363,11 +4359,6 @@
 	q->perf_log_interval = VINE_PERF_LOG_INTERVAL;
 
 	q->temp_replica_count = 1;
-	q->clean_redundant_replicas = 0;
-<<<<<<< HEAD
-	q->shift_disk_load = 0;
-=======
->>>>>>> 203736a9
 	q->transfer_temps_recovery = 0;
 	q->transfer_replica_per_cycle = 10;
 
@@ -6129,15 +6120,6 @@
 	} else if (!strcmp(name, "enforce-worker-eviction-interval")) {
 		q->enforce_worker_eviction_interval = (timestamp_t)(MAX(0, (int)value) * ONE_SECOND);
 
-<<<<<<< HEAD
-	} else if (!strcmp(name, "shift-disk-load")) {
-		q->shift_disk_load = !!((int)value);
-
-=======
->>>>>>> 203736a9
-	} else if (!strcmp(name, "clean-redundant-replicas")) {
-		q->clean_redundant_replicas = !!((int)value);
-
 	} else {
 		debug(D_NOTICE | D_VINE, "Warning: tuning parameter \"%s\" not recognized\n", name);
 		return -1;

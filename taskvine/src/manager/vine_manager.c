/*
Copyright (C) 2022- The University of Notre Dame
This software is distributed under the GNU General Public License.
See the file COPYING for details.
*/

#include "vine_manager.h"
#include "vine_manager_get.h"
#include "vine_manager_put.h"
#include "vine_manager_summarize.h"
#include "vine_schedule.h"
#include "vine_protocol.h"
#include "vine_task.h"
#include "vine_file.h"
#include "vine_resources.h"
#include "vine_worker_info.h"
#include "vine_remote_file_info.h"
#include "vine_factory_info.h"
#include "vine_task_info.h"
#include "vine_blocklist.h"
#include "vine_txn_log.h"
#include "vine_perf_log.h"
#include "vine_current_transfers.h"

#include "cctools.h"
#include "envtools.h"
#include "int_sizes.h"
#include "link.h"
#include "link_auth.h"
#include "debug.h"
#include "stringtools.h"
#include "catalog_query.h"
#include "domain_name_cache.h"
#include "hash_table.h"
#include "interfaces_address.h"
#include "itable.h"
#include "list.h"
#include "macros.h"
#include "username.h"
#include "create_dir.h"
#include "xxmalloc.h"
#include "load_average.h"
#include "buffer.h"
#include "rmonitor.h"
#include "rmonitor_types.h"
#include "rmonitor_poll.h"
#include "category_internal.h"
#include "copy_stream.h"
#include "random.h"
#include "process.h"
#include "path.h"
#include "url_encode.h"
#include "jx_print.h"
#include "jx_parse.h"
#include "shell.h"

#include <unistd.h>
#include <dirent.h>
#include <fcntl.h>
#include <sys/stat.h>
#include <sys/wait.h>
#include <assert.h>
#include <errno.h>
#include <math.h>
#include <stdarg.h>
#include <stdio.h>
#include <stdint.h>
#include <stdlib.h>
#include <string.h>
#include <time.h>
#include <stddef.h>

/* Seconds between updates to the catalog. */
#define VINE_UPDATE_INTERVAL 60

/* Seconds between measurement of manager local resources. */
#define VINE_RESOURCE_MEASUREMENT_INTERVAL 30

/* Default value for keepalive interval in seconds. */
#define VINE_DEFAULT_KEEPALIVE_INTERVAL 120

/* Default value for keepalive timeout in seconds. */
#define VINE_DEFAULT_KEEPALIVE_TIMEOUT  900

/* Maximum size of standard output from task.  (If larger, send to a separate file.) */
#define MAX_TASK_STDOUT_STORAGE (1*GIGABYTE)

/* Maximum number of workers to add in a single cycle before dealing with other matters. */
#define MAX_NEW_WORKERS 10

/* How frequently to check for tasks that do not fit any worker. */
#define VINE_LARGE_TASK_CHECK_INTERVAL 180000000 // 3 minutes in usecs

/* Default timeout for slow workers to come back to the pool, can be set prior to creating a manager. */
double vine_option_blocklist_slow_workers_timeout = 900;

/* Forward prototypes for functions that are called out of order. */
/* Many of these should be removed if forward declaration is not needed. */

static void handle_failure(struct vine_manager *q, struct vine_worker_info *w, struct vine_task *t, vine_result_code_t fail_type);
static void remove_worker(struct vine_manager *q, struct vine_worker_info *w, vine_worker_disconnect_reason_t reason);
static int shut_down_worker(struct vine_manager *q, struct vine_worker_info *w);

static void reap_task_from_worker(struct vine_manager *q, struct vine_worker_info *w, struct vine_task *t, vine_task_state_t new_state);
static int cancel_task_on_worker(struct vine_manager *q, struct vine_task *t, vine_task_state_t new_state);
static void count_worker_resources(struct vine_manager *q, struct vine_worker_info *w);

static void find_max_worker(struct vine_manager *q);
static void update_max_worker(struct vine_manager *q, struct vine_worker_info *w);

static vine_task_state_t change_task_state( struct vine_manager *q, struct vine_task *t, vine_task_state_t new_state);

static int task_state_count( struct vine_manager *q, const char *category, vine_task_state_t state);
static int task_request_count( struct vine_manager *q, const char *category, category_allocation_t request);

static vine_msg_code_t handle_http_request( struct vine_manager *q, struct vine_worker_info *w, const char *path, time_t stoptime );
static vine_msg_code_t handle_taskvine(struct vine_manager *q, struct vine_worker_info *w, const char *line);
static vine_msg_code_t handle_queue_status(struct vine_manager *q, struct vine_worker_info *w, const char *line, time_t stoptime);
static vine_msg_code_t handle_resource(struct vine_manager *q, struct vine_worker_info *w, const char *line);
static vine_msg_code_t handle_feature(struct vine_manager *q, struct vine_worker_info *w, const char *line);

static struct jx * queue_to_jx( struct vine_manager *q );
static struct jx * queue_lean_to_jx( struct vine_manager *q );

char *vine_monitor_wrap(struct vine_manager *q, struct vine_worker_info *w, struct vine_task *t, struct rmsummary *limits);

void vine_accumulate_task(struct vine_manager *q, struct vine_task *t);
struct category *vine_category_lookup_or_create(struct vine_manager *q, const char *name);

void vine_disable_monitoring(struct vine_manager *q);
static void aggregate_workers_resources( struct vine_manager *q, struct vine_resources *total, struct hash_table *features);
static struct vine_task *vine_wait_internal(struct vine_manager *q, int timeout, const char *tag, int task_id);
static void release_all_workers( struct vine_manager *q );

static void vine_manager_send_duty_to_workers(struct vine_manager *q, const char *name);
static void vine_manager_send_duties_to_workers(struct vine_manager *q);

/* Return the number of workers matching a given type: WORKER, STATUS, etc */

static int count_workers( struct vine_manager *q, vine_worker_type_t type )
{
	struct vine_worker_info *w;
	char* id;

	int count = 0;

	HASH_TABLE_ITERATE(q->worker_table,id,w) {
		if(w->type & type) {
			count++;
		}
	}

	return count;
}

/* Round up a resource value based on the overcommit multiplier currently in effect. */

int64_t overcommitted_resource_total(struct vine_manager *q, int64_t total)
{
	int64_t r = 0;
	if(total != 0)
	{
		r = ceil(total * q->resource_submit_multiplier);
	}

	return r;
}

/* Returns count of workers that are running at least 1 task. */

static int workers_with_tasks(struct vine_manager *q) {
	struct vine_worker_info *w;
	char* id;
	int workers_with_tasks = 0;

	HASH_TABLE_ITERATE(q->worker_table,id,w) {
		if(strcmp(w->hostname, "unknown")){
			if(itable_size(w->current_tasks)){
				workers_with_tasks++;
			}
		}
	}

	return workers_with_tasks;
}

/* Convert a link pointer into a string that can be used as a key into a hash table. */

static char * link_to_hash_key(struct link *link )
{
	return string_format("0x%p",link);
}

/*
This function sends a message to the worker and records the time the message is
successfully sent. This timestamp is used to determine when to send keepalive checks.
*/

__attribute__ (( format(printf,3,4) ))
int vine_manager_send( struct vine_manager *q, struct vine_worker_info *w, const char *fmt, ... )
{
	va_list va;
	time_t stoptime;
	buffer_t B[1];
	buffer_init(B);
	buffer_abortonfailure(B, 1);
	buffer_max(B, VINE_LINE_MAX);

	va_start(va, fmt);
	buffer_putvfstring(B, fmt, va);
	va_end(va);

	debug(D_VINE, "tx to %s (%s): %s", w->hostname, w->addrport, buffer_tostring(B));

	stoptime = time(0) + q->short_timeout;

	int result = link_putlstring(w->link, buffer_tostring(B), buffer_pos(B), stoptime);

	buffer_free(B);

	return result;
}

/* Handle a name message coming back from the worker, requesting the manager's project name. */

static vine_msg_code_t handle_name(struct vine_manager *q, struct vine_worker_info *w, char *line)
{
	debug(D_VINE, "Sending project name to worker (%s)", w->addrport);

	//send project name (q->name) if there is one. otherwise send blank line
	vine_manager_send(q, w, "%s\n", q->name ? q->name : "");

	return VINE_MSG_PROCESSED;
}

/* Handle an info message coming from the worker that provides a variety of metrics. */

static vine_msg_code_t handle_info(struct vine_manager *q, struct vine_worker_info *w, char *line)
{
	char field[VINE_LINE_MAX];
	char value[VINE_LINE_MAX];

	int n = sscanf(line,"info %s %[^\n]", field, value);

	if(n != 2)
		return VINE_MSG_FAILURE;

	if(string_prefix_is(field, "workers_joined")) {
		w->stats->workers_joined = atoll(value);
	} else if(string_prefix_is(field, "workers_removed")) {
		w->stats->workers_removed = atoll(value);
	} else if(string_prefix_is(field, "time_send")) {
		w->stats->time_send = atoll(value);
	} else if(string_prefix_is(field, "time_receive")) {
		w->stats->time_receive = atoll(value);
	} else if(string_prefix_is(field, "time_execute")) {
		w->stats->time_workers_execute = atoll(value);
	} else if(string_prefix_is(field, "bytes_sent")) {
		w->stats->bytes_sent = atoll(value);
	} else if(string_prefix_is(field, "bytes_received")) {
		w->stats->bytes_received = atoll(value);
	} else if(string_prefix_is(field, "tasks_waiting")) {
		w->stats->tasks_waiting = atoll(value);
	} else if(string_prefix_is(field, "tasks_running")) {
		w->stats->tasks_running = atoll(value);
	} else if(string_prefix_is(field, "idle-disconnecting")) {
		remove_worker(q, w, VINE_WORKER_DISCONNECT_IDLE_OUT);
		q->stats->workers_idled_out++;
	} else if(string_prefix_is(field, "end_of_resource_update")) {
		count_worker_resources(q, w);
		vine_txn_log_write_worker_resources(q, w);
	} else if(string_prefix_is(field, "worker-id")) {
		free(w->workerid);
		w->workerid = xxstrdup(value);
		vine_txn_log_write_worker(q, w, 0, 0);
	} else if(string_prefix_is(field, "worker-end-time")) {
		w->end_time = MAX(0, atoll(value));
	} else if(string_prefix_is(field, "from-factory")) {
		q->fetch_factory = 1;
		w->factory_name = xxstrdup(value);

		struct vine_factory_info *f = vine_factory_info_lookup(q, w->factory_name);
		if(f->connected_workers+1 > f->max_workers) {
			shut_down_worker(q, w);
		}
	}

	//Note we always mark info messages as processed, as they are optional.
	return VINE_MSG_PROCESSED;
}

/*
A cache-update message coming from the worker means that a requested
remote transfer or command was successful, and know we know the size
of the file for the purposes of cache storage management.
*/

static int handle_cache_update( struct vine_manager *q, struct vine_worker_info *w, const char *line )
{
	char cachename[VINE_LINE_MAX];
	long long size;
	long long transfer_time;
	char id[VINE_LINE_MAX];

	if(sscanf(line,"cache-update %s %lld %lld %s",cachename,&size,&transfer_time, id)==4) {
		struct vine_remote_file_info *remote_info = hash_table_lookup(w->current_files,cachename);

		if(!remote_info) {
			debug(D_VINE,"warning: unexpected cache-update message for %s",cachename);
			remote_info = vine_remote_file_info_create(size,time(0));
			hash_table_insert(w->current_files,cachename,remote_info);
		}

		remote_info->size = size;
		remote_info->transfer_time = transfer_time;
		remote_info->in_cache = 1;
		
		vine_current_transfers_remove(q, id);
		
	   /* Do not write a cache-update to the log without an ID . such as a mini-task or buffer */
	   if(strcmp(id, "X") != 0)vine_txn_log_write_cache_update(q,w,size,transfer_time,cachename, id);
	}

	return VINE_MSG_PROCESSED;
}

/*
A cache-invalid message coming from the worker means that a requested
remote transfer or command did not succeed, and the intended file is
not in the cache.  It is accompanied by a (presumably short) string
message that further explains the failure.
So, we remove the corresponding note for that worker and log the error.
We should expect to soon receive some failed tasks that were unable
set up their own input sandboxes.
*/

static int handle_cache_invalid( struct vine_manager *q, struct vine_worker_info *w, const char *line )
{
	char cachename[VINE_LINE_MAX];
	char id[VINE_LINE_MAX];
	int length;

	if(sscanf(line,"cache-invalid %s %d %8s-%4s-%4s-%4s-%12s",cachename,&length, id, &id[8], &id[12], &id[16], &id[20])==7) {

		char *message = malloc(length+1);
		time_t stoptime = time(0) + q->long_timeout;
		
		int actual = link_read(w->link,message,length,stoptime);
		if(actual!=length) {
			free(message);
			return VINE_MSG_FAILURE;
		}
		
		message[length] = 0;
		debug(D_VINE,"%s (%s) invalidated %s with error: %s",w->hostname,w->addrport,cachename,message);
		free(message);
		
		struct vine_remote_file_info *remote_info = hash_table_remove(w->current_files,cachename);
		vine_current_transfers_remove(q, id);
		if(remote_info) vine_remote_file_info_delete(remote_info);
	}
	else if(sscanf(line,"cache-invalid %s %d",cachename,&length)==2) {

		char *message = malloc(length+1);
		time_t stoptime = time(0) + q->long_timeout;
		
		int actual = link_read(w->link,message,length,stoptime);
		if(actual!=length) {
			free(message);
			return VINE_MSG_FAILURE;
		}
		
		message[length] = 0;
		debug(D_VINE,"%s (%s) invalidated %s with error: %s",w->hostname,w->addrport,cachename,message);
		free(message);	
	}
	return VINE_MSG_PROCESSED;
}

/*
A transfer-address message indicates that the worker is listening
on its own port to receive get requests from other workers.
*/

static int handle_transfer_address( struct vine_manager *q, struct vine_worker_info *w, const char *line )
{	
	int dummy_port;
	if(sscanf(line,"transfer-address %s %d",w->transfer_addr,&w->transfer_port)) {
		w->transfer_port_active = 1;
		link_address_remote(w->link, w->transfer_addr, &dummy_port);
		return VINE_MSG_PROCESSED;
	} else {
		return VINE_MSG_FAILURE;
	}
}

/*
This function receives a message from worker and records the time a message is successfully
received. This timestamp is used in keepalive timeout computations.
*/

static vine_msg_code_t vine_manager_recv_no_retry(struct vine_manager *q, struct vine_worker_info *w, char *line, size_t length )
{
	time_t stoptime;
	stoptime = time(0) + q->short_timeout;

	int result = link_readline(w->link, line, length, stoptime);

	if (result <= 0) {
		return VINE_MSG_FAILURE;
	}

	w->last_msg_recv_time = timestamp_get();

	debug(D_VINE, "rx from %s (%s): %s", w->hostname, w->addrport, line);

	char path[length];

	// Check for status updates that can be consumed here.
	if(string_prefix_is(line, "alive")) {
		result = VINE_MSG_PROCESSED;
	} else if(string_prefix_is(line, "taskvine")) {
		result = handle_taskvine(q, w, line);
	} else if (string_prefix_is(line,"queue_status") || string_prefix_is(line, "worker_status") || string_prefix_is(line, "task_status") || string_prefix_is(line, "wable_status") || string_prefix_is(line, "resources_status")) {
		result = handle_queue_status(q, w, line, stoptime);
	} else if (string_prefix_is(line, "available_results")) {
		hash_table_insert(q->workers_with_available_results, w->hashkey, w);
		result = VINE_MSG_PROCESSED;
	} else if (string_prefix_is(line, "resource")) {
		result = handle_resource(q, w, line);
	} else if (string_prefix_is(line, "feature")) {
		result = handle_feature(q, w, line);
	} else if (string_prefix_is(line, "auth")) {
		debug(D_VINE|D_NOTICE,"worker (%s) is attempting to use a password, but I do not have one.",w->addrport);
		result = VINE_MSG_FAILURE;
	} else if (string_prefix_is(line, "name")) {
		result = handle_name(q, w, line);
	} else if (string_prefix_is(line, "info")) {
		result = handle_info(q, w, line);
	} else if (string_prefix_is(line, "cache-update")) {
		result = handle_cache_update(q, w, line);
	} else if (string_prefix_is(line, "cache-invalid")) {
		result = handle_cache_invalid(q, w, line);
	} else if (string_prefix_is(line, "transfer-address")) {
		result = handle_transfer_address(q, w, line);
	} else if( sscanf(line,"GET %s HTTP/%*d.%*d",path)==1) {
	        result = handle_http_request(q,w,path,stoptime);
	} else {
		// Message is not a status update: return it to the user.
		result = VINE_MSG_NOT_PROCESSED;
	}

	return result;
}

/*
Call vine_manager_recv_no_retry and silently retry if the result indicates
an asynchronous update message like 'keepalive' or 'resource'.
*/

vine_msg_code_t vine_manager_recv( struct vine_manager *q, struct vine_worker_info *w, char *line, int length )
{
	vine_msg_code_t result = VINE_MSG_PROCESSED;

	do {
		result = vine_manager_recv_no_retry(q, w,line,length);
	} while(result == VINE_MSG_PROCESSED);

	return result;
}

/*
Compute the expected transfer rate of the manage in bytes/second,
and return the basis of that computation in *data_source.
*/

static double get_queue_transfer_rate(struct vine_manager *q, char **data_source)
{
	double queue_transfer_rate; // bytes per second
	int64_t     q_total_bytes_transferred = q->stats->bytes_sent + q->stats->bytes_received;
	timestamp_t q_total_transfer_time     = q->stats->time_send  + q->stats->time_receive;

	// Note q_total_transfer_time is timestamp_t with units of microseconds.
	if(q_total_transfer_time>1000000) {
		queue_transfer_rate = 1000000.0 * q_total_bytes_transferred / q_total_transfer_time;
		if (data_source) {
			*data_source = xxstrdup("overall queue");
		}
	} else {
		queue_transfer_rate = q->default_transfer_rate;
		if (data_source) {
			*data_source = xxstrdup("conservative default");
		}
	}

	return queue_transfer_rate;
}

/*
Select an appropriate timeout value for the transfer of a certain number of bytes.
We do not know in advance how fast the system will perform.

So do this by starting with an assumption of bandwidth taken from the worker,
from the queue, or from a (slow) default number, depending on what information is available.
The timeout is chosen to be a multiple of the expected transfer time from the assumed bandwidth.

The overall effect is to reject transfers that are 10x slower than what has been seen before.

Two exceptions are made:
- The transfer time cannot be below a configurable minimum time.
*/

int vine_manager_transfer_time(struct vine_manager *q, struct vine_worker_info *w, struct vine_task *t, int64_t length)
{
	double avg_transfer_rate; // bytes per second
	char *data_source;

	if(w->total_transfer_time>1000000) {
		// Note w->total_transfer_time is timestamp_t with units of microseconds.
		avg_transfer_rate = 1000000 * w->total_bytes_transferred / w->total_transfer_time;
		data_source = xxstrdup("worker's observed");
	} else {
		avg_transfer_rate = get_queue_transfer_rate(q, &data_source);
	}

	double tolerable_transfer_rate = avg_transfer_rate / q->transfer_outlier_factor; // bytes per second

	int timeout = length / tolerable_transfer_rate;

	// An ordinary manager has a lower minimum timeout b/c it responds immediately to the manager.
	timeout = MAX(q->minimum_transfer_timeout,timeout);

	/* Don't bother printing anything for transfers of less than 1MB, to avoid excessive output. */

	if( length >= 1048576 ) {
		debug(D_VINE,"%s (%s) using %s average transfer rate of %.2lf MB/s\n", w->hostname, w->addrport, data_source, avg_transfer_rate/MEGABYTE);

		debug(D_VINE, "%s (%s) will try up to %d seconds to transfer this %.2lf MB file.", w->hostname, w->addrport, timeout, length/1000000.0);
	}

	free(data_source);
	return timeout;
}

/*
Remove idle workers associated with a given factory, so as to scale down
cleanly by not cancelling active work.
*/

static int factory_trim_workers(struct vine_manager *q, struct vine_factory_info *f)
{
	if (!f) return 0;
	assert(f->name);

	// Iterate through all workers and shut idle ones down
	struct vine_worker_info *w;
	char *key;
	int trimmed_workers = 0;

	struct hash_table *idle_workers = hash_table_create(0, 0);
	HASH_TABLE_ITERATE(q->worker_table,key,w) {
		if( f->connected_workers - trimmed_workers <= f->max_workers ) break;
		if ( w->factory_name &&
				!strcmp(f->name, w->factory_name) &&
				itable_size(w->current_tasks) < 1 ) {
			hash_table_insert(idle_workers, key, w);
			trimmed_workers++;
		}
	}

	HASH_TABLE_ITERATE(idle_workers,key,w) {
		hash_table_remove(idle_workers, key);
		hash_table_firstkey(idle_workers);
		shut_down_worker(q, w);
	}
	hash_table_delete(idle_workers);

	debug(D_VINE, "Trimmed %d workers from %s", trimmed_workers, f->name);
	return trimmed_workers;
}

/*
Given a JX description of a factory, update our internal vine_factory_info
records to match that description.  If the description indicates that
we have more workers than desired, trim the workers associated with that
factory.
*/

static void update_factory(struct vine_manager *q, struct jx *j)
{
	const char *name = jx_lookup_string(j, "factory_name");
	if (!name) return;

	struct vine_factory_info *f = vine_factory_info_lookup(q,name);

	f->seen_at_catalog = 1;
	int found = 0;
	struct jx *m = jx_lookup_guard(j, "max_workers", &found);
	if (found) {
		int old_max_workers = f->max_workers;
		f->max_workers = m->u.integer_value;
		// Trim workers if max_workers reduced.
		if (f->max_workers < old_max_workers) {
			factory_trim_workers(q, f);
		}
	}
}

/*
Query the catalog to discover what factories are feeding this manager.
Update our internal state with the data returned.
*/

static void update_read_catalog_factory(struct vine_manager *q, time_t stoptime) {
	struct catalog_query *cq;
	struct jx *jexpr = NULL;
	struct jx *j;

	// Iterate through factory_table to create a query filter.
	int first_name = 1;
	buffer_t filter;
	buffer_init(&filter);
	char *factory_name = NULL;
	struct vine_factory_info *f = NULL;
	buffer_putfstring(&filter, "type == \"vine_factory\" && (");

	HASH_TABLE_ITERATE(q->factory_table,factory_name,f) {
		buffer_putfstring(&filter, "%sfactory_name == \"%s\"", first_name ? "" : " || ", factory_name);
		first_name = 0;
		f->seen_at_catalog = 0;
	}
	buffer_putfstring(&filter, ")");
	jexpr = jx_parse_string(buffer_tolstring(&filter, NULL));
	buffer_free(&filter);

	// Query the catalog server
	debug(D_VINE, "Retrieving factory info from catalog server(s) at %s ...", q->catalog_hosts);
	if ( (cq = catalog_query_create(q->catalog_hosts, jexpr, stoptime)) ) {
		// Update the table
		while((j = catalog_query_read(cq, stoptime))) {
			update_factory(q, j);
			jx_delete(j);
		}
		catalog_query_delete(cq);
	} else {
		debug(D_VINE, "Failed to retrieve factory info from catalog server(s) at %s.", q->catalog_hosts);
	}

	// Remove outdated factories
	struct list *outdated_factories = list_create();
	HASH_TABLE_ITERATE(q->factory_table,factory_name,f) {
		if ( !f->seen_at_catalog && f->connected_workers < 1 ) {
			list_push_tail(outdated_factories, f);
		}
	}
	list_clear(outdated_factories,(void*)vine_factory_info_delete);
	list_delete(outdated_factories);
}

/*
Send an update to the catalog describing the state of this manager.
*/

static void update_write_catalog(struct vine_manager *q )
{
	// Only write if we have a name.
	if (!q->name) return; 

	// Generate the manager status in an jx, and print it to a buffer.
	struct jx *j = queue_to_jx(q);
	char *str = jx_print_string(j);

	// Send the buffer.
	debug(D_VINE, "Advertising manager status to the catalog server(s) at %s ...", q->catalog_hosts);
	if(!catalog_query_send_update_conditional(q->catalog_hosts, str)) {

		// If the send failed b/c the buffer is too big, send the lean version instead.
		struct jx *lj = queue_lean_to_jx(q);
		char *lstr = jx_print_string(lj);
		catalog_query_send_update(q->catalog_hosts,lstr);
		free(lstr);
		jx_delete(lj);
	}

	// Clean up.
	free(str);
	jx_delete(j);
}

/* Read from the catalog if fetch_factory is enabled. */

static void update_read_catalog(struct vine_manager *q)
{
	time_t stoptime = time(0) + 5; // Short timeout for query

	if (q->fetch_factory) {
		update_read_catalog_factory(q, stoptime);
	}
}

/* Send and receive updates from the catalog server as needed. */

static void update_catalog(struct vine_manager *q, int force_update )
{
	// Only update every last_update_time seconds.
	if(!force_update && (time(0) - q->catalog_last_update_time) < VINE_UPDATE_INTERVAL)
		return;

	// If host and port are not set, pick defaults.
	if(!q->catalog_hosts) q->catalog_hosts = xxstrdup(CATALOG_HOST);

	// Update the catalog.
	update_write_catalog(q);
	update_read_catalog(q);

	q->catalog_last_update_time = time(0);
}

/* Remove all tasks and other associated state from a given worker. */

static void cleanup_worker(struct vine_manager *q, struct vine_worker_info *w)
{
	struct vine_task *t;
	struct rmsummary *r;
	uint64_t task_id;

	if(!q || !w) return;
	
	vine_current_transfers_wipe_worker(q, w);

	hash_table_clear(w->current_files,(void*)vine_remote_file_info_delete);

	ITABLE_ITERATE(w->current_tasks,task_id,t) {
		if (t->time_when_commit_end >= t->time_when_commit_start) {
			timestamp_t delta_time = timestamp_get() - t->time_when_commit_end;
			t->time_workers_execute_failure += delta_time;
			t->time_workers_execute_all     += delta_time;
		}

		vine_task_clean(t, 0);
		reap_task_from_worker(q, w, t, VINE_TASK_READY);

		itable_firstkey(w->current_tasks);
	}

	ITABLE_ITERATE(w->current_tasks_boxes,task_id,r) {
		rmsummary_delete(r);
	}

	itable_clear(w->current_tasks);
	itable_clear(w->current_tasks_boxes);

	w->finished_tasks = 0;
}

#define accumulate_stat(qs, ws, field) (qs)->field += (ws)->field

static void record_removed_worker_stats(struct vine_manager *q, struct vine_worker_info *w)
{
	struct vine_stats *qs = q->stats_disconnected_workers;
	struct vine_stats *ws = w->stats;

	accumulate_stat(qs, ws, workers_joined);
	accumulate_stat(qs, ws, workers_removed);
	accumulate_stat(qs, ws, workers_released);
	accumulate_stat(qs, ws, workers_idled_out);
	accumulate_stat(qs, ws, workers_slow);
	accumulate_stat(qs, ws, workers_blocked);
	accumulate_stat(qs, ws, workers_lost);

	accumulate_stat(qs, ws, time_send);
	accumulate_stat(qs, ws, time_receive);
	accumulate_stat(qs, ws, time_workers_execute);

	accumulate_stat(qs, ws, bytes_sent);
	accumulate_stat(qs, ws, bytes_received);

	//Count all the workers joined as removed.
	qs->workers_removed = ws->workers_joined;
}

/* Remove a worker from this master by removing all remote state, all local state, and disconnecting. */

static void remove_worker(struct vine_manager *q, struct vine_worker_info *w, vine_worker_disconnect_reason_t reason)
{
	if(!q || !w) return;

	debug(D_VINE, "worker %s (%s) removed", w->hostname, w->addrport);

	if(w->type == VINE_WORKER_TYPE_WORKER) {
		q->stats->workers_removed++;
	}

	vine_txn_log_write_worker(q, w, 1, reason);

	cleanup_worker(q, w);

	hash_table_remove(q->worker_table, w->hashkey);
	hash_table_remove(q->workers_with_available_results, w->hashkey);

	record_removed_worker_stats(q, w);

	if (w->factory_name) {
		struct vine_factory_info *f = vine_factory_info_lookup(q,w->factory_name);
		if(f) f->connected_workers--;
	}

	vine_worker_delete(w);

	/* update the largest worker seen */
	find_max_worker(q);

	debug(D_VINE, "%d workers connected in total now", count_workers(q, VINE_WORKER_TYPE_WORKER));
}

/* Gently release a worker by sending it a release message, and then removing it. */

static int release_worker(struct vine_manager *q, struct vine_worker_info *w)
{
	if(!w) return 0;


	vine_manager_send(q,w,"release\n");

	remove_worker(q, w, VINE_WORKER_DISCONNECT_EXPLICIT);

	q->stats->workers_released++;

	return 1;
}

/* Check for new connections on the manager's port, and add a worker if one is there. */

static void add_worker(struct vine_manager *q)
{
	char addr[LINK_ADDRESS_MAX];
	int port;

	struct link *link = link_accept(q->manager_link, time(0) + q->short_timeout);
	if(!link) {
		return;
	}

	link_keepalive(link, 1);
	link_tune(link, LINK_TUNE_INTERACTIVE);

	if(!link_address_remote(link, addr, &port)) {
		link_close(link);
		return;
	}

	debug(D_VINE,"worker %s:%d connected",addr,port);

	if(q->ssl_enabled) {
		if(link_ssl_wrap_accept(link,q->ssl_key,q->ssl_cert)) {
			debug(D_VINE,"worker %s:%d completed ssl connection",addr,port);
		} else {
			debug(D_VINE,"worker %s:%d failed ssl connection",addr,port);
			link_close(link);
			return;
		}
	} else {
		/* nothing to do */
	}

	if(q->password) {
		debug(D_VINE,"worker %s:%d authenticating",addr,port);
		if(!link_auth_password(link,q->password,time(0)+q->short_timeout)) {
			debug(D_VINE|D_NOTICE,"worker %s:%d presented the wrong password",addr,port);
			link_close(link);
			return;
		}
	}

	struct vine_worker_info *w = vine_worker_create(link);
	if(!w) {
		debug(D_NOTICE, "Cannot allocate memory for worker %s:%d.", addr, port);
		link_close(link);
		return;
	}

	w->hashkey = link_to_hash_key(link);
	w->addrport = string_format("%s:%d",addr,port);

	hash_table_insert(q->worker_table, w->hashkey, w);

	vine_manager_send_duties_to_workers(q);
}

/* Delete a single file on a remote worker. */

static void delete_worker_file( struct vine_manager *q, struct vine_worker_info *w, const char *filename, int flags, int except_flags ) {
	if(!(flags & except_flags)) {
		vine_manager_send(q,w, "unlink %s\n", filename);
		struct vine_remote_file_info *remote_info;
		remote_info = hash_table_remove(w->current_files, filename);
		vine_remote_file_info_delete(remote_info);
	}
}

/* Delete all files in a list except those that match one or more of the "except_flags" */

static void delete_worker_files( struct vine_manager *q, struct vine_worker_info *w, struct list *files, int except_flags ) {
	struct vine_file *tf;

	if(!files) return;

	LIST_ITERATE(files,tf) {
		delete_worker_file(q, w, tf->cached_name, tf->flags, except_flags);
	}
}

/* Delete all output files of a given task. */

static void delete_task_output_files(struct vine_manager *q, struct vine_worker_info *w, struct vine_task *t)
{
	delete_worker_files(q, w, t->output_files, 0);
}

/* Delete only the uncacheable output files of a given task. */

static void delete_uncacheable_files( struct vine_manager *q, struct vine_worker_info *w, struct vine_task *t )
{
	delete_worker_files(q, w, t->input_files, VINE_CACHE );
	delete_worker_files(q, w, t->output_files, VINE_CACHE );
}

/* Determine the resource monitor file name that should be associated with this task. */

static char *monitor_file_name(struct vine_manager *q, struct vine_task *t, const char *ext) {
	char *dir;
	
	if(t->monitor_output_directory) {
		dir = t->monitor_output_directory;
	} else if(q->monitor_output_directory) {
		dir = q->monitor_output_directory;
	} else {
		dir = "./";
	}

	return string_format("%s/" RESOURCE_MONITOR_TASK_LOCAL_NAME "%s",
			dir, getpid(), t->task_id, ext ? ext : "");
}

/* Extract the resources consumed by a task by reading the appropriate resource monitor file. */

static void read_measured_resources(struct vine_manager *q, struct vine_task *t) {

	char *summary = monitor_file_name(q, t, ".summary");

	if(t->resources_measured) {
		rmsummary_delete(t->resources_measured);
	}

	t->resources_measured = rmsummary_parse_file_single(summary);

	if(t->resources_measured) {
		t->resources_measured->category = xxstrdup(t->category);
		t->exit_code = t->resources_measured->exit_status;

		/* cleanup noise in cores value, otherwise small fluctuations trigger new
		 * maximums */
		if(t->resources_measured->cores > 0) {
			t->resources_measured->cores = MIN(t->resources_measured->cores, ceil(t->resources_measured->cores - 0.1));
		}
	} else {
		/* if no resources were measured, then we don't overwrite the return
		 * status, and mark the task as with error from monitoring. */
		t->resources_measured = rmsummary_create(-1);
		vine_task_set_result(t, VINE_RESULT_RMONITOR_ERROR);
	}

	free(summary);
}

void resource_monitor_append_report(struct vine_manager *q, struct vine_task *t)
{
	if(q->monitor_mode == VINE_MON_DISABLED)
		return;

	char *summary = monitor_file_name(q, t, ".summary");

	if(q->monitor_output_directory) {
		int monitor_fd = fileno(q->monitor_file);

		struct flock lock;
		lock.l_type   = F_WRLCK;
		lock.l_start  = 0;
		lock.l_whence = SEEK_SET;
		lock.l_len    = 0;

		fcntl(monitor_fd, F_SETLKW, &lock);

		if(!t->resources_measured)
		{
			fprintf(q->monitor_file, "# Summary for task %d was not available.\n", t->task_id);
		}

		FILE *fs = fopen(summary, "r");
		if(fs) {
			copy_stream_to_stream(fs, q->monitor_file);
			fclose(fs);
		}

		fprintf(q->monitor_file, "\n");

		lock.l_type   = F_ULOCK;
		fcntl(monitor_fd, F_SETLK, &lock);
	}

	/* Remove individual summary file unless it is named specifically. */
	int keep = 0;
	if(t->monitor_output_directory)
		keep = 1;

	if(q->monitor_mode & VINE_MON_FULL && q->monitor_output_directory)
		keep = 1;

	if(!keep)
		unlink(summary);

	free(summary);
}

/* Compress old time series files so as to avoid accumulating infinite resource monitoring data. */

static void resource_monitor_compress_logs(struct vine_manager *q, struct vine_task *t) {
	char *series    = monitor_file_name(q, t, ".series");
	char *debug_log = monitor_file_name(q, t, ".debug");

	char *command = string_format("gzip -9 -q %s %s", series, debug_log);

	int status;
	int rc = shellcode(command, NULL, NULL, 0, NULL, NULL, &status);

	if(rc) {
		debug(D_NOTICE, "Could no successfully compress '%s', and '%s'\n", series, debug_log);
	}

	free(series);
	free(debug_log);
	free(command);
}

/* Get all the relevant output data from a completed task, then clean up unneeded items. */

static void fetch_output_from_worker(struct vine_manager *q, struct vine_worker_info *w, int task_id)
{
	struct vine_task *t;
	vine_result_code_t result = VINE_SUCCESS;

	t = itable_lookup(w->current_tasks, task_id);
	if(!t) {
		debug(D_VINE, "Failed to find task %d at worker %s (%s).", task_id, w->hostname, w->addrport);
		handle_failure(q, w, t, VINE_WORKER_FAILURE);
		return;
	}

	// Start receiving output...
	t->time_when_retrieval = timestamp_get();

	if(t->result == VINE_RESULT_RESOURCE_EXHAUSTION) {
		result = vine_manager_get_monitor_output_file(q,w,t);
	} else {
		result = vine_manager_get_output_files(q,w,t);
	}

	if(result != VINE_SUCCESS) {
		debug(D_VINE, "Failed to receive output from worker %s (%s).", w->hostname, w->addrport);
		handle_failure(q, w, t, result);
	}

	if(result == VINE_WORKER_FAILURE) {
		// Finish receiving output:
		t->time_when_done = timestamp_get();

		return;
	}

	delete_uncacheable_files(q,w,t);

	/* if q is monitoring, append the task summary to the single
	 * queue summary, update t->resources_used, and delete the task summary. */
	if(q->monitor_mode) {
		read_measured_resources(q, t);

		/* Further, if we got debug and series files, gzip them. */
		if(q->monitor_mode & VINE_MON_FULL)
			resource_monitor_compress_logs(q, t);
	}

	// Finish receiving output.
	t->time_when_done = timestamp_get();

	vine_accumulate_task(q, t);

	// At this point, a task is completed.
	reap_task_from_worker(q, w, t, VINE_TASK_RETRIEVED);

	w->finished_tasks--;
	w->total_tasks_complete++;

	// At least one task has finished without triggering a slow worker disconnect, thus we
	// now have evidence that worker is not slow (e.g., it was probably the
	// previous task that was slow).
	w->alarm_slow_worker = 0;

	if(t->result == VINE_RESULT_RESOURCE_EXHAUSTION) {
		if(t->resources_measured && t->resources_measured->limits_exceeded) {
			struct jx *j = rmsummary_to_json(t->resources_measured->limits_exceeded, 1);
			if(j) {
				char *str = jx_print_string(j);
				debug(D_VINE, "Task %d exhausted resources on %s (%s): %s\n",
						t->task_id,
						w->hostname,
						w->addrport,
						str);
				free(str);
				jx_delete(j);
			}
		} else {
				debug(D_VINE, "Task %d exhausted resources on %s (%s), but not resource usage was available.\n",
						t->task_id,
						w->hostname,
						w->addrport);
		}

		struct category *c = vine_category_lookup_or_create(q, t->category);
		category_allocation_t next = category_next_label(c, t->resource_request, /* resource overflow */ 1, t->resources_requested, t->resources_measured);

		if(next == CATEGORY_ALLOCATION_ERROR) {
			debug(D_VINE, "Task %d failed given max resource exhaustion.\n", t->task_id);
		}
		else {
			debug(D_VINE, "Task %d resubmitted using new resource allocation.\n", t->task_id);
			t->resource_request = next;
			change_task_state(q, t, VINE_TASK_READY);
			return;
		}
	}

	/* print warnings if the task ran for a very short time (1s) and exited with common non-zero status */
	if(t->result == VINE_RESULT_SUCCESS && t->time_workers_execute_last < 1000000) {
		switch(t->exit_code) {
			case(126):
				warn(D_VINE, "Task %d ran for a very short time and exited with code %d.\n", t->task_id, t->exit_code);
				warn(D_VINE, "This usually means that the task's command is not an executable,\n");
				warn(D_VINE, "or that the worker's scratch directory is on a no-exec partition.\n");
				break;
			case(127):
				warn(D_VINE, "Task %d ran for a very short time and exited with code %d.\n", t->task_id, t->exit_code);
				warn(D_VINE, "This usually means that the task's command could not be found, or that\n");
				warn(D_VINE, "it uses a shared library not available at the worker, or that\n");
				warn(D_VINE, "it uses a version of the glibc different than the one at the worker.\n");
				break;
			case(139):
				warn(D_VINE, "Task %d ran for a very short time and exited with code %d.\n", t->task_id, t->exit_code);
				warn(D_VINE, "This usually means that the task's command had a segmentation fault,\n");
				warn(D_VINE, "either because it has a memory access error (segfault), or because\n");
				warn(D_VINE, "it uses a version of a shared library different from the one at the worker.\n");
				break;
			default:
				break;
		}
	}

	vine_task_info_add(q,t);

	resource_monitor_append_report(q, t);

	debug(D_VINE, "%s (%s) done in %.02lfs total tasks %lld average %.02lfs",
			w->hostname,
			w->addrport,
			(t->time_when_done - t->time_when_commit_start) / 1000000.0,
			(long long) w->total_tasks_complete,
			w->total_task_time / w->total_tasks_complete / 1000000.0);

	return;
}

/*
Consider the set of tasks that are waiting but not running.
Cancel those that have exceeded their expressed end time,
exceeded the maximum number of retries, or other policy issues.
*/

static int expire_waiting_tasks(struct vine_manager *q)
{
	struct vine_task *t;
	int expired = 0;
	int count;

	double current_time = timestamp_get() / ONE_SECOND;
	count = task_state_count(q, NULL, VINE_TASK_READY);

	while(count > 0)
	{
		count--;

		t = list_pop_head(q->ready_list);

		if(t->resources_requested->end > 0 && t->resources_requested->end <= current_time)
		{
			vine_task_set_result(t, VINE_RESULT_TASK_TIMEOUT);
			change_task_state(q, t, VINE_TASK_RETRIEVED);
			expired++;
		} else if(t->max_retries > 0 && t->try_count > t->max_retries) {
			vine_task_set_result(t, VINE_RESULT_MAX_RETRIES);
			change_task_state(q, t, VINE_TASK_RETRIEVED);
			expired++;
		} else {
			list_push_tail(q->ready_list, t);
		}
	}

	return expired;
}


/*
This function handles app-level failures. It remove the task from WQ and marks
the task as complete so it is returned to the application.
*/

static void handle_app_failure(struct vine_manager *q, struct vine_worker_info *w, struct vine_task *t)
{
	//remove the task from tables that track dispatched tasks.
	//and add the task to complete list so it is given back to the application.
	reap_task_from_worker(q, w, t, VINE_TASK_RETRIEVED);

	/*If the failure happened after a task execution, we remove all the output
	files specified for that task from the worker's cache.  This is because the
	application may resubmit the task and the resubmitted task may produce
	different outputs. */
	if(t) {
		if(t->time_when_commit_end > 0) {
			delete_task_output_files(q,w,t);
		}
	}

	return;
}

/*
Failures happen in the manager-worker interactions. In this case,
we remove the worker and retry the tasks dispatched to it elsewhere.
*/

static void handle_worker_failure(struct vine_manager *q, struct vine_worker_info *w)
{
	remove_worker(q, w, VINE_WORKER_DISCONNECT_FAILURE);
	return;
}

/*
Handle the failure of a task, taking different actions depending on whether
this is due to an application-level issue or a problem with the worker alone.
*/


static void handle_failure(struct vine_manager *q, struct vine_worker_info *w, struct vine_task *t, vine_result_code_t fail_type)
{
	if(fail_type == VINE_APP_FAILURE) {
		handle_app_failure(q, w, t);
	} else {
		handle_worker_failure(q, w);
	}
	return;
}

/*
Handle the initial connection message from a worker, which reports
basic information about the hostname, operating system, and so forth.
Once this message is processed, the manager knows it is a valid connection
and can begin sending tasks and data.
*/

static vine_msg_code_t handle_taskvine(struct vine_manager *q, struct vine_worker_info *w, const char *line)
{
	char items[4][VINE_LINE_MAX];
	int worker_protocol;

	int n = sscanf(line,"taskvine %d %s %s %s %s",&worker_protocol,items[0],items[1],items[2],items[3]);
	if(n != 5)
		return VINE_MSG_FAILURE;

	if(worker_protocol!=VINE_PROTOCOL_VERSION) {
		debug(D_VINE|D_NOTICE,"rejecting worker (%s) as it uses protocol %d. The manager is using protocol %d.",w->addrport,worker_protocol,VINE_PROTOCOL_VERSION);
		vine_block_host(q, w->hostname);
		return VINE_MSG_FAILURE;
	}

	if(w->hostname) free(w->hostname);
	if(w->os)       free(w->os);
	if(w->arch)     free(w->arch);
	if(w->version)  free(w->version);

	w->hostname = strdup(items[0]);
	w->os       = strdup(items[1]);
	w->arch     = strdup(items[2]);
	w->version  = strdup(items[3]);

	w->type = VINE_WORKER_TYPE_WORKER;

	q->stats->workers_joined++;
	debug(D_VINE, "%d workers are connected in total now", count_workers(q, VINE_WORKER_TYPE_WORKER));


	debug(D_VINE, "%s (%s) running CCTools version %s on %s (operating system) with architecture %s is ready", w->hostname, w->addrport, w->version, w->os, w->arch);

	if(cctools_version_cmp(CCTOOLS_VERSION, w->version) != 0) {
		debug(D_DEBUG, "Warning: potential worker version mismatch: worker %s (%s) is version %s, and manager is version %s", w->hostname, w->addrport, w->version, CCTOOLS_VERSION);
	}


	return VINE_MSG_PROCESSED;
}

/*
If the manager has requested that a file be watched with VINE_WATCH,
the worker will periodically send back update messages indicating that
the file has been written to.  There are a variety of ways in which the
message could be stale (e.g. task was cancelled) so if the message does
not line up with an expected task and file, then we discard it and keep
going.
*/

static vine_result_code_t get_update( struct vine_manager *q, struct vine_worker_info *w, const char *line )
{
	int64_t task_id;
	char path[VINE_LINE_MAX];
	int64_t offset;
	int64_t length;

	int n = sscanf(line,"update %"PRId64" %s %"PRId64" %"PRId64,&task_id,path,&offset,&length);
	if(n!=4) {
		debug(D_VINE,"Invalid message from worker %s (%s): %s", w->hostname, w->addrport, line );
		return VINE_WORKER_FAILURE;
	}

	struct vine_task *t = itable_lookup(w->current_tasks,task_id);
	if(!t) {
		debug(D_VINE,"worker %s (%s) sent output for unassigned task %"PRId64, w->hostname, w->addrport, task_id);
		link_soak(w->link,length,time(0)+vine_manager_transfer_time(q,w,0,length));
		return VINE_SUCCESS;
	}


	time_t stoptime = time(0) + vine_manager_transfer_time(q,w,t,length);

	struct vine_file *f;
	const char *local_name = 0;

	LIST_ITERATE(t->output_files,f) {
		if(!strcmp(path,f->remote_name)) {
			local_name = f->source;
			break;
		}
	}

	if(!local_name) {
		debug(D_VINE,"worker %s (%s) sent output for unwatched file %s",w->hostname,w->addrport,path);
		link_soak(w->link,length,stoptime);
		return VINE_SUCCESS;
	}

	int fd = open(local_name,O_WRONLY|O_CREAT,0777);
	if(fd<0) {
		debug(D_VINE,"unable to update watched file %s: %s",local_name,strerror(errno));
		link_soak(w->link,length,stoptime);
		return VINE_SUCCESS;
	}

	lseek(fd,offset,SEEK_SET);
	link_stream_to_fd(w->link,fd,length,stoptime);
	ftruncate(fd,offset+length);

	if(close(fd) < 0) {
		debug(D_VINE, "unable to update watched file %s: %s\n", local_name, strerror(errno));
		return VINE_SUCCESS;
	}

	return VINE_SUCCESS;
}

/*
Failure to store result is treated as success so we continue to retrieve the
output files of the task.
*/

static vine_result_code_t get_result(struct vine_manager *q, struct vine_worker_info *w, const char *line) {

	if(!q || !w || !line) 
		return VINE_WORKER_FAILURE;

	struct vine_task *t;

	int task_status, exit_status;
	uint64_t task_id;
	int64_t output_length, retrieved_output_length;
	timestamp_t execution_time;

	int64_t actual;

	timestamp_t observed_execution_time;
	timestamp_t effective_stoptime = 0;
	time_t stoptime;

	//Format: task completion status, exit status (exit code or signal), output length, execution time, task_id

	int n = sscanf(line, "result %d %d %"SCNd64 "%"SCNd64" %" SCNd64"", &task_status, &exit_status, &output_length, &execution_time, &task_id);

	if(n < 5) {
		debug(D_VINE, "Invalid message from worker %s (%s): %s", w->hostname, w->addrport, line);
		return VINE_WORKER_FAILURE;
	}

	t = itable_lookup(w->current_tasks, task_id);
	if(!t) {
		debug(D_VINE, "Unknown task result from worker %s (%s): no task %" PRId64" assigned to worker.  Ignoring result.", w->hostname, w->addrport, task_id);
		stoptime = time(0) + vine_manager_transfer_time(q, w, 0, output_length);
		link_soak(w->link, output_length, stoptime);
		return VINE_SUCCESS;
	}

	if(task_status == VINE_RESULT_FORSAKEN) {
		// Delete any input files that are not to be cached.
		delete_worker_files(q, w, t->input_files, VINE_CACHE );

		/* task will be resubmitted, so we do not update any of the execution stats */
		reap_task_from_worker(q, w, t, VINE_TASK_READY);

		return VINE_SUCCESS;
	}

	observed_execution_time = timestamp_get() - t->time_when_commit_end;

	t->time_workers_execute_last = observed_execution_time > execution_time ? execution_time : observed_execution_time;

	t->time_workers_execute_all += t->time_workers_execute_last;

	if(q->bandwidth_limit) {
		effective_stoptime = (output_length/q->bandwidth_limit)*1000000 + timestamp_get();
	}

	if(output_length <= MAX_TASK_STDOUT_STORAGE) {
		retrieved_output_length = output_length;
	} else {
		retrieved_output_length = MAX_TASK_STDOUT_STORAGE;
		fprintf(stderr, "warning: stdout of task %"PRId64" requires %2.2lf GB of storage. This exceeds maximum supported size of %d GB. Only %d GB will be retrieved.\n", task_id, ((double) output_length)/MAX_TASK_STDOUT_STORAGE, MAX_TASK_STDOUT_STORAGE/GIGABYTE, MAX_TASK_STDOUT_STORAGE/GIGABYTE);
		vine_task_set_result(t, VINE_RESULT_STDOUT_MISSING);
	}

	t->output = malloc(retrieved_output_length+1);
	if(t->output == NULL) {
		fprintf(stderr, "error: allocating memory of size %"PRId64" bytes failed for storing stdout of task %"PRId64".\n", retrieved_output_length, task_id);
		//drop the entire length of stdout on the link
		stoptime = time(0) + vine_manager_transfer_time(q, w, t, output_length);
		link_soak(w->link, output_length, stoptime);
		retrieved_output_length = 0;
		vine_task_set_result(t, VINE_RESULT_STDOUT_MISSING);
	}

	if(retrieved_output_length > 0) {
		debug(D_VINE, "Receiving stdout of task %"PRId64" (size: %"PRId64" bytes) from %s (%s) ...", task_id, retrieved_output_length, w->addrport, w->hostname);

		//First read the bytes we keep.
		stoptime = time(0) + vine_manager_transfer_time(q, w, t, retrieved_output_length);
		actual = link_read(w->link, t->output, retrieved_output_length, stoptime);
		if(actual != retrieved_output_length) {
			debug(D_VINE, "Failure: actual received stdout size (%"PRId64" bytes) is different from expected (%"PRId64" bytes).", actual, retrieved_output_length);
			t->output[actual] = '\0';
			return VINE_WORKER_FAILURE;
		}
		debug(D_VINE, "Retrieved %"PRId64" bytes from %s (%s)", actual, w->hostname, w->addrport);

		//Then read the bytes we need to throw away.
		if(output_length > retrieved_output_length) {
			debug(D_VINE, "Dropping the remaining %"PRId64" bytes of the stdout of task %"PRId64" since stdout length is limited to %d bytes.\n", (output_length-MAX_TASK_STDOUT_STORAGE), task_id, MAX_TASK_STDOUT_STORAGE);
			stoptime = time(0) + vine_manager_transfer_time(q, w, t, (output_length-retrieved_output_length));
			link_soak(w->link, (output_length-retrieved_output_length), stoptime);

			//overwrite the last few bytes of buffer to signal truncated stdout.
			char *truncate_msg = string_format("\n>>>>>> STDOUT TRUNCATED AFTER THIS POINT.\n>>>>>> MAXIMUM OF %d BYTES REACHED, %" PRId64 " BYTES TRUNCATED.", MAX_TASK_STDOUT_STORAGE, output_length - retrieved_output_length);
			memcpy(t->output + MAX_TASK_STDOUT_STORAGE - strlen(truncate_msg) - 1, truncate_msg, strlen(truncate_msg));
			*(t->output + MAX_TASK_STDOUT_STORAGE - 1) = '\0';
			free(truncate_msg);
		}

		timestamp_t current_time = timestamp_get();
		if(effective_stoptime && effective_stoptime > current_time) {
			usleep(effective_stoptime - current_time);
		}
	} else {
		actual = 0;
	}

	if(t->output)
		t->output[actual] = 0;

	t->result        = task_status;
	t->exit_code = exit_status;

	q->stats->time_workers_execute += t->time_workers_execute_last;

	w->finished_tasks++;

	// Convert resource_monitor status into taskvine status if needed.
	if(q->monitor_mode) {
		if(t->exit_code == RM_OVERFLOW) {
			vine_task_set_result(t, VINE_RESULT_RESOURCE_EXHAUSTION);
		} else if(t->exit_code == RM_TIME_EXPIRE) {
			vine_task_set_result(t, VINE_RESULT_TASK_TIMEOUT);
		}
	}

	change_task_state(q, t, VINE_TASK_WAITING_RETRIEVAL);

	return VINE_SUCCESS;
}

/*
Send to this worker a request for task results.
The worker will respond with all completed tasks and updates
on watched output files.  Process those results as they come back.
*/

static vine_result_code_t get_available_results(struct vine_manager *q, struct vine_worker_info *w)
{

	//max_count == -1, tells the worker to send all available results.
	vine_manager_send(q, w, "send_results %d\n", -1);
	debug(D_VINE, "Reading result(s) from %s (%s)", w->hostname, w->addrport);

	char line[VINE_LINE_MAX];
	int i = 0;

	vine_result_code_t result = VINE_SUCCESS; //return success unless something fails below.

	while(1) {
		vine_msg_code_t mcode;
		mcode = vine_manager_recv(q, w, line, sizeof(line));
		if(mcode!=VINE_MSG_NOT_PROCESSED) {
			result = VINE_WORKER_FAILURE;
			break;
		}

		if(string_prefix_is(line,"result")) {
			result = get_result(q, w, line);
			if(result != VINE_SUCCESS) break;
			i++;
		} else if(string_prefix_is(line,"update")) {
			result = get_update(q,w,line);
			if(result != VINE_SUCCESS) break;
		} else if(!strcmp(line,"end")) {
			//Only return success if last message is end.
			break;
		} else {
			debug(D_VINE, "%s (%s): sent invalid response to send_results: %s",w->hostname,w->addrport,line);
			result = VINE_WORKER_FAILURE;
			break;
		}
	}

	if(result != VINE_SUCCESS) {
		handle_worker_failure(q, w);
	}

	return result;
}

/*
Compute the total quantity of resources needed by all tasks in
the ready and running states.  This gives us a complete picture
of the manager's resource consumption for status reporting.
*/

static struct rmsummary  *total_resources_needed(struct vine_manager *q) {

	struct vine_task *t;

	struct rmsummary *total = rmsummary_create(0);

	/* for waiting tasks, we use what they would request if dispatched right now. */
	LIST_ITERATE(q->ready_list,t) {
		const struct rmsummary *s = vine_manager_task_resources_min(q, t);
		rmsummary_add(total, s);
	}

	/* for running tasks, we use what they have been allocated already. */
	char *key;
	struct vine_worker_info *w;

	HASH_TABLE_ITERATE(q->worker_table,key,w) {
		if(w->resources->tag < 0) {
			continue;
		}

		total->cores  += w->resources->cores.inuse;
		total->memory += w->resources->memory.inuse;
		total->disk   += w->resources->disk.inuse;
		total->gpus   += w->resources->gpus.inuse;
	}

	return total;
}

/*
Compute the largest resource request for any task in a given category.
*/

static const struct rmsummary *largest_seen_resources(struct vine_manager *q, const char *category) {
	char *key;
	struct category *c;

	if(category) {
		c = vine_category_lookup_or_create(q, category);
		return c->max_allocation;
	} else {
		HASH_TABLE_ITERATE(q->categories,key,c) {
			rmsummary_merge_max(q->max_task_resources_requested, c->max_allocation);
		}
		return q->max_task_resources_requested;
	}
}

/* Return true if this worker can satisfy the given resource request. */

static int check_worker_fit(struct vine_worker_info *w, const struct rmsummary *s) {

	if(w->resources->workers.total < 1)
		return 0;

	if(!s)
		return w->resources->workers.total;

	if(s->cores > w->resources->cores.largest)
		return 0;
	if(s->memory > w->resources->memory.largest)
		return 0;
	if(s->disk > w->resources->disk.largest)
		return 0;
	if(s->gpus > w->resources->gpus.largest)
		return 0;

	return w->resources->workers.total;
}

static int count_workers_for_waiting_tasks(struct vine_manager *q, const struct rmsummary *s) {

	int count = 0;

	char *key;
	struct vine_worker_info *w;

	HASH_TABLE_ITERATE(q->worker_table,key,w) {
		count += check_worker_fit(w, s);
	}

	return count;
}

static void category_jx_insert_max(struct jx *j, struct category *c, const char *field, const struct rmsummary *largest) {

	double l = rmsummary_get(largest, field);
	double m = -1;
	double e = -1;

	if(c) {
		m = rmsummary_get(c->max_resources_seen, field);
		if(c->max_resources_seen->limits_exceeded) {
			e = rmsummary_get(c->max_resources_seen->limits_exceeded, field);
		}
	}

	char *field_str = string_format("max_%s", field);

	if(l > -1){
		char *max_str = string_format("%s", rmsummary_resource_to_str(field, l, 0));
		jx_insert_string(j, field_str, max_str);
		free(max_str);
	} else if(c && !category_in_steady_state(c) && e > -1) {
		char *max_str = string_format(">%s", rmsummary_resource_to_str(field, m - 1, 0));
		jx_insert_string(j, field_str, max_str);
		free(max_str);
	} else if(c && m > -1) {
		char *max_str = string_format("~%s", rmsummary_resource_to_str(field, m, 0));
		jx_insert_string(j, field_str, max_str);
		free(max_str);
	} else {
		jx_insert_string(j, field_str, "na");
	}

	free(field_str);
}

/* Create a dummy task to obtain first allocation that category would get if using largest worker */

static struct rmsummary *category_alloc_info(struct vine_manager *q, struct category *c, category_allocation_t request) {
	struct vine_task *t = vine_task_create("nop");
	vine_task_set_category(t, c->name);
	t->resource_request = request;

	/* XXX this seems like a hack: a vine_worker is being created by malloc instead of vine_worker_create */

	struct vine_worker_info *w = malloc(sizeof(*w));
	w->resources = vine_resources_create();
	w->resources->cores.largest = q->current_max_worker->cores;
	w->resources->memory.largest = q->current_max_worker->memory;
	w->resources->disk.largest = q->current_max_worker->disk;
	w->resources->gpus.largest = q->current_max_worker->gpus;

	struct rmsummary *allocation = vine_manager_choose_resources_for_task(q, w, t);

	vine_task_delete(t);
	vine_resources_delete(w->resources);
	free(w);

	return allocation;
}

/* Convert an allocation of resources into a JX record. */

static struct jx * alloc_to_jx(struct vine_manager *q, struct category *c, struct rmsummary *resources) {
	struct jx *j = jx_object(0);

	jx_insert_double(j, "cores", resources->cores);
	jx_insert_integer(j, "memory", resources->memory);
	jx_insert_integer(j, "disk", resources->disk);
	jx_insert_integer(j, "gpus", resources->gpus);

	return j;
}

/* Convert a resource category into a JX record for reporting to the catalog. */

static struct jx * category_to_jx(struct vine_manager *q, const char *category) {
	struct vine_stats s;
	struct category *c = NULL;
	const struct rmsummary *largest = largest_seen_resources(q, category);

	c = vine_category_lookup_or_create(q, category);
	vine_get_stats_category(q, category, &s);

	if(s.tasks_waiting + s.tasks_on_workers + s.tasks_done < 1) {
		return NULL;
	}

	struct jx *j = jx_object(0);

	jx_insert_string(j,  "category",         category);
	jx_insert_integer(j, "tasks_waiting",    s.tasks_waiting);
	jx_insert_integer(j, "tasks_running",    s.tasks_running);
	jx_insert_integer(j, "tasks_on_workers", s.tasks_on_workers);
	jx_insert_integer(j, "tasks_dispatched", s.tasks_dispatched);
	jx_insert_integer(j, "tasks_done",       s.tasks_done);
	jx_insert_integer(j, "tasks_failed",     s.tasks_failed);
	jx_insert_integer(j, "tasks_cancelled",  s.tasks_cancelled);
	jx_insert_integer(j, "workers_able",	 s.workers_able);

	category_jx_insert_max(j, c, "cores",  largest);
	category_jx_insert_max(j, c, "memory", largest);
	category_jx_insert_max(j, c, "disk",   largest);
	category_jx_insert_max(j, c, "gpus",   largest);

	struct rmsummary *first_allocation = category_alloc_info(q, c, CATEGORY_ALLOCATION_FIRST);
	struct jx *jr = alloc_to_jx(q, c, first_allocation);
	rmsummary_delete(first_allocation);
	jx_insert(j, jx_string("first_allocation"), jr);

	struct rmsummary *max_allocation = category_alloc_info(q, c, CATEGORY_ALLOCATION_MAX);
	jr = alloc_to_jx(q, c, max_allocation);
	rmsummary_delete(max_allocation);
	jx_insert(j, jx_string("max_allocation"), jr);

	if(q->monitor_mode) {
		jr = alloc_to_jx(q, c, c->max_resources_seen);
		jx_insert(j, jx_string("max_seen"), jr);
	}

	jx_insert_integer(j, "first_allocation_count", task_request_count(q, c->name, CATEGORY_ALLOCATION_FIRST));
	jx_insert_integer(j, "max_allocation_count",   task_request_count(q, c->name, CATEGORY_ALLOCATION_MAX));

	return j;
}

/* Convert all resource categories into a JX record. */

static struct jx *categories_to_jx(struct vine_manager *q)
{
	struct jx *a = jx_array(0);

	struct category *c;
	char *category_name;

	HASH_TABLE_ITERATE(q->categories,category_name,c) {
		struct jx *j = category_to_jx(q, category_name);
		if(j) {
			jx_array_insert(a, j);
		}
	}

	return a;
}

/*
queue_to_jx examines the overall queue status and creates
an jx expression which can be sent directly to the
user that connects via vine_status.
*/

static struct jx * queue_to_jx( struct vine_manager *q )
{
	struct jx *j = jx_object(0);
	if(!j) return 0;

	// Insert all properties from vine_stats

	struct vine_stats info;
	vine_get_stats(q,&info);

	// Add special properties expected by the catalog server
	char owner[USERNAME_MAX];
	username_get(owner);

	jx_insert_string(j,"type","vine_manager");
	if(q->name) jx_insert_string(j,"project",q->name);
	jx_insert_integer(j,"starttime",(q->stats->time_when_started/1000000)); // catalog expects time_t not timestamp_t
	jx_insert_string(j,"working_dir",q->workingdir);
	jx_insert_string(j,"owner",owner);
	jx_insert_string(j,"version",CCTOOLS_VERSION);
	jx_insert_integer(j,"port",vine_port(q));
	jx_insert_integer(j,"priority",q->priority);
	jx_insert_string(j,"manager_preferred_connection",q->manager_preferred_connection);

	int use_ssl = 0;
#ifdef HAS_OPENSSL
	if(q->ssl_enabled) {
		use_ssl = 1;
	}
#endif
	jx_insert_boolean(j,"ssl",use_ssl);

	struct jx *interfaces = interfaces_of_host();
	if(interfaces) {
		jx_insert(j,jx_string("network_interfaces"),interfaces);
	}

	//send info on workers
	jx_insert_integer(j,"workers",info.workers_connected);
	jx_insert_integer(j,"workers_connected",info.workers_connected);
	jx_insert_integer(j,"workers_init",info.workers_init);
	jx_insert_integer(j,"workers_idle",info.workers_idle);
	jx_insert_integer(j,"workers_busy",info.workers_busy);
	jx_insert_integer(j,"workers_able",info.workers_able);

	jx_insert_integer(j,"workers_joined",info.workers_joined);
	jx_insert_integer(j,"workers_removed",info.workers_removed);
	jx_insert_integer(j,"workers_released",info.workers_released);
	jx_insert_integer(j,"workers_idled_out",info.workers_idled_out);
	jx_insert_integer(j,"workers_slow",info.workers_slow);
	jx_insert_integer(j,"workers_lost",info.workers_lost);

	//workers_blocked adds host names, not a count
	struct jx *blocklist = vine_blocklist_to_jx(q);
	if(blocklist) {
		jx_insert(j,jx_string("workers_blocked"), blocklist);
	}


	//send info on tasks
	jx_insert_integer(j,"tasks_waiting",info.tasks_waiting);
	jx_insert_integer(j,"tasks_on_workers",info.tasks_on_workers);
	jx_insert_integer(j,"tasks_running",info.tasks_running);
	jx_insert_integer(j,"tasks_with_results",info.tasks_with_results);
	jx_insert_integer(j,"tasks_left",q->num_tasks_left);

	jx_insert_integer(j,"tasks_submitted",info.tasks_submitted);
	jx_insert_integer(j,"tasks_dispatched",info.tasks_dispatched);
	jx_insert_integer(j,"tasks_done",info.tasks_done);
	jx_insert_integer(j,"tasks_failed",info.tasks_failed);
	jx_insert_integer(j,"tasks_cancelled",info.tasks_cancelled);
	jx_insert_integer(j,"tasks_exhausted_attempts",info.tasks_exhausted_attempts);

	// tasks_complete is deprecated, but the old vine_status expects it.
	jx_insert_integer(j,"tasks_complete",info.tasks_done);

	//send info on queue
	jx_insert_integer(j,"time_when_started",info.time_when_started);
	jx_insert_integer(j,"time_send",info.time_send);
	jx_insert_integer(j,"time_receive",info.time_receive);
	jx_insert_integer(j,"time_send_good",info.time_send_good);
	jx_insert_integer(j,"time_receive_good",info.time_receive_good);
	jx_insert_integer(j,"time_status_msgs",info.time_status_msgs);
	jx_insert_integer(j,"time_internal",info.time_internal);
	jx_insert_integer(j,"time_polling",info.time_polling);
	jx_insert_integer(j,"time_application",info.time_application);

	jx_insert_integer(j,"time_workers_execute",info.time_workers_execute);
	jx_insert_integer(j,"time_workers_execute_good",info.time_workers_execute_good);
	jx_insert_integer(j,"time_workers_execute_exhaustion",info.time_workers_execute_exhaustion);

	jx_insert_integer(j,"bytes_sent",info.bytes_sent);
	jx_insert_integer(j,"bytes_received",info.bytes_received);

	jx_insert_integer(j,"capacity_tasks",info.capacity_tasks);
	jx_insert_integer(j,"capacity_cores",info.capacity_cores);
	jx_insert_integer(j,"capacity_memory",info.capacity_memory);
	jx_insert_integer(j,"capacity_disk",info.capacity_disk);
	jx_insert_integer(j,"capacity_gpus",info.capacity_gpus);
	jx_insert_integer(j,"capacity_instantaneous",info.capacity_instantaneous);
	jx_insert_integer(j,"capacity_weighted",info.capacity_weighted);
	jx_insert_integer(j,"manager_load",info.manager_load);

	// Add the resources computed from tributary workers.
	struct vine_resources r;
	aggregate_workers_resources(q,&r,NULL);
	vine_resources_add_to_jx(&r,j);

	//add the stats per category
	jx_insert(j, jx_string("categories"), categories_to_jx(q));

	//add total resources used/needed by the queue
	struct rmsummary *total = total_resources_needed(q);
	jx_insert_integer(j,"tasks_total_cores",total->cores);
	jx_insert_integer(j,"tasks_total_memory",total->memory);
	jx_insert_integer(j,"tasks_total_disk",total->disk);
	jx_insert_integer(j,"tasks_total_gpus",total->gpus);
	rmsummary_delete(total);

	return j;
}

/*
queue_lean_to_jx examines the overall queue status and creates
an jx expression which can be sent to the catalog.
It different from queue_to_jx in that only the minimum information that
workers, vine_status and the vine_factory need.
*/

static struct jx * queue_lean_to_jx( struct vine_manager *q )
{
	struct jx *j = jx_object(0);
	if(!j) return 0;

	// Insert all properties from vine_stats

	struct vine_stats info;
	vine_get_stats(q,&info);

	//information regarding how to contact the manager
	jx_insert_string(j,"version",CCTOOLS_VERSION);
	jx_insert_string(j,"type","vine_manager");
	jx_insert_integer(j,"port",vine_port(q));

	int use_ssl = 0;
#ifdef HAS_OPENSSL
	if(q->ssl_enabled) {
		use_ssl = 1;
	}
#endif
	jx_insert_boolean(j,"ssl",use_ssl);

	char owner[USERNAME_MAX];
	username_get(owner);
	jx_insert_string(j,"owner",owner);

	if(q->name) jx_insert_string(j,"project",q->name);
	jx_insert_integer(j,"starttime",(q->stats->time_when_started/1000000)); // catalog expects time_t not timestamp_t
	jx_insert_string(j,"manager_preferred_connection",q->manager_preferred_connection);



	struct jx *interfaces = interfaces_of_host();
	if(interfaces) {
		jx_insert(j,jx_string("network_interfaces"),interfaces);
	}

	//task information for general vine_status report
	jx_insert_integer(j,"tasks_waiting",info.tasks_waiting);
	jx_insert_integer(j,"tasks_running",info.tasks_running);
	jx_insert_integer(j,"tasks_complete",info.tasks_done);    // tasks_complete is deprecated, but the old vine_status expects it.

	//additional task information for vine_factory
	jx_insert_integer(j,"tasks_on_workers",info.tasks_on_workers);
	jx_insert_integer(j,"tasks_left",q->num_tasks_left);

	//capacity information the factory needs
	jx_insert_integer(j,"capacity_tasks",info.capacity_tasks);
	jx_insert_integer(j,"capacity_cores",info.capacity_cores);
	jx_insert_integer(j,"capacity_memory",info.capacity_memory);
	jx_insert_integer(j,"capacity_disk",info.capacity_disk);
	jx_insert_integer(j,"capacity_gpus",info.capacity_gpus);
	jx_insert_integer(j,"capacity_weighted",info.capacity_weighted);
	jx_insert_double(j,"manager_load",info.manager_load);

	//resources information the factory needs
	struct rmsummary *total = total_resources_needed(q);
	jx_insert_integer(j,"tasks_total_cores",total->cores);
	jx_insert_integer(j,"tasks_total_memory",total->memory);
	jx_insert_integer(j,"tasks_total_disk",total->disk);
	jx_insert_integer(j,"tasks_total_gpus",total->gpus);

	//worker information for general vine_status report
	jx_insert_integer(j,"workers",info.workers_connected);
	jx_insert_integer(j,"workers_connected",info.workers_connected);


	//additional worker information the factory needs
	struct jx *blocklist = vine_blocklist_to_jx(q);
	if(blocklist) {
		jx_insert(j,jx_string("workers_blocked"), blocklist);   //danger! unbounded field
	}

	return j;
}

/*
Send a brief human-readable index listing the data
types that can be queried via this API.
*/

static void handle_data_index( struct vine_manager *q, struct vine_worker_info *w, time_t stoptime )
{
	buffer_t buf;
	buffer_init(&buf);

	buffer_printf(&buf,"<h1>taskvine data API</h1>");
        buffer_printf(&buf,"<ul>\n");
	buffer_printf(&buf,"<li> <a href=\"/queue_status\">Queue Status</a>\n");
	buffer_printf(&buf,"<li> <a href=\"/task_status\">Task Status</a>\n");
	buffer_printf(&buf,"<li> <a href=\"/worker_status\">Worker Status</a>\n");
	buffer_printf(&buf,"<li> <a href=\"/resources_status\">Resources Status</a>\n");
        buffer_printf(&buf,"</ul>\n");

	vine_manager_send(q,w,buffer_tostring(&buf),buffer_pos(&buf),stoptime);

	buffer_free(&buf);

}

/*
Process an HTTP request that comes in via a worker port.
This represents a web browser that connected directly
to the manager to fetch status data.
*/

static vine_msg_code_t handle_http_request( struct vine_manager *q, struct vine_worker_info *w, const char *path, time_t stoptime )
{
	char line[VINE_LINE_MAX];

	// Consume (and ignore) the remainder of the headers.
	while(link_readline(w->link,line,VINE_LINE_MAX,stoptime)) {
		if(line[0]==0) break;
	}

	vine_manager_send(q,w,"HTTP/1.1 200 OK\nConnection: close\n");
	if(!strcmp(path,"/")) {
	        // Requests to root get a simple human readable index.
		vine_manager_send(q,w,"Content-type: text/html\n\n");
		handle_data_index(q, w, stoptime );
	} else {
	        // Other requests get raw JSON data.
		vine_manager_send(q,w,"Access-Control-Allow-Origin: *\n");
		vine_manager_send(q,w,"Content-type: text/plain\n\n");
		handle_queue_status(q, w, &path[1], stoptime );
	}

	// Return success but require a disconnect now.
	return VINE_MSG_PROCESSED_DISCONNECT;
}

/*
Process a queue status request which returns raw JSON.
This could come via the HTTP interface, or via a plain request.
*/

static struct jx *construct_status_message( struct vine_manager *q, const char *request ) {
	struct jx *a = jx_array(NULL);

	if(!strcmp(request, "queue_status") || !strcmp(request, "queue") || !strcmp(request, "resources_status")) {
		struct jx *j = queue_to_jx( q );
		if(j) {
			jx_array_insert(a, j);
		}
	} else if(!strcmp(request, "task_status") || !strcmp(request, "tasks")) {
		struct vine_task *t;
		uint64_t task_id;

		ITABLE_ITERATE(q->tasks,task_id,t) {
			struct jx *j = vine_task_to_jx(q,t);
			if(j) jx_array_insert(a, j);
		}
	} else if(!strcmp(request, "worker_status") || !strcmp(request, "workers")) {
		struct vine_worker_info *w;
		struct jx *j;
		char *key;

		HASH_TABLE_ITERATE(q->worker_table,key,w) {
			// If the worker has not been initialized, ignore it.
			if(!strcmp(w->hostname, "unknown")) continue;
			j = vine_worker_to_jx(w);
			if(j) {
				jx_array_insert(a, j);
			}
		}
	} else if(!strcmp(request, "wable_status") || !strcmp(request, "categories")) {
		jx_delete(a);
		a = categories_to_jx(q);
	} else {
		debug(D_VINE, "Unknown status request: '%s'", request);
		jx_delete(a);
		a = NULL;
	}

	return a;
}

/*
Handle a queue status message by composing a response and sending it.
*/


static vine_msg_code_t handle_queue_status( struct vine_manager *q, struct vine_worker_info *target, const char *line, time_t stoptime )
{
	struct link *l = target->link;

	struct jx *a = construct_status_message(q, line);
	target->type = VINE_WORKER_TYPE_STATUS;

	free(target->hostname);
	target->hostname = xxstrdup("QUEUE_STATUS");

	if(!a) {
		debug(D_VINE, "Unknown status request: '%s'", line);
		return VINE_MSG_FAILURE;
	}

	jx_print_link(a,l,stoptime);
	jx_delete(a);

	return VINE_MSG_PROCESSED_DISCONNECT;
}

/*
Handle a resource update message from the worker by updating local structures.
*/


static vine_msg_code_t handle_resource( struct vine_manager *q, struct vine_worker_info *w, const char *line )
{
	char resource_name[VINE_LINE_MAX];
	struct vine_resource r;

	int n = sscanf(line, "resource %s %"PRId64" %"PRId64" %"PRId64, resource_name, &r.total, &r.smallest, &r.largest);

	if(n == 2 && !strcmp(resource_name,"tag"))
	{
		/* Shortcut, total has the tag, as "resources tag" only sends one value */
		w->resources->tag = r.total;
	} else if(n == 4) {

		/* inuse is computed by the manager, so we save it here */
		int64_t inuse;

		if(!strcmp(resource_name,"cores")) {
			inuse = w->resources->cores.inuse;
			w->resources->cores = r;
			w->resources->cores.inuse = inuse;
		} else if(!strcmp(resource_name,"memory")) {
			inuse = w->resources->memory.inuse;
			w->resources->memory = r;
			w->resources->memory.inuse = inuse;
		} else if(!strcmp(resource_name,"disk")) {
			inuse = w->resources->disk.inuse;
			w->resources->disk = r;
			w->resources->disk.inuse = inuse;
		} else if(!strcmp(resource_name,"gpus")) {
			inuse = w->resources->gpus.inuse;
			w->resources->gpus = r;
			w->resources->gpus.inuse = inuse;
		} else if(!strcmp(resource_name,"workers")) {
			inuse = w->resources->workers.inuse;
			w->resources->workers = r;
			w->resources->workers.inuse = inuse;
		} else if(string_prefix_is(resource_name, "coprocess_cores")) {
			w->coprocess_resources->cores = r;
		} else if(string_prefix_is(resource_name, "coprocess_memory")) {
			w->coprocess_resources->memory = r;
		} else if(string_prefix_is(resource_name, "coprocess_disk")) {
			w->coprocess_resources->disk = r;
		} else if(string_prefix_is(resource_name, "coprocess_gpus")) {
			w->coprocess_resources->gpus = r;
		}
	} else {
		return VINE_MSG_FAILURE;
	}

	return VINE_MSG_PROCESSED;
}

/*
Handle a feature report from a worker, which describes properties set
manually by the user, like a particular GPU model, software installed, etc.
*/


static vine_msg_code_t handle_feature( struct vine_manager *q, struct vine_worker_info *w, const char *line )
{
	char feature[VINE_LINE_MAX];
	char fdec[VINE_LINE_MAX];

	int n = sscanf(line, "feature %s", feature);

	if(n != 1) {
		return VINE_MSG_FAILURE;
	}

	if(!w->features)
		w->features = hash_table_create(4,0);

	url_decode(feature, fdec, VINE_LINE_MAX);

	debug(D_VINE, "Feature found: %s\n", fdec);

	hash_table_insert(w->features, fdec, (void **) 1);

	return VINE_MSG_PROCESSED;
}

/*
Handle activity on a network connection by looking up the mapping
between the link and the vine_worker, then processing on or more
messages available.
*/

static vine_result_code_t handle_worker(struct vine_manager *q, struct link *l)
{
	char line[VINE_LINE_MAX];
	struct vine_worker_info *w;

	char *key = link_to_hash_key(l);
	w = hash_table_lookup(q->worker_table, key);
	free(key);

	vine_msg_code_t mcode;
	mcode = vine_manager_recv_no_retry(q, w, line, sizeof(line));

	// We only expect asynchronous status queries and updates here.

	switch(mcode) {
		case VINE_MSG_PROCESSED:
			// A status message was received and processed.
			return VINE_SUCCESS;
			break;

		case VINE_MSG_PROCESSED_DISCONNECT:
			// A status query was received and processed, so disconnect.
			remove_worker(q, w, VINE_WORKER_DISCONNECT_STATUS_WORKER);
			return VINE_SUCCESS;

		case VINE_MSG_NOT_PROCESSED:
			debug(D_VINE, "Invalid message from worker %s (%s): %s", w->hostname, w->addrport, line);
			q->stats->workers_lost++;
			remove_worker(q, w, VINE_WORKER_DISCONNECT_FAILURE);
			return VINE_WORKER_FAILURE;
			break;

		case VINE_MSG_FAILURE:
			debug(D_VINE, "Failed to read from worker %s (%s)", w->hostname, w->addrport);
			q->stats->workers_lost++;
			remove_worker(q, w, VINE_WORKER_DISCONNECT_FAILURE);
			return VINE_WORKER_FAILURE;
	}

	return VINE_SUCCESS;
}

/*
Construct the table of network links to be considered,
including the manager's accepting link, and one for
each active worker.
*/


static int build_poll_table(struct vine_manager *q )
{
	int n = 0;
	char *key;
	struct vine_worker_info *w;

	// Allocate a small table, if it hasn't been done yet.
	if(!q->poll_table) {
		q->poll_table = malloc(sizeof(*q->poll_table) * q->poll_table_size);
		if(!q->poll_table) {
			//if we can't allocate a poll table, we can't do anything else.
			fatal("allocating memory for poll table failed.");
		}
	}

	// The first item in the poll table is the manager link, which accepts new connections.
	q->poll_table[0].link = q->manager_link;
	q->poll_table[0].events = LINK_READ;
	q->poll_table[0].revents = 0;
	n = 1;

	// For every worker in the hash table, add an item to the poll table
	HASH_TABLE_ITERATE(q->worker_table,key,w) {
		// If poll table is not large enough, reallocate it
		if(n >= q->poll_table_size) {
			q->poll_table_size *= 2;
			q->poll_table = realloc(q->poll_table, sizeof(*q->poll_table) * q->poll_table_size);
			if(q->poll_table == NULL) {
				//if we can't allocate a poll table, we can't do anything else.
				fatal("reallocating memory for poll table failed.");
			}
		}

		q->poll_table[n].link = w->link;
		q->poll_table[n].events = LINK_READ;
		q->poll_table[n].revents = 0;
		n++;
	}

	return n;
}

/*
Determine the resources to allocate for a given task when assigned to a specific worker.
*/

struct rmsummary *vine_manager_choose_resources_for_task( struct vine_manager *q, struct vine_worker_info *w, struct vine_task *t ) {

	const struct rmsummary *min = vine_manager_task_resources_min(q, t);
	const struct rmsummary *max = vine_manager_task_resources_max(q, t);

	struct rmsummary *limits = rmsummary_create(-1);

	rmsummary_merge_override(limits, max);

	int use_whole_worker = 1;
	if(q->proportional_resources) {
		double max_proportion = -1;
		if(w->resources->cores.largest > 0) {
			max_proportion = MAX(max_proportion, limits->cores / w->resources->cores.largest);
		}

		if(w->resources->memory.largest > 0) {
			max_proportion = MAX(max_proportion, limits->memory / w->resources->memory.largest);
		}

		if(w->resources->disk.largest > 0) {
			max_proportion = MAX(max_proportion, limits->disk / w->resources->disk.largest);
		}

		if(w->resources->gpus.largest > 0) {
			max_proportion = MAX(max_proportion, limits->gpus / w->resources->gpus.largest);
		}

		//if max_proportion > 1, then the task does not fit the worker for the
		//specified resources. For the unspecified resources we use the whole
		//worker as not to trigger a warning when checking for tasks that can't
		//run on any available worker.
		if (max_proportion > 1){
			use_whole_worker = 1;
		}
		else if(max_proportion > 0) {
			use_whole_worker = 0;

			// adjust max_proportion so that an integer number of tasks fit the
			// worker.
			if(q->proportional_whole_tasks) {
				max_proportion = 1.0/(floor(1.0/max_proportion));
			}

			/* when cores are unspecified, they are set to 0 if gpus are specified.
			 * Otherwise they get a proportion according to specified
			 * resources. Tasks will get at least one core. */
			if(limits->cores < 0) {
				if(limits->gpus > 0) {
					limits->cores = 0;
				} else {
					limits->cores = MAX(1, floor(w->resources->cores.largest * max_proportion));
				}
			}

			if(limits->gpus < 0) {
				/* unspecified gpus are always 0 */
				limits->gpus = 0;
			}

			if(limits->memory < 0) {
				limits->memory = MAX(1, floor(w->resources->memory.largest * max_proportion));
			}

			if(limits->disk < 0) {
				limits->disk = MAX(1, floor(w->resources->disk.largest * max_proportion));
			}
		}
	}

	if(limits->cores < 1 && limits->gpus < 1 && limits->memory < 1 && limits->disk < 1) {
		/* no resource was specified, using whole worker */
		use_whole_worker = 1;
	}

	if((limits->cores > 0 && limits->cores >= w->resources->cores.largest) ||
			(limits->gpus > 0 && limits->gpus >= w->resources->gpus.largest) ||
			(limits->memory > 0 && limits->memory >= w->resources->memory.largest) ||
			(limits->disk > 0 && limits->disk >= w->resources->disk.largest)) {
		/* at least one specified resource would use the whole worker, thus
		 * using whole worker for all unspecified resources. */
		use_whole_worker = 1;
	}

	if(use_whole_worker) {
		/* default cores for tasks that define gpus is 0 */
		if(limits->cores <= 0) {
			limits->cores = limits->gpus > 0 ? 0 : w->resources->cores.largest;
		}

		/* default gpus is 0 */
		if(limits->gpus <= 0) {
			limits->gpus = 0;
		}

		if(limits->memory <= 0) {
			limits->memory = w->resources->memory.largest;
		}

		if(limits->disk <= 0) {
			limits->disk = w->resources->disk.largest;
		}
	}

	/* never go below specified min resources. */
	rmsummary_merge_max(limits, min);

	return limits;
}

/*
Start one task on a given worker by specializing the task to the worker,
sending the appropriate input files, and then sending the details of the task.
Note that the "infile" and "outfile" components of the task refer to
files that have already been uploaded into the worker's cache by the manager.
*/

static vine_result_code_t start_one_task(struct vine_manager *q, struct vine_worker_info *w, struct vine_task *t)
{
	struct rmsummary *limits = vine_manager_choose_resources_for_task(q, w, t);

	char *command_line;

	if(q->monitor_mode && !t->coprocess) {
		command_line = vine_monitor_wrap(q, w, t, limits);
	} else {
		command_line = xxstrdup(t->command_line);
	}

	vine_result_code_t result = vine_manager_put_task(q,w,t,command_line,limits,0);

	free(command_line);
	
	if(result==VINE_SUCCESS) {
		itable_insert(w->current_tasks_boxes, t->task_id, limits);
		rmsummary_merge_override(t->resources_allocated, limits);
		debug(D_VINE, "%s (%s) busy on '%s'", w->hostname, w->addrport, t->command_line);
	}

	return result;
}

static void compute_manager_load(struct vine_manager *q, int task_activity) {

	double alpha = 0.05;

	double load = q->stats->manager_load;

	if(task_activity) {
		load = load * (1 - alpha) + 1 * alpha;
	} else {
		load = load * (1 - alpha) + 0 * alpha;
	}

	q->stats->manager_load = load;
}

static void count_worker_resources(struct vine_manager *q, struct vine_worker_info *w)
{
	struct rmsummary *box;
	uint64_t task_id;

	w->resources->cores.inuse  = 0;
	w->resources->memory.inuse = 0;
	w->resources->disk.inuse   = 0;
	w->resources->gpus.inuse   = 0;

	w->coprocess_resources->cores.inuse  = 0;
	w->coprocess_resources->memory.inuse = 0;
	w->coprocess_resources->disk.inuse   = 0;
	w->coprocess_resources->gpus.inuse   = 0;

	update_max_worker(q, w);

	if(w->resources->workers.total < 1)
	{
		return;
	}

	ITABLE_ITERATE(w->current_tasks_boxes,task_id,box) {
		struct vine_task *t = itable_lookup(w->current_tasks, task_id);
		if (!t) continue;
		if (t->coprocess) {
			w->coprocess_resources->cores.inuse     += box->cores;
			w->coprocess_resources->memory.inuse    += box->memory;
			w->coprocess_resources->disk.inuse      += box->disk;
			w->coprocess_resources->gpus.inuse      += box->gpus;
		}
		else {
			w->resources->cores.inuse     += box->cores;
			w->resources->memory.inuse    += box->memory;
			w->resources->disk.inuse      += box->disk;
			w->resources->gpus.inuse      += box->gpus;
		}
	}
}

static void update_max_worker(struct vine_manager *q, struct vine_worker_info *w) {
	if(!w)
		return;

	if(w->resources->workers.total < 1) {
		return;
	}

	if(q->current_max_worker->cores < w->resources->cores.largest) {
		q->current_max_worker->cores = w->resources->cores.largest;
	}

	if(q->current_max_worker->memory < w->resources->memory.largest) {
		q->current_max_worker->memory = w->resources->memory.largest;
	}

	if(q->current_max_worker->disk < w->resources->disk.largest) {
		q->current_max_worker->disk = w->resources->disk.largest;
	}

	if(q->current_max_worker->gpus < w->resources->gpus.largest) {
		q->current_max_worker->gpus = w->resources->gpus.largest;
	}
}

/* we call this function when a worker is disconnected. For efficiency, we use
 * update_max_worker when a worker sends resource updates. */
static void find_max_worker(struct vine_manager *q) {
	q->current_max_worker->cores  = 0;
	q->current_max_worker->memory = 0;
	q->current_max_worker->disk   = 0;
	q->current_max_worker->gpus   = 0;

	char *key;
	struct vine_worker_info *w;

	HASH_TABLE_ITERATE(q->worker_table,key,w) {
		if(w->resources->workers.total > 0)
		{
			update_max_worker(q, w);
		}
	}
}

/*
Commit a given task to a worker by sending the task details,
then updating all auxiliary data structures to note the
assignment and the new task state.
*/


static void commit_task_to_worker(struct vine_manager *q, struct vine_worker_info *w, struct vine_task *t)
{
	t->hostname = xxstrdup(w->hostname);
	t->addrport = xxstrdup(w->addrport);

	t->time_when_commit_start = timestamp_get();
	vine_result_code_t result = start_one_task(q, w, t);
	t->time_when_commit_end = timestamp_get();

	itable_insert(w->current_tasks, t->task_id, t);

	t->worker = w;

	change_task_state(q, t, VINE_TASK_RUNNING);

	t->try_count += 1;
	q->stats->tasks_dispatched += 1;

	count_worker_resources(q, w);

	if(result != VINE_SUCCESS) {
		debug(D_VINE, "Failed to send task %d to worker %s (%s).", t->task_id, w->hostname, w->addrport);
		handle_failure(q, w, t, result);
	}
}

/*
Collect a completed task from a worker, and then update
all auxiliary data structures to remove the association
and change the task state.
*/

static void reap_task_from_worker(struct vine_manager *q, struct vine_worker_info *w, struct vine_task *t, vine_task_state_t new_state)
{
	struct vine_worker_info *wr = t->worker;
	if(wr != w)
	{
		/* XXX this seems like a bug, should we return quickly here? */
		debug(D_VINE, "Cannot reap task %d from worker. It is not being run by %s (%s)\n", t->task_id, w->hostname, w->addrport);
	} else {
		w->total_task_time += t->time_workers_execute_last;
	}

	struct rmsummary *task_box = itable_lookup(w->current_tasks_boxes, t->task_id);
	if(task_box)
		rmsummary_delete(task_box);

	itable_remove(w->current_tasks_boxes, t->task_id);
	itable_remove(w->current_tasks, t->task_id);

	t->worker = 0;

	change_task_state(q, t, new_state);

	count_worker_resources(q, w);
}

/*
Determine whether there is transfer capacity to assign this task to this worker.
Returns true on success, false if there are insufficient transfer sources.
If a file can be fetched from a substitute source,
this function modifies the file->substitute field to reflect that source.
*/

static int vine_manager_transfer_capacity_available(struct vine_manager *q, struct vine_worker_info *w, struct vine_task *t)
{
	struct vine_file *f;

	LIST_ITERATE(t->input_files, f){
		/* Is the file already present on that worker? */
		struct vine_remote_file_info *remote_info;
		remote_info = hash_table_lookup(w->current_files,f->cached_name);
		if(remote_info) continue;
		
		char *id;
		struct vine_worker_info *peer;
		int found_match = 0;
		
		/* If not, then search for an available peer to provide it. */
		
<<<<<<< HEAD
		/* If the file is a mini task specification, check its file dependencies for availability */
		/* Do not peer transfer the mini task itself */
		if(f->type==VINE_MINI_TASK) {
			if(!vine_manager_transfer_capacity_available(q, w, f->mini_task)){
				return 0;
=======
		HASH_TABLE_ITERATE(q->worker_table, id, peer){
			if((remote_info = hash_table_lookup(peer->current_files, f->cached_name)) && remote_info->in_cache) {
				char *peer_source =  string_format("worker://%s:%d/%s", peer->transfer_addr, peer->transfer_port, f->cached_name);
				if(vine_current_transfers_source_in_use(q, peer_source) < VINE_WORKER_SOURCE_MAX_TRANSFERS) {	
					vine_file_delete(f->substitute);
					f->substitute = vine_file_substitute_url(f,peer_source);
					free(peer_source);
					found_match = 1;
					break;
				} else {
					free(peer_source);
				}
>>>>>>> de0e6891
			}
		}
		else {
			/* Provide a substitute file object to describe the peer. */
			HASH_TABLE_ITERATE(q->worker_table, id, peer){
				if((remote_info = hash_table_lookup(peer->current_files, f->cached_name)) && remote_info->in_cache) {
					char *peer_source =  string_format("worker://%s:%d/%s", peer->transfer_addr, peer->transfer_port, f->cached_name);
					if(vine_current_transfers_source_in_use(q, peer_source) < VINE_WORKER_SOURCE_MAX_TRANSFERS) {	
						vine_file_delete(f->substitute);
						f->substitute = vine_file_substitute_url(f,peer_source);
						free(peer_source);
						found_match = 1;
						break;
					} else {
						free(peer_source);
					}
				}

			}
		}

		/* If that resulted in a match, move on to the next file. */
		if(found_match) continue;

		/*
		If no match was found, the behavior depends on the original file type.
		URLs can fetch from the original if capacity is available.
		TEMPs can only fetch from peers, so no match is fatal.
		Any other kind can be provided by the manager at dispatch.
		*/
		if(f->type==VINE_URL) {
			/* For a URL transfer, we can fall back to the original if capacity is available. */
			if(vine_current_transfers_source_in_use(q, f->source) >= q->file_source_max_transfers){
			//	debug(D_VINE,"task %lld has no ready transfer source for url %s : %d in use",(long long)t->task_id,f->source, vine_current_transfers_source_in_use(q,f->source));
				return 0;
			} else {
				/* keep going */
			}
<<<<<<< HEAD
		} 
		else if(f->type==VINE_TEMP) {
			//  debug(D_VINE,"task %lld has no ready transfer source for temp %s",(long long)t->task_id,f->cached_name);
			return 0;
=======
		} else if(f->type==VINE_TEMP) {
			//  debug(D_VINE,"task %lld has no ready transfer source for temp %s",(long long)t->task_id,f->cached_name);
			return 0;
		} else if(f->type==VINE_MINI_TASK) {
			if(!vine_manager_transfer_capacity_available(q, w, f->mini_task)){
				return 0;
			}
>>>>>>> de0e6891
		}
		else {
			/* keep going */
		}
	}

	debug(D_VINE,"task %lld has a ready transfer source for all files",(long long)t->task_id);
	return 1;
}

/*
Advance the state of the system by selecting one task available
to run, finding the best worker for that task, and then committing
the task to the worker.
*/

static int send_one_task( struct vine_manager *q )
{
	struct vine_task *t;
	struct vine_worker_info *w = NULL;

	timestamp_t now = timestamp_get();

	// Consider each task in the order of priority:
	LIST_ITERATE(q->ready_list,t) {

		// Skip task if min requested start time not met.
		if(t->resources_requested->start > now) continue;
		
		// Find the best worker for the task at the head of the list
		w = vine_schedule_task_to_worker(q,t);

		// If there is no suitable worker, consider the next task.
		if(!w) continue;

		// Check if there is transfer capacity available.
		if(q->peer_transfers_enabled)
		{	
			if(!vine_manager_transfer_capacity_available(q,w,t)) continue;
		}

		// Otherwise, remove it from the ready list and start it:
		commit_task_to_worker(q,w,t);

		return 1;
	}

	return 0;
}

/*
Advance the state of the system by finding any task that is
waiting to be retrieved, then fetch the outputs of that task,
and mark it as done.
*/

static int receive_one_task( struct vine_manager *q )
{
	struct vine_task *t;
	uint64_t task_id;

	ITABLE_ITERATE(q->tasks,task_id,t) {
		if( t->state==VINE_TASK_WAITING_RETRIEVAL ) {
			struct vine_worker_info *w = t->worker;
			fetch_output_from_worker(q, w, task_id);
			// Shutdown worker if appropriate.
			if ( w->factory_name ) {
				struct vine_factory_info *f = vine_factory_info_lookup(q,w->factory_name);
				if ( f && f->connected_workers > f->max_workers &&
						itable_size(w->current_tasks) < 1 ) {
					debug(D_VINE, "Final task received from worker %s, shutting down.", w->hostname);
					shut_down_worker(q, w);
				}
			}
			return 1;
		}
	}

	return 0;
}

/*
Sends keepalives to check if connected workers are responsive,
and ask for updates If not, removes those workers.
*/

static void ask_for_workers_updates(struct vine_manager *q) {
	struct vine_worker_info *w;
	char *key;
	timestamp_t current_time = timestamp_get();

	HASH_TABLE_ITERATE(q->worker_table,key,w) {

		if(q->keepalive_interval > 0) {

			/* we have not received taskvine message from worker yet, so we
			 * simply check again its start_time. */
			if(!strcmp(w->hostname, "unknown")){
				if ((int)((current_time - w->start_time)/1000000) >= q->keepalive_timeout) {
					debug(D_VINE, "Removing worker %s (%s): hasn't sent its initialization in more than %d s", w->hostname, w->addrport, q->keepalive_timeout);
					handle_worker_failure(q, w);
				}
				continue;
			}


			// send new keepalive check only (1) if we received a response since last keepalive check AND
			// (2) we are past keepalive interval
			if(w->last_msg_recv_time > w->last_update_msg_time) {
				int64_t last_update_elapsed_time = (int64_t)(current_time - w->last_update_msg_time)/1000000;
				if(last_update_elapsed_time >= q->keepalive_interval) {
					if(vine_manager_send(q,w, "check\n")<0) {
						debug(D_VINE, "Failed to send keepalive check to worker %s (%s).", w->hostname, w->addrport);
						handle_worker_failure(q, w);
					} else {
						debug(D_VINE, "Sent keepalive check to worker %s (%s)", w->hostname, w->addrport);
						w->last_update_msg_time = current_time;
					}
				}
			} else {
				// we haven't received a message from worker since its last keepalive check. Check if time
				// since we last polled link for responses has exceeded keepalive timeout. If so, remove worker.
				if (q->link_poll_end > w->last_update_msg_time) {
					if ((int)((q->link_poll_end - w->last_update_msg_time)/1000000) >= q->keepalive_timeout) {
						debug(D_VINE, "Removing worker %s (%s): hasn't responded to keepalive check for more than %d s", w->hostname, w->addrport, q->keepalive_timeout);
						handle_worker_failure(q, w);
					}
				}
			}
		}
	}
}

/*
If disconnect slow workers is enabled, then look for workers that
have taken too long to execute a task, and disconnect
them, under the assumption that they are halted or faulty.
*/

static int disconnect_slow_workers(struct vine_manager *q)
{
	struct category *c;
	char *category_name;

	struct vine_worker_info *w;
	struct vine_task *t;
	uint64_t task_id;

	int removed = 0;

	/* optimization. If no category has a multiplier, simply return. */
	int disconnect_slow_flag = 0;

	HASH_TABLE_ITERATE(q->categories,category_name,c) {

		struct vine_stats *stats = c->vine_stats;
		if(!stats) {
			/* no stats have been computed yet */
			continue;
		}

		if(stats->tasks_done < 10) {
			c->average_task_time = 0;
			continue;
		}

		c->average_task_time = (stats->time_workers_execute_good + stats->time_send_good + stats->time_receive_good) / stats->tasks_done;

		if(c->fast_abort > 0)
			disconnect_slow_flag = 1;
	}

	if(!disconnect_slow_flag)
		return 0;

	struct category *c_def = vine_category_lookup_or_create(q, "default");

	timestamp_t current = timestamp_get();

	ITABLE_ITERATE(q->tasks,task_id,t) {

		c = vine_category_lookup_or_create(q, t->category);
		/* disconnect slow workers is not enabled for this category */
		if(c->fast_abort == 0)
			continue;

		timestamp_t runtime = current - t->time_when_commit_start;
		timestamp_t average_task_time = c->average_task_time;

		/* Not enough samples, skip the task. */
		if(average_task_time < 1)
			continue;

		double multiplier;
		if(c->fast_abort > 0) {
			multiplier = c->fast_abort;
		}
		else if(c_def->fast_abort > 0) {
			/* This category uses the default multiplier. (< 0 use default, 0 deactivate). */
			multiplier = c_def->fast_abort;
		}
		else {
			/* deactivated for the default category. */
			continue;
		}

		if(runtime >= (average_task_time * (multiplier + t->workers_slow))) {
			w = t->worker;
			if(w && (w->type == VINE_WORKER_TYPE_WORKER))
			{
				debug(D_VINE, "Task %d is taking too long. Removing from worker.", t->task_id);
				cancel_task_on_worker(q, t, VINE_TASK_READY);
				t->workers_slow++;

				/* a task cannot mark two different workers as suspect */
				if(t->workers_slow > 1) {
					continue;
				}

				if(w->alarm_slow_worker > 0) {
					/* this is the second task in a row that triggered a disconnection
					 * as a slow worker, therefore we have evidence that this
					 * indeed a slow worker (rather than a task) */

					debug(D_VINE, "Removing worker %s (%s): takes too long to execute the current task - %.02lf s (average task execution time by other workers is %.02lf s)", w->hostname, w->addrport, runtime / 1000000.0, average_task_time / 1000000.0);
					vine_block_host_with_timeout(q, w->hostname, vine_option_blocklist_slow_workers_timeout);
					remove_worker(q, w, VINE_WORKER_DISCONNECT_FAST_ABORT);

					q->stats->workers_slow++;
					removed++;
				}

				w->alarm_slow_worker = 1;
			}
		}
	}

	return removed;
}

/* Forcibly shutdown a worker by telling it to exit, then disconnect it. */

static int shut_down_worker(struct vine_manager *q, struct vine_worker_info *w)
{
	if(!w) return 0;

	vine_manager_send(q,w,"exit\n");
	remove_worker(q, w, VINE_WORKER_DISCONNECT_EXPLICIT);
	q->stats->workers_released++;

	return 1;
}

static int shutdown_drained_workers(struct vine_manager *q) {
	char *worker_hashkey = NULL;
	struct vine_worker_info *w = NULL;

	int removed = 0;

	HASH_TABLE_ITERATE(q->worker_table,worker_hashkey,w) {
		if(w->draining && itable_size(w->current_tasks) == 0) {
			removed++;
			shut_down_worker(q, w);
		}
	}

	return removed;
}

/* Comparator function for checking if a task matches a given tag. */

static int task_tag_comparator(void *t, const void *r) {

	struct vine_task *task_in_queue = t;
	const char *task_tag = r;

	if(!task_in_queue->tag && !task_tag) {
		return 1;
	}

	if(!task_in_queue->tag || !task_tag) {
		return 0;
	}

	return !strcmp(task_in_queue->tag, task_tag);
}

/*
Cancel a specific task already running on a worker,
by sending the appropriate kill message and removing any undesired state.
*/

static int cancel_task_on_worker(struct vine_manager *q, struct vine_task *t, vine_task_state_t new_state) {

	struct vine_worker_info *w = t->worker;
	if (w) {
		//send message to worker asking to kill its task.
		vine_manager_send(q,w, "kill %d\n",t->task_id);
		debug(D_VINE, "Task with id %d has been cancelled at worker %s (%s) and removed.", t->task_id, w->hostname, w->addrport);

		//Delete any input files that are not to be cached.
		delete_worker_files(q, w, t->input_files, VINE_CACHE );

		//Delete all output files since they are not needed as the task was cancelled.
		delete_worker_files(q, w, t->output_files, 0);

		//update tables.
		reap_task_from_worker(q, w, t, new_state);

		return 1;
	} else {
		change_task_state(q, t, new_state);
		return 0;
	}
}

/* Search for any one task that matches the given tag string. */

static struct vine_task *find_task_by_tag(struct vine_manager *q, const char *task_tag) {
	struct vine_task *t;
	uint64_t task_id;

	ITABLE_ITERATE(q->tasks,task_id,t) {
		if( task_tag_comparator(t, task_tag) ) {
			return t;
		}
	}

	return NULL;
}

/*
Invalidate all remote cached files that match the given name.
Search for workers with that file, cancel any tasks using that
file, and then remove it.
*/

static void vine_remove_file_internal(struct vine_manager *q, const char *filename)
{
	char *key;
	struct vine_worker_info *w;
	HASH_TABLE_ITERATE(q->worker_table,key,w) {

		if(!hash_table_lookup(w->current_files, filename))
			continue;

		struct vine_task *t;
		uint64_t task_id;
		ITABLE_ITERATE(w->current_tasks,task_id,t) {

			struct vine_file *f;
			LIST_ITERATE(t->input_files,f) {
				if(strcmp(filename, f->cached_name) == 0) {
					cancel_task_on_worker(q, t, VINE_TASK_READY);
					continue;
				}
			}

			LIST_ITERATE(t->output_files,f) {
				if(strcmp(filename, f->cached_name) == 0) {
					cancel_task_on_worker(q, t, VINE_TASK_READY);
					continue;
				}
			}
		}

		delete_worker_file(q, w, filename, 0, 0);
	}
}

void vine_remove_file(struct vine_manager *q, struct vine_file *f )
{
	vine_remove_file_internal(q, f->cached_name);
}

/******************************************************/
/************* taskvine public functions *************/
/******************************************************/

struct vine_manager *vine_create(int port) {
	return vine_ssl_create(port, NULL, NULL);
}

struct vine_manager *vine_ssl_create(int port, const char *key, const char *cert)
{
	struct vine_manager *q = malloc(sizeof(*q));
	if(!q) {
		fprintf(stderr, "Error: failed to allocate memory for queue.\n");
		return 0;
	}
	char *envstring;

	random_init();

	memset(q, 0, sizeof(*q));

	if(port == 0) {
		envstring = getenv("VINE_PORT");
		if(envstring) {
			port = atoi(envstring);
		}
	}

	/* compatibility code */
	if (getenv("VINE_LOW_PORT"))
		setenv("TCP_LOW_PORT", getenv("VINE_LOW_PORT"), 0);
	if (getenv("VINE_HIGH_PORT"))
		setenv("TCP_HIGH_PORT", getenv("VINE_HIGH_PORT"), 0);

	q->manager_link = link_serve(port);
	if(!q->manager_link) {
		debug(D_NOTICE, "Could not create work_queue on port %i.", port);
		free(q);
		return 0;
	} else {
		char address[LINK_ADDRESS_MAX];
		link_address_local(q->manager_link, address, &q->port);
	}

	q->ssl_key = key ? strdup(key) : 0;
	q->ssl_cert = cert ? strdup(cert) : 0;

	if(q->ssl_key || q->ssl_cert) q->ssl_enabled=1;

	getcwd(q->workingdir,PATH_MAX);

	q->next_task_id = 1;

	q->ready_list = list_create();

	q->tasks          = itable_create(0);
	q->duties         = hash_table_create(0, 0);

	q->worker_table = hash_table_create(0, 0);
	q->worker_blocklist = hash_table_create(0, 0);

	q->factory_table = hash_table_create(0, 0);
	q->current_transfer_table = hash_table_create(0, 0);
	q->fetch_factory = 0;

	q->measured_local_resources = rmsummary_create(-1);
	q->current_max_worker       = rmsummary_create(-1);
	q->max_task_resources_requested = rmsummary_create(-1);

	q->stats                      = calloc(1, sizeof(struct vine_stats));
	q->stats_disconnected_workers = calloc(1, sizeof(struct vine_stats));
	q->stats_measure              = calloc(1, sizeof(struct vine_stats));

	q->workers_with_available_results = hash_table_create(0, 0);

	// The poll table is initially null, and will be created
	// (and resized) as needed by build_poll_table.
	q->poll_table_size = 8;

	q->worker_selection_algorithm = VINE_SCHEDULE_FCFS;
	q->process_pending_check = 0;

	q->short_timeout = 5;
	q->long_timeout = 3600;

	q->stats->time_when_started = timestamp_get();
	q->time_last_large_tasks_check = timestamp_get();
	q->task_info_list = list_create();

	q->time_last_wait = 0;
	q->time_last_log_stats = 0;

	q->catalog_hosts = 0;

	q->keepalive_interval = VINE_DEFAULT_KEEPALIVE_INTERVAL;
	q->keepalive_timeout = VINE_DEFAULT_KEEPALIVE_TIMEOUT;

	q->monitor_mode = VINE_MON_DISABLED;

	q->hungry_minimum = 10;

	q->wait_for_workers = 0;
	
	q->allocation_default_mode = VINE_ALLOCATION_MODE_FIXED;
	q->categories = hash_table_create(0, 0);

	// The value -1 indicates that disconnecting slow workers is inactive by
	// default
	vine_enable_disconnect_slow_workers(q, -1);

	q->password = 0;

	q->peer_transfers_enabled = 0;
	q->file_source_max_transfers = VINE_FILE_SOURCE_MAX_TRANSFERS;

	q->resource_submit_multiplier = 1.0;

	q->minimum_transfer_timeout = 60;
	q->transfer_outlier_factor = 10;
	q->default_transfer_rate = 1*MEGABYTE;
	q->disk_avail_threshold = 100;

	q->manager_preferred_connection = xxstrdup("by_ip");

	if( (envstring  = getenv("VINE_BANDWIDTH")) ) {
		q->bandwidth_limit = string_metric_parse(envstring);
		if(q->bandwidth_limit < 0) {
			q->bandwidth_limit = 0;
		}
	}

	vine_perf_log_write_update(q, 1);

	q->time_last_wait = timestamp_get();

	char hostname[DOMAIN_NAME_MAX];
	if(domain_name_cache_guess(hostname)) {
		debug(D_VINE, "Manager advertising as %s:%d", hostname, q->port);
	}
	else {
		debug(D_VINE, "Manager is listening on port %d.", q->port);
	}
	return q;
}

int vine_enable_monitoring(struct vine_manager *q, char *monitor_output_directory, int watchdog)
{
	if(!q)
		return 0;

	q->monitor_mode = VINE_MON_DISABLED;
	q->monitor_exe = resource_monitor_locate(NULL);

	if(q->monitor_output_directory) {
		free(q->monitor_output_directory);
		q->monitor_output_directory = NULL;
	}

	if(!q->monitor_exe)
	{
		warn(D_VINE, "Could not find the resource monitor executable. Disabling monitoring.\n");
		return 0;
	}

	if(monitor_output_directory) {
		q->monitor_output_directory = xxstrdup(monitor_output_directory);

		if(!create_dir(q->monitor_output_directory, 0777)) {
			fatal("Could not create monitor output directory - %s (%s)", q->monitor_output_directory, strerror(errno));
		}

		q->monitor_summary_filename = string_format("%s/vine-%d.summaries", q->monitor_output_directory, getpid());
		q->monitor_file             = fopen(q->monitor_summary_filename, "a");

		if(!q->monitor_file)
		{
			fatal("Could not open monitor log file for writing: '%s'\n", q->monitor_summary_filename);
		}

	}

	if(q->measured_local_resources)
		rmsummary_delete(q->measured_local_resources);

	q->measured_local_resources = rmonitor_measure_process(getpid());
	q->monitor_mode = VINE_MON_SUMMARY;

	if(watchdog) {
		q->monitor_mode |= VINE_MON_WATCHDOG;
	}

	return 1;
}

int vine_enable_monitoring_full(struct vine_manager *q, char *monitor_output_directory, int watchdog) {
	int status = vine_enable_monitoring(q, monitor_output_directory, 1);

	if(status) {
		q->monitor_mode = VINE_MON_FULL;

		if(watchdog) {
			q->monitor_mode |= VINE_MON_WATCHDOG;
		}
	}

	return status;
}

int vine_enable_peer_transfers(struct vine_manager *q) 
{
	debug(D_VINE, "Peer Transfers enabled");
	q->peer_transfers_enabled = 1;
	return 1;
}

int vine_enable_disconnect_slow_workers_category(struct vine_manager *q, const char *category, double multiplier)
{
	struct category *c = vine_category_lookup_or_create(q, category);

	if(multiplier >= 1) {
		debug(D_VINE, "Enabling disconnect slow workers for '%s': %3.3lf\n", category, multiplier);
		c->fast_abort = multiplier;
		return 0;
	} else if(multiplier == 0) {
		debug(D_VINE, "Disabling disconnect slow workers for '%s'.\n", category);
		c->fast_abort = 0;
		return 1;
	} else {
		debug(D_VINE, "Using default disconnect slow workers factor for '%s'.\n", category);
		c->fast_abort = -1;
		return 0;
	}
}

int vine_enable_disconnect_slow_workers(struct vine_manager *q, double multiplier)
{
	return vine_enable_disconnect_slow_workers_category(q, "default", multiplier);
}

int vine_port(struct vine_manager *q)
{
	char addr[LINK_ADDRESS_MAX];
	int port;

	if(!q) return 0;

	if(link_address_local(q->manager_link, addr, &port)) {
		return port;
	} else {
		return 0;
	}
}

void vine_set_scheduler(struct vine_manager *q, vine_schedule_t algorithm)
{
	q->worker_selection_algorithm = algorithm;
}

void vine_set_name(struct vine_manager *q, const char *name)
{
	if(q->name) free(q->name);
	if(name) {
		q->name = xxstrdup(name);
		setenv("VINE_NAME", q->name, 1);
	} else {
		q->name = 0;
	}
}

const char *vine_get_name(struct vine_manager *q)
{
	return q->name;
}

void vine_set_priority(struct vine_manager *q, int priority)
{
	q->priority = priority;
}

void vine_set_tasks_left_count(struct vine_manager *q, int ntasks)
{
	if(ntasks < 1) {
		q->num_tasks_left = 0;
	}
	else {
		q->num_tasks_left = ntasks;
	}
}

void vine_set_catalog_servers(struct vine_manager *q, const char *hosts)
{
	if(hosts) {
		if(q->catalog_hosts) free(q->catalog_hosts);
		q->catalog_hosts = strdup(hosts);
		setenv("CATALOG_HOST", hosts, 1);
	}
}

void vine_set_password( struct vine_manager *q, const char *password )
{
	q->password = xxstrdup(password);
}

int vine_set_password_file( struct vine_manager *q, const char *file )
{
	return copy_file_to_buffer(file,&q->password,NULL)>0;
}

void vine_delete(struct vine_manager *q)
{
	if(!q) return;

	release_all_workers(q);

	vine_perf_log_write_update(q, 1);

	if(q->name) update_catalog(q,1);

	/* we call this function here before any of the structures are freed. */
	vine_disable_monitoring(q);

	if(q->catalog_hosts) free(q->catalog_hosts);

	hash_table_clear(q->worker_table,(void*)vine_worker_delete);
	hash_table_delete(q->worker_table);

	hash_table_clear(q->factory_table,(void*)vine_factory_info_delete);
	hash_table_delete(q->factory_table);

	hash_table_clear(q->worker_blocklist,(void*)vine_blocklist_info_delete);
	hash_table_delete(q->worker_blocklist);

	hash_table_clear(q->current_transfer_table,(void*)vine_current_transfers_delete);
	hash_table_delete(q->current_transfer_table);

	char *key;
	struct category *c;
	HASH_TABLE_ITERATE(q->categories,key,c) {
		category_delete(q->categories, key);
	}
	hash_table_delete(q->categories);

	list_delete(q->ready_list);
	itable_delete(q->tasks);
	hash_table_delete(q->duties);

	hash_table_delete(q->workers_with_available_results);

	list_clear(q->task_info_list,(void*)vine_task_info_delete);
	list_delete(q->task_info_list);

	free(q->stats);
	free(q->stats_disconnected_workers);
	free(q->stats_measure);

	if(q->name)
		free(q->name);

	if(q->manager_preferred_connection)
		free(q->manager_preferred_connection);

	free(q->poll_table);
	free(q->ssl_cert);
	free(q->ssl_key);

	link_close(q->manager_link);
	if(q->perf_logfile) {
		fclose(q->perf_logfile);
	}

	if(q->txn_logfile) {
		vine_txn_log_write(q, "MANAGER END");

		if(fclose(q->txn_logfile) != 0) {
			debug(D_VINE, "unable to write transactions log: %s\n", strerror(errno));
		}
	}

	rmsummary_delete(q->measured_local_resources);
	rmsummary_delete(q->current_max_worker);
	rmsummary_delete(q->max_task_resources_requested);

	free(q);
}

static void update_resource_report(struct vine_manager *q) {
	// Only measure every few seconds.
	if((time(0) - q->resources_last_update_time) < VINE_RESOURCE_MEASUREMENT_INTERVAL)
		return;

	rmonitor_measure_process_update_to_peak(q->measured_local_resources, getpid());

	q->resources_last_update_time = time(0);
}

void vine_disable_monitoring(struct vine_manager *q) {
	if(q->monitor_mode == VINE_MON_DISABLED)
		return;

	rmonitor_measure_process_update_to_peak(q->measured_local_resources, getpid());
	if(!q->measured_local_resources->exit_type)
		q->measured_local_resources->exit_type = xxstrdup("normal");

	if(q->monitor_mode && q->monitor_summary_filename) {
		fclose(q->monitor_file);

		char template[] = "rmonitor-summaries-XXXXXX";
		int final_fd = mkstemp(template);
		int summs_fd = open(q->monitor_summary_filename, O_RDONLY);

		if( final_fd < 0 || summs_fd < 0 ) {
			warn(D_DEBUG, "Could not consolidate resource summaries.");
			return;
		}

		/* set permissions according to user's mask. getumask is not available yet,
		   and the only way to get the value of the current mask is to change
		   it... */
		mode_t old_mask = umask(0);
		umask(old_mask);
		fchmod(final_fd, 0777 & ~old_mask  );

		FILE *final = fdopen(final_fd, "w");

		const char *user_name = getlogin();
		if(!user_name) {
			user_name = "unknown";
		}

		struct jx *extra = jx_object(
				jx_pair(jx_string("type"), jx_string("vine_manager"),
					jx_pair(jx_string("user"), jx_string(user_name),
						NULL)));

		if(q->name) {
			jx_insert_string(extra, "manager_name", q->name);
		}

		rmsummary_print(final, q->measured_local_resources, /* pprint */ 0, extra);

		copy_fd_to_stream(summs_fd, final);

		jx_delete(extra);
		close(summs_fd);

		if(fclose(final) != 0) {
			debug(D_VINE, "unable to update monitor report to final destination file: %s\n", strerror(errno));
		}

		if(rename(template, q->monitor_summary_filename) < 0) {
			warn(D_DEBUG, "Could not move monitor report to final destination file.");
		}
	}

	if(q->monitor_exe)
		free(q->monitor_exe);
	if(q->monitor_output_directory)
		free(q->monitor_output_directory);
	if(q->monitor_summary_filename)
		free(q->monitor_summary_filename);
}

void vine_monitor_add_files(struct vine_manager *q, struct vine_task *t) {
	vine_task_add_input_file(t, q->monitor_exe, RESOURCE_MONITOR_REMOTE_NAME, VINE_CACHE);

	char *summary  = monitor_file_name(q, t, ".summary");
	vine_task_add_output_file(t, summary, RESOURCE_MONITOR_REMOTE_NAME ".summary", VINE_NOCACHE);
	free(summary);

	if(q->monitor_mode & VINE_MON_FULL && (q->monitor_output_directory || t->monitor_output_directory)) {
		char *debug  = monitor_file_name(q, t, ".debug");
		char *series = monitor_file_name(q, t, ".series");

		vine_task_add_output_file(t, debug, RESOURCE_MONITOR_REMOTE_NAME ".debug", VINE_NOCACHE);
		vine_task_add_output_file(t, series, RESOURCE_MONITOR_REMOTE_NAME ".series", VINE_NOCACHE);

		free(debug);
		free(series);
	}
}

char *vine_monitor_wrap(struct vine_manager *q, struct vine_worker_info *w, struct vine_task *t, struct rmsummary *limits)
{
	buffer_t b;
	buffer_init(&b);

	buffer_printf(&b, "-V 'task_id: %d'", t->task_id);

	if(t->category) {
		buffer_printf(&b, " -V 'category: %s'", t->category);
	}

	if(t->monitor_snapshot_file) {
		buffer_printf(&b, " --snapshot-events %s", RESOURCE_MONITOR_REMOTE_NAME_EVENTS);
	}

	if(!(q->monitor_mode & VINE_MON_WATCHDOG)) {
		buffer_printf(&b, " --measure-only");
	}

	int extra_files = (q->monitor_mode & VINE_MON_FULL);

	char *monitor_cmd = resource_monitor_write_command("./" RESOURCE_MONITOR_REMOTE_NAME, RESOURCE_MONITOR_REMOTE_NAME, limits, /* extra options */ buffer_tostring(&b), /* debug */ extra_files, /* series */ extra_files, /* inotify */ 0, /* measure_dir */ NULL);
	char *wrap_cmd  = string_wrap_command(t->command_line, monitor_cmd);

	buffer_free(&b);
	free(monitor_cmd);

	return wrap_cmd;
}

static double vine_task_priority(void *item) {
	assert(item);
	struct vine_task *t = item;
	return t->priority;
}

/* Put a given task on the ready list, taking into account the task priority and the queue schedule. */

static void push_task_to_ready_list( struct vine_manager *q, struct vine_task *t )
{
	int by_priority = 1;

	if(t->result == VINE_RESULT_RESOURCE_EXHAUSTION) {
		/* when a task is resubmitted given resource exhaustion, we
		 * push it at the head of the list, so it gets to run as soon
		 * as possible. This avoids the issue in which all 'big' tasks
		 * fail because the first allocation is too small. */
		by_priority = 0;
	}

	if(by_priority) {
		/*If a task has a priority of 0 it gets added to the end of the ready list.*/
		if(vine_task_priority(t)!=0){
			list_push_priority(q->ready_list, vine_task_priority, t);
		} else {
			list_push_tail(q->ready_list,t);
		}
	} else {
		list_push_head(q->ready_list,t);
	}

	/* If the task has been used before, clear out accumulated state. */
	vine_task_clean(t,0);
}

vine_task_state_t vine_task_state( struct vine_manager *q, int task_id )
{
	struct vine_task *t = itable_lookup(q->tasks,task_id);
	if(t) {
		return t->state;
	} else {
		return VINE_TASK_UNKNOWN;
	}
}

/* Changes task state. Returns old state */
/* State of the task. One of VINE_TASK(UNKNOWN|READY|RUNNING|WAITING_RETRIEVAL|RETRIEVED|DONE) */
static vine_task_state_t change_task_state( struct vine_manager *q, struct vine_task *t, vine_task_state_t new_state ) {

	vine_task_state_t old_state = t->state;

	t->state = new_state;

	if( old_state == VINE_TASK_READY ) {
		// Treat VINE_TASK_READY specially, as it has the order of the tasks
		list_remove(q->ready_list, t);
	}

	// insert to corresponding table
	debug(D_VINE, "Task %d state change: %s (%d) to %s (%d)\n", t->task_id, vine_task_state_to_string(old_state), old_state, vine_task_state_to_string(new_state), new_state);

	switch(new_state) {
		case VINE_TASK_READY:
			vine_task_set_result(t, VINE_RESULT_UNKNOWN);
			push_task_to_ready_list(q, t);
			break;
		case VINE_TASK_DONE:
		case VINE_TASK_CANCELED:
			/* tasks are freed when returned to user, thus we remove them from our local record */
			itable_remove(q->tasks, t->task_id);
			break;
		default:
			/* do nothing */
			break;
	}

	vine_perf_log_write_update(q, 0);
	vine_txn_log_write_task(q, t);

	return old_state;
}

static int task_in_terminal_state(struct vine_manager *q, struct vine_task *t)
{
	switch(t->state) {
		case VINE_TASK_READY:
		case VINE_TASK_RUNNING:
		case VINE_TASK_WAITING_RETRIEVAL:
		case VINE_TASK_RETRIEVED:
			return 0;
			break;
		case VINE_TASK_DONE:
		case VINE_TASK_CANCELED:
		case VINE_TASK_UNKNOWN:
			return 1;
			break;
	}

	return 0;
}

const char *vine_result_string(vine_result_t result) {
	const char *str = NULL;

	switch(result) {
		case VINE_RESULT_SUCCESS:
			str = "SUCCESS";
			break;
		case VINE_RESULT_INPUT_MISSING:
			str = "INPUT_MISS";
			break;
		case VINE_RESULT_OUTPUT_MISSING:
			str = "OUTPUT_MISS";
			break;
		case VINE_RESULT_STDOUT_MISSING:
			str = "STDOUT_MISS";
			break;
		case VINE_RESULT_SIGNAL:
			str = "SIGNAL";
			break;
		case VINE_RESULT_RESOURCE_EXHAUSTION:
			str = "RESOURCE_EXHAUSTION";
			break;
		case VINE_RESULT_TASK_TIMEOUT:
			str = "END_TIME";
			break;
		case VINE_RESULT_UNKNOWN:
			str = "UNKNOWN";
			break;
		case VINE_RESULT_FORSAKEN:
			str = "FORSAKEN";
			break;
		case VINE_RESULT_MAX_RETRIES:
			str = "MAX_RETRIES";
			break;
		case VINE_RESULT_TASK_MAX_RUN_TIME:
			str = "MAX_WALL_TIME";
			break;
		case VINE_RESULT_DISK_ALLOC_FULL:
			str = "DISK_FULL";
			break;
		case VINE_RESULT_RMONITOR_ERROR:
			str = "MONITOR_ERROR";
			break;
		case VINE_RESULT_OUTPUT_TRANSFER_ERROR:
			str = "OUTPUT_TRANSFER_ERROR";
			break;
	}

	return str;
}

static struct vine_task *task_state_any(struct vine_manager *q, vine_task_state_t state)
{
	struct vine_task *t;
	uint64_t task_id;
	ITABLE_ITERATE(q->tasks,task_id,t) {
		if( t->state==state ) return t;
	}

	return NULL;
}

static struct vine_task *task_state_any_with_tag(struct vine_manager *q, vine_task_state_t state, const char *tag)
{
	struct vine_task *t;
	uint64_t task_id;
	ITABLE_ITERATE(q->tasks,task_id,t) {
		if( t->state==state && task_tag_comparator((void *) t, (void *) tag)) {
			return t;
		}
	}

	return NULL;
}

static int task_state_count(struct vine_manager *q, const char *category, vine_task_state_t state)
{
	struct vine_task *t;
	uint64_t task_id;
	int count = 0;
	ITABLE_ITERATE(q->tasks,task_id,t) {
		if( t->state==state ) {
			if(!category || strcmp(category, t->category) == 0) {
				count++;
			}
		}
	}

	return count;
}

static int task_request_count( struct vine_manager *q, const char *category, category_allocation_t request)
{
	struct vine_task *t;
	uint64_t task_id;

	int count = 0;

	ITABLE_ITERATE(q->tasks,task_id,t) {
		if(t->resource_request == request) {
			if(!category || strcmp(category, t->category) == 0) {
				count++;
			}
		}
	}

	return count;
}

static int vine_submit_internal(struct vine_manager *q, struct vine_task *t)
{
	itable_insert(q->tasks, t->task_id, t);

	/* Ensure category structure is created. */
	vine_category_lookup_or_create(q, t->category);

	change_task_state(q, t, VINE_TASK_READY);

	t->time_when_submitted = timestamp_get();
	q->stats->tasks_submitted++;

	if(q->monitor_mode != VINE_MON_DISABLED)
		vine_monitor_add_files(q, t);

	rmsummary_merge_max(q->max_task_resources_requested, t->resources_requested);

	return (t->task_id);
}

int vine_submit(struct vine_manager *q, struct vine_task *t)
{
	if(t->task_id > 0) {
		if(task_in_terminal_state(q, t)) {
			/* this task struct has been submitted before. We keep all the
			 * definitions, but reset all of the stats. */
			vine_task_clean(t, /* full clean */ 1);
		} else {
			fatal("Task %d has been already submitted and is not in any final state.", t->task_id);
		}
	}

	t->task_id = q->next_task_id;

	//Increment task_id. So we get a unique task_id for every submit.
	q->next_task_id++;

	/* Issue warnings if the files are set up strangely. */
	vine_task_check_consistency(t);

	return vine_submit_internal(q, t);
}

static int vine_manager_send_duty_to_worker(struct vine_manager *q, struct vine_worker_info *w, const char *name) {
	struct vine_task *t = vine_task_clone(hash_table_lookup(q->duties, name));
	t->task_id = q->next_task_id;
	q->next_task_id++;
	vine_manager_send(q,w, "duty %lld %lld\n",  (long long) strlen(name), (long long)t->task_id);
	link_putlstring(w->link, name, strlen(name), time(0) + q->short_timeout);
	vine_result_code_t result = start_one_task(q, w, t);
	return result;
}

static void vine_manager_send_duty_to_workers(struct vine_manager *q, const char *name) {
	char *worker_key;
	struct vine_worker_info *w;

	HASH_TABLE_ITERATE(q->worker_table,worker_key,w) {
		if(!w->features) {
			vine_manager_send_duty_to_worker(q, w, name);
			w->features = hash_table_create(4,0);
			hash_table_insert(w->features, name, (void **) 1);
			continue;
		}
		if(!hash_table_lookup(w->features, name)) {
			vine_manager_send_duty_to_worker(q, w, name);
			hash_table_insert(w->features, name, (void **) 1);
		}
	}
}

static void vine_manager_send_duties_to_workers(struct vine_manager *q) {
	char *duty;
	struct vine_task *t;
	HASH_TABLE_ITERATE(q->duties,duty,t) {
		vine_manager_send_duty_to_workers(q, duty);
	}

}

void vine_manager_install_duty( struct vine_manager *q, struct vine_task *t, const char *name ) {
	t->task_id = -1;
	hash_table_insert(q->duties, name, t);
	t->time_when_submitted = timestamp_get();
	vine_manager_send_duties_to_workers(q);
}

void vine_manager_remove_duty( struct vine_manager *q, const char *name ) {
	char *worker_key;
	struct vine_worker_info *w;

	HASH_TABLE_ITERATE(q->worker_table,worker_key,w) {
		if(w->features) {
			vine_manager_send(q,w,"kill_duty %ld\n", strlen(name));
			vine_manager_send(q,w,"%s", name);
			hash_table_remove(w->features, name);
		}
	}
}

void vine_block_host_with_timeout(struct vine_manager *q, const char *hostname, time_t timeout)
{
	return vine_blocklist_block(q,hostname,timeout);
}

void vine_block_host(struct vine_manager *q, const char *hostname)
{
	vine_blocklist_block(q, hostname, -1);
}

void vine_unblock_host(struct vine_manager *q, const char *hostname)
{
	vine_blocklist_unblock(q,hostname);
}

void vine_unblock_all(struct vine_manager *q)
{
	vine_blocklist_unblock_all_by_time(q, -1);
}

static void print_password_warning( struct vine_manager *q )
{
	static int did_password_warning = 0;

	if(did_password_warning) {
		return;
	}

	if(!q->password && q->name) {
		fprintf(stderr,"warning: this taskvine manager is visible to the public.\n");
		fprintf(stderr,"warning: you should set a password with the --password option.\n");
	}

	if(!q->ssl_enabled) {
		fprintf(stderr,"warning: using plain-text when communicating with workers.\n");
		fprintf(stderr,"warning: use encryption with a key and cert when creating the manager.\n");
	}

	did_password_warning = 1;
}

#define BEGIN_ACCUM_TIME(q, stat) {\
	if(q->stats_measure->stat != 0) {\
		fatal("Double-counting stat %s. This should not happen, and it is a taskvine bug.");\
	} else {\
		q->stats_measure->stat = timestamp_get();\
	}\
}

#define END_ACCUM_TIME(q, stat) {\
	q->stats->stat += timestamp_get() - q->stats_measure->stat;\
	q->stats_measure->stat = 0;\
}

struct vine_task *vine_wait(struct vine_manager *q, int timeout)
{
	return vine_wait_for_tag(q, NULL, timeout);
}

struct vine_task *vine_wait_for_tag(struct vine_manager *q, const char *tag, int timeout)
{
	if(timeout == 0) {
		// re-establish old, if unintended behavior, where 0 would wait at
		// least a second. With 0, we would like the loop to be executed at
		// least once, but right now we cannot enforce that. Making it 1, we
		// guarantee that the wait loop is executed once.
		timeout = 1;
	}

	if(timeout != VINE_WAIT_FOREVER && timeout < 0) {
		debug(D_NOTICE|D_VINE, "Invalid wait timeout value '%d'. Waiting for 5 seconds.", timeout);
		timeout = 5;
	}

	return vine_wait_internal(q, timeout, tag, -1);
}

struct vine_task *vine_wait_for_task_id(struct vine_manager *q, int task_id, int timeout)
{
	if(timeout == 0) {
		// re-establish old, if unintended behavior, where 0 would wait at
		// least a second. With 0, we would like the loop to be executed at
		// least once, but right now we cannot enforce that. Making it 1, we
		// guarantee that the wait loop is executed once.
		timeout = 1;
	}

	if(timeout != VINE_WAIT_FOREVER && timeout < 0) {
		debug(D_NOTICE|D_VINE, "Invalid wait timeout value '%d'. Waiting for 5 seconds.", timeout);
		timeout = 5;
	}

	return vine_wait_internal(q, timeout, NULL, task_id);

}

/* return number of workers that failed */
static int poll_active_workers(struct vine_manager *q, int stoptime )
{
	BEGIN_ACCUM_TIME(q, time_polling);

	int n = build_poll_table(q);

	// We poll in at most small time segments (of a second). This lets
	// promptly dispatch tasks, while avoiding busy waiting.
	int msec = q->busy_waiting_flag ? 1000 : 0;
	if(stoptime) {
		msec = MIN(msec, (stoptime - time(0)) * 1000);
	}

	END_ACCUM_TIME(q, time_polling);

	if(msec < 0) {
		return 0;
	}

	BEGIN_ACCUM_TIME(q, time_polling);

	// Poll all links for activity.
	link_poll(q->poll_table, n, msec);
	q->link_poll_end = timestamp_get();

	END_ACCUM_TIME(q, time_polling);

	BEGIN_ACCUM_TIME(q, time_status_msgs);

	int i, j = 1;
	int workers_failed = 0;
	// Then consider all existing active workers
	for(i = j; i < n; i++) {
		if(q->poll_table[i].revents) {
			if(handle_worker(q, q->poll_table[i].link) == VINE_WORKER_FAILURE) {
				workers_failed++;
			}
		}
	}

	if(hash_table_size(q->workers_with_available_results) > 0) {
		char *key;
		struct vine_worker_info *w;
		HASH_TABLE_ITERATE(q->workers_with_available_results,key,w) {
			get_available_results(q, w);
			hash_table_remove(q->workers_with_available_results, key);
			hash_table_firstkey(q->workers_with_available_results);
		}
	}

	END_ACCUM_TIME(q, time_status_msgs);

	return workers_failed;
}


static int connect_new_workers(struct vine_manager *q, int stoptime, int max_new_workers)
{
	int new_workers = 0;

	// If the manager link was awake, then accept at most max_new_workers.
	// Note we are using the information gathered in poll_active_workers, which
	// is a little ugly.
	if(q->poll_table[0].revents) {
		do {
			add_worker(q);
			new_workers++;
		} while(link_usleep(q->manager_link, 0, 1, 0) && (stoptime >= time(0) && (max_new_workers > new_workers)));
	}

	return new_workers;
}


static struct vine_task *vine_wait_internal(struct vine_manager *q, int timeout, const char *tag, int task_id)
{
/*
   - compute stoptime
   S time left?                              No:  return null
   - task completed?                         Yes: return completed task to user
   - update catalog if appropriate
   - retrieve workers status messages
   - tasks waiting to be retrieved?          Yes: retrieve one task and go to S.
   - tasks waiting to be dispatched?         Yes: dispatch one task and go to S.
   - send keepalives to appropriate workers
   - disconnect slow workers
   - drain workers from factories
   - if new workers, connect n of them
   - expired tasks?                          Yes: mark expired tasks as retrieved and go to S.
   - queue empty?                            Yes: return null
   - go to S
*/
	int events = 0;
	// account for time we spend outside vine_wait
	if(q->time_last_wait > 0) {
		q->stats->time_application += timestamp_get() - q->time_last_wait;
	} else {
		q->stats->time_application += timestamp_get() - q->stats->time_when_started;
	}

	print_password_warning(q);

	// compute stoptime
	time_t stoptime = (timeout == VINE_WAIT_FOREVER) ? 0 : time(0) + timeout;

	int result;
	struct vine_task *t = NULL;
	// time left?

	while( (stoptime == 0) || (time(0) < stoptime) ) {

		BEGIN_ACCUM_TIME(q, time_internal);
		// task completed?
		if (t == NULL)
		{
			if(tag) {
				t = task_state_any_with_tag(q, VINE_TASK_RETRIEVED, tag);
			} else if(task_id >= 0) {
				struct vine_task *temp = itable_lookup(q->tasks, task_id);
				if(temp->state==VINE_TASK_RETRIEVED) {
					t = temp;
				}
			} else {
				t = task_state_any(q, VINE_TASK_RETRIEVED);
			}
			if(t) {
				change_task_state(q, t, VINE_TASK_DONE);

				if( t->result != VINE_RESULT_SUCCESS )
				{
					q->stats->tasks_failed++;
				}

				// return completed task (t) to the user. We do not return right
				// away, and instead break out of the loop to correctly update the
				// queue time statistics.
				events++;
				END_ACCUM_TIME(q, time_internal);

				if(!q->wait_retrieve_many) {
					break;
				}
			}
		}

		// update catalog if appropriate
		if(q->name) {
			update_catalog(q,0);
		}

		if(q->monitor_mode)
			update_resource_report(q);

		END_ACCUM_TIME(q, time_internal);

		// retrieve worker status messages
		if(poll_active_workers(q, stoptime) > 0) {
			//at least one worker was removed.
			events++;
			// note we keep going, and we do not restart the loop as we do in
			// further events. This is because we give top priority to
			// returning and retrieving tasks.
		}


		q->busy_waiting_flag = 0;

		// tasks waiting to be retrieved?
		BEGIN_ACCUM_TIME(q, time_receive);
		result = receive_one_task(q);
		END_ACCUM_TIME(q, time_receive);
		if(result) {
			// retrieved at least one task
			events++;
			compute_manager_load(q, 1);
			continue;
		}

		// expired tasks
		BEGIN_ACCUM_TIME(q, time_internal);
		result = expire_waiting_tasks(q);
		END_ACCUM_TIME(q, time_internal);
		if(result) {
			// expired at least one task
			events++;
			compute_manager_load(q, 1);
			continue;
		}

		// record that there was not task activity for this iteration
		compute_manager_load(q, 0);

		if(q->wait_for_workers <= hash_table_size(q->worker_table)) {
			if(q->wait_for_workers > 0) {
				debug(D_VINE, "Target number of workers reached (%d).", q->wait_for_workers);
				q->wait_for_workers = 0;
			}
			// tasks waiting to be dispatched?
			BEGIN_ACCUM_TIME(q, time_send);
			result = send_one_task(q);
			END_ACCUM_TIME(q, time_send);
			if(result) {
				// sent at least one task
				events++;
				continue;
			}
		}
		//we reach here only if no task was neither sent nor received.
		compute_manager_load(q, 1);

		// send keepalives to appropriate workers
		BEGIN_ACCUM_TIME(q, time_status_msgs);
		ask_for_workers_updates(q);
		END_ACCUM_TIME(q, time_status_msgs);

		// Kill off slow/drained workers.
		BEGIN_ACCUM_TIME(q, time_internal);
		result  = disconnect_slow_workers(q);
		result += shutdown_drained_workers(q);
		vine_blocklist_unblock_all_by_time(q, time(0));
		END_ACCUM_TIME(q, time_internal);
		if(result) {
			// removed at least one worker
			events++;
			continue;
		}

		// if new workers, connect n of them
		BEGIN_ACCUM_TIME(q, time_status_msgs);
		result = connect_new_workers(q, stoptime, MAX(q->wait_for_workers, MAX_NEW_WORKERS));
		END_ACCUM_TIME(q, time_status_msgs);
		if(result) {
			// accepted at least one worker
			events++;
			continue;
		}

		if(q->process_pending_check) {

			BEGIN_ACCUM_TIME(q, time_internal);
			int pending = process_pending();
			END_ACCUM_TIME(q, time_internal);

			if(pending) {
				events++;
				break;
			}
		}

		// return if queue is empty and something interesting already happened
		// in this wait.
		if(events > 0) {
			BEGIN_ACCUM_TIME(q, time_internal);
			int done = !task_state_any(q, VINE_TASK_RUNNING) && !task_state_any(q, VINE_TASK_READY) && !task_state_any(q, VINE_TASK_WAITING_RETRIEVAL);
			END_ACCUM_TIME(q, time_internal);

			if(done) {
				break;
			}
		}

		timestamp_t current_time = timestamp_get();
		if(current_time - q->time_last_large_tasks_check >= VINE_LARGE_TASK_CHECK_INTERVAL) {
			q->time_last_large_tasks_check = current_time;
			vine_schedule_check_for_large_tasks(q);
		}

		// if we got here, no events were triggered.
		// we set the busy_waiting flag so that link_poll waits for some time
		// the next time around.
		q->busy_waiting_flag = 1;
	}

	if(events > 0) {
		vine_perf_log_write_update(q, 1);
	}

	q->time_last_wait = timestamp_get();

	return t;
}

//check if workers' resources are available to execute more tasks
//queue should have at least q->hungry_minimum ready tasks
//@param: 	struct vine_manager* - pointer to queue
//@return: 	1 if hungry, 0 otherwise
int vine_hungry(struct vine_manager *q)
{
	//check if queue is initialized
	//return false if not
	if (q == NULL){
		return 0;
	}

	struct vine_stats qstats;
	vine_get_stats(q, &qstats);

	//if number of ready tasks is less than q->hungry_minimum, then queue is hungry
	if (qstats.tasks_waiting < q->hungry_minimum){
		return 1;
	}

	//get total available resources consumption (cores, memory, disk, gpus) of all workers of this manager
	//available = total (all) - committed (actual in use)
	int64_t workers_total_avail_cores 	= 0;
	int64_t workers_total_avail_memory 	= 0;
	int64_t workers_total_avail_disk 	= 0;
	int64_t workers_total_avail_gpus 	= 0;

	workers_total_avail_cores 	= overcommitted_resource_total(q, q->stats->total_cores) - q->stats->committed_cores;
	workers_total_avail_memory 	= overcommitted_resource_total(q, q->stats->total_memory) - q->stats->committed_memory;
	workers_total_avail_gpus	= overcommitted_resource_total(q, q->stats->total_gpus) - q->stats->committed_gpus;
	workers_total_avail_disk 	= q->stats->total_disk - q->stats->committed_disk; //never overcommit disk

	//get required resources (cores, memory, disk, gpus) of one waiting task
	int64_t ready_task_cores 	= 0;
	int64_t ready_task_memory 	= 0;
	int64_t ready_task_disk 	= 0;
	int64_t ready_task_gpus		= 0;

	struct vine_task *t;

	int count = task_state_count(q, NULL, VINE_TASK_READY);

	while(count > 0)
	{
		count--;
		t = list_pop_head(q->ready_list);

		ready_task_cores  += MAX(1,t->resources_requested->cores);
		ready_task_memory += t->resources_requested->memory;
		ready_task_disk   += t->resources_requested->disk;
		ready_task_gpus   += t->resources_requested->gpus;

		list_push_tail(q->ready_list, t);
	}

	//check possible limiting factors
	//return false if required resources exceed available resources
	if (ready_task_cores > workers_total_avail_cores){
		return 0;
	}
	if (ready_task_memory > workers_total_avail_memory){
		return 0;
	}
	if (ready_task_disk > workers_total_avail_disk){
		return 0;
	}
	if (ready_task_gpus > workers_total_avail_gpus){
		return 0;
	}

	return 1;	//all good
}

int vine_workers_shutdown(struct vine_manager *q, int n)
{
	struct vine_worker_info *w;
	char *key;
	int i = 0;

	/* by default, remove all workers. */
	if(n < 1)
		n = hash_table_size(q->worker_table);

	if(!q)
		return -1;

	// send worker the "exit" msg
	HASH_TABLE_ITERATE(q->worker_table,key,w) {
		if(i>=n) break;
		if(itable_size(w->current_tasks) == 0) {
			shut_down_worker(q, w);

			/* shut_down_worker alters the table, so we reset it here. */
			hash_table_firstkey(q->worker_table);
			i++;
		}
	}

	return i;
}

int vine_set_draining_by_hostname(struct vine_manager *q, const char *hostname, int drain_flag)
{
	char *worker_hashkey = NULL;
	struct vine_worker_info *w = NULL;

	drain_flag = !!(drain_flag);

	int workers_updated = 0;

	HASH_TABLE_ITERATE(q->worker_table,worker_hashkey,w) {
		if (!strcmp(w->hostname, hostname)) {
			w->draining = drain_flag;
			workers_updated++;
		}
	}

	return workers_updated;
}

/**
 * Cancel submitted task as long as it has not been retrieved through wait().
 * This returns the vine_task struct corresponding to specified task and
 * null if the task is not found.
 */
struct vine_task *vine_cancel_by_task_id(struct vine_manager *q, int task_id) {

	struct vine_task *matched_task = NULL;

	matched_task = itable_lookup(q->tasks, task_id);

	if(!matched_task) {
		debug(D_VINE, "Task with id %d is not found in queue.", task_id);
		return NULL;
	}

	cancel_task_on_worker(q, matched_task, VINE_TASK_CANCELED);

	/* change state even if task is not running on a worker. */
	change_task_state(q, matched_task, VINE_TASK_CANCELED);

	q->stats->tasks_cancelled++;

	return matched_task;
}

struct vine_task *vine_cancel_by_task_tag(struct vine_manager *q, const char* task_tag) {

	struct vine_task *matched_task = NULL;

	if (task_tag){
		matched_task = find_task_by_tag(q, task_tag);

		if(matched_task) {
			return vine_cancel_by_task_id(q, matched_task->task_id);
		}

	}

	debug(D_VINE, "Task with tag %s is not found in queue.", task_tag);
	return NULL;
}

struct list * vine_tasks_cancel(struct vine_manager *q)
{
	struct list *l = list_create();
	struct vine_task *t;
	struct vine_worker_info *w;
	uint64_t task_id;
	char *key;

	ITABLE_ITERATE(q->tasks,task_id,t) {
		list_push_tail(l, t);
		vine_cancel_by_task_id(q, task_id);
	}

	hash_table_clear(q->workers_with_available_results,0);

	HASH_TABLE_ITERATE(q->worker_table,key,w) {
		vine_manager_send(q,w,"kill -1\n");
		ITABLE_ITERATE(w->current_tasks,task_id,t) {
			//Delete any input files that are not to be cached.
			delete_worker_files(q, w, t->input_files, VINE_CACHE );

			//Delete all output files since they are not needed as the task was canceled.
			delete_worker_files(q, w, t->output_files, 0);
			reap_task_from_worker(q, w, t, VINE_TASK_CANCELED);

			list_push_tail(l, t);
			q->stats->tasks_cancelled++;
			itable_firstkey(w->current_tasks);
		}
	}
	return l;
}

static void release_all_workers(struct vine_manager *q) {
	struct vine_worker_info *w;
	char *key;

	if(!q) return;

	HASH_TABLE_ITERATE(q->worker_table,key,w) {
		release_worker(q, w);
		hash_table_firstkey(q->worker_table);
	}
}

int vine_empty(struct vine_manager *q)
{
	struct vine_task *t;
	uint64_t task_id;

	ITABLE_ITERATE(q->tasks,task_id,t) {
		int state = vine_task_state(q, task_id);

		if( state == VINE_TASK_READY   )           return 0;
		if( state == VINE_TASK_RUNNING )           return 0;
		if( state == VINE_TASK_WAITING_RETRIEVAL ) return 0;
		if( state == VINE_TASK_RETRIEVED )         return 0;
	}

	return 1;
}

void vine_set_keepalive_interval(struct vine_manager *q, int interval)
{
	q->keepalive_interval = interval;
}

void vine_set_keepalive_timeout(struct vine_manager *q, int timeout)
{
	q->keepalive_timeout = timeout;
}

void vine_set_manager_preferred_connection(struct vine_manager *q, const char *preferred_connection)
{
	free(q->manager_preferred_connection);
	assert(preferred_connection);

	if(strcmp(preferred_connection, "by_ip") && strcmp(preferred_connection, "by_hostname") && strcmp(preferred_connection, "by_apparent_ip")) {
		fatal("manager_preferred_connection should be one of: by_ip, by_hostname, by_apparent_ip");
	}

	q->manager_preferred_connection = xxstrdup(preferred_connection);
}

int vine_tune(struct vine_manager *q, const char *name, double value)
{

	if(!strcmp(name, "resource-submit-multiplier") || !strcmp(name, "asynchrony-multiplier")) {
		q->resource_submit_multiplier = MAX(value, 1.0);

	} else if(!strcmp(name, "min-transfer-timeout")) {
		q->minimum_transfer_timeout = (int)value;

	} else if(!strcmp(name, "default-transfer-rate")) {
		q->default_transfer_rate = value;

	} else if(!strcmp(name, "transfer-outlier-factor")) {
		q->transfer_outlier_factor = value;

	} else if(!strcmp(name, "disconnect-slow-worker-factor")) {
		vine_enable_disconnect_slow_workers(q, value);

	} else if(!strcmp(name, "keepalive-interval")) {
		q->keepalive_interval = MAX(0, (int)value);

	} else if(!strcmp(name, "keepalive-timeout")) {
		q->keepalive_timeout = MAX(0, (int)value);

	} else if(!strcmp(name, "short-timeout")) {
		q->short_timeout = MAX(1, (int)value);

	} else if(!strcmp(name, "long-timeout")) {
		q->long_timeout = MAX(1, (int)value);

	} else if(!strcmp(name, "category-steady-n-tasks")) {
		category_tune_bucket_size("category-steady-n-tasks", (int) value);

	} else if(!strcmp(name, "hungry-minimum")) {
		q->hungry_minimum = MAX(1, (int)value);

	} else if(!strcmp(name, "wait-for-workers")) {
		q->wait_for_workers = MAX(0, (int)value);

	} else if(!strcmp(name, "wait-retrieve-many")){
		q->wait_retrieve_many = MAX(0, (int)value);

	} else if(!strcmp(name, "force-proportional-resources") || !strcmp(name, "proportional-resources")) {
		q->proportional_resources = MAX(0, (int)value);

	} else if(!strcmp(name, "force-proportional-resources-whole-tasks") || !strcmp(name, "proportional-whole-tasks")) {
		q->proportional_whole_tasks = MAX(0, (int)value);

	} else if(!strcmp(name, "file-source-max-transfers")){
		q->file_source_max_transfers = MAX(1, (int)value); 

	} else {
		debug(D_NOTICE|D_VINE, "Warning: tuning parameter \"%s\" not recognized\n", name);
		return -1;
	}

	return 0;
}

void vine_enable_process_module(struct vine_manager *q)
{
	q->process_pending_check = 1;
}

struct rmsummary ** vine_summarize_workers( struct vine_manager *q )
{
	return vine_manager_summarize_workers(q);
}

void vine_set_bandwidth_limit(struct vine_manager *q, const char *bandwidth)
{
	q->bandwidth_limit = string_metric_parse(bandwidth);
}

double vine_get_effective_bandwidth(struct vine_manager *q)
{
	double queue_bandwidth = get_queue_transfer_rate(q, NULL)/MEGABYTE; //return in MB per second
	return queue_bandwidth;
}

void vine_get_stats(struct vine_manager *q, struct vine_stats *s)
{
	struct vine_stats *qs;
	qs = q->stats;

	memcpy(s, qs, sizeof(*s));

	//info about workers
	s->workers_connected = count_workers(q, VINE_WORKER_TYPE_WORKER);
	s->workers_init      = count_workers(q, VINE_WORKER_TYPE_UNKNOWN);
	s->workers_busy      = workers_with_tasks(q);
	s->workers_idle      = s->workers_connected - s->workers_busy;
	// s->workers_able computed below.

	//info about tasks
	s->tasks_waiting      = task_state_count(q, NULL, VINE_TASK_READY);
	s->tasks_with_results = task_state_count(q, NULL, VINE_TASK_WAITING_RETRIEVAL);
	s->tasks_on_workers   = task_state_count(q, NULL, VINE_TASK_RUNNING) + s->tasks_with_results;

	{
		//accumulate tasks running, from workers:
		char *key;
		struct vine_worker_info *w;
		s->tasks_running = 0;
		HASH_TABLE_ITERATE(q->worker_table,key,w) {
			accumulate_stat(s, w->stats, tasks_running);
		}
		/* we rely on workers messages to update tasks_running. such data are
		* attached to keepalive messages, thus tasks_running is not always
		* current. Here we simply enforce that there can be more tasks_running
		* that tasks_on_workers. */
		s->tasks_running = MIN(s->tasks_running, s->tasks_on_workers);
	}

	vine_task_info_compute_capacity(q, s);

	//info about resources
	s->bandwidth = vine_get_effective_bandwidth(q);
	struct vine_resources r;
	aggregate_workers_resources(q,&r,NULL);

	s->total_cores = r.cores.total;
	s->total_memory = r.memory.total;
	s->total_disk = r.disk.total;
	s->total_gpus = r.gpus.total;

	s->committed_cores = r.cores.inuse;
	s->committed_memory = r.memory.inuse;
	s->committed_disk = r.disk.inuse;
	s->committed_gpus = r.gpus.inuse;

	s->min_cores = r.cores.smallest;
	s->max_cores = r.cores.largest;
	s->min_memory = r.memory.smallest;
	s->max_memory = r.memory.largest;
	s->min_disk = r.disk.smallest;
	s->max_disk = r.disk.largest;
	s->min_gpus = r.gpus.smallest;
	s->max_gpus = r.gpus.largest;

	s->workers_able = count_workers_for_waiting_tasks(q, largest_seen_resources(q, NULL));
}

void vine_get_stats_category(struct vine_manager *q, const char *category, struct vine_stats *s)
{
	struct category *c = vine_category_lookup_or_create(q, category);
	struct vine_stats *cs = c->vine_stats;
	memcpy(s, cs, sizeof(*s));

	//info about tasks
	s->tasks_waiting      = task_state_count(q, category, VINE_TASK_READY);
	s->tasks_running      = task_state_count(q, category, VINE_TASK_RUNNING);
	s->tasks_with_results = task_state_count(q, category, VINE_TASK_WAITING_RETRIEVAL);
	s->tasks_on_workers   = s->tasks_running + s->tasks_with_results;
	s->tasks_submitted    = c->total_tasks + s->tasks_waiting + s->tasks_on_workers;

	s->workers_able  = count_workers_for_waiting_tasks(q, largest_seen_resources(q, c->name));
}

char *vine_status(struct vine_manager *q, const char *request) {
	struct jx *a = construct_status_message(q, request);

	if(!a) {
		return "[]";
	}

	char *result = jx_print_string(a);

	jx_delete(a);

	return result;
}

static void aggregate_workers_resources( struct vine_manager *q, struct vine_resources *total, struct hash_table *features)
{
	struct vine_worker_info *w;
	char *key;

	bzero(total, sizeof(struct vine_resources));

	if(hash_table_size(q->worker_table)==0) {
		return;
	}

	if(features) {
		hash_table_clear(features,0);
	}

	HASH_TABLE_ITERATE(q->worker_table,key,w) {
		if(w->resources->tag < 0)
			continue;

		vine_resources_add(total,w->resources);

		if(features) {
			if(w->features) {
				char *key;
				void *dummy;
				HASH_TABLE_ITERATE(w->features,key,dummy) {
					hash_table_insert(features, key, (void **) 1);
				}
			}
		}
	}
}

/* This simple wrapper function allows us to hide the debug.h interface from the end user. */

int vine_enable_debug_log( struct vine_manager *m, const char *logfile )
{
	debug_config("vine_manager");
	debug_config_file(logfile);
	debug_flags_set("all");
	return 1;
}

int vine_enable_perf_log(struct vine_manager *q, const char *filename)
{
	q->perf_logfile = fopen(filename, "w");
	if(q->perf_logfile) {
		vine_perf_log_write_header(q);
		vine_perf_log_write_update(q,1);
		debug(D_VINE, "log enabled and is being written to %s\n", filename);
		return 1;
	} else {
		debug(D_NOTICE | D_VINE, "couldn't open logfile %s: %s\n", filename, strerror(errno));
		return 0;
	}
}

int vine_enable_transactions_log(struct vine_manager *q, const char *filename)
{
	q->txn_logfile = fopen(filename, "w");
	if(q->txn_logfile) {
		debug(D_VINE, "transactions log enabled and is being written to %s\n", filename);
		vine_txn_log_write_header(q);
		vine_txn_log_write(q, "MANAGER START");
		return 1;
	} else {
		debug(D_NOTICE | D_VINE, "couldn't open transactions logfile %s: %s\n", filename, strerror(errno));
		return 0;
	}
}
	
void vine_accumulate_task(struct vine_manager *q, struct vine_task *t) {
	const char *name   = t->category ? t->category : "default";
	struct category *c = vine_category_lookup_or_create(q, name);

	struct vine_stats *s = c->vine_stats;

	s->bytes_sent     += t->bytes_sent;
	s->bytes_received += t->bytes_received;

	s->time_workers_execute += t->time_workers_execute_last;

	s->time_send    += t->time_when_commit_end - t->time_when_commit_start;
	s->time_receive += t->time_when_done - t->time_when_retrieval;

	s->bandwidth = (1.0*MEGABYTE*(s->bytes_sent + s->bytes_received))/(s->time_send + s->time_receive + 1);

	q->stats->tasks_done++;

	if(t->result == VINE_RESULT_SUCCESS)
	{
		q->stats->time_workers_execute_good += t->time_workers_execute_last;
		q->stats->time_send_good            += t->time_when_commit_end - t->time_when_commit_end;
		q->stats->time_receive_good         += t->time_when_done - t->time_when_retrieval;

		s->tasks_done++;
		s->time_workers_execute_good += t->time_workers_execute_last;
		s->time_send_good            += t->time_when_commit_end - t->time_when_commit_end;
		s->time_receive_good         += t->time_when_done - t->time_when_retrieval;
	} else {
		s->tasks_failed++;

		if(t->result == VINE_RESULT_RESOURCE_EXHAUSTION) {
			s->time_workers_execute_exhaustion += t->time_workers_execute_last;

			q->stats->time_workers_execute_exhaustion += t->time_workers_execute_last;
			q->stats->tasks_exhausted_attempts++;

			t->time_workers_execute_exhaustion += t->time_workers_execute_last;
			t->exhausted_attempts++;
		}
	}

	/* accumulate resource summary to category only if task result makes it meaningful. */
	switch(t->result) {
		case VINE_RESULT_SUCCESS:
		case VINE_RESULT_SIGNAL:
		case VINE_RESULT_RESOURCE_EXHAUSTION:
		case VINE_RESULT_TASK_MAX_RUN_TIME:
		case VINE_RESULT_DISK_ALLOC_FULL:
		case VINE_RESULT_OUTPUT_TRANSFER_ERROR:
			if(category_accumulate_summary(c, t->resources_measured, q->current_max_worker)) {
				vine_txn_log_write_category(q, c);
			}
			break;
		case VINE_RESULT_INPUT_MISSING:
		case VINE_RESULT_OUTPUT_MISSING:
		case VINE_RESULT_TASK_TIMEOUT:
		case VINE_RESULT_UNKNOWN:
		case VINE_RESULT_FORSAKEN:
		case VINE_RESULT_MAX_RETRIES:
		default:
			break;
	}
}

void vine_initialize_categories(struct vine_manager *q, struct rmsummary *max, const char *summaries_file) {
	categories_initialize(q->categories, max, summaries_file);
}

void vine_set_resources_max(struct vine_manager *q,  const struct rmsummary *rm) {
	vine_set_category_resources_max(q,  "default", rm);
}

void vine_set_resources_min(struct vine_manager *q,  const struct rmsummary *rm) {
	vine_set_category_resources_min(q,  "default", rm);
}

void vine_set_category_resources_max(struct vine_manager *q,  const char *category, const struct rmsummary *rm) {
	struct category *c = vine_category_lookup_or_create(q, category);
	category_specify_max_allocation(c, rm);
}

void vine_set_category_resources_min(struct vine_manager *q,  const char *category, const struct rmsummary *rm) {
	struct category *c = vine_category_lookup_or_create(q, category);
	category_specify_min_allocation(c, rm);
}

void vine_set_category_first_allocation_guess(struct vine_manager *q,  const char *category, const struct rmsummary *rm) {
	struct category *c = vine_category_lookup_or_create(q, category);
	category_specify_first_allocation_guess(c, rm);
}

int vine_set_category_mode(struct vine_manager *q, const char *category, vine_category_mode_t mode) {

	switch(mode) {
		case CATEGORY_ALLOCATION_MODE_FIXED:
		case CATEGORY_ALLOCATION_MODE_MAX:
		case CATEGORY_ALLOCATION_MODE_MIN_WASTE:
		case CATEGORY_ALLOCATION_MODE_MAX_THROUGHPUT:
			break;
		default:
			notice(D_VINE, "Unknown category mode specified.");
			return 0;
			break;
	}

	if(!category) {
		q->allocation_default_mode = mode;
	}
	else {
		struct category *c = vine_category_lookup_or_create(q, category);
		category_specify_allocation_mode(c, (category_mode_t) mode);
		vine_txn_log_write_category(q, c);
	}

	return 1;
}

int vine_enable_category_resource(struct vine_manager *q, const char *category, const char *resource, int autolabel) {

	struct category *c = vine_category_lookup_or_create(q, category);

	return category_enable_auto_resource(c, resource, autolabel);
}

const struct rmsummary *vine_manager_task_resources_max(struct vine_manager *q, struct vine_task *t) {

	struct category *c = vine_category_lookup_or_create(q, t->category);

	return category_dynamic_task_max_resources(c, t->resources_requested, t->resource_request);
}

const struct rmsummary *vine_manager_task_resources_min(struct vine_manager *q, struct vine_task *t) {
	struct category *c = vine_category_lookup_or_create(q, t->category);

	const struct rmsummary *s = category_dynamic_task_min_resources(c, t->resources_requested, t->resource_request);

	if(t->resource_request != CATEGORY_ALLOCATION_FIRST || !q->current_max_worker) {
		return s;
	}

	// If this task is being tried for the first time, we take the minimum as
	// the minimum between what we have observed and the largest worker. This
	// is to eliminate observed outliers that would prevent new tasks to run.
	if((q->current_max_worker->cores > 0 && q->current_max_worker->cores < s->cores)
			|| (q->current_max_worker->memory > 0 && q->current_max_worker->memory < s->memory)
			|| (q->current_max_worker->disk > 0 && q->current_max_worker->disk < s->disk)
			|| (q->current_max_worker->gpus > 0 && q->current_max_worker->gpus < s->gpus)) {

		struct rmsummary *r = rmsummary_create(-1);

		rmsummary_merge_override(r, q->current_max_worker);
		rmsummary_merge_override(r, t->resources_requested);

		s = category_dynamic_task_min_resources(c, r, t->resource_request);
		rmsummary_delete(r);
	}

	return s;
}

struct category *vine_category_lookup_or_create(struct vine_manager *q, const char *name) {
	struct category *c = category_lookup_or_create(q->categories, name);

	if(!c->vine_stats) {
		c->vine_stats = calloc(1, sizeof(struct vine_stats));
		category_specify_allocation_mode(c, (category_mode_t) q->allocation_default_mode);
	}

	return c;
}

int vine_set_task_id_min(struct vine_manager *q, int minid) {

	if(minid > q->next_task_id) {
		q->next_task_id = minid;
	}

	return q->next_task_id;
}


/* vim: set noexpandtab tabstop=4: */<|MERGE_RESOLUTION|>--- conflicted
+++ resolved
@@ -2656,27 +2656,11 @@
 		int found_match = 0;
 		
 		/* If not, then search for an available peer to provide it. */
-		
-<<<<<<< HEAD
 		/* If the file is a mini task specification, check its file dependencies for availability */
 		/* Do not peer transfer the mini task itself */
 		if(f->type==VINE_MINI_TASK) {
 			if(!vine_manager_transfer_capacity_available(q, w, f->mini_task)){
 				return 0;
-=======
-		HASH_TABLE_ITERATE(q->worker_table, id, peer){
-			if((remote_info = hash_table_lookup(peer->current_files, f->cached_name)) && remote_info->in_cache) {
-				char *peer_source =  string_format("worker://%s:%d/%s", peer->transfer_addr, peer->transfer_port, f->cached_name);
-				if(vine_current_transfers_source_in_use(q, peer_source) < VINE_WORKER_SOURCE_MAX_TRANSFERS) {	
-					vine_file_delete(f->substitute);
-					f->substitute = vine_file_substitute_url(f,peer_source);
-					free(peer_source);
-					found_match = 1;
-					break;
-				} else {
-					free(peer_source);
-				}
->>>>>>> de0e6891
 			}
 		}
 		else {
@@ -2715,20 +2699,10 @@
 			} else {
 				/* keep going */
 			}
-<<<<<<< HEAD
 		} 
 		else if(f->type==VINE_TEMP) {
 			//  debug(D_VINE,"task %lld has no ready transfer source for temp %s",(long long)t->task_id,f->cached_name);
 			return 0;
-=======
-		} else if(f->type==VINE_TEMP) {
-			//  debug(D_VINE,"task %lld has no ready transfer source for temp %s",(long long)t->task_id,f->cached_name);
-			return 0;
-		} else if(f->type==VINE_MINI_TASK) {
-			if(!vine_manager_transfer_capacity_available(q, w, f->mini_task)){
-				return 0;
-			}
->>>>>>> de0e6891
 		}
 		else {
 			/* keep going */

--- conflicted
+++ resolved
@@ -55,69 +55,28 @@
 
 extern char * workspace;
 
-<<<<<<< HEAD
-=======
-/* XXX These structures should be passed as params rather than externed. */
-extern struct list *library_list;
-extern struct hash_table *library_task_ids;
-
-static int create_sandbox_dir( struct vine_process *p, int mini_task)
-{
-	const char *type = mini_task ? "m" : "t";
-
-	p->cache_dir = string_format("%s/cache",workspace);
-
-  	p->sandbox = string_format("%s/%s.%d", workspace,type,p->task->task_id);
-
-	if(!create_dir(p->sandbox, 0777)) return 0;
-
-	char tmpdir_template[1024];
-
-	string_nformat(tmpdir_template, sizeof(tmpdir_template), "%s/cctools-temp-%s.%d.XXXXXX", p->sandbox, type, p->task->task_id);
-
-	if(mkdtemp(tmpdir_template) == NULL) {
-		return 0;
-	}
-
-	p->tmpdir  = xxstrdup(tmpdir_template);
-	if(chmod(p->tmpdir, 0777) != 0) {
-		return 0;
-	}
-
-	return 1;
-}
-
->>>>>>> 6d74e3fd
 /*
 Create a vine_process and all of the information necessary for invocation.
 However, do not allocate substantial resources at this point.
 */
 
-<<<<<<< HEAD
-struct vine_process *vine_process_create( struct vine_task *task )
+struct vine_process *vine_process_create( struct vine_task *task, int mini_task )
 {
 	struct vine_process *p = malloc(sizeof(*p));
 	memset(p, 0, sizeof(*p));
 
+	const char *type = mini_task ? "m" : "t";
+
 	p->task = task;
 
 	p->cache_dir = string_format("%s/cache",workspace);
-	p->sandbox = string_format("%s/t.%d", workspace,p->task->task_id);
+	p->sandbox = string_format("%s/%s.%d", workspace,type,p->task->task_id);
 	p->tmpdir = string_format("%s/.taskvine.tmp",p->sandbox);
 	p->output_file_name = string_format("%s/.taskvine.stdout",p->sandbox);
 
 	/* Note that create_dir recursively creates parents, so a single one is sufficient. */
 
 	if(!create_dir(p->tmpdir,0777)) {
-=======
-struct vine_process *vine_process_create(struct vine_task *vine_task, int mini_task)
-{
-	struct vine_process *p = malloc(sizeof(*p));
-	memset(p, 0, sizeof(*p));
-	p->task = vine_task;
-	p->coprocess = NULL;
-	if(!create_sandbox_dir(p, mini_task)) {
->>>>>>> 6d74e3fd
 		vine_process_delete(p);
 		return 0;
 	}

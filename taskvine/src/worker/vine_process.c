--- conflicted
+++ resolved
@@ -238,16 +238,12 @@
 int vine_process_execute_and_wait( struct vine_process *p, struct vine_cache *cache)
 {
 
-<<<<<<< HEAD
-=======
 	if (!vine_sandbox_stagein(p,cache,manager)) {
 		debug(D_VINE, "Can't stage input files for task %d.", p->task->task_id);
 		p->task = 0;
 		vine_process_delete(p);
 		return 0;
 	}
-	
->>>>>>> b13baa49
 	pid_t pid = vine_process_execute(p);
 	if(pid>0) {
 		int result, status;

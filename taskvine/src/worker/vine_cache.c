/*
Copyright (C) 2022- The University of Notre Dame
This software is distributed under the GNU General Public License.
See the file COPYING for details.
*/

#include "vine_cache.h"
#include "vine_cache_file.h"
#include "vine_mount.h"
#include "vine_process.h"
#include "vine_sandbox.h"
#include "vine_worker.h"

#include "vine_protocol.h"
#include "vine_transfer.h"

#include "copy_stream.h"
#include "debug.h"
#include "domain_name_cache.h"
#include "hash_table.h"
#include "link.h"
#include "link_auth.h"
#include "path_disk_size_info.h"
#include "stringtools.h"
#include "timestamp.h"
#include "trash.h"
#include "xxmalloc.h"

#include <dirent.h>
#include <errno.h>
#include <stdlib.h>
#include <string.h>
#include <sys/fcntl.h>
#include <sys/stat.h>
#include <sys/types.h>
#include <sys/wait.h>
#include <unistd.h>

struct vine_cache {
	struct hash_table *table;
	struct hash_table *pending_transfers;
	struct hash_table *processing_transfers;
	char *cache_dir;
	int max_transfer_procs;
};

static void vine_cache_wait_for_file(struct vine_cache *c, struct vine_cache_file *f, const char *cachename, struct link *manager);

/*
Create the cache manager structure for a given cache directory.
*/

struct vine_cache *vine_cache_create(const char *cache_dir, int max_procs)
{
	struct vine_cache *c = malloc(sizeof(*c));
	c->table = hash_table_create(0, 0);
	c->pending_transfers = hash_table_create(0, 0);
	c->processing_transfers = hash_table_create(0, 0);
	c->cache_dir = strdup(cache_dir);
	c->max_transfer_procs = max_procs;
	return c;
}

/*
Load existing cache directory into cache structure.
*/
void vine_cache_load(struct vine_cache *c)
{
	DIR *dir = opendir(c->cache_dir);
	if (dir) {
		debug(D_VINE, "loading cache at: %s", c->cache_dir);
		struct dirent *d;
		while ((d = readdir(dir))) {
			if (!strcmp(d->d_name, "."))
				continue;
			if (!strcmp(d->d_name, ".."))
				continue;

			/* If this is a .meta file, skip it, we are looking for the data files. */
			if (!strcmp(string_back(d->d_name, 5), ".meta")) {
				continue;
			}

			char *meta_path = vine_cache_meta_path(c, d->d_name);
			char *data_path = vine_cache_data_path(c, d->d_name);

			/* Note that the type and source here may be updated by metadata load. */
			struct vine_cache_file *f = vine_cache_file_create(VINE_CACHE_FILE, "manager", 0);

			if (vine_cache_file_load_metadata(f, meta_path)) {
				if (f->cache_level < VINE_CACHE_LEVEL_FOREVER) {
					debug(D_VINE, "cache: %s has cache-level %d, deleting", d->d_name, f->cache_level);
					trash_file(meta_path);
					trash_file(data_path);
					vine_cache_file_delete(f);
				} else {
					debug(D_VINE, "cache: %s has cache-level %d, keeping", d->d_name, f->cache_level);
					hash_table_insert(c->table, d->d_name, f);
					f->status = VINE_CACHE_STATUS_READY;
				}
			} else {
				debug(D_VINE, "cache: %s has invalid metadata, deleting", d->d_name);
				trash_file(meta_path);
				trash_file(data_path);
				vine_cache_file_delete(f);
			}

			free(meta_path);
			free(data_path);
		}
	}
	closedir(dir);
}

/*
send cache updates to manager from existing cache_directory
*/

void vine_cache_scan(struct vine_cache *c, struct link *manager)
{
	struct vine_cache_file *f;
	char *cachename;
	HASH_TABLE_ITERATE(c->table, cachename, f)
	{
		vine_worker_send_cache_update(manager, cachename, f->original_type, f->cache_level, f->size, f->mode, f->transfer_time, f->start_time);
	}
}

/*
Remove all entries with a cache level <= level.
*/

void vine_cache_prune(struct vine_cache *c, vine_cache_level_t level)
{
	char *cachename;
	char **cachenames = hash_table_keys_array(c->table);
	int i = 0;

	struct vine_cache_file *f;
	while ((cachename = cachenames[i])) {
		i++;
		f = hash_table_lookup(c->table, cachename);

		if (f->cache_level <= level) {
			vine_cache_remove(c, cachename, 0);
		}
	}

	hash_table_free_keys_array(cachenames);
}

/*
Kill off any process associated with this file object.
Used by both vine_cache_remove and vine_cache_delete.
*/

static void vine_cache_kill(struct vine_cache *c, struct vine_cache_file *f, const char *cachename, struct link *manager)
{
	while (f->status == VINE_CACHE_STATUS_PROCESSING) {
		debug(D_VINE, "cache: killing pending transfer process %d...", f->pid);
		kill(f->pid, SIGKILL);
		vine_cache_wait_for_file(c, f, cachename, manager);
		if (f->status == VINE_CACHE_STATUS_PROCESSING) {
			debug(D_VINE, "cache:still not killed, trying again!");
			sleep(1);
		}
	}
}

/*
Process pending transfers until we reach the maximum number of processing transfers or there are no more pending transfers.
*/

int vine_cache_process_pending_transfers(struct vine_cache *c)
{
	int processed = 0;

	struct list *to_process = list_create();
	char *cachename;
	void *dummy;
	HASH_TABLE_ITERATE(c->pending_transfers, cachename, dummy)
	{
		list_push_tail(to_process, xxstrdup(cachename));
		if (list_size(to_process) >= c->max_transfer_procs - hash_table_size(c->processing_transfers)) {
			break;
		}
	}

	while ((cachename = list_pop_head(to_process))) {
		vine_cache_status_t status = vine_cache_ensure(c, cachename);
		free(cachename);
		if (status == VINE_CACHE_STATUS_PROCESSING) {
			processed++;
		} else {
			/* we hit the concurrency limit, or something else went wrong */
			break;
		}
	}

	list_delete(to_process);

	return processed;
}

/*
Delete the cache manager structure, though not the underlying files.
*/
void vine_cache_delete(struct vine_cache *c)
{
	/* Ensure that all child processes are killed off. */
	char *cachename;
	struct vine_cache_file *file;
	HASH_TABLE_ITERATE(c->table, cachename, file)
	{
		vine_cache_kill(c, file, cachename, 0);
	}

	hash_table_clear(c->pending_transfers, NULL);
	hash_table_clear(c->processing_transfers, NULL);

	hash_table_delete(c->pending_transfers);
	hash_table_delete(c->processing_transfers);

	hash_table_clear(c->table, (void *)vine_cache_file_delete);
	hash_table_delete(c->table);
	free(c->cache_dir);
	free(c);
}

/* Get the full path to the data of a cached file. This result must be freed. */

char *vine_cache_data_path(struct vine_cache *c, const char *cachename)
{
	return string_format("%s/%s", c->cache_dir, cachename);
}

/* Get the full path to the metadata of a cached file. This result must be freed. */

char *vine_cache_meta_path(struct vine_cache *c, const char *cachename)
{
	return string_format("%s/%s.meta", c->cache_dir, cachename);
}

/* Get the full path to the transfer location of a cached file. This result must be freed. */

char *vine_cache_transfer_path(struct vine_cache *c, const char *cachename)
{
	return string_format("%s/%s", workspace->transfer_dir, cachename);
}

/* Get the full path to the error message from a transfer.  This result must be freed. */

char *vine_cache_error_path(struct vine_cache *c, const char *cachename)
{
	return string_format("%s/%s.error", workspace->transfer_dir, cachename);
}

/*
Add a file to the cache manager by renaming it from its current location
and writing out the metadata to the proper location.
*/

int vine_cache_add_file(
		struct vine_cache *c, const char *cachename, const char *transfer_path, vine_cache_level_t level, int mode, uint64_t size, time_t mtime, timestamp_t transfer_time)
{
	char *data_path = vine_cache_data_path(c, cachename);
	char *meta_path = vine_cache_meta_path(c, cachename);

	int result = 0;

	if (rename(transfer_path, data_path) == 0) {
		struct vine_cache_file *f = hash_table_lookup(c->table, cachename);
		if (f) {
			/* If the file object is already present, we are providing the missing data. */
		} else {
			/* If not, we are declaring a completely new file. */
			f = vine_cache_file_create(VINE_CACHE_FILE, "manager", 0);
			hash_table_insert(c->table, cachename, f);
		}

		/* Fill in the missing metadata. */
		f->cache_level = level;
		f->mode = mode;
		f->size = size;
		f->mtime = mtime;
		f->transfer_time = transfer_time;

		/* File has data and is ready to use. */
		f->status = VINE_CACHE_STATUS_READY;

		vine_cache_file_save_metadata(f, meta_path);

		result = 1;
	} else {
		result = 0;
	}

	free(data_path);
	free(meta_path);

	return result;
}

/*
Return true if the cache contains the requested item.
*/

int vine_cache_contains(struct vine_cache *c, const char *cachename)
{
	return hash_table_lookup(c->table, cachename) != 0;
}

/*
Queue a remote file transfer to produce a file.
This entry will be materialized later in vine_cache_ensure.
*/

int vine_cache_add_transfer(struct vine_cache *c, const char *cachename, const char *source, vine_cache_level_t level, int mode, uint64_t size, vine_cache_flags_t flags)
{
	/* Has this transfer already been queued? */
	struct vine_cache_file *f = hash_table_lookup(c->table, cachename);
	if (f) {
		switch (f->status) {
		case VINE_CACHE_STATUS_PROCESSING:
		case VINE_CACHE_STATUS_TRANSFERRED:
		case VINE_CACHE_STATUS_READY:
		case VINE_CACHE_STATUS_PENDING:
			/* The transfer is already queued up. */
			return 1;
			break;
		case VINE_CACHE_STATUS_FAILED:
		case VINE_CACHE_STATUS_UNKNOWN:
			vine_cache_remove(c, cachename, NULL);
			break;
		}
	}

	/* Create the object and fill in the metadata. */

	f = vine_cache_file_create(VINE_CACHE_TRANSFER, source, 0);

	/*
	XXX Note that VINE_URL may not be right b/c puturl may be used to
	perform a worker-to-worker transfer of an object that was originally
	some other type.  We don't have that type here, and maybe we should.
	*/

	f->original_type = VINE_URL;
	f->cache_level = level;
	f->mode = mode;
	f->size = size;
	f->mtime = 0;
	f->transfer_time = 0;

<<<<<<< HEAD
	int status = hash_table_insert(c->table, cachename, f);
	if (!status) {
		int bad_cache = 0;
		struct vine_cache_file *previous = hash_table_remove(c->table, cachename);
		if (!previous) {
			bad_cache = 1;
		} else {
			switch (previous->status) {
			case VINE_CACHE_STATUS_PROCESSING:
			case VINE_CACHE_STATUS_TRANSFERRED:
			case VINE_CACHE_STATUS_READY:
			case VINE_CACHE_STATUS_PENDING:
				bad_cache = 1;
				break;
			case VINE_CACHE_STATUS_FAILED:
			case VINE_CACHE_STATUS_UNKNOWN:
				break;
			}
			vine_cache_file_delete(previous);
			hash_table_insert(c->table, cachename, f);
		}

		if (bad_cache) {
			fatal("Manager sent conflicting cache information.");
		}
	}

=======
	hash_table_insert(c->table, cachename, f);
>>>>>>> 297668e7
	hash_table_insert(c->pending_transfers, cachename, NULL);

	/* Note metadata is not saved here but when transfer is completed. */

	if (flags & VINE_CACHE_FLAGS_NOW) {
		vine_cache_ensure(c, cachename);
	}

	return 1;
}

/*
Queue a mini-task to produce a file.
This entry will be materialized later in vine_cache_ensure.
*/

int vine_cache_add_mini_task(struct vine_cache *c, const char *cachename, const char *source, struct vine_task *mini_task, vine_cache_level_t level, int mode, uint64_t size)
{
	/* Has this minitask already been queued? */
	struct vine_cache_file *f = hash_table_lookup(c->table, cachename);
	if (f) {
		/* The minitask is already queued up. */
		return 0;
	}

	/* Create the object and fill in the metadata. */

	f = vine_cache_file_create(VINE_CACHE_MINI_TASK, source, mini_task);
	f->original_type = VINE_MINI_TASK;
	f->cache_level = level;
	f->mode = mode;
	f->size = size;

	hash_table_insert(c->table, cachename, f);
	hash_table_insert(c->pending_transfers, cachename, NULL);

	/* Note metadata is not saved here but when mini task is completed. */

	return 1;
}

/*
Remove a named item from the cache, regardless of its type.
*/

int vine_cache_remove(struct vine_cache *c, const char *cachename, struct link *manager)
{
	/* Careful: Don't remove the item rightaway, otherwise the cachename key becomes invalid. */

	struct vine_cache_file *f = hash_table_lookup(c->table, cachename);
	if (!f)
		return 0;

	/* Ensure that any child process associated with the entry is stopped. */

	vine_cache_kill(c, f, cachename, manager);

	hash_table_remove(c->pending_transfers, cachename);
	hash_table_remove(c->processing_transfers, cachename);

	/* Then remove the disk state associated with the file. */
	char *data_path = vine_cache_data_path(c, cachename);
	char *meta_path = vine_cache_meta_path(c, cachename);
	trash_file(data_path);
	trash_file(meta_path);
	free(data_path);
	free(meta_path);

	/* Now we can remove the data structure. */
	f = hash_table_remove(c->table, cachename);
	vine_cache_file_delete(f);

	return 1;
}

/*
Execute a shell command via popen and capture its output.
On success, return true.
On failure, return false with the string error_message filled in.
*/

static int do_internal_command(struct vine_cache *c, const char *command, char **error_message)
{
	int result = 0;
	*error_message = 0;

	debug(D_VINE, "cache: executing: %s", command);

	FILE *stream = popen(command, "r");
	if (stream) {
		copy_stream_to_buffer(stream, error_message, 0);
		int exit_status = pclose(stream);
		if (exit_status == 0) {
			if (*error_message) {
				free(*error_message);
				*error_message = 0;
			}
			result = 1;
		} else {
			debug(D_VINE, "cache: command failed with output: %s", *error_message);
			result = 0;
		}
	} else {
		*error_message = string_format("couldn't execute \"%s\": %s", command, strerror(errno));
		result = 0;
	}

	return result;
}

/*
Transfer a single input file from a url to the local transfer path via curl.
-s Do not show progress bar.  (Also disables errors.)
-S Show errors.
-L Follow redirects as needed.
--stderr Send errors to /dev/stdout so that they are observed by popen.
*/

static int do_curl_transfer(struct vine_cache *c, struct vine_cache_file *f, const char *transfer_path, const char *cache_path, char **error_message)
{
	char *command = string_format("curl -sSL --stderr /dev/stdout -o \"%s\" \"%s\"", transfer_path, f->source);
	int result = do_internal_command(c, command, error_message);
	free(command);

	return result;
}

/*
Create a file by executing a mini_task, which should produce the desired cachename.
The mini_task uses all the normal machinery to run a task synchronously,
which should result in the desired file being placed into the cache.
This will be double-checked below.
*/

static int do_mini_task(struct vine_cache *c, struct vine_cache_file *f, char **error_message)
{
	if (vine_process_execute_and_wait(f->process)) {
		*error_message = 0;
		return 1;
	} else {
		const char *str = vine_task_get_stdout(f->mini_task);
		if (str) {
			*error_message = xxstrdup(str);
		} else {
			*error_message = 0;
		}
		return 0;
	}
}

// rewrite hostname of source as seen from this worker
static int rewrite_source_to_ip(struct vine_cache_file *f, char **error_message)
{
	int port_num;
	char host[VINE_LINE_MAX], source_path[VINE_LINE_MAX];
	char addr[LINK_ADDRESS_MAX];

	// expect the form: worker://host:port/path/to/file
	sscanf(f->source, "worker://%256[^:]:%d/%s", host, &port_num, source_path);

	if (!domain_name_cache_lookup(host, addr)) {
		*error_message = string_format("Couldn't resolve hostname %s for %s", host, source_path);
		debug(D_VINE, "%s", *error_message);
		return 0;
	}

	free(f->source);
	f->source = string_format("workerip://%s:%d/%s", addr, port_num, source_path);

	return 1;
}

/*
Transfer a single input file from a worker url to a local file name.
*/
static int do_worker_transfer(struct vine_cache *c, struct vine_cache_file *f, const char *cachename, char **error_message)
{
	int port_num;
	char addr[VINE_LINE_MAX], source_path[VINE_LINE_MAX];
	int stoptime;
	struct link *worker_link;

	// expect the form: workerip://host:port/path/to/file
	sscanf(f->source, "workerip://%256[^:]:%d/%s", addr, &port_num, source_path);

	debug(D_VINE, "cache: setting up worker transfer file %s", f->source);

	stoptime = time(0) + 15;
	worker_link = link_connect(addr, port_num, stoptime);

	if (worker_link == NULL) {
		*error_message = string_format("Could not establish connection with worker at: %s:%d", addr, port_num);
		return 0;
	}

	if (options->password) {
		if (!link_auth_password(worker_link, options->password, time(0) + 5)) {
			*error_message = string_format("Could not authenticate to peer worker at %s:%d", addr, port_num);
			link_close(worker_link);
			return 0;
		}
	}

	/* XXX A fixed timeout of 900 certainly can't be right! */

	char *transfer_dir = vine_cache_transfer_path(c, ".");
	int64_t totalsize;
	int mode, mtime;

	if (!vine_transfer_request_any(worker_link, source_path, transfer_dir, &totalsize, &mode, &mtime, time(0) + 900)) {
		*error_message = string_format("Could not transfer file from %s", f->source);
		link_close(worker_link);
		return 0;
	}

	free(transfer_dir);

	/* At this point, the file is in the transfer path, but not yet in the cache. */

	link_close(worker_link);

	return 1;
}

/*
Transfer a single object into the cache,
whether by worker or via curl.
Use a temporary transfer path while downloading,
and then rename it into the proper place.
*/

static int do_transfer(struct vine_cache *c, struct vine_cache_file *f, const char *cachename, char **error_message)
{
	char *transfer_path = vine_cache_transfer_path(c, cachename);
	char *cache_path = vine_cache_data_path(c, cachename);

	int result = 0;

	if (strncmp(f->source, "workerip://", 11) == 0) {
		result = do_worker_transfer(c, f, cachename, error_message);
	} else if (strncmp(f->source, "worker://", 9) == 0) {
		result = rewrite_source_to_ip(f, error_message);
		if (result) {
			result = do_worker_transfer(c, f, cachename, error_message);
		}
	} else {
		result = do_curl_transfer(c, f, transfer_path, cache_path, error_message);
	}

	if (!result)
		trash_file(transfer_path);

	free(transfer_path);
	free(cache_path);

	return result;
}

/*
Child process that materializes the proper file.
*/

static void vine_cache_worker_process(struct vine_cache_file *f, struct vine_cache *c, const char *cachename)
{
	char *error_message = 0;
	char *cache_path = vine_cache_data_path(c, cachename);
	int result = 0;

	switch (f->cache_type) {
	case VINE_CACHE_FILE:
		result = 1;
		break;
	case VINE_CACHE_TRANSFER:
		result = do_transfer(c, f, cachename, &error_message);
		break;
	case VINE_CACHE_MINI_TASK:
		result = do_mini_task(c, f, &error_message);
		break;
	}

	/* At this point the file is now in the transfer path.  The parent will move it to the cache path. */

	/* If an error message was generated, save it to {transfer_path}.error for recovery by the parent process. */

	if (error_message) {
		debug(D_VINE, "cache: error when creating %s via mini task: %s", cachename, error_message);

		char *error_path = vine_cache_error_path(c, cachename);
		FILE *file = fopen(error_path, "w");
		if (file) {
			fprintf(file, "error creating file at worker: %s\n", error_message);
			fclose(file);
		}
		free(error_path);
		free(error_message);
	}

	free(cache_path);

	/* Exit status should be zero on success. */
	exit(result == 0);
}

/*
Ensure that a given cached entry is fully materialized in the cache,
downloading files or executing commands as needed.  If complete, return
VINE_CACHE_STATUS_READY, If downloading return VINE_CACHE_STATUS_PROCESSING
or VINE_CACHE_STATUS_TRANSFERRED. On failure return VINE_CACHE_STATUS_FAILED.
*/

vine_cache_status_t vine_cache_ensure(struct vine_cache *c, const char *cachename)
{
	hash_table_remove(c->pending_transfers, cachename);

	if (!strcmp(cachename, "0")) {
		return VINE_CACHE_STATUS_READY;
	}

	struct vine_cache_file *f = hash_table_lookup(c->table, cachename);
	if (!f) {
		debug(D_VINE, "cache: %s is unknown, perhaps it failed to transfer earlier?", cachename);
		return VINE_CACHE_STATUS_UNKNOWN;
	}

	switch (f->status) {
	case VINE_CACHE_STATUS_PROCESSING:
	case VINE_CACHE_STATUS_TRANSFERRED:
	case VINE_CACHE_STATUS_READY:
	case VINE_CACHE_STATUS_FAILED:
	case VINE_CACHE_STATUS_UNKNOWN:
		return f->status;
	case VINE_CACHE_STATUS_PENDING:
		/* keep going */
		break;
	}

	int mini_task_inputs_permanent_failure = 0;
	/* For a mini-task, we must also insure the inputs to the task exist. */
	if (f->cache_type == VINE_CACHE_MINI_TASK) {
		if (f->mini_task->input_mounts) {
			struct vine_mount *m;
			vine_cache_status_t result;
			LIST_ITERATE(f->mini_task->input_mounts, m)
			{
				result = vine_cache_ensure(c, m->file->cached_name);
				if (result == VINE_CACHE_STATUS_FAILED || result == VINE_CACHE_STATUS_UNKNOWN) {
					/* an input file for the mini task failed to transfer,
					 * thus the mini task is marked also as failed */
					mini_task_inputs_permanent_failure = 1;
					break;
				} else if (result != VINE_CACHE_STATUS_READY) {
					return result;
				}
			}
		}
	}

	f->start_time = timestamp_get();

	debug(D_VINE, "cache: forking transfer process to create %s", cachename);

	if (f->cache_type == VINE_CACHE_MINI_TASK) {
		struct vine_process *p = vine_process_create(f->mini_task, VINE_PROCESS_TYPE_MINI_TASK);
		if (!vine_sandbox_stagein(p, c)) {
			debug(D_VINE, "cache: can't stage input files for task %d.", p->task->task_id);
			/* we know mini task will fail because of lack of inputs, here we set the flag
			   to terminate the transfer child process immediately. */
			mini_task_inputs_permanent_failure = 1;
		}
		f->process = p;
	}

	if (hash_table_size(c->processing_transfers) >= c->max_transfer_procs) {
		hash_table_insert(c->pending_transfers, cachename, NULL);
		return VINE_CACHE_STATUS_PENDING;
	}

	f->pid = fork();

	if (f->pid < 0) {
		debug(D_VINE, "cache: failed to fork transfer process");
		f->status = VINE_CACHE_STATUS_FAILED;
		return f->status;
	} else if (f->pid > 0) {
		f->status = VINE_CACHE_STATUS_PROCESSING;
		hash_table_insert(c->processing_transfers, cachename, NULL);
		switch (f->cache_type) {
		case VINE_CACHE_TRANSFER:
			debug(D_VINE, "cache: transferring %s to %s", f->source, cachename);
			break;
		case VINE_CACHE_MINI_TASK:
			debug(D_VINE, "cache: creating %s via mini task", cachename);
			break;
		case VINE_CACHE_FILE:
			debug(D_VINE, "cache: checking if %s is present in cache", cachename);
			break;
		}
		return f->status;
	} else {
		if (!mini_task_inputs_permanent_failure) {
			vine_cache_worker_process(f, c, cachename);
		}
		_exit(1);
	}
}

/*
Check the outputs of a transfer process to make sure they are valid.
*/

static void vine_cache_check_outputs(struct vine_cache *c, struct vine_cache_file *f, const char *cachename, struct link *manager)
{
	char *cache_path = vine_cache_data_path(c, cachename);
	char *transfer_path = vine_cache_transfer_path(c, cachename);

	timestamp_t transfer_time = f->stop_time - f->start_time;

	/* If a mini-task move the output from sandbox to transfer path. */

	if (f->cache_type == VINE_CACHE_MINI_TASK) {
		if (f->status == VINE_CACHE_STATUS_TRANSFERRED) {

			char *source_path = vine_sandbox_full_path(f->process, f->source);

			debug(D_VINE, "cache: extracting %s from mini-task sandbox to %s\n", f->source, transfer_path);
			int result = rename(source_path, transfer_path);
			if (result != 0) {
				debug(D_VINE, "cache: unable to rename %s to %s: %s\n", source_path, transfer_path, strerror(errno));
				f->status = VINE_CACHE_STATUS_FAILED;
			}

			free(source_path);
		}

		/* Clean up the minitask process, but keep the defining task. */

		f->process->task = 0;
		vine_process_delete(f->process);
		f->process = 0;
	}

	/*
	At this point, all transfer types should result in a file at transfer path.
	Now measure and verify the file, and move it into the cache.
	*/

	if (f->status == VINE_CACHE_STATUS_TRANSFERRED) {

		int mode;
		time_t mtime;
		int64_t size;

		chmod(cache_path, f->mode);

		debug(D_VINE, "cache: measuring %s", transfer_path);
		if (vine_cache_file_measure_metadata(transfer_path, &mode, &size, &mtime)) {
			debug(D_VINE, "cache: created %s with size %lld in %lld usec", cachename, (long long)size, (long long)transfer_time);
			if (vine_cache_add_file(c, cachename, transfer_path, f->cache_level, mode, size, mtime, transfer_time)) {
				f->status = VINE_CACHE_STATUS_READY;
			} else {
				debug(D_VINE, "cache: unable to move %s to %s: %s\n", transfer_path, cache_path, strerror(errno));
				f->status = VINE_CACHE_STATUS_FAILED;
			}
		} else {
			debug(D_VINE, "cache: command succeeded but didn't create %s: %s\n", cachename, strerror(errno));
			f->status = VINE_CACHE_STATUS_FAILED;
		}
	} else {
		debug(D_VINE, "cache: command failed to complete for %s", cachename);
		f->status = VINE_CACHE_STATUS_FAILED;
	}

	/* Finally send a cache update message one way or the other. */
	/* Note that manager could be null if we are in a shutdown situation. */

	if (manager) {
		if (f->status == VINE_CACHE_STATUS_READY) {
			vine_worker_send_cache_update(manager, cachename, f->original_type, f->cache_level, f->size, f->mode, transfer_time, f->start_time);
		} else {
			char *error_path = vine_cache_error_path(c, cachename);
			char *error_message = NULL;
			size_t error_length;

			if (copy_file_to_buffer(error_path, &error_message, &error_length) > 0 && error_message) {
				/* got a message string */
			} else {
				error_message = strdup("unknown error");
			}

			vine_worker_send_cache_invalid(manager, cachename, error_message);
			trash_file(error_path);

			free(error_message);
			free(error_path);
		}
	}

	/* The transfer path is either moved to the cache or failed, so we can delete it safely. */
	trash_file(transfer_path);

	free(cache_path);
	free(transfer_path);
}

/*
Evaluate the exit status of a transfer process to determine if it succeeded.
*/

static void vine_cache_handle_exit_status(struct vine_cache *c, struct vine_cache_file *f, const char *cachename, int status)
{
	f->stop_time = timestamp_get();

	if (!WIFEXITED(status)) {
		int sig = WTERMSIG(status);
		debug(D_VINE, "cache: transfer process (pid %d) exited abnormally with signal %d", f->pid, sig);
		f->status = VINE_CACHE_STATUS_FAILED;
	} else {
		int exit_code = WEXITSTATUS(status);
		debug(D_VINE, "cache: transfer process for %s (pid %d) exited normally with exit code %d", cachename, f->pid, exit_code);
		if (exit_code == 0) {
			debug(D_VINE, "cache: transfer process for %s completed", cachename);
			f->status = VINE_CACHE_STATUS_TRANSFERRED;
		} else {
			debug(D_VINE, "cache: transfer process for %s failed", cachename);
			f->status = VINE_CACHE_STATUS_FAILED;
		}
	}

	/* Reset pid so we know to stop scanning this entry. */
	f->pid = 0;
}

/*
Consider one cache table entry to determine if the transfer process has completed.
*/

static void vine_cache_wait_for_file(struct vine_cache *c, struct vine_cache_file *f, const char *cachename, struct link *manager)
{
	int status;
	if (f->status == VINE_CACHE_STATUS_PROCESSING) {
		int result = waitpid(f->pid, &status, WNOHANG);
		if (result == 0) {
			// process still executing
		} else if (result < 0) {
			debug(D_VINE, "cache: wait4 on pid %d returned an error: %s", (int)f->pid, strerror(errno));
		} else if (result > 0) {
			hash_table_remove(c->processing_transfers, cachename);
<<<<<<< HEAD
			vine_cache_handle_exit_status(c, f, cachename, status, manager);
=======
			vine_cache_handle_exit_status(c, f, cachename, status);
>>>>>>> 297668e7
			vine_cache_check_outputs(c, f, cachename, manager);
		}
	}
}

/*
Search the cache table to determine if any transfer processes have completed.
*/

int vine_cache_wait(struct vine_cache *c, struct link *manager)
{
	struct vine_cache_file *f;
	char *cachename;
	HASH_TABLE_ITERATE(c->table, cachename, f)
	{
		vine_cache_wait_for_file(c, f, cachename, manager);
	}
	return 1;
}<|MERGE_RESOLUTION|>--- conflicted
+++ resolved
@@ -352,37 +352,7 @@
 	f->mtime = 0;
 	f->transfer_time = 0;
 
-<<<<<<< HEAD
-	int status = hash_table_insert(c->table, cachename, f);
-	if (!status) {
-		int bad_cache = 0;
-		struct vine_cache_file *previous = hash_table_remove(c->table, cachename);
-		if (!previous) {
-			bad_cache = 1;
-		} else {
-			switch (previous->status) {
-			case VINE_CACHE_STATUS_PROCESSING:
-			case VINE_CACHE_STATUS_TRANSFERRED:
-			case VINE_CACHE_STATUS_READY:
-			case VINE_CACHE_STATUS_PENDING:
-				bad_cache = 1;
-				break;
-			case VINE_CACHE_STATUS_FAILED:
-			case VINE_CACHE_STATUS_UNKNOWN:
-				break;
-			}
-			vine_cache_file_delete(previous);
-			hash_table_insert(c->table, cachename, f);
-		}
-
-		if (bad_cache) {
-			fatal("Manager sent conflicting cache information.");
-		}
-	}
-
-=======
 	hash_table_insert(c->table, cachename, f);
->>>>>>> 297668e7
 	hash_table_insert(c->pending_transfers, cachename, NULL);
 
 	/* Note metadata is not saved here but when transfer is completed. */
@@ -930,11 +900,7 @@
 			debug(D_VINE, "cache: wait4 on pid %d returned an error: %s", (int)f->pid, strerror(errno));
 		} else if (result > 0) {
 			hash_table_remove(c->processing_transfers, cachename);
-<<<<<<< HEAD
-			vine_cache_handle_exit_status(c, f, cachename, status, manager);
-=======
 			vine_cache_handle_exit_status(c, f, cachename, status);
->>>>>>> 297668e7
 			vine_cache_check_outputs(c, f, cachename, manager);
 		}
 	}

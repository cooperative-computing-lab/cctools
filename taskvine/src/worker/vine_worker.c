/*
Copyright (C) 2022- The University of Notre Dame
This software is distributed under the GNU General Public License.
See the file COPYING for details.
*/

#include "vine_manager.h"
#include "vine_protocol.h"
#include "vine_resources.h"
#include "vine_process.h"
#include "vine_catalog.h"
#include "vine_watcher.h"
#include "vine_gpus.h"
#include "vine_file.h"
#include "vine_mount.h"
#include "vine_cache.h"
#include "vine_sandbox.h"
#include "vine_transfer.h"
#include "vine_transfer_server.h"

#include "cctools.h"
#include "envtools.h"
#include "macros.h"
#include "catalog_query.h"
#include "domain_name_cache.h"
#include "jx.h"
#include "jx_eval.h"
#include "jx_parse.h"
#include "jx_print.h"
#include "copy_stream.h"
#include "host_memory_info.h"
#include "host_disk_info.h"
#include "path_disk_size_info.h"
#include "hash_cache.h"
#include "link.h"
#include "link_auth.h"
#include "list.h"
#include "xxmalloc.h"
#include "debug.h"
#include "stringtools.h"
#include "path.h"
#include "load_average.h"
#include "getopt.h"
#include "getopt_aux.h"
#include "create_dir.h"
#include "unlink_recursive.h"
#include "itable.h"
#include "random.h"
#include "url_encode.h"
#include "md5.h"
#include "hash_table.h"
#include "pattern.h"
#include "gpu_info.h"
#include "stringtools.h"
#include "trash.h"
#include "process.h"
#include "change_process_title.h"

#include <unistd.h>
#include <dirent.h>
#include <fcntl.h>
#include <assert.h>
#include <errno.h>
#include <limits.h>
#include <math.h>
#include <signal.h>
#include <stdio.h>
#include <stdlib.h>
#include <string.h>
#include <time.h>

#include <poll.h>
#include <signal.h>

#include <sys/mman.h>
#include <sys/resource.h>
#include <sys/stat.h>
#include <sys/types.h>
#include <sys/utsname.h>
#include <sys/wait.h>

// In single shot mode, immediately quit when disconnected.
// Useful for accelerating the test suite.
static int single_shot_mode = 0;

// Maximum time to stay connected to a single manager without any work.
static int idle_timeout = 900;

// Current time at which we will give up if no work is received.
static time_t idle_stoptime = 0;

// Current time at which we will give up if no manager is found.
static time_t connect_stoptime = 0;

// Maximum time to attempt connecting to all available managers before giving up.
static int connect_timeout = 900;

// Maximum time to attempt sending/receiving any given file or message.
int active_timeout = 3600;

// Initial value for backoff interval (in seconds) when worker fails to connect to a manager.
static int init_backoff_interval = 1;

// Maximum value for backoff interval (in seconds) when worker fails to connect to a manager.
static int max_backoff_interval = 8;

// Absolute end time (in useconds) for worker, worker is killed after this point.
static timestamp_t end_time = 0;

// If flag is set, then the worker proceeds to immediately cleanup and shut down.
// This can be set by Ctrl-C or by any condition that prevents further progress.
static int abort_flag = 0;

// Record the signal received, to inform the manager if appropiate.
static int abort_signal_received = 0;

// Flag used to indicate a child must be waited for.
static int sigchld_received_flag = 0;

// Password shared between manager and worker.
char *vine_worker_password = 0;

// Allow worker to use symlinks when link() fails.  Enabled by default.
int vine_worker_symlinks_enabled = 1;

int mini_task_id = 0;

// Worker id. A unique id for this worker instance.
static char *worker_id;

// If set to "by_ip", "by_hostname", or "by_apparent_ip", overrides manager's
// preferred connection mode.
char *preferred_connection = NULL;

// Whether to force a ssl connection. If using the catalog server and the
// manager announces it is using SSL, then SSL is used regardless of
// manual_ssl_option.
int manual_ssl_option = 0;

// pid of the worker's parent process. If different from zero, worker will be
// terminated when its parent process changes.
static pid_t initial_ppid = 0;

struct manager_address {
	char host[DOMAIN_NAME_MAX];
	int port;
	char addr[DOMAIN_NAME_MAX];
};
struct list *manager_addresses;
struct manager_address *current_manager_address;

char *workspace;
static char *os_name = NULL;
static char *arch_name = NULL;
static char *user_specified_workdir = NULL;
static timestamp_t worker_start_time = 0;

static struct vine_watcher * watcher = 0;

static struct vine_resources * local_resources = 0;
struct vine_resources * total_resources = 0;
struct vine_resources * total_resources_last = 0;

static int64_t last_task_received  = 0;

/* 0 means not given as a command line option. */
static int64_t manual_cores_option = 0;
static int64_t manual_disk_option = 0;
static int64_t manual_memory_option = 0;
static time_t  manual_wall_time_option = 0;

/* -1 means not given as a command line option. */
static int64_t manual_gpus_option = -1;

static int64_t cores_allocated = 0;
static int64_t memory_allocated = 0;
static int64_t disk_allocated = 0;
static int64_t gpus_allocated = 0;

static int64_t files_counted = 0;

static int check_resources_interval = 5;
static int max_time_on_measurement  = 3;

// Table of all processes in any state, indexed by task_id.
// Processes should be created/deleted when added/removed from this table.
static struct itable *procs_table = NULL;

// Table of all processes currently running, indexed by pid.
// These are additional pointers into procs_table.
static struct itable *procs_running = NULL;

// List of all procs that are waiting to be run.
// These are additional pointers into procs_table.
static struct list   *procs_waiting = NULL;

// Table of all processes with results to be sent back, indexed by task_id.
// These are additional pointers into procs_table.
static struct itable *procs_complete = NULL;

// Table of current transfers and their id
static struct hash_table *current_transfers = NULL;

/*
Table of user-specified features.
The key represents the name of the feature.
The corresponding value is just a pointer to feature_dummy and can be ignored.
*/
static struct hash_table *features = NULL;
static const char *feature_dummy = "dummy";

static int results_to_be_sent_msg = 0;

static timestamp_t total_task_execution_time = 0;
static int total_tasks_executed = 0;

static const char *project_regex = 0;
static int released_by_manager = 0;

static char *catalog_hosts = NULL;

static char *factory_name = NULL;

struct vine_cache *global_cache = 0;

extern int vine_hack_do_not_compute_cached_name;

__attribute__ (( format(printf,2,3) ))
void send_message( struct link *l, const char *fmt, ... )
{
	char debug_msg[2*VINE_LINE_MAX];
	va_list va;
	va_list debug_va;

	va_start(va,fmt);

	string_nformat(debug_msg, sizeof(debug_msg), "tx: %s", fmt);
	va_copy(debug_va, va);

	vdebug(D_VINE, debug_msg, debug_va);
	link_vprintf(l, time(0)+active_timeout, fmt, va);

	va_end(va);
}

int recv_message( struct link *l, char *line, int length, time_t stoptime )
{
	int result = link_readline(l,line,length,stoptime);
	if(result) debug(D_VINE,"rx: %s",line);
	return result;
}

/*
We track how much time has elapsed since the manager assigned a task.
If time(0) > idle_stoptime, then the worker will disconnect.
*/

static void reset_idle_timer()
{
	idle_stoptime = time(0) + idle_timeout;
}

/*
Measure the disk used by the worker. We only manually measure the cache directory, as processes measure themselves.
*/

static int64_t measure_worker_disk()
{
	static struct path_disk_size_info *state = NULL;

	if(!global_cache) return 0;

	char *cache_dir = vine_cache_full_path(global_cache,".");
	path_disk_size_info_get_r(cache_dir, max_time_on_measurement, &state);
	free(cache_dir);

	int64_t disk_measured = 0;
	if(state->last_byte_size_complete >= 0) {
		disk_measured = (int64_t) ceil(state->last_byte_size_complete/(1.0*MEGA));
	}

	files_counted = state->last_file_count_complete;

	if(state->complete_measurement) {
		/* if a complete measurement has been done, then update
		 * for the found value, and add the known values of the processes. */

		struct vine_process *p;
		uint64_t task_id;

		ITABLE_ITERATE(procs_table,task_id,p) {
			if(p->sandbox_size > 0) {
				disk_measured += p->sandbox_size;
				files_counted += p->sandbox_file_count;
			}
		}
	}

	return disk_measured;
}

/*
Measure only the resources associated with this particular node
and apply any operations that override.
*/

static void measure_worker_resources()
{
	static time_t last_resources_measurement = 0;
	if(time(0) < last_resources_measurement + check_resources_interval) {
		return;
	}

	struct vine_resources *r = local_resources;

	vine_resources_measure_locally(r,workspace);

	if(manual_cores_option > 0)
		r->cores.total = manual_cores_option;
	if(manual_memory_option > 0)
		r->memory.total = manual_memory_option;
	if(manual_gpus_option > -1)
		r->gpus.total = manual_gpus_option;

	if(manual_disk_option > 0) {
		r->disk.total = MIN(r->disk.total, manual_disk_option);
	}

	r->cores.smallest = r->cores.largest = r->cores.total;
	r->memory.smallest = r->memory.largest = r->memory.total;
	r->disk.smallest = r->disk.largest = r->disk.total;
	r->gpus.smallest = r->gpus.largest = r->gpus.total;

	r->disk.inuse = measure_worker_disk();
	r->tag = last_task_received;

	memcpy(total_resources, r, sizeof(struct vine_resources));

	vine_gpus_init(r->gpus.total);

	last_resources_measurement = time(0);
}

/*
Send a message to the manager with user defined features.
*/

static void send_features(struct link *manager)
{
	char *f;
	void *dummy;

	HASH_TABLE_ITERATE(features,f,dummy) {
		char feature_encoded[VINE_LINE_MAX];
		url_encode(f, feature_encoded, VINE_LINE_MAX);
		send_message(manager, "feature %s\n", feature_encoded);
	}
}


/*
Send a message to the manager with my current resources.
*/

static void send_resource_update(struct link *manager)
{
	time_t stoptime = time(0) + active_timeout;

	total_resources->memory.total    = MAX(0, local_resources->memory.total);
	total_resources->memory.largest  = MAX(0, local_resources->memory.largest);
	total_resources->memory.smallest = MAX(0, local_resources->memory.smallest);

	total_resources->disk.total    = MAX(0, local_resources->disk.total);
	total_resources->disk.largest  = MAX(0, local_resources->disk.largest);
	total_resources->disk.smallest = MAX(0, local_resources->disk.smallest);

	//if workers are set to expire in some time, send the expiration time to manager
	if(manual_wall_time_option > 0) {
		end_time = worker_start_time + (manual_wall_time_option * 1e6);
	}

	vine_resources_send(manager,total_resources,stoptime);
	send_message(manager, "info end_of_resource_update %d\n", 0);
}

/*
Send a message to the manager with my current statistics information.
*/

static void send_stats_update(struct link *manager)
{
	send_message(manager, "info tasks_running %lld\n", (long long) itable_size(procs_running));
}

/*
Send a periodic keepalive message to the manager, otherwise it will
think that the worker has crashed and gone away. 
*/

static int send_keepalive(struct link *manager, int force_resources)
{
	send_message(manager, "alive\n");
	send_resource_update(manager);
	send_stats_update(manager);
	return 1;
}

/*
Send an asynchronmous message to the manager indicating that an item was successfully loaded into the cache, along with its size in bytes and transfer time in usec.
*/

void vine_worker_send_cache_update( struct link *manager, const char *cachename, int64_t size, timestamp_t transfer_time, timestamp_t transfer_start )
{
	char *transfer_id = hash_table_remove(current_transfers, cachename);
	if(!transfer_id) {
		transfer_id = xxstrdup("X");
	}

	send_message(manager,"cache-update %s %lld %lld %lld %s\n",cachename,(long long)size,(long long)transfer_time,(long long)transfer_start,transfer_id);
	free(transfer_id);
}

/*
Send an asynchronous message to the manager indicating that an item previously queued in the cache is invalid because it could not be loaded.  Accompanied by a corresponding error message.
*/

void vine_worker_send_cache_invalid( struct link *manager, const char *cachename, const char *message )
{
	int length = strlen(message);
	char *transfer_id = hash_table_remove(current_transfers, cachename);
	if(transfer_id) {
		debug(D_VINE, "Sending Cache invalid transfer id: %s", transfer_id);
		send_message(manager,"cache-invalid %s %d %s\n",cachename, length, transfer_id);
		free(transfer_id);
	} else {
		send_message(manager,"cache-invalid %s %d\n",cachename,length);
	}
	link_write(manager,message,length,time(0)+active_timeout);
}

/*
Send an asynchronous message to the manager indicating where the worker is listening for transfers.
*/

static void send_transfer_address( struct link *manager )
{
	char addr[LINK_ADDRESS_MAX];
	int port;
	vine_transfer_server_address(addr,&port);
	send_message(manager, "transfer-address %s %d\n",addr,port);
}


/*
Send the initial "ready" message to the manager with the version and so forth.
The manager will not start sending tasks until this message is recevied.
*/

static void report_worker_ready( struct link *manager )
{
	/*
	The hostname is useful for troubleshooting purposes, but not required.
	If there are naming problems, just use "unknown".
	*/

	char hostname[DOMAIN_NAME_MAX];
	if(!domain_name_cache_guess(hostname)) {
		strcpy(hostname,"unknown");
	}

	send_message(manager,"taskvine %d %s %s %s %d.%d.%d\n",VINE_PROTOCOL_VERSION,hostname,os_name,arch_name,CCTOOLS_VERSION_MAJOR,CCTOOLS_VERSION_MINOR,CCTOOLS_VERSION_MICRO);
	send_message(manager, "info worker-id %s\n", worker_id);
	vine_cache_scan(global_cache, manager);

	send_features(manager);
	send_transfer_address(manager);
	send_message(manager, "info worker-end-time %" PRId64 "\n", (int64_t) DIV_INT_ROUND_UP(end_time, USECOND));

	if (factory_name) {
		send_message(manager, "info from-factory %s\n", factory_name);
	}

	send_keepalive(manager, 1);
}

/*
Start executing the given process on the local host,
accounting for the resources as necessary.
Should maintain parallel structure to reap_process() above.
*/

static int start_process( struct vine_process *p, struct link *manager )
{
	pid_t pid;

	struct vine_task *t = p->task;

<<<<<<< HEAD
	/* Create the sandbox environment for the task. */
	if(!vine_sandbox_stagein(p,global_cache,manager)) {
=======
	if(!vine_sandbox_stagein(p,global_cache)) {
>>>>>>> 6d74e3fd
		p->execution_start = p->execution_end = timestamp_get();
		p->result = VINE_RESULT_INPUT_MISSING;
		p->exit_code = 1;
		itable_insert(procs_complete,p->task->task_id,p);
		return 0;
	}
	
	/* Mark the resources claimed by this task as in use. */
	cores_allocated += t->resources_requested->cores;
	memory_allocated += t->resources_requested->memory;
	disk_allocated += t->resources_requested->disk;
	gpus_allocated += t->resources_requested->gpus;
	if(t->resources_requested->gpus>0) {
		vine_gpus_allocate(t->resources_requested->gpus,t->task_id);
	}

	/* Now start the actual process. */		
	pid = vine_process_execute(p);
	if(pid<0) fatal("unable to fork process for task_id %d!",p->task->task_id);

	/* If this process represents a library, notify the manager of that feature. */
	if (p->task->provides_library) {
		hash_table_insert(features, p->task->provides_library, feature_dummy);
		send_features(manager);
		send_message(manager, "info library-update %d %d\n", p->task->task_id, VINE_LIBRARY_STARTED);
		send_resource_update(manager);
	}

	itable_insert(procs_running,p->pid,p);

	return 1;
}

/*
This process has ended so mark it complete and
account for the resources as necessary.
Should maintain parallel structure to start_process() above.
*/

static void reap_process( struct vine_process *p, struct link *manager )
{
	p->execution_end = timestamp_get();

	cores_allocated  -= p->task->resources_requested->cores;
	memory_allocated -= p->task->resources_requested->memory;
	disk_allocated   -= p->task->resources_requested->disk;
	gpus_allocated   -= p->task->resources_requested->gpus;

	vine_gpus_free(p->task->task_id);

	if(!vine_sandbox_stageout(p,global_cache,manager)) {
		p->result = VINE_RESULT_OUTPUT_MISSING;
		p->exit_code = 1;
	}

	itable_remove(procs_running, p->pid);
	itable_insert(procs_complete, p->task->task_id, p);
}

/*
Transmit the results of the given process to the manager.
*/

static void report_task_complete( struct link *manager, struct vine_process *p )
{
	int64_t output_length;

	int output_file = open(p->output_file_name,O_RDONLY);
	if(output_file>=0) {
		struct stat info;
		fstat(output_file, &info);
		output_length = info.st_size;
	} else {
		output_length = 0;
	}
	
	send_message(manager, "result %d %d %lld %llu %llu %d\n", p->result, p->exit_code, (long long) output_length, (unsigned long long) p->execution_start, (unsigned long long) p->execution_end, p->task->task_id);

	if(output_file>=0) {
		link_stream_from_fd(manager, output_file, output_length, time(0)+active_timeout);
		close(output_file);
	}

	total_task_execution_time += (p->execution_end - p->execution_start);
	total_tasks_executed++;

	send_stats_update(manager);
}

/*
For every unreported complete task and watched file,
send the results to the manager.
*/

static void report_tasks_complete( struct link *manager )
{
	struct vine_process *p;

	while((p=itable_pop(procs_complete))) {
		report_task_complete(manager,p);
	}

	vine_watcher_send_changes(watcher,manager,time(0)+active_timeout);

	send_message(manager, "end\n");

	results_to_be_sent_msg = 0;
}

/*
Find any processes that have overrun their declared absolute end time,
and send a kill signal.  The actual exit of the process will be detected at a later time.
*/

static void expire_procs_running()
{
	struct vine_process *p;
	uint64_t pid;

	double current_time = timestamp_get() / USECOND;

	ITABLE_ITERATE(procs_running,pid,p) {
		if(p->task->resources_requested->end > 0 && current_time > p->task->resources_requested->end)
		{
			p->result = VINE_RESULT_MAX_END_TIME;
			kill(pid, SIGKILL);
		}
	}
}


/*
Scan over all of the processes known by the worker,
and if they have exited, move them into the procs_complete table
for later processing.
*/

static int handle_completed_tasks(struct link *manager)
{
	struct vine_process *p;
	uint64_t pid;
	int status;

	ITABLE_ITERATE(procs_running,pid,p) {
		int result = wait4(pid, &status, WNOHANG, &p->rusage);
		if(result==0) {
			// pid is still going
		} else if(result<0) {
			debug(D_VINE, "wait4 on pid %d returned an error: %s",(int)pid,strerror(errno));
		} else if(result>0) {
			/* Translate the unix status into the process structure. */
			vine_process_set_exit_status(p,status);

			/* collect the resources associated with the process */
			reap_process(p,manager);

			/* must reset the table iterator because an item was removed. */
			itable_firstkey(procs_running);
		}

	}
	return 1;
}

/*
For a task run locally, if the resources are all set to -1,
then assume that the task occupies all worker resources.
Otherwise, just make sure all values are non-zero.
*/

static void normalize_resources( struct vine_process *p )
{
	struct vine_task *t = p->task;

	if(t->resources_requested->cores < 0 && t->resources_requested->memory < 0 && t->resources_requested->disk < 0 && t->resources_requested->gpus < 0) {
		t->resources_requested->cores = local_resources->cores.total;
		t->resources_requested->memory = local_resources->memory.total;
		t->resources_requested->disk = local_resources->disk.total;
		t->resources_requested->gpus = local_resources->gpus.total;
	} else {
		t->resources_requested->cores = MAX(t->resources_requested->cores, 0);
		t->resources_requested->memory = MAX(t->resources_requested->memory, 0);
		t->resources_requested->disk = MAX(t->resources_requested->disk, 0);
		t->resources_requested->gpus = MAX(t->resources_requested->gpus, 0);
	}
}

/*
Handle an incoming task message from the manager.
Generate a vine_process wrapped around a vine_task,
and deposit it into the waiting list.
*/

static struct vine_task * do_task_body( struct link *manager, int task_id, time_t stoptime )
{
	char line[VINE_LINE_MAX];
	char filename[VINE_LINE_MAX];
	char localname[VINE_LINE_MAX];
	char taskname[VINE_LINE_MAX];
	char taskname_encoded[VINE_LINE_MAX];
	char library_name[VINE_LINE_MAX];
	char category[VINE_LINE_MAX];
	int flags, length;
	int64_t n;

	timestamp_t nt;

	struct vine_task *task = vine_task_create(0);
	task->task_id = task_id;

	while(recv_message(manager,line,sizeof(line),stoptime)) {
		if(!strcmp(line,"end")) {
			break;
		} else if(sscanf(line, "category %s",category)) {
			vine_task_set_category(task, category);
		} else if(sscanf(line,"cmd %d",&length)==1) {
			char *cmd = malloc(length+1);
			link_read(manager,cmd,length,stoptime);
			cmd[length] = 0;
			vine_task_set_command(task,cmd);
			debug(D_VINE,"rx: %s",cmd);
			free(cmd);
		} else if(sscanf(line,"needs_library %s",library_name)==1) {
			vine_task_needs_library(task,library_name);
		} else if(sscanf(line,"provides_library %s",library_name)==1) {
			vine_task_provides_library(task,library_name);
		} else if(sscanf(line,"infile %s %s %d", localname, taskname_encoded, &flags)) {
			url_decode(taskname_encoded, taskname, VINE_LINE_MAX);
			vine_hack_do_not_compute_cached_name = 1;
			vine_task_add_input_file(task, localname, taskname, flags );
		} else if(sscanf(line,"outfile %s %s %d", localname, taskname_encoded, &flags)) {
			url_decode(taskname_encoded, taskname, VINE_LINE_MAX);
			vine_hack_do_not_compute_cached_name = 1;
			vine_task_add_output_file(task, localname, taskname, flags );
		} else if(sscanf(line, "dir %s", filename)) {
			vine_task_add_empty_dir(task, filename );
		} else if(sscanf(line,"cores %" PRId64,&n)) {
			vine_task_set_cores(task, n);
		} else if(sscanf(line,"memory %" PRId64,&n)) {
			vine_task_set_memory(task, n);
		} else if(sscanf(line,"disk %" PRId64,&n)) {
			vine_task_set_disk(task, n);
		} else if(sscanf(line,"gpus %" PRId64,&n)) {
			vine_task_set_gpus(task, n);
		} else if(sscanf(line,"wall_time %" PRIu64,&nt)) {
			vine_task_set_time_max(task, nt);
		} else if(sscanf(line,"end_time %" PRIu64,&nt)) {
			vine_task_set_time_end(task, nt * USECOND); //end_time needs it usecs
		} else if(sscanf(line,"env %d",&length)==1) {
			char *env = malloc(length+2); /* +2 for \n and \0 */
			link_read(manager, env, length+1, stoptime);
			env[length] = 0;              /* replace \n with \0 */
			char *value = strchr(env,'=');
			if(value) {
				*value = 0;
				value++;
				vine_task_set_env_var(task,env,value);
			}
			free(env);
		} else {
			debug(D_VINE|D_NOTICE,"invalid command from manager: %s",line);
			vine_task_delete(task);
			return 0;
		}
	}

	return task;
}

static int do_task( struct link *manager, int task_id, time_t stoptime )
{
	struct vine_task *task = do_task_body(manager,task_id,stoptime);
	if(!task) return 0;
	
	last_task_received = task->task_id;

	struct vine_process *p = vine_process_create(task, 0);
	if(!p) return 0;

	itable_insert(procs_table,task_id,p);

	normalize_resources(p);

	list_push_tail(procs_waiting,p);
	vine_watcher_add_process(watcher,p);

	return 1;
}

/*
Accept a url specification and queue it for later transfer.
*/

static int do_put_url( const char *cache_name, int64_t size, int mode, const char *source )
{
	return vine_cache_queue_transfer(global_cache,source,cache_name,size,mode);
}

/*
Accept a mini_task that is executed on demand to produce a specific file.
*/

static int do_put_mini_task( struct link *manager, time_t stoptime, const char *cache_name, int64_t size, int mode, const char *source )
{
	mini_task_id++;
	struct vine_task *mini_task = do_task_body(manager,mini_task_id,stoptime);
	if(!mini_task) return 0;

	/* XXX hacky hack -- the single output of the task must have the target cachename */
	struct vine_mount *output_mount = list_peek_head(mini_task->output_mounts);
	free(output_mount->file->cached_name);
	output_mount->file->cached_name = strdup(cache_name);

	return vine_cache_queue_command(global_cache,mini_task,cache_name,size,mode);
}

/*
The manager has requested the deletion of a file in the cache
directory.  If the request is valid, then move the file to the
trash and deal with it there.
*/

static int do_unlink(const char *path)
{
	char *cached_path = vine_cache_full_path(global_cache,path);
  
	int result = 0;
	
	if(path_within_dir(cached_path, workspace)) {
		vine_cache_remove(global_cache,path);
		result = 1;
	} else {
		debug(D_VINE, "%s is not within workspace %s",cached_path,workspace);
		result = 0;
	}

	free(cached_path);
	return result;
}

/*
do_kill removes a process currently known by the worker.
Note that a kill message from the manager is used for every case
where a task is to be removed, whether it is waiting, running,
of finished.  Regardless of the state, we kill the process and
remove all of the associated files and other state.
*/

static int do_kill(int task_id)
{
	struct vine_process *p;

	p = itable_remove(procs_table, task_id);
	if(!p) {
		debug(D_VINE,"manager requested kill of task %d which does not exist!",task_id);
		return 1;
	}

	if(itable_remove(procs_running, p->pid)) {
		vine_process_kill(p);

		cores_allocated -= p->task->resources_requested->cores;
		memory_allocated -= p->task->resources_requested->memory;
		disk_allocated -= p->task->resources_requested->disk;
		gpus_allocated -= p->task->resources_requested->gpus;
		vine_gpus_free(task_id);

		if (p->task->provides_library) {
			hash_table_remove(features,p->task->provides_library);
			/* XXX how to tell the manager that feature is gone? */
		}
	}

	itable_remove(procs_complete, p->task->task_id);
	list_remove(procs_waiting,p);

	vine_watcher_remove_process(watcher,p);

	vine_process_delete(p);

	return 1;
}

/*
Kill off all known tasks by iterating over the complete
procs_table and calling do_kill.  This should result in
all empty procs_* structures and zero resources allocated.
If this failed to bring the system back to a fresh state,
then we need to abort to clean things up.
*/

static void kill_all_tasks()
{
	struct vine_process *p;
	uint64_t task_id;

	ITABLE_ITERATE(procs_table,task_id,p) {
		do_kill(task_id);
	}

	assert(itable_size(procs_table)==0);
	assert(itable_size(procs_running)==0);
	assert(itable_size(procs_complete)==0);
	assert(list_size(procs_waiting)==0);
	assert(cores_allocated==0);
	assert(memory_allocated==0);
	assert(disk_allocated==0);
	assert(gpus_allocated==0);

	debug(D_VINE,"all data structures are clean");
}

static void finish_running_task(struct vine_process *p, vine_result_t result)
{
	p->result |= result;
	kill(p->pid, SIGKILL);
}

static void finish_running_tasks(vine_result_t result)
{
	struct vine_process *p;
	uint64_t pid;

	ITABLE_ITERATE(procs_running,pid,p) {
		finish_running_task(p, result);
	}
}

static int enforce_process_limits(struct vine_process *p)
{
	/* If the task did not set disk usage, return right away. */
	if(p->disk < 1)
		return 1;

	vine_process_measure_disk(p, max_time_on_measurement);
	if(p->sandbox_size > p->task->resources_requested->disk) {
		debug(D_VINE,"Task %d went over its disk size limit: %s > %s\n",
				p->task->task_id,
				rmsummary_resource_to_str("disk", p->sandbox_size, /* with units */ 1),
				rmsummary_resource_to_str("disk", p->task->resources_requested->disk, 1));
		return 0;
	}

	return 1;
}

static int enforce_processes_limits()
{
	static time_t last_check_time = 0;

	struct vine_process *p;
	uint64_t pid;

	int ok = 1;

	/* Do not check too often, as it is expensive (particularly disk) */
	if((time(0) - last_check_time) < check_resources_interval ) return 1;

	ITABLE_ITERATE(procs_running,pid,p) {
		if(!enforce_process_limits(p)) {
			finish_running_task(p, VINE_RESULT_RESOURCE_EXHAUSTION);
			trash_file(p->sandbox);

			ok = 0;
		}
	}

	last_check_time = time(0);

	return ok;
}

/*
We check maximum_running_time by itself (not in enforce_processes_limits),
as other running tasks should not be affected by a task timeout.
*/

static void enforce_processes_max_running_time()
{
	struct vine_process *p;
	uint64_t pid;

	timestamp_t now = timestamp_get();

	ITABLE_ITERATE(procs_running,pid,p) {

		/* If the task did not set wall_time, return right away. */
		if(p->task->resources_requested->wall_time < 1)
			continue;

		if(now > p->execution_start + (1e6 * p->task->resources_requested->wall_time)) {
			debug(D_VINE,"Task %d went over its running time limit: %s > %s\n",
					p->task->task_id,
					rmsummary_resource_to_str("wall_time", (now - p->execution_start)/1e6, 1),
					rmsummary_resource_to_str("wall_time", p->task->resources_requested->wall_time, 1));
			p->result = VINE_RESULT_MAX_WALL_TIME;
			kill(pid, SIGKILL);
		}
	}

	return;
}


static int do_release()
{
	debug(D_VINE, "released by manager %s:%d.\n", current_manager_address->addr, current_manager_address->port);
	released_by_manager = 1;
	return 0;
}

static void disconnect_manager(struct link *manager)
{
	debug(D_VINE, "disconnecting from manager %s:%d", current_manager_address->addr, current_manager_address->port);
	link_close(manager);

	debug(D_VINE, "killing all outstanding tasks");
	kill_all_tasks();

	if(released_by_manager) {
		released_by_manager = 0;
	} else if(abort_flag) {
		// Bail out quickly
	} else {
		sleep(5);
	}
}

static int handle_manager(struct link *manager)
{
	char line[VINE_LINE_MAX];
	char filename_encoded[VINE_LINE_MAX];
	char filename[VINE_LINE_MAX];
	char source_encoded[VINE_LINE_MAX];
	char source[VINE_LINE_MAX];
	char transfer_id[VINE_LINE_MAX];
	int64_t length;
	int64_t task_id = 0;
	int mode, n;
	int r = 0;

	if(recv_message(manager, line, sizeof(line), idle_stoptime )) {
		if(sscanf(line,"task %" SCNd64, &task_id)==1) {
			r = do_task(manager, task_id,time(0)+active_timeout);
		} else if(sscanf(line,"file %s %"SCNd64" %o",filename_encoded,&length,&mode)==3) {
			url_decode(filename_encoded,filename,sizeof(filename));
			r = vine_transfer_get_file(manager, global_cache, filename, length, mode, time(0)+active_timeout);
			reset_idle_timer();
		} else if(sscanf(line, "dir %s", filename_encoded)==1) {
			url_decode(filename_encoded,filename,sizeof(filename));
			r = vine_transfer_get_dir(manager,global_cache,filename,time(0)+active_timeout);
			reset_idle_timer();
		} else if(sscanf(line, "puturl %s %s %" SCNd64 " %o %s", source_encoded, filename_encoded, &length, &mode, transfer_id)==5) {
			url_decode(filename_encoded,filename,sizeof(filename));
			url_decode(source_encoded,source,sizeof(source));
			r = do_put_url(filename,length,mode,source);
			reset_idle_timer();
			hash_table_insert(current_transfers, strdup(filename), strdup(transfer_id));
			debug(D_VINE, "Insert ID-File pair into transfer table : %s :: %s", filename, transfer_id);
		} else if(sscanf(line, "mini_task %"SCNd64" %s %"SCNd64" %o",&task_id,filename_encoded, &length, &mode)==4) {
			url_decode(filename_encoded,filename,sizeof(filename));
			r = do_put_mini_task(manager,time(0)+active_timeout,filename,length,mode,source);
			reset_idle_timer();
		} else if(sscanf(line, "unlink %s", filename_encoded) == 1) {
			url_decode(filename_encoded,filename,sizeof(filename));
			r = do_unlink(filename);
		} else if(sscanf(line, "getfile %s", filename_encoded) == 1) {
			url_decode(filename_encoded,filename,sizeof(filename));
			r = vine_transfer_put_any(manager,global_cache,filename,VINE_TRANSFER_MODE_FILE_ONLY,time(0)+active_timeout);
		} else if(sscanf(line, "get %s", filename_encoded) == 1) {
			url_decode(filename_encoded,filename,sizeof(filename));
			r = vine_transfer_put_any(manager,global_cache,filename,VINE_TRANSFER_MODE_ANY,time(0)+active_timeout);
		} else if(sscanf(line, "kill %" SCNd64, &task_id) == 1) {
			if(task_id >= 0) {
				r = do_kill(task_id);
			} else {
				kill_all_tasks();
				r = 1;
			}
		} else if(!strncmp(line, "release", 8)) {
			r = do_release();
		} else if(!strncmp(line, "exit", 5)) {
			abort_flag = 1;
			r = 1;
		} else if(!strncmp(line, "check", 6)) {
			r = send_keepalive(manager, 0);
		} else if(!strncmp(line, "auth", 4)) {
			fprintf(stderr,"vine_worker: this manager requires a password. (use the -P option)\n");
			r = 0;
		} else if(sscanf(line, "send_results %d", &n) == 1) {
			report_tasks_complete(manager);
			r = 1;
		} else {
			debug(D_VINE, "Unrecognized manager message: %s.\n", line);
			r = 0;
		}
	} else {
		debug(D_VINE, "Failed to read from manager.\n");
		r = 0;
	}

	return r;
}

/*
Return true if this task can run with the resources currently available.
*/

static int task_resources_fit_now( struct vine_task *t )
{
	/* XXX removed disk space check due to problems running workers locally or multiple workers on a single node
	 * since default tasks request the entire reported disk space. questionable if this check useful in practice.*/
	return
		(cores_allocated  + t->resources_requested->cores  <= local_resources->cores.total) &&
		(memory_allocated + t->resources_requested->memory <= local_resources->memory.total) &&
		(1) && //disk_allocated   + t->resources_requested->disk   <= local_resources->disk.total) &&
		(gpus_allocated   + t->resources_requested->gpus   <= local_resources->gpus.total);
}

/*
Return true if this task can eventually run with the resources available. For
example, this is needed for when the worker is launched without the --memory
option, and the free available memory of the system is consumed by some other
process.
*/

static int task_resources_fit_eventually(struct vine_task *t)
{
	struct vine_resources *r;

	r = local_resources;

	return
		(t->resources_requested->cores  <= r->cores.largest) &&
		(t->resources_requested->memory <= r->memory.largest) &&
		(t->resources_requested->disk   <= r->disk.largest) &&
		(t->resources_requested->gpus   <= r->gpus.largest);
}

/*
Find a suitable library process that provides the given library name and is ready to be invoked
XXX need to check on coprocess status -- is it already running something ?
*/

struct vine_process * find_process_by_library_name( const char *library_name )
{
	uint64_t pid;
	struct vine_process *p;

	ITABLE_ITERATE(procs_running,pid,p) {
		if(!strcmp(p->task->provides_library,library_name)) {
			return p;
		}
	}
	return 0;
}

/*
Return true if this process is ready to run at this moment, and match to a library process if needed.
*/

static int process_ready_to_run_now( struct vine_process *p )
{
	if(!task_resources_fit_now(p->task)) return 0;

	if(p->task->needs_library) {
		p->library_process = find_process_by_library_name(p->task->needs_library);
		if(!p->library_process) return 0;
	}

	return 1;
}

/*
Return true if this process can run eventually, supposing that other processes will complete.
*/

static int process_can_run_eventually( struct vine_process *p )
{
	return task_resources_fit_eventually(p->task);
}


void forsake_waiting_process(struct link *manager, struct vine_process *p)
{
	/* the task cannot run in this worker */
	p->result = VINE_RESULT_FORSAKEN;
	itable_insert(procs_complete, p->task->task_id, p);

	debug(D_VINE, "Waiting task %d has been forsaken.", p->task->task_id);

	/* we also send updated resources to the manager. */
	send_keepalive(manager, 1);
}

/*
If 0, the worker is using more resources than promised. 1 if resource usage holds that promise.
*/

static int enforce_worker_limits(struct link *manager)
{
	if( manual_disk_option > 0 && local_resources->disk.inuse > manual_disk_option ) {
		fprintf(stderr,"vine_worker: %s used more than declared disk space (--disk - < disk used) %"PRIu64" < %"PRIu64" MB\n", workspace, manual_disk_option, local_resources->disk.inuse);

		if(manager) {
			send_message(manager, "info disk_exhausted %lld\n", (long long) local_resources->disk.inuse);
		}

		return 0;
	}

	if(manual_memory_option > 0 && local_resources->memory.inuse > manual_memory_option) {
		fprintf(stderr,"vine_worker: used more than declared memory (--memory < memory used) %"PRIu64" < %"PRIu64" MB\n", manual_memory_option, local_resources->memory.inuse);

		if(manager) {
			send_message(manager, "info memory_exhausted %lld\n", (long long) local_resources->memory.inuse);
		}

		return 0;
	}

	return 1;
}

/*
If 0, the worker has less resources than promised. 1 otherwise.
*/

static int enforce_worker_promises(struct link *manager)
{
	if(end_time > 0 && timestamp_get() > ((uint64_t) end_time)) {
		warn(D_NOTICE, "vine_worker: reached the wall time limit %"PRIu64" s\n", (uint64_t) manual_wall_time_option);
		if(manager) {
			send_message(manager, "info wall_time_exhausted %"PRIu64"\n", (uint64_t) manual_wall_time_option);
		}
		return 0;
	}

	if( manual_disk_option > 0 && local_resources->disk.total < manual_disk_option) {
		fprintf(stderr,"vine_worker: has less than the promised disk space (--disk > disk total) %"PRIu64" < %"PRIu64" MB\n", manual_disk_option, local_resources->disk.total);

		if(manager) {
			send_message(manager, "info disk_error %lld\n", (long long) local_resources->disk.total);
		}

		return 0;
	}

	return 1;
}

static void work_for_manager( struct link *manager )
{
	sigset_t mask;

	debug(D_VINE, "working for manager at %s:%d.\n", current_manager_address->addr, current_manager_address->port);

	sigemptyset(&mask);
	sigaddset(&mask, SIGCHLD);
	sigaddset(&mask, SIGTERM);
	sigaddset(&mask, SIGQUIT);
	sigaddset(&mask, SIGINT);
	sigaddset(&mask, SIGUSR1);
	sigaddset(&mask, SIGUSR2);

	reset_idle_timer();

	// Start serving managers
	while(!abort_flag) {

		if(time(0) > idle_stoptime) {
			debug(D_NOTICE, "disconnecting from %s:%d because I did not receive any task in %d seconds (--idle-timeout).\n", current_manager_address->addr,current_manager_address->port,idle_timeout);
			send_message(manager, "info idle-disconnecting %lld\n", (long long) idle_timeout);
			break;
		}

		if (initial_ppid != 0 && getppid() != initial_ppid) {
			debug(D_NOTICE, "parent process exited, shutting down\n");
			break;
		}

		/*
		link_usleep will cause the worker to sleep for a time until
		interrupted by a SIGCHILD signal.  However, the signal could
		have been delivered while we were outside of the wait function,
		setting sigchld_received_flag.  In that case, do not block
		but proceed with the

		There is a still a (very small) race condition in that the
		signal could be received between the check and link_usleep,
		hence a maximum wait time of five seconds is enforced.
		*/

		int wait_msec = 5000;

		if(sigchld_received_flag) {
			wait_msec = 0;
			sigchld_received_flag = 0;
		}

		int manager_activity = link_usleep_mask(manager, wait_msec*1000, &mask, 1, 0);
 		if(manager_activity < 0) break;

		int ok = 1;
		if(manager_activity) {
			ok &= handle_manager(manager);
		}

		expire_procs_running();

		ok &= handle_completed_tasks(manager);
		ok &= vine_cache_wait(global_cache, manager);

		measure_worker_resources();

		if(!enforce_worker_promises(manager)) {
			finish_running_tasks(VINE_RESULT_FORSAKEN);
			abort_flag = 1;
			break;
		}

		enforce_processes_max_running_time();

		/* end a running processes if goes above its declared limits.
		 * Mark offending process as RESOURCE_EXHASTION. */
		enforce_processes_limits();

		/* end running processes if worker resources are exhasusted, and marked
		 * them as FORSAKEN, so they can be resubmitted somewhere else. */
		if(!enforce_worker_limits(manager)) {
			finish_running_tasks(VINE_RESULT_FORSAKEN);
			// finish all tasks, disconnect from manager, but don't kill the worker (no abort_flag = 1)
			break;
		}

		int task_event = 0;
		if(ok) {
			struct vine_process *p;
			int visited;
			int waiting = list_size(procs_waiting);

			for(visited = 0; visited < waiting; visited++) {
				p = list_pop_head(procs_waiting);
				if(!p) {
					break;
<<<<<<< HEAD
				} else if(process_ready_to_run_now(p)) {
					start_process(p,manager);
					task_event++;
				} else if(process_can_run_eventually(p)) {
=======
				} else if(task_resources_fit_now(p->task)) {
					// attach the function name, port, and type to process, if applicable
					if (p->task->coprocess) {
						struct vine_coprocess *ready_coprocess = vine_coprocess_find_state(coprocess_list, VINE_COPROCESS_READY, p->task->coprocess);
						if (ready_coprocess == NULL) {
							list_push_tail(procs_waiting, p);
							continue;
						}
						p->coprocess = ready_coprocess;
						ready_coprocess->state = VINE_COPROCESS_RUNNING;
					}
					vine_cache_status_type_t result = vine_sandbox_ensure(p,global_cache,manager);
					if(result==VINE_CACHE_STATUS_PROCESSING){
						list_push_tail(procs_waiting, p);
					} else {
						start_process(p,manager);
						task_event++;
					}
				} else if(task_resources_fit_eventually(p->task)) {
>>>>>>> 6d74e3fd
					list_push_tail(procs_waiting, p);
				} else {
					forsake_waiting_process(manager, p);
					task_event++;
				}
			}
		}
		
		if(task_event > 0) {
			send_stats_update(manager);
		}

		if(ok && !results_to_be_sent_msg) {
			if(vine_watcher_check(watcher) || itable_size(procs_complete) > 0) {
				send_message(manager, "available_results\n");
				results_to_be_sent_msg = 1;
			}
		}


		if(!ok) {
			break;
		}

		//Reset idle_stoptime if something interesting is happening at this worker.
		if(list_size(procs_waiting) > 0 || itable_size(procs_table) > 0 || itable_size(procs_complete) > 0) {
			reset_idle_timer();
		}
	}
}

/*
workspace_create is done once when the worker starts.
*/

static int workspace_create()
{
	char absolute[VINE_LINE_MAX];

	// Setup working space(dir)
	if(!workspace) {
		const char *workdir = system_tmp_dir(user_specified_workdir);
		workspace = string_format("%s/worker-%d-%d", workdir, (int) getuid(), (int) getpid());
	}

	printf( "vine_worker: creating workspace %s\n", workspace);

	if(!create_dir(workspace,0777)) {
		return 0;
	}

	path_absolute(workspace, absolute, 1);
	free(workspace);
	workspace = xxstrdup(absolute);

	return 1;
}

/*
Create a test script and try to execute.
With this we check the scratch directory allows file execution.
*/
static int workspace_check()
{
	int error = 0; /* set 1 on error */
	char *fname = string_format("%s/test.sh", workspace);

	FILE *file = fopen(fname, "w");
	if(!file) {
		warn(D_NOTICE, "Could not write to %s", workspace);
		error = 1;
	} else {
		fprintf(file, "#!/bin/sh\nexit 0\n");
		fclose(file);
		chmod(fname, 0755);

		int exit_status = system(fname);

		if(WIFEXITED(exit_status) && WEXITSTATUS(exit_status) == 126) {
			/* Note that we do not set status=1 on 126, as the executables may live ouside workspace. */
			warn(D_NOTICE, "Could not execute a test script in the workspace directory '%s'.", workspace);
			warn(D_NOTICE, "Is the filesystem mounted as 'noexec'?\n");
			warn(D_NOTICE, "Unless the task command is an absolute path, the task will fail with exit status 126.\n");
		} else if(!WIFEXITED(exit_status) || WEXITSTATUS(exit_status) != 0) {
			error = 1;
		}
	}

	/* do not use trash here; workspace has not been set up yet */
	unlink(fname);
	free(fname);

	if(error) {
		warn(D_NOTICE, "The workspace %s could not be used.\n", workspace);
		warn(D_NOTICE, "Use the --workdir command line switch to change where the workspace is created.\n");
	}

	return !error;
}

/*
workspace_prepare is called every time we connect to a new manager.
The peer transfer server is associated with a particular cache
directory, and so gets created (and deleted) with the corresponding cache.

The workspace consists of the following directories:

- cache - contains only files/directories that are sent by the manager, or downloaded at the manager's direction.  These are meant for use by tasks as input/output files, and are immutable once created.  The name of each file in the cache is chosen by the manager for the purpose of avoiding accidental sharing, and may differ from the name of the file in the task sandbox.

- temp - a temporary directory of last resort if a tool needs some space to work on items that neither belong in the cache or in a task sandbox.  Really anything using this directory is a hack and its behavior should be reconsidered.

- trash - deleted files are moved here, and then unlinked.  This is done because (a) it may not be possible to unlink a file outright if it is still in use as an executable, and (b) the move of an entire directory can be done quickly and atomically.  An attempt is made to deleted everything in this directory on startup, shutdown, and whenever an individual file is trashed.  (See trash_file.[ch])

- task.%d - each executing task gets its own sandbox directory as it runs
*/

static int workspace_prepare()
{
	debug(D_VINE,"preparing workspace %s",workspace);
	
	char *cachedir = string_format("%s/cache",workspace);
	struct stat info;
	int result;
	if(!(stat(cachedir, &info)==0 && S_ISDIR(info.st_mode))){  
			result = create_dir(cachedir,0777);
	}
	else{
			result = 1;
			debug(D_VINE,"cache directory already exists!");
	}
	global_cache = vine_cache_create(cachedir);
	free(cachedir);

	char *tmp_name = string_format("%s/temp", workspace);
	result |= create_dir(tmp_name,0777);
	setenv("WORKER_TMPDIR", tmp_name, 1);	
	free(tmp_name);

	char *trash_dir = string_format("%s/trash", workspace);
	trash_setup(trash_dir);
	free(trash_dir);

	vine_transfer_server_start(global_cache);

	return result;
}

/*
workspace_cleanup is called every time we disconnect from a manager,
to remove any state left over from a previous run.  Remove all
directories (except trash) and move them to the trash directory.
*/

static void workspace_cleanup()
{
	debug(D_VINE,"cleaning workspace %s",workspace);

	vine_transfer_server_stop();

	DIR *dir = opendir(workspace);
	if(dir) {
		struct dirent *d;
		while((d=readdir(dir))) {
			if(!strcmp(d->d_name,".")) continue;
			if(!strcmp(d->d_name,"..")) continue;
			if(!strcmp(d->d_name,"trash")) continue;
			if(!strcmp(d->d_name,"cache")) continue;
			trash_file(d->d_name);
		}
		closedir(dir);
	}
	trash_empty();

	vine_cache_delete(global_cache);
	global_cache = 0;
}

/*
workspace_delete is called when the worker is about to exit,
so that all files are removed.
XXX the cleanup of internal data structures doesn't quite belong here.
*/

static void workspace_delete()
{
	if(user_specified_workdir) free(user_specified_workdir);
	if(os_name) free(os_name);
	if(arch_name) free(arch_name);

	if(procs_running)      itable_delete(procs_running);
	if(procs_table)        itable_delete(procs_table);
	if(procs_complete)     itable_delete(procs_complete);
	if(procs_waiting)      list_delete(procs_waiting);

	if(watcher)            vine_watcher_delete(watcher);

	printf( "vine_worker: deleting workspace %s\n", workspace);

	/*
	Note that we cannot use trash_file here because the trash dir is inside the
	workspace. The whole workspace is being deleted anyway.
	*/
	unlink_recursive(workspace);
	free(workspace);
}

static int serve_manager_by_hostport( const char *host, int port, const char *verify_project, int use_ssl )
{
	if(!domain_name_cache_lookup(host,current_manager_address->addr)) {
		fprintf(stderr,"couldn't resolve hostname %s",host);
		return 0;
	}

	/*
	For the preliminary steps of password and project verification, we use the
	idle timeout, because we have not yet been assigned any work and should
	leave if the manager is not responsive.

	It is tempting to use a short timeout here, but DON'T. The name and
	password messages are ayncronous; if the manager is busy handling other
	workers, a short window is not enough for a response to come back.
	*/

	reset_idle_timer();

	struct link *manager = link_connect(current_manager_address->addr,port,idle_stoptime);

	if(!manager) {
		fprintf(stderr,"couldn't connect to %s:%d: %s\n",current_manager_address->addr,port,strerror(errno));
		return 0;
	}

	if(manual_ssl_option && !use_ssl) {
		fprintf(stderr,"vine_worker: --ssl was given, but manager %s:%d is not using ssl.\n",host,port);
		link_close(manager);
		return 0;
	} else if(manual_ssl_option || use_ssl) {
		if(link_ssl_wrap_connect(manager) < 1) {
			fprintf(stderr,"vine_worker: could not setup ssl connection.\n");
			link_close(manager);
			return 0;
		}
	}

	link_tune(manager,LINK_TUNE_INTERACTIVE);

	char local_addr[LINK_ADDRESS_MAX];
	int  local_port;
	link_address_local(manager, local_addr, &local_port);

	printf("connected to manager %s:%d via local address %s:%d\n", host, port, local_addr, local_port);
	debug(D_VINE, "connected to manager %s:%d via local address %s:%d", host, port, local_addr, local_port);

	if(vine_worker_password) {
		debug(D_VINE,"authenticating to manager");
		if(!link_auth_password(manager,vine_worker_password,idle_stoptime)) {
			fprintf(stderr,"vine_worker: wrong password for manager %s:%d\n",host,port);
			link_close(manager);
			return 0;
		}
	}

	if(verify_project) {
		char line[VINE_LINE_MAX];
		debug(D_VINE, "verifying manager's project name");
		send_message(manager, "name\n");
		if(!recv_message(manager,line,sizeof(line),idle_stoptime)) {
			debug(D_VINE,"no response from manager while verifying name");
			link_close(manager);
			return 0;
		}

		if(strcmp(line,verify_project)) {
			fprintf(stderr, "vine_worker: manager has project %s instead of %s\n", line, verify_project);
			link_close(manager);
			return 0;
		}
	}

	workspace_prepare();
	vine_cache_load(global_cache);

	measure_worker_resources();

	report_worker_ready(manager);

	work_for_manager(manager);

	if(abort_signal_received) {
		send_message(manager, "info vacating %d\n", abort_signal_received);
	}

	last_task_received     = 0;
	results_to_be_sent_msg = 0;

	disconnect_manager(manager);
	printf("disconnected from manager %s:%d\n", host, port );

	workspace_cleanup();

	return 1;
}

int serve_manager_by_hostport_list(struct list *manager_addresses, int use_ssl)
{
	int result = 0;

	/* keep trying managers in the list, until all manager addresses
	 * are tried, or a succesful connection was done */
	LIST_ITERATE(manager_addresses,current_manager_address) {
		result = serve_manager_by_hostport(current_manager_address->host,current_manager_address->port,/*verify name*/ 0, use_ssl);
		if(result) {
			break;
		}
	}

	return result;
}

static struct list *interfaces_to_list(const char *addr, int port, struct jx *ifas)
{
	struct list *l = list_create();
	struct jx *ifa;

	int found_canonical = 0;

	if(ifas) {
		for (void *i = NULL; (ifa = jx_iterate_array(ifas, &i));) {
			const char *ifa_addr = jx_lookup_string(ifa, "host");

			if(ifa_addr && strcmp(addr, ifa_addr) == 0) {
				found_canonical = 1;
			}

			struct manager_address *m = calloc(1, sizeof(*m));
			strncpy(m->host, ifa_addr, LINK_ADDRESS_MAX);
			m->port = port;

			list_push_tail(l, m);
		}
	}

	if(ifas && !found_canonical) {
		warn(D_NOTICE, "Did not find the manager address '%s' in the list of interfaces.", addr);
	}

	if(!found_canonical) {
		/* We get here if no interfaces were defined, or if addr was not found in the interfaces. */

		struct manager_address *m = calloc(1, sizeof(*m));
		strncpy(m->host, addr, LINK_ADDRESS_MAX);
		m->port = port;

		list_push_tail(l, m);
	}

	return l;
}

static int serve_manager_by_name( const char *catalog_hosts, const char *project_regex )
{
	struct list *managers_list = vine_catalog_query_cached(catalog_hosts,-1,project_regex);

	debug(D_VINE,"project name %s matches %d managers",project_regex,list_size(managers_list));

	if(list_size(managers_list)==0) return 0;

	// shuffle the list by r items to distribute the load across managers
	int r = rand() % list_size(managers_list);
	int i;
	for(i=0;i<r;i++) {
		list_push_tail(managers_list,list_pop_head(managers_list));
	}

	static struct manager_address *last_addr = NULL;

	while(1) {
		struct jx *jx = list_peek_head(managers_list);

		const char *project = jx_lookup_string(jx,"project");
		const char *name = jx_lookup_string(jx,"name");
		const char *addr = jx_lookup_string(jx,"address");
		const char *pref = jx_lookup_string(jx,"manager_preferred_connection");
		struct jx *ifas  = jx_lookup(jx,"network_interfaces");
		int port = jx_lookup_integer(jx,"port");
		int use_ssl = jx_lookup_boolean(jx,"ssl");

		// give priority to worker's preferred connection option
		if(preferred_connection) {
			pref = preferred_connection;
		}


		if(last_addr) {
			if(time(0) > idle_stoptime && strcmp(addr, last_addr->host) == 0 && port == last_addr->port) {
				if(list_size(managers_list) < 2) {
					free(last_addr);
					last_addr = NULL;

					/* convert idle_stoptime into connect_stoptime (e.g., time already served). */
					connect_stoptime = idle_stoptime;
					debug(D_VINE,"Previous idle disconnection from only manager available project=%s name=%s addr=%s port=%d",project,name,addr,port);

					return 0;
				} else {
					list_push_tail(managers_list,list_pop_head(managers_list));
					continue;
				}
			}
		}

		int result;

		if(pref && strcmp(pref, "by_hostname") == 0) {
			debug(D_VINE,"selected manager with project=%s hostname=%s addr=%s port=%d",project,name,addr,port);
			manager_addresses = interfaces_to_list(name, port, NULL);
		} else if(pref && strcmp(pref, "by_apparent_ip") == 0) {
			debug(D_VINE,"selected manager with project=%s apparent_addr=%s port=%d",project,addr,port);
			manager_addresses = interfaces_to_list(addr, port, NULL);
		} else {
			debug(D_VINE,"selected manager with project=%s addr=%s port=%d",project,addr,port);
			manager_addresses = interfaces_to_list(addr, port, ifas);
		}

		result = serve_manager_by_hostport_list(manager_addresses, use_ssl);

		struct manager_address *m;
		while((m = list_pop_head(manager_addresses))) {
			free(m);
		}
		list_delete(manager_addresses);
		manager_addresses = NULL;

		if(result) {
			free(last_addr);
			last_addr = calloc(1,sizeof(*last_addr));
			strncpy(last_addr->host, addr, DOMAIN_NAME_MAX - 1);
			last_addr->port = port;
		}

		return result;
	}
}

void set_worker_id()
{
	srand(time(NULL));

	char *salt_and_pepper = string_format("%d%d%d", getpid(), getppid(), rand());
	unsigned char digest[MD5_DIGEST_LENGTH];

	md5_buffer(salt_and_pepper, strlen(salt_and_pepper), digest);
	worker_id = string_format("worker-%s", md5_to_string(digest));

	free(salt_and_pepper);
}

static void handle_abort(int sig)
{
	abort_flag = 1;
	abort_signal_received = sig;
}

static void handle_sigchld(int sig)
{
	sigchld_received_flag = 1;
}

static void read_resources_env_var(const char *name, int64_t *manual_option)
{
	char *value;
	value = getenv(name);
	if(value) {
		*manual_option = atoi(value);
		/* unset variable so that children task cannot read the global value */
		unsetenv(name);
	}
}

static void read_resources_env_vars()
{
	read_resources_env_var("CORES",  &manual_cores_option);
	read_resources_env_var("MEMORY", &manual_memory_option);
	read_resources_env_var("DISK",   &manual_disk_option);
	read_resources_env_var("GPUS",   &manual_gpus_option);
}

struct list *parse_manager_addresses(const char *specs, int default_port)
{
	struct list *managers = list_create();

	char *managers_args = xxstrdup(specs);

	char *next_manager = strtok(managers_args, ";");
	while(next_manager) {
		int port = default_port;

		char *port_str = strchr(next_manager, ':');
		if(port_str) {
			char *no_ipv4 = strchr(port_str+1, ':'); /* if another ':', then this is not ipv4. */
			if(!no_ipv4) {
				*port_str = '\0';
				port = atoi(port_str+1);
			}
		}

		if(port < 1) {
			fatal("Invalid port for manager '%s'", next_manager);
		}

		struct manager_address *m = calloc(1, sizeof(*m));
		strncpy(m->host, next_manager, LINK_ADDRESS_MAX);
		m->port = port;

		if(port_str) {
			*port_str = ':';
		}

		list_push_tail(managers, m);
		next_manager = strtok(NULL, ";");
	}
	free(managers_args);

	return(managers);
}

static void show_help(const char *cmd)
{
	printf( "Use: %s [options] <managerhost> <port> \n"
			"or\n     %s [options] \"managerhost:port[;managerhost:port;managerhost:port;...]\"\n"
			"or\n     %s [options] -M projectname\n",
			cmd, cmd, cmd);
	printf( "where options are:\n");
	printf( " %-30s Show version string\n", "-v,--version");
	printf( " %-30s Show this help screen\n", "-h,--help");
	printf( " %-30s Name of manager (project) to contact.  May be a regular expression.\n", "-M,--manager-name=<name>");
	printf( " %-30s Catalog server to query for managers.  (default: %s:%d) \n", "-C,--catalog=<host:port>",CATALOG_HOST,CATALOG_PORT);
	printf( " %-30s Enable debugging for this subsystem.\n", "-d,--debug=<subsystem>");
	printf( " %-30s Send debugging to this file. (can also be :stderr, or :stdout)\n", "-o,--debug-file=<file>");
	printf( " %-30s Set the maximum size of the debug log (default 10M, 0 disables).\n", "--debug-rotate-max=<bytes>");
	printf( " %-30s Use SSL to connect to the manager. (Not needed if using -M)", "--ssl");
	printf( " %-30s Password file for authenticating to the manager.\n", "-P,--password=<pwfile>");
	printf( " %-30s Set both --idle-timeout and --connect-timeout.\n", "-t,--timeout=<time>");
	printf( " %-30s Disconnect after this time if manager sends no work. (default=%ds)\n", "   --idle-timeout=<time>", idle_timeout);
	printf( " %-30s Abort after this time if no managers are available. (default=%ds)\n", "   --connect-timeout=<time>", idle_timeout);
	printf( " %-30s Exit if parent process dies.\n", "--parent-death");
	printf( " %-30s Set TCP window size.\n", "-w,--tcp-window-size=<size>");
	printf( " %-30s Set initial value for backoff interval when worker fails to connect\n", "-i,--min-backoff=<time>");
	printf( " %-30s to a manager. (default=%ds)\n", "", init_backoff_interval);
	printf( " %-30s Set maximum value for backoff interval when worker fails to connect\n", "-b,--max-backoff=<time>");
	printf( " %-30s to a manager. (default=%ds)\n", "", max_backoff_interval);
	printf( " %-30s Set architecture string for the worker to report to manager instead\n", "-A,--arch=<arch>");
	printf( " %-30s of the value in uname (%s).\n", "", arch_name);
	printf( " %-30s Set operating system string for the worker to report to manager instead\n", "-O,--os=<os>");
	printf( " %-30s of the value in uname (%s).\n", "", os_name);
	printf( " %-30s Set the location for creating the working directory of the worker.\n", "-s,--workdir=<path>");
	printf( " %-30s Set the number of cores reported by this worker. If not given, or less than 1,\n", "--cores=<n>");
	printf( " %-30s then try to detect cores available.\n", "");

	printf( " %-30s Set the number of GPUs reported by this worker. If not given, or less than 0,\n", "--gpus=<n>");
	printf( " %-30s then try to detect gpus available.\n", "");

	printf( " %-30s Manually set the amount of memory (in MB) reported by this worker.\n", "--memory=<mb>");
	printf( " %-30s If not given, or less than 1, then try to detect memory available.\n", "");

	printf( " %-30s Manually set the amount of disk (in MB) reported by this worker.\n", "--disk=<mb>");
	printf( " %-30s If not given, or less than 1, then try to detect disk space available.\n", "");

	printf( " %-30s Use loop devices for task sandboxes (default=disabled, requires root access).\n", "--disk-allocation");
	printf( " %-30s Specifies a user-defined feature the worker provides. May be specified several times.\n", "--feature");
	printf( " %-30s Set the maximum number of seconds the worker may be active. (in s).\n", "--wall-time=<s>");

	printf( " %-30s When using -M, override manager preference to resolve its address.\n", "--connection-mode");
	printf( " %-30s One of by_ip, by_hostname, or by_apparent_ip. Default is set by manager.\n", "");

	printf( " %-30s Forbid the use of symlinks for cache management.\n", "--disable-symlinks");
	printf( " %-30s Single-shot mode -- quit immediately after disconnection.\n", "--single-shot");
	printf( " %-30s Listening port for worker-worker transfers. (default: any)\n","--transfer-port");
}

enum {LONG_OPT_DEBUG_FILESIZE = 256, LONG_OPT_BANDWIDTH,
	  LONG_OPT_DEBUG_RELEASE, LONG_OPT_CORES, LONG_OPT_MEMORY,
	  LONG_OPT_DISK, LONG_OPT_GPUS, LONG_OPT_DISABLE_SYMLINKS,
	  LONG_OPT_IDLE_TIMEOUT, LONG_OPT_CONNECT_TIMEOUT,
	  LONG_OPT_SINGLE_SHOT, LONG_OPT_WALL_TIME,
	  LONG_OPT_MEMORY_THRESHOLD, LONG_OPT_FEATURE, LONG_OPT_PARENT_DEATH, LONG_OPT_CONN_MODE,
          LONG_OPT_USE_SSL, LONG_OPT_PYTHON_FUNCTION, LONG_OPT_FROM_FACTORY, LONG_OPT_TRANSFER_PORT};

static const struct option long_options[] = {
	{"advertise",           no_argument,        0,  'a'},
	{"catalog",             required_argument,  0,  'C'},
	{"debug",               required_argument,  0,  'd'},
	{"debug-file",          required_argument,  0,  'o'},
	{"debug-rotate-max",    required_argument,  0,  LONG_OPT_DEBUG_FILESIZE},
	{"manager-name",        required_argument,  0,  'M'},
	{"master-name",         required_argument,  0,  'M'},
	{"password",            required_argument,  0,  'P'},
	{"timeout",             required_argument,  0,  't'},
	{"idle-timeout",        required_argument,  0,  LONG_OPT_IDLE_TIMEOUT},
	{"connect-timeout",     required_argument,  0,  LONG_OPT_CONNECT_TIMEOUT},
	{"tcp-window-size",     required_argument,  0,  'w'},
	{"min-backoff",         required_argument,  0,  'i'},
	{"max-backoff",         required_argument,  0,  'b'},
	{"single-shot",		    no_argument,        0,  LONG_OPT_SINGLE_SHOT },
	{"disable-symlinks",    no_argument,        0,  LONG_OPT_DISABLE_SYMLINKS},
	{"disk-threshold",      required_argument,  0,  'z'},
	{"memory-threshold",    required_argument,  0,  LONG_OPT_MEMORY_THRESHOLD},
	{"arch",                required_argument,  0,  'A'},
	{"os",                  required_argument,  0,  'O'},
	{"workdir",             required_argument,  0,  's'},
	{"bandwidth",           required_argument,  0,  LONG_OPT_BANDWIDTH},
	{"cores",               required_argument,  0,  LONG_OPT_CORES},
	{"memory",              required_argument,  0,  LONG_OPT_MEMORY},
	{"disk",                required_argument,  0,  LONG_OPT_DISK},
	{"gpus",                required_argument,  0,  LONG_OPT_GPUS},
	{"wall-time",           required_argument,  0,  LONG_OPT_WALL_TIME},
	{"help",                no_argument,        0,  'h'},
	{"version",             no_argument,        0,  'v'},
	{"feature",             required_argument,  0,  LONG_OPT_FEATURE},
	{"parent-death",        no_argument,        0,  LONG_OPT_PARENT_DEATH},
	{"connection-mode",     required_argument,  0,  LONG_OPT_CONN_MODE},
	{"ssl",                 no_argument,        0,  LONG_OPT_USE_SSL},
	{"from-factory",        required_argument,  0,  LONG_OPT_FROM_FACTORY},
	{"transfer-port",       required_argument,  0,  LONG_OPT_TRANSFER_PORT},
	{0,0,0,0}
};

int main(int argc, char *argv[])
{
	/* This must come first in main, allows us to change process titles in ps later. */
	change_process_title_init(argv);
	
	int c;
	int w;
	struct utsname uname_data;

	catalog_hosts = CATALOG_HOST;

	features = hash_table_create(4, 0);
	current_transfers = hash_table_create(0, 0);
	worker_start_time = timestamp_get();

	set_worker_id();

	//obtain the architecture and os on which worker is running.
	uname(&uname_data);
	os_name = xxstrdup(uname_data.sysname);
	arch_name = xxstrdup(uname_data.machine);

	debug_config(argv[0]);
	read_resources_env_vars();

	while((c = getopt_long(argc, argv, "aC:d:t:o:p:M:N:P:w:i:b:z:A:O:s:v:h", long_options, 0)) != -1) {
		switch (c) {
		case 'a':
			//Left here for backwards compatibility
			break;
		case 'C':
			catalog_hosts = xxstrdup(optarg);
			break;
		case 'd':
			debug_flags_set(optarg);
			break;
		case LONG_OPT_DEBUG_FILESIZE:
			debug_config_file_size(MAX(0, string_metric_parse(optarg)));
			break;
		case 't':
			connect_timeout = idle_timeout = string_time_parse(optarg);
			break;
		case LONG_OPT_IDLE_TIMEOUT:
			idle_timeout = string_time_parse(optarg);
			break;
		case LONG_OPT_CONNECT_TIMEOUT:
			connect_timeout = string_time_parse(optarg);
			break;
		case 'o':
			debug_config_file(optarg);
			break;
		case 'M':
		case 'N':
			project_regex = optarg;
			break;
		case 'p':
			// ignore for backwards compatibility
			break;
		case 'w':
			w = string_metric_parse(optarg);
			link_window_set(w, w);
			break;
		case 'i':
			init_backoff_interval = string_metric_parse(optarg);
			break;
		case 'b':
			max_backoff_interval = string_metric_parse(optarg);
			if (max_backoff_interval < init_backoff_interval) {
				fprintf(stderr, "Maximum backoff interval provided must be greater than the initial backoff interval of %ds.\n", init_backoff_interval);
				exit(1);
			}
			break;
		case 'z':
			/* deprecated */
			break;
		case LONG_OPT_MEMORY_THRESHOLD:
			/* deprecated */
			break;
		case 'A':
			free(arch_name); //free the arch string obtained from uname
			arch_name = xxstrdup(optarg);
			break;
		case 'O':
			free(os_name); //free the os string obtained from uname
			os_name = xxstrdup(optarg);
			break;
		case 's':
		{
			char temp_abs_path[PATH_MAX];
			path_absolute(optarg, temp_abs_path, 1);
			user_specified_workdir = xxstrdup(temp_abs_path);
			break;
		}
		case 'v':
			cctools_version_print(stdout, argv[0]);
			exit(EXIT_SUCCESS);
			break;
		case 'P':
			if(copy_file_to_buffer(optarg, &vine_worker_password, NULL) < 0) {
				fprintf(stderr,"vine_worker: couldn't load password from %s: %s\n",optarg,strerror(errno));
				exit(EXIT_FAILURE);
			}
			break;
		case LONG_OPT_BANDWIDTH:
			setenv("VINE_BANDWIDTH", optarg, 1);
			break;
		case LONG_OPT_DEBUG_RELEASE:
			setenv("VINE_RESET_DEBUG_FILE", "yes", 1);
			break;
		case LONG_OPT_CORES:
			if(!strncmp(optarg, "all", 3)) {
				manual_cores_option = 0;
			} else {
				manual_cores_option = atoi(optarg);
			}
			break;
		case LONG_OPT_MEMORY:
			if(!strncmp(optarg, "all", 3)) {
				manual_memory_option = 0;
			} else {
				manual_memory_option = atoll(optarg);
			}
			break;
		case LONG_OPT_DISK:
			if(!strncmp(optarg, "all", 3)) {
				manual_disk_option = 0;
			} else {
				manual_disk_option = atoll(optarg);
			}
			break;
		case LONG_OPT_GPUS:
			if(!strncmp(optarg, "all", 3)) {
				manual_gpus_option = -1;
			} else {
				manual_gpus_option = atoi(optarg);
			}
			break;
		case LONG_OPT_WALL_TIME:
			manual_wall_time_option = atoi(optarg);
			if(manual_wall_time_option < 1) {
				manual_wall_time_option = 0;
				warn(D_NOTICE, "Ignoring --wall-time, a positive integer is expected.");
			}
			break;
		case LONG_OPT_DISABLE_SYMLINKS:
			vine_worker_symlinks_enabled = 0;
			break;
		case LONG_OPT_SINGLE_SHOT:
			single_shot_mode = 1;
			break;
		case 'h':
			show_help(argv[0]);
			return 0;
		case LONG_OPT_FEATURE:
			hash_table_insert(features, optarg, feature_dummy);
			break;
		case LONG_OPT_PARENT_DEATH:
			initial_ppid = getppid();
			break;
		case LONG_OPT_CONN_MODE:
			free(preferred_connection);
			preferred_connection = xxstrdup(optarg);
			if(strcmp(preferred_connection, "by_ip") && strcmp(preferred_connection, "by_hostname") && strcmp(preferred_connection, "by_apparent_ip")) {
				fatal("connection-mode should be one of: by_ip, by_hostname, by_apparent_ip");
			}
			break;
		case LONG_OPT_USE_SSL:
			manual_ssl_option=1;
			break;
		case LONG_OPT_FROM_FACTORY:
			if (factory_name) free(factory_name);
			factory_name = xxstrdup(optarg);
			break;
		case LONG_OPT_TRANSFER_PORT:
			vine_transfer_server_port = atoi(optarg);
			break;
		default:
			show_help(argv[0]);
			return 1;
		}
	}

	cctools_version_debug(D_DEBUG, argv[0]);

	if(!project_regex) {
		if((argc - optind) < 1 || (argc - optind) > 2) {
			show_help(argv[0]);
			exit(1);
		}

		int default_manager_port = (argc - optind) == 2 ? atoi(argv[optind+1]) : 0;
		manager_addresses = parse_manager_addresses(argv[optind], default_manager_port);

		if(list_size(manager_addresses) < 1) {
			show_help(argv[0]);
			fatal("No manager has been specified");
		}
	}

	char *gpu_name = gpu_name_get();
	if(gpu_name) {
		hash_table_insert(features, gpu_name, feature_dummy);
		free(gpu_name);
	}

	signal(SIGTERM, handle_abort);
	signal(SIGQUIT, handle_abort);
	signal(SIGINT, handle_abort);
	//Also do cleanup on SIGUSR1 & SIGUSR2 to allow using -notify and -l s_rt= options if submitting 
	//this worker process with SGE qsub. Otherwise task processes are left running when SGE
	//terminates this process with SIGKILL.
	signal(SIGUSR1, handle_abort);
	signal(SIGUSR2, handle_abort);
	signal(SIGCHLD, handle_sigchld);

	random_init();

	if(!workspace_create()) {
		fprintf(stderr, "vine_worker: failed to setup workspace at %s.\n", workspace);
		exit(1);
	}

	if(!workspace_check()) {
		return 1;
	}

	// set $VINE_SANDBOX to workspace.
	debug(D_VINE, "VINE_SANDBOX set to %s.\n", workspace);
	setenv("VINE_SANDBOX", workspace, 0);

	// change to workspace
	chdir(workspace);

	unlink_recursive("cache");

	procs_running  = itable_create(0);
	procs_table    = itable_create(0);
	procs_waiting  = list_create();
	procs_complete = itable_create(0);

	watcher = vine_watcher_create();

	local_resources = vine_resources_create();
	total_resources = vine_resources_create();
	total_resources_last = vine_resources_create();

	if(manual_cores_option < 1) {
		manual_cores_option = load_average_get_cpus();
	}

	int backoff_interval = init_backoff_interval;
	connect_stoptime = time(0) + connect_timeout;

	measure_worker_resources();
	printf("vine_worker: using %"PRId64 " cores, %"PRId64 " MB memory, %"PRId64 " MB disk, %"PRId64 " gpus\n",
		total_resources->cores.total,
		total_resources->memory.total,
		total_resources->disk.total,
		total_resources->gpus.total);

	while(1) {
		int result = 0;

		if (initial_ppid != 0 && getppid() != initial_ppid) {
			debug(D_NOTICE, "parent process exited, shutting down\n");
			break;
		}

		measure_worker_resources();
		if(!enforce_worker_promises(NULL)) {
			abort_flag = 1;
			break;
		}

		if(project_regex) {
			result = serve_manager_by_name(catalog_hosts, project_regex);
		} else {
			result = serve_manager_by_hostport_list(manager_addresses, /* use ssl only if --ssl */ manual_ssl_option);
		}

		/*
		If the last attempt was a succesful connection, then reset the backoff_interval,
		and the connect timeout, then try again if a project name was given.
		If the connect attempt failed, then slow down the retries.
		*/

		if(result) {
			if(single_shot_mode) {
				debug(D_DEBUG,"stopping: single shot mode");
				break;
			}
			backoff_interval = init_backoff_interval;
			connect_stoptime = time(0) + connect_timeout;

			if(!project_regex && (time(0)>idle_stoptime)) {
				debug(D_NOTICE,"stopping: no other managers available");
				break;
			}
		} else {
			backoff_interval = MIN(backoff_interval*2,max_backoff_interval);
		}

		if(abort_flag) {
			debug(D_NOTICE,"stopping: abort signal received");
			break;
		}

		if(time(0)>connect_stoptime) {
			debug(D_NOTICE,"stopping: could not connect after %d seconds.",connect_timeout);
			break;
		}

		sleep(backoff_interval);
	}

	workspace_delete();

	return 0;
}

/* vim: set noexpandtab tabstop=4: */<|MERGE_RESOLUTION|>--- conflicted
+++ resolved
@@ -495,12 +495,8 @@
 
 	struct vine_task *t = p->task;
 
-<<<<<<< HEAD
 	/* Create the sandbox environment for the task. */
-	if(!vine_sandbox_stagein(p,global_cache,manager)) {
-=======
 	if(!vine_sandbox_stagein(p,global_cache)) {
->>>>>>> 6d74e3fd
 		p->execution_start = p->execution_end = timestamp_get();
 		p->result = VINE_RESULT_INPUT_MISSING;
 		p->exit_code = 1;
@@ -1346,32 +1342,10 @@
 				p = list_pop_head(procs_waiting);
 				if(!p) {
 					break;
-<<<<<<< HEAD
 				} else if(process_ready_to_run_now(p)) {
 					start_process(p,manager);
 					task_event++;
 				} else if(process_can_run_eventually(p)) {
-=======
-				} else if(task_resources_fit_now(p->task)) {
-					// attach the function name, port, and type to process, if applicable
-					if (p->task->coprocess) {
-						struct vine_coprocess *ready_coprocess = vine_coprocess_find_state(coprocess_list, VINE_COPROCESS_READY, p->task->coprocess);
-						if (ready_coprocess == NULL) {
-							list_push_tail(procs_waiting, p);
-							continue;
-						}
-						p->coprocess = ready_coprocess;
-						ready_coprocess->state = VINE_COPROCESS_RUNNING;
-					}
-					vine_cache_status_type_t result = vine_sandbox_ensure(p,global_cache,manager);
-					if(result==VINE_CACHE_STATUS_PROCESSING){
-						list_push_tail(procs_waiting, p);
-					} else {
-						start_process(p,manager);
-						task_event++;
-					}
-				} else if(task_resources_fit_eventually(p->task)) {
->>>>>>> 6d74e3fd
 					list_push_tail(procs_waiting, p);
 				} else {
 					forsake_waiting_process(manager, p);

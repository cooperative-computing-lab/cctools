--- conflicted
+++ resolved
@@ -210,10 +210,8 @@
 static char *coprocess_command = NULL;
 static char *coprocess_name = NULL;
 static int number_of_coprocess_instances = 0;
-<<<<<<< HEAD
 static int allocated_coprocess_space = 0;
-=======
->>>>>>> be7e98af
+
 struct vine_coprocess *coprocess_info = NULL;
 
 static int coprocess_cores = -1;

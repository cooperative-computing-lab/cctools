/*
Copyright (C) 2022- The University of Notre Dame
This software is distributed under the GNU General Public License.
See the file COPYING for details.
*/

#include "vine_cache.h"
#include "vine_catalog.h"
#include "vine_file.h"
#include "vine_gpus.h"
#include "vine_manager.h"
#include "vine_mount.h"
#include "vine_process.h"
#include "vine_protocol.h"
#include "vine_resources.h"
#include "vine_sandbox.h"
#include "vine_transfer.h"
#include "vine_transfer_server.h"
#include "vine_watcher.h"

#include "catalog_query.h"
#include "cctools.h"
#include "change_process_title.h"
#include "copy_stream.h"
#include "create_dir.h"
#include "debug.h"
#include "domain_name_cache.h"
#include "envtools.h"
#include "getopt.h"
#include "getopt_aux.h"
#include "gpu_info.h"
#include "hash_cache.h"
#include "hash_table.h"
#include "host_disk_info.h"
#include "host_memory_info.h"
#include "itable.h"
#include "jx.h"
#include "jx_eval.h"
#include "jx_parse.h"
#include "jx_print.h"
#include "link.h"
#include "link_auth.h"
#include "list.h"
#include "load_average.h"
#include "macros.h"
#include "md5.h"
#include "path.h"
#include "path_disk_size_info.h"
#include "pattern.h"
#include "process.h"
#include "random.h"
#include "stringtools.h"
#include "trash.h"
#include "unlink_recursive.h"
#include "url_encode.h"
#include "xxmalloc.h"

#include <assert.h>
#include <dirent.h>
#include <errno.h>
#include <fcntl.h>
#include <limits.h>
#include <math.h>
#include <signal.h>
#include <stdio.h>
#include <stdlib.h>
#include <string.h>
#include <time.h>
#include <unistd.h>

#include <signal.h>

#include <sys/mman.h>
#include <sys/resource.h>
#include <sys/stat.h>
#include <sys/types.h>
#include <sys/utsname.h>

// In single shot mode, immediately quit when disconnected.
// Useful for accelerating the test suite.
static int single_shot_mode = 0;

// Maximum time to stay connected to a single manager without any work.
static int idle_timeout = 900;

// Current time at which we will give up if no work is received.
static time_t idle_stoptime = 0;

// Current time at which we will give up if no manager is found.
static time_t connect_stoptime = 0;

// Maximum time to attempt connecting to all available managers before giving up.
static int connect_timeout = 900;

// Maximum time to attempt sending/receiving any given file or message.
int active_timeout = 3600;

// Initial value for backoff interval (in seconds) when worker fails to connect to a manager.
static int init_backoff_interval = 1;

// Maximum value for backoff interval (in seconds) when worker fails to connect to a manager.
static int max_backoff_interval = 8;

// Absolute end time (in useconds) for worker, worker is killed after this point.
static timestamp_t end_time = 0;

// If flag is set, then the worker proceeds to immediately cleanup and shut down.
// This can be set by Ctrl-C or by any condition that prevents further progress.
static int abort_flag = 0;

// Record the signal received, to inform the manager if appropiate.
static int abort_signal_received = 0;

// Flag used to indicate a child must be waited for.
static int sigchld_received_flag = 0;

// Password shared between manager and worker.
char *vine_worker_password = 0;

// Allow worker to use symlinks when link() fails.  Enabled by default.
int vine_worker_symlinks_enabled = 1;

int mini_task_id = 0;

// Worker id. A unique id for this worker instance.
static char *worker_id;

// If set to "by_ip", "by_hostname", or "by_apparent_ip", overrides manager's
// preferred connection mode.
char *preferred_connection = NULL;

// Whether to force a ssl connection. If using the catalog server and the
// manager announces it is using SSL, then SSL is used regardless of
// manual_ssl_option.
int manual_ssl_option = 0;

// pid of the worker's parent process. If different from zero, worker will be
// terminated when its parent process changes.
static pid_t initial_ppid = 0;

struct manager_address {
	char host[DOMAIN_NAME_MAX];
	int port;
	char addr[DOMAIN_NAME_MAX];
};
struct list *manager_addresses;
struct manager_address *current_manager_address;

char *workspace;
static char *os_name = NULL;
static char *arch_name = NULL;
static char *user_specified_workdir = NULL;
static timestamp_t worker_start_time = 0;

static struct vine_watcher *watcher = 0;

/* The resources measured and available at this worker. */
static struct vine_resources *total_resources = 0;

/* When the amount of disk is not specified, manually set the reporting disk to
 * this percentage of the measured disk. This safeguards the fact that disk measurements
 * are estimates and thus may unncessarily forsaken tasks with unspecified resources.
 * Defaults to 90%. */
static int disk_percent = 90;

static int64_t last_task_received = 0;

/* 0 means not given as a command line option. */
static int64_t manual_cores_option = 0;
static int64_t manual_disk_option = 0;
static int64_t manual_memory_option = 0;
static time_t manual_wall_time_option = 0;

/* -1 means not given as a command line option. */
static int64_t manual_gpus_option = -1;

/* The resources currently allocated to running tasks. */
static int64_t cores_allocated = 0;
static int64_t memory_allocated = 0;
static int64_t disk_allocated = 0;
static int64_t gpus_allocated = 0;

static int64_t files_counted = 0;

static int check_resources_interval = 5;
static int max_time_on_measurement = 3;

// Table of all processes in any state, indexed by task_id.
// Processes should be created/deleted when added/removed from this table.
static struct itable *procs_table = NULL;

// Table of all processes currently running, indexed by task_id.
// These are additional pointers into procs_table.
static struct itable *procs_running = NULL;

// List of all procs that are waiting to be run.
// These are additional pointers into procs_table.
static struct list *procs_waiting = NULL;

// Table of all processes with results to be sent back, indexed by task_id.
// These are additional pointers into procs_table.
static struct itable *procs_complete = NULL;

// Table of current transfers and their id
static struct hash_table *current_transfers = NULL;

/*
Table of user-specified features.
The key represents the name of the feature.
The corresponding value is just a pointer to feature_dummy and can be ignored.
*/
static struct hash_table *features = NULL;
static const char *feature_dummy = "dummy";

static int results_to_be_sent_msg = 0;

static timestamp_t total_task_execution_time = 0;
static int total_tasks_executed = 0;

static const char *project_regex = 0;
static int released_by_manager = 0;

static char *catalog_hosts = NULL;

static char *factory_name = NULL;

struct vine_cache *global_cache = 0;

extern int vine_hack_do_not_compute_cached_name;

__attribute__((format(printf, 2, 3))) void send_message(struct link *l, const char *fmt, ...)
{
	char debug_msg[2 * VINE_LINE_MAX];
	va_list va;
	va_list debug_va;

	va_start(va, fmt);

	string_nformat(debug_msg, sizeof(debug_msg), "tx: %s", fmt);
	va_copy(debug_va, va);

	vdebug(D_VINE, debug_msg, debug_va);
	link_vprintf(l, time(0) + active_timeout, fmt, va);

	va_end(va);
}

int recv_message(struct link *l, char *line, int length, time_t stoptime)
{
	int result = link_readline(l, line, length, stoptime);
	if (result)
		debug(D_VINE, "rx: %s", line);
	return result;
}

/*
We track how much time has elapsed since the manager assigned a task.
If time(0) > idle_stoptime, then the worker will disconnect.
*/

static void reset_idle_timer() { idle_stoptime = time(0) + idle_timeout; }

/*
Measure the disk used by the worker. We only manually measure the cache directory, as processes measure themselves.
*/

static int64_t measure_worker_disk()
{
	static struct path_disk_size_info *state = NULL;

	if (!global_cache)
		return 0;

	char *cache_dir = vine_cache_full_path(global_cache, ".");
	path_disk_size_info_get_r(cache_dir, max_time_on_measurement, &state);
	free(cache_dir);

	int64_t disk_measured = 0;
	if (state->last_byte_size_complete >= 0) {
		disk_measured = (int64_t)ceil(state->last_byte_size_complete / (1.0 * MEGA));
	}

	files_counted = state->last_file_count_complete;

	if (state->complete_measurement) {
		/* if a complete measurement has been done, then update
		 * for the found value, and add the known values of the processes. */

		struct vine_process *p;
		uint64_t task_id;

		ITABLE_ITERATE(procs_table, task_id, p)
		{
			if (p->sandbox_size > 0) {
				disk_measured += p->sandbox_size;
				files_counted += p->sandbox_file_count;
			}
		}
	}

	return disk_measured;
}

/*
Measure the resources associated with this worker
and apply any local options that override it.
*/

static void measure_worker_resources()
{
	static time_t last_resources_measurement = 0;
	if (time(0) < last_resources_measurement + check_resources_interval) {
		return;
	}

	struct vine_resources *r = total_resources;

	vine_resources_measure_locally(r, workspace);

	if (manual_cores_option > 0)
		r->cores.total = manual_cores_option;
	if (manual_memory_option > 0)
		r->memory.total = manual_memory_option;
	if (manual_gpus_option > -1)
		r->gpus.total = manual_gpus_option;

	if (manual_disk_option > 0) {
		r->disk.total = MIN(r->disk.total, manual_disk_option);
	} else {
		/* Set the reporting disk to a fraction of the measured disk to avoid
		 * unnecessarily forsaking tasks with unspecified resources. */
		r->disk.total = ceil(r->disk.total * disk_percent / 100);
	}

	r->disk.inuse = measure_worker_disk();
	r->tag = last_task_received;

	vine_gpus_init(r->gpus.total);

	last_resources_measurement = time(0);
}

/*
Send a message to the manager with user defined features.
*/

static void send_features(struct link *manager)
{
	char *f;
	void *dummy;

	HASH_TABLE_ITERATE(features, f, dummy)
	{
		char feature_encoded[VINE_LINE_MAX];
		url_encode(f, feature_encoded, VINE_LINE_MAX);
		send_message(manager, "feature %s\n", feature_encoded);
	}
}

/*
Send a message to the manager with my current resources.
*/

static void send_resource_update(struct link *manager)
{
	time_t stoptime = time(0) + active_timeout;

	// if workers are set to expire in some time, send the expiration time to manager
	if (manual_wall_time_option > 0) {
		end_time = worker_start_time + (manual_wall_time_option * 1e6);
	}

	vine_resources_send(manager, total_resources, stoptime);
	send_message(manager, "info end_of_resource_update %d\n", 0);
}

/*
Send a message to the manager with my current statistics information.
*/

static void send_stats_update(struct link *manager)
{
	send_message(manager, "info tasks_running %lld\n", (long long)itable_size(procs_running));
}

/*
Send a periodic keepalive message to the manager, otherwise it will
think that the worker has crashed and gone away.
*/

static int send_keepalive(struct link *manager, int force_resources)
{
	send_message(manager, "alive\n");
	send_resource_update(manager);
	send_stats_update(manager);
	return 1;
}

/*
Send an asynchronmous message to the manager indicating that an item was successfully loaded into the cache, along with
its size in bytes and transfer time in usec.
*/

void vine_worker_send_cache_update(struct link *manager, const char *cachename, int64_t size, timestamp_t transfer_time,
		timestamp_t transfer_start)
{
	char *transfer_id = hash_table_remove(current_transfers, cachename);
	if (!transfer_id) {
		transfer_id = xxstrdup("X");
	}

	send_message(manager,
			"cache-update %s %lld %lld %lld %s\n",
			cachename,
			(long long)size,
			(long long)transfer_time,
			(long long)transfer_start,
			transfer_id);
	free(transfer_id);
}

/*
Send an asynchronous message to the manager indicating that an item previously queued in the cache is invalid because it
could not be loaded.  Accompanied by a corresponding error message.
*/

void vine_worker_send_cache_invalid(struct link *manager, const char *cachename, const char *message)
{
	int length = strlen(message);
	char *transfer_id = hash_table_remove(current_transfers, cachename);
	if (transfer_id) {
		debug(D_VINE, "Sending Cache invalid transfer id: %s", transfer_id);
		send_message(manager, "cache-invalid %s %d %s\n", cachename, length, transfer_id);
		free(transfer_id);
	} else {
		send_message(manager, "cache-invalid %s %d\n", cachename, length);
	}
	link_write(manager, message, length, time(0) + active_timeout);
}

/*
Send an asynchronous message to the manager indicating where the worker is listening for transfers.
*/

static void send_transfer_address(struct link *manager)
{
	char addr[LINK_ADDRESS_MAX];
	int port;
	vine_transfer_server_address(addr, &port);
	send_message(manager, "transfer-address %s %d\n", addr, port);
}

/*
Send the initial "ready" message to the manager with the version and so forth.
The manager will not start sending tasks until this message is recevied.
*/

static void report_worker_ready(struct link *manager)
{
	/*
	The hostname is useful for troubleshooting purposes, but not required.
	If there are naming problems, just use "unknown".
	*/

	char hostname[DOMAIN_NAME_MAX];
	if (!domain_name_cache_guess(hostname)) {
		strcpy(hostname, "unknown");
	}

	send_message(manager,
			"taskvine %d %s %s %s %d.%d.%d\n",
			VINE_PROTOCOL_VERSION,
			hostname,
			os_name,
			arch_name,
			CCTOOLS_VERSION_MAJOR,
			CCTOOLS_VERSION_MINOR,
			CCTOOLS_VERSION_MICRO);
	send_message(manager, "info worker-id %s\n", worker_id);
	vine_cache_scan(global_cache, manager);

	send_features(manager);
	send_transfer_address(manager);
	send_message(manager, "info worker-end-time %" PRId64 "\n", (int64_t)DIV_INT_ROUND_UP(end_time, USECOND));

	if (factory_name) {
		send_message(manager, "info from-factory %s\n", factory_name);
	}

	send_keepalive(manager, 1);
}

/*
Start executing the given process on the local host,
accounting for the resources as necessary.
Should maintain parallel structure to reap_process() above.
*/

static int start_process(struct vine_process *p, struct link *manager)
{
	pid_t pid;

	struct vine_task *t = p->task;

	/* Create the sandbox environment for the task. */
	if (!vine_sandbox_stagein(p, global_cache)) {
		p->execution_start = p->execution_end = timestamp_get();
		p->result = VINE_RESULT_INPUT_MISSING;
		p->exit_code = 1;
		itable_insert(procs_complete, p->task->task_id, p);
		return 0;
	}

	/* Mark the resources claimed by this task as in use. */
	cores_allocated += t->resources_requested->cores;
	memory_allocated += t->resources_requested->memory;
	disk_allocated += t->resources_requested->disk;
	gpus_allocated += t->resources_requested->gpus;
	if (t->resources_requested->gpus > 0) {
		vine_gpus_allocate(t->resources_requested->gpus, t->task_id);
	}

	/* Now start the actual process. */
	pid = vine_process_execute(p);
	if (pid < 0)
		fatal("unable to fork process for task_id %d!", p->task->task_id);

	/* If this process represents a library, notify the manager that it is running. */
	if (p->task->provides_library) {
		send_message(manager, "info library-update %d %d\n", p->task->task_id, VINE_LIBRARY_STARTED);
	}

	itable_insert(procs_running, p->task->task_id, p);

	return 1;
}

/*
This process has ended so mark it complete and
account for the resources as necessary.
Should maintain parallel structure to start_process() above.
*/

static void reap_process(struct vine_process *p, struct link *manager)
{
	p->execution_end = timestamp_get();

	cores_allocated -= p->task->resources_requested->cores;
	memory_allocated -= p->task->resources_requested->memory;
	disk_allocated -= p->task->resources_requested->disk;
	gpus_allocated -= p->task->resources_requested->gpus;

	vine_gpus_free(p->task->task_id);

	if (!vine_sandbox_stageout(p, global_cache, manager)) {
		p->result = VINE_RESULT_OUTPUT_MISSING;
		p->exit_code = 1;
	}

	itable_remove(procs_running, p->task->task_id);
	itable_insert(procs_complete, p->task->task_id, p);
}

/*
Transmit the results of the given process to the manager.
*/

static void report_task_complete(struct link *manager, struct vine_process *p)
{
	int64_t output_length;

	int output_file = open(p->output_file_name, O_RDONLY);
	if (output_file >= 0) {
		struct stat info;
		fstat(output_file, &info);
		output_length = info.st_size;
	} else {
		output_length = 0;
	}

	send_message(manager,
			"result %d %d %lld %llu %llu %d\n",
			p->result,
			p->exit_code,
			(long long)output_length,
			(unsigned long long)p->execution_start,
			(unsigned long long)p->execution_end,
			p->task->task_id);

	if (output_file >= 0) {
		link_stream_from_fd(manager, output_file, output_length, time(0) + active_timeout);
		close(output_file);
	}

	total_task_execution_time += (p->execution_end - p->execution_start);
	total_tasks_executed++;

	send_stats_update(manager);
}

/*
For every unreported complete task and watched file,
send the results to the manager.
*/

static void report_tasks_complete(struct link *manager)
{
	struct vine_process *p;

	while ((p = itable_pop(procs_complete))) {
		report_task_complete(manager, p);
	}

	vine_watcher_send_changes(watcher, manager, time(0) + active_timeout);

	send_message(manager, "end\n");

	results_to_be_sent_msg = 0;
}

/*
Find any processes that have overrun their declared absolute end time,
and send a kill signal.  The actual exit of the process will be detected at a later time.
*/

static void expire_procs_running()
{
	struct vine_process *p;
	uint64_t task_id;

	double current_time = timestamp_get() / USECOND;

	ITABLE_ITERATE(procs_running, task_id, p)
	{
		if (p->task->resources_requested->end > 0 && current_time > p->task->resources_requested->end) {
			p->result = VINE_RESULT_MAX_END_TIME;
			vine_process_kill(p);
		}
	}
}

/*
Scan over all of the processes known by the worker,
and if they have exited, move them into the procs_complete table
for later processing.
*/

static int handle_completed_tasks(struct link *manager)
{
	struct vine_process *p;
	uint64_t task_id;

	ITABLE_ITERATE(procs_running, task_id, p)
	{
		if (vine_process_is_complete(p)) {
			/* collect the resources associated with the process */
			reap_process(p, manager);

			/* must reset the table iterator because an item was removed. */
			itable_firstkey(procs_running);
		}
	}
	return 1;
}

/*
For a task run locally, if the resources are all set to -1,
then assume that the task occupies all worker resources.
Otherwise, just make sure all values are non-zero.
*/

static void normalize_resources(struct vine_process *p)
{
	struct vine_task *t = p->task;

	if (t->resources_requested->cores < 0 && t->resources_requested->memory < 0 &&
			t->resources_requested->disk < 0 && t->resources_requested->gpus < 0) {
		t->resources_requested->cores = total_resources->cores.total;
		t->resources_requested->memory = total_resources->memory.total;
		t->resources_requested->disk = total_resources->disk.total;
		t->resources_requested->gpus = total_resources->gpus.total;
	} else {
		t->resources_requested->cores = MAX(t->resources_requested->cores, 0);
		t->resources_requested->memory = MAX(t->resources_requested->memory, 0);
		t->resources_requested->disk = MAX(t->resources_requested->disk, 0);
		t->resources_requested->gpus = MAX(t->resources_requested->gpus, 0);
	}
}

/*
Handle an incoming task message from the manager.
Generate a vine_process wrapped around a vine_task,
and deposit it into the waiting list.
*/

static struct vine_task *do_task_body(struct link *manager, int task_id, time_t stoptime)
{
	char line[VINE_LINE_MAX];
	char filename[VINE_LINE_MAX];
	char localname[VINE_LINE_MAX];
	char taskname[VINE_LINE_MAX];
	char taskname_encoded[VINE_LINE_MAX];
	char library_name[VINE_LINE_MAX];
	char category[VINE_LINE_MAX];
	int flags, length;
	int64_t n;

	timestamp_t nt;

	struct vine_task *task = vine_task_create(0);
	task->task_id = task_id;

	while (recv_message(manager, line, sizeof(line), stoptime)) {
		if (!strcmp(line, "end")) {
			break;
		} else if (sscanf(line, "category %s", category)) {
			vine_task_set_category(task, category);
		} else if (sscanf(line, "cmd %d", &length) == 1) {
			char *cmd = malloc(length + 1);
			link_read(manager, cmd, length, stoptime);
			cmd[length] = 0;
			vine_task_set_command(task, cmd);
			debug(D_VINE, "rx: %s", cmd);
			free(cmd);
		} else if (sscanf(line, "needs_library %s", library_name) == 1) {
			vine_task_needs_library(task, library_name);
		} else if (sscanf(line, "provides_library %s", library_name) == 1) {
			vine_task_provides_library(task, library_name);
		} else if (sscanf(line, "function_slots %" PRId64, &n) == 1) {
			vine_task_set_function_slots(task, n);
		} else if (sscanf(line, "infile %s %s %d", localname, taskname_encoded, &flags)) {
			url_decode(taskname_encoded, taskname, VINE_LINE_MAX);
			vine_hack_do_not_compute_cached_name = 1;
			vine_task_add_input_file(task, localname, taskname, flags);
		} else if (sscanf(line, "outfile %s %s %d", localname, taskname_encoded, &flags)) {
			url_decode(taskname_encoded, taskname, VINE_LINE_MAX);
			vine_hack_do_not_compute_cached_name = 1;
			vine_task_add_output_file(task, localname, taskname, flags);
		} else if (sscanf(line, "dir %s", filename)) {
			vine_task_add_empty_dir(task, filename);
		} else if (sscanf(line, "cores %" PRId64, &n)) {
			vine_task_set_cores(task, n);
		} else if (sscanf(line, "memory %" PRId64, &n)) {
			vine_task_set_memory(task, n);
		} else if (sscanf(line, "disk %" PRId64, &n)) {
			vine_task_set_disk(task, n);
		} else if (sscanf(line, "gpus %" PRId64, &n)) {
			vine_task_set_gpus(task, n);
		} else if (sscanf(line, "wall_time %" PRIu64, &nt)) {
			vine_task_set_time_max(task, nt);
		} else if (sscanf(line, "end_time %" PRIu64, &nt)) {
			vine_task_set_time_end(task, nt * USECOND); // end_time needs it usecs
		} else if (sscanf(line, "env %d", &length) == 1) {
			char *env = malloc(length + 2); /* +2 for \n and \0 */
			link_read(manager, env, length + 1, stoptime);
			env[length] = 0; /* replace \n with \0 */
			char *value = strchr(env, '=');
			if (value) {
				*value = 0;
				value++;
				vine_task_set_env_var(task, env, value);
			}
			free(env);
		} else {
			debug(D_VINE | D_NOTICE, "invalid command from manager: %s", line);
			vine_task_delete(task);
			return 0;
		}
	}

	return task;
}

static int do_task(struct link *manager, int task_id, time_t stoptime)
{
	struct vine_task *task = do_task_body(manager, task_id, stoptime);
	if (!task)
		return 0;

	last_task_received = task->task_id;

	vine_process_type_t type = VINE_PROCESS_TYPE_STANDARD;

	if (task->needs_library) {
		type = VINE_PROCESS_TYPE_FUNCTION;
	} else if (task->provides_library) {
		type = VINE_PROCESS_TYPE_LIBRARY;
	} else {
		type = VINE_PROCESS_TYPE_STANDARD;
	}

	struct vine_process *p = vine_process_create(task, type);
	if (!p)
		return 0;

	itable_insert(procs_table, task_id, p);

	normalize_resources(p);

	list_push_tail(procs_waiting, p);
	vine_watcher_add_process(watcher, p);

	return 1;
}

/*
Accept a url specification and queue it for later transfer.
*/

static int do_put_url(const char *cache_name, int64_t size, int mode, const char *source)
{
	return vine_cache_queue_transfer(global_cache, source, cache_name, size, mode);
}

/*
Accept a mini_task that is executed on demand to produce a specific file.
*/

static int do_put_mini_task(struct link *manager, time_t stoptime, const char *cache_name, int64_t size, int mode,
		const char *source)
{
	mini_task_id++;
	struct vine_task *mini_task = do_task_body(manager, mini_task_id, stoptime);
	if (!mini_task)
		return 0;

	/* XXX hacky hack -- the single output of the task must have the target cachename */
	struct vine_mount *output_mount = list_peek_head(mini_task->output_mounts);
	free(output_mount->file->cached_name);
	output_mount->file->cached_name = strdup(cache_name);

	return vine_cache_queue_command(global_cache, mini_task, cache_name, size, mode);
}

/*
The manager has requested the deletion of a file in the cache
directory.  If the request is valid, then move the file to the
trash and deal with it there.
*/

static int do_unlink(struct link *manager, const char *path)
{
	char *cached_path = vine_cache_full_path(global_cache, path);

	int result = 0;

	if (path_within_dir(cached_path, workspace)) {
		vine_cache_remove(global_cache, path, manager);
		result = 1;
	} else {
		debug(D_VINE, "%s is not within workspace %s", cached_path, workspace);
		result = 0;
	}

	free(cached_path);
	return result;
}

/*
do_kill removes a process currently known by the worker.
Note that a kill message from the manager is used for every case
where a task is to be removed, whether it is waiting, running,
of finished.  Regardless of the state, we kill the process and
remove all of the associated files and other state.
*/

static int do_kill(int task_id)
{
	struct vine_process *p;

	p = itable_remove(procs_table, task_id);

	if (!p) {
		debug(D_VINE, "manager requested kill of task %d which does not exist!", task_id);
		return 1;
	}

	if (itable_remove(procs_running, task_id)) {
		vine_process_kill_and_wait(p);

		cores_allocated -= p->task->resources_requested->cores;
		memory_allocated -= p->task->resources_requested->memory;
		disk_allocated -= p->task->resources_requested->disk;
		gpus_allocated -= p->task->resources_requested->gpus;
		vine_gpus_free(task_id);
	}

	itable_remove(procs_complete, p->task->task_id);
	list_remove(procs_waiting, p);

	vine_watcher_remove_process(watcher, p);

	vine_process_delete(p);

	return 1;
}

/*
Kill off all known tasks by iterating over the complete
procs_table and calling do_kill.  This should result in
all empty procs_* structures and zero resources allocated.
If this failed to bring the system back to a fresh state,
then we need to abort to clean things up.
*/

static void kill_all_tasks()
{
	struct vine_process *p;
	uint64_t task_id;

	ITABLE_ITERATE(procs_table, task_id, p) { do_kill(task_id); }

	assert(itable_size(procs_table) == 0);
	assert(itable_size(procs_running) == 0);
	assert(itable_size(procs_complete) == 0);
	assert(list_size(procs_waiting) == 0);
	assert(cores_allocated == 0);
	assert(memory_allocated == 0);
	assert(disk_allocated == 0);
	assert(gpus_allocated == 0);

	debug(D_VINE, "all data structures are clean");
}

static void finish_running_task(struct vine_process *p, vine_result_t result)
{
	p->result |= result;
	vine_process_kill(p);
}

static void finish_running_tasks(vine_result_t result)
{
	struct vine_process *p;
	uint64_t task_id;

	ITABLE_ITERATE(procs_running, task_id, p) { finish_running_task(p, result); }
}

static int enforce_process_limits(struct vine_process *p)
{
	/* If the task did not set disk usage, return right away. */
	if (p->disk < 1)
		return 1;

	vine_process_measure_disk(p, max_time_on_measurement);
	if (p->sandbox_size > p->task->resources_requested->disk) {
		debug(D_VINE,
				"Task %d went over its disk size limit: %s > %s\n",
				p->task->task_id,
				rmsummary_resource_to_str("disk", p->sandbox_size, /* with units */ 1),
				rmsummary_resource_to_str("disk", p->task->resources_requested->disk, 1));
		return 0;
	}

	return 1;
}

static int enforce_processes_limits()
{
	static time_t last_check_time = 0;

	struct vine_process *p;
	uint64_t task_id;

	int ok = 1;

	/* Do not check too often, as it is expensive (particularly disk) */
	if ((time(0) - last_check_time) < check_resources_interval)
		return 1;

	ITABLE_ITERATE(procs_running, task_id, p)
	{
		if (!enforce_process_limits(p)) {
			finish_running_task(p, VINE_RESULT_RESOURCE_EXHAUSTION);
			trash_file(p->sandbox);

			ok = 0;
		}
	}

	last_check_time = time(0);

	return ok;
}

/*
We check maximum_running_time by itself (not in enforce_processes_limits),
as other running tasks should not be affected by a task timeout.
*/

static void enforce_processes_max_running_time()
{
	struct vine_process *p;
	uint64_t task_id;

	timestamp_t now = timestamp_get();

	ITABLE_ITERATE(procs_running, task_id, p)
	{

		/* If the task did not set wall_time, return right away. */
		if (p->task->resources_requested->wall_time < 1)
			continue;

		if (now > p->execution_start + (1e6 * p->task->resources_requested->wall_time)) {
			debug(D_VINE,
					"Task %d went over its running time limit: %s > %s\n",
					p->task->task_id,
					rmsummary_resource_to_str("wall_time", (now - p->execution_start) / 1e6, 1),
					rmsummary_resource_to_str(
							"wall_time", p->task->resources_requested->wall_time, 1));
			p->result = VINE_RESULT_MAX_WALL_TIME;
			vine_process_kill(p);
		}
	}

	return;
}

static int do_release()
{
	debug(D_VINE, "released by manager %s:%d.\n", current_manager_address->addr, current_manager_address->port);
	released_by_manager = 1;
	return 0;
}

static void disconnect_manager(struct link *manager)
{
	debug(D_VINE, "disconnecting from manager %s:%d", current_manager_address->addr, current_manager_address->port);
	link_close(manager);

	debug(D_VINE, "killing all outstanding tasks");
	kill_all_tasks();

	if (released_by_manager) {
		released_by_manager = 0;
	} else if (abort_flag) {
		// Bail out quickly
	} else {
		sleep(5);
	}
}

static int handle_manager(struct link *manager)
{
	char line[VINE_LINE_MAX];
	char filename_encoded[VINE_LINE_MAX];
	char filename[VINE_LINE_MAX];
	char source_encoded[VINE_LINE_MAX];
	char source[VINE_LINE_MAX];
	char transfer_id[VINE_LINE_MAX];
	int64_t length;
	int64_t task_id = 0;
	int mode, n;
	int r = 0;

	if (recv_message(manager, line, sizeof(line), idle_stoptime)) {
		if (sscanf(line, "task %" SCNd64, &task_id) == 1) {
			r = do_task(manager, task_id, time(0) + active_timeout);
		} else if (sscanf(line, "file %s %" SCNd64 " %o", filename_encoded, &length, &mode) == 3) {
			url_decode(filename_encoded, filename, sizeof(filename));
			r = vine_transfer_get_file(
					manager, global_cache, filename, length, mode, time(0) + active_timeout);
			reset_idle_timer();
		} else if (sscanf(line, "dir %s", filename_encoded) == 1) {
			url_decode(filename_encoded, filename, sizeof(filename));
			r = vine_transfer_get_dir(manager, global_cache, filename, time(0) + active_timeout);
			reset_idle_timer();
		} else if (sscanf(line,
					   "puturl %s %s %" SCNd64 " %o %s",
					   source_encoded,
					   filename_encoded,
					   &length,
					   &mode,
					   transfer_id) == 5) {
			url_decode(filename_encoded, filename, sizeof(filename));
			url_decode(source_encoded, source, sizeof(source));
			r = do_put_url(filename, length, mode, source);
			reset_idle_timer();
			hash_table_insert(current_transfers, strdup(filename), strdup(transfer_id));
			debug(D_VINE, "Insert ID-File pair into transfer table : %s :: %s", filename, transfer_id);
		} else if (sscanf(line,
					   "mini_task %" SCNd64 " %s %" SCNd64 " %o",
					   &task_id,
					   filename_encoded,
					   &length,
					   &mode) == 4) {
			url_decode(filename_encoded, filename, sizeof(filename));
			r = do_put_mini_task(manager, time(0) + active_timeout, filename, length, mode, source);
			reset_idle_timer();
		} else if (sscanf(line, "unlink %s", filename_encoded) == 1) {
			url_decode(filename_encoded, filename, sizeof(filename));
			r = do_unlink(manager, filename);
		} else if (sscanf(line, "getfile %s", filename_encoded) == 1) {
			url_decode(filename_encoded, filename, sizeof(filename));
			r = vine_transfer_put_any(manager,
					global_cache,
					filename,
					VINE_TRANSFER_MODE_FILE_ONLY,
					time(0) + active_timeout);
		} else if (sscanf(line, "get %s", filename_encoded) == 1) {
			url_decode(filename_encoded, filename, sizeof(filename));
			r = vine_transfer_put_any(manager,
					global_cache,
					filename,
					VINE_TRANSFER_MODE_ANY,
					time(0) + active_timeout);
		} else if (sscanf(line, "kill %" SCNd64, &task_id) == 1) {
			if (task_id >= 0) {
				r = do_kill(task_id);
			} else {
				kill_all_tasks();
				r = 1;
			}
		} else if (!strncmp(line, "release", 8)) {
			r = do_release();
		} else if (!strncmp(line, "exit", 5)) {
			abort_flag = 1;
			r = 1;
		} else if (!strncmp(line, "check", 6)) {
			r = send_keepalive(manager, 0);
		} else if (!strncmp(line, "auth", 4)) {
			fprintf(stderr, "vine_worker: this manager requires a password. (use the -P option)\n");
			r = 0;
		} else if (sscanf(line, "send_results %d", &n) == 1) {
			report_tasks_complete(manager);
			r = 1;
		} else {
			debug(D_VINE, "Unrecognized manager message: %s.\n", line);
			r = 0;
		}
	} else {
		debug(D_VINE, "Failed to read from manager.\n");
		r = 0;
	}

	return r;
}

/*
Return true if this task can run with the resources currently available.
*/

static int task_resources_fit_now(struct vine_task *t)
{
	return (cores_allocated + t->resources_requested->cores <= total_resources->cores.total) &&
	       (memory_allocated + t->resources_requested->memory <= total_resources->memory.total) &&
	       (disk_allocated + t->resources_requested->disk <= total_resources->disk.total) &&
	       (gpus_allocated + t->resources_requested->gpus <= total_resources->gpus.total);
}

/*
Return true if this task can eventually run with the resources available. For
example, this is needed for when the worker is launched without the --memory
option, and the free available memory of the system is consumed by some other
process.
*/

static int task_resources_fit_eventually(struct vine_task *t)
{
	struct vine_resources *r;

	r = total_resources;

	return (t->resources_requested->cores <= r->cores.total) &&
	       (t->resources_requested->memory <= r->memory.total) && (t->resources_requested->disk <= r->disk.total) &&
	       (t->resources_requested->gpus <= r->gpus.total);
}

/*
Find a suitable library process that provides the given library name and is ready to be invoked
*/

struct vine_process *find_library_for_function(const char *library_name)
{
	uint64_t task_id;
	struct vine_process *p;

	ITABLE_ITERATE(procs_running, task_id, p)
	{
		if (p->task->provides_library && !strcmp(p->task->provides_library, library_name)) {
<<<<<<< HEAD
			if (p->functions_running < p->task->function_slots) {
=======
			if (p->library_ready && p->functions_running < p->task->function_slots) {
>>>>>>> f6d44819
				return p;
			}
		}
	}
	return 0;
}

/*
Return true if this process is ready to run at this moment, and match to a library process if needed.
*/

static int process_ready_to_run_now(struct vine_process *p, struct vine_cache *cache, struct link *manager)
{
	if (!task_resources_fit_now(p->task))
		return 0;

	if (p->task->needs_library) {
		p->library_process = find_library_for_function(p->task->needs_library);
		if (!p->library_process)
			return 0;
	}

	vine_cache_status_t status = vine_sandbox_ensure(p, cache, manager);
	if (status == VINE_CACHE_STATUS_PROCESSING)
		return 0;

	return 1;
}

/*
Return true if this process can run eventually, supposing that other processes will complete.
*/

static int process_can_run_eventually(struct vine_process *p) { return task_resources_fit_eventually(p->task); }

void forsake_waiting_process(struct link *manager, struct vine_process *p)
{
	/* the task cannot run in this worker */
	p->result = VINE_RESULT_FORSAKEN;
	itable_insert(procs_complete, p->task->task_id, p);

	debug(D_VINE, "Waiting task %d has been forsaken.", p->task->task_id);

	/* we also send updated resources to the manager. */
	send_keepalive(manager, 1);
}

/*
If 0, the worker is using more resources than promised. 1 if resource usage holds that promise.
*/

static int enforce_worker_limits(struct link *manager)
{
	if (manual_disk_option > 0 && total_resources->disk.inuse > manual_disk_option) {
		fprintf(stderr,
				"vine_worker: %s used more than declared disk space (--disk - < disk used) %" PRIu64
				" < %" PRIu64 " MB\n",
				workspace,
				manual_disk_option,
				total_resources->disk.inuse);

		if (manager) {
			send_message(manager, "info disk_exhausted %lld\n", (long long)total_resources->disk.inuse);
		}

		return 0;
	}

	if (manual_memory_option > 0 && total_resources->memory.inuse > manual_memory_option) {
		fprintf(stderr,
				"vine_worker: used more than declared memory (--memory < memory used) %" PRIu64
				" < %" PRIu64 " MB\n",
				manual_memory_option,
				total_resources->memory.inuse);

		if (manager) {
			send_message(manager, "info memory_exhausted %lld\n", (long long)total_resources->memory.inuse);
		}

		return 0;
	}

	return 1;
}

/*
If 0, the worker has less resources than promised. 1 otherwise.
*/

static int enforce_worker_promises(struct link *manager)
{
	if (end_time > 0 && timestamp_get() > ((uint64_t)end_time)) {
		warn(D_NOTICE,
				"vine_worker: reached the wall time limit %" PRIu64 " s\n",
				(uint64_t)manual_wall_time_option);
		if (manager) {
			send_message(manager,
					"info wall_time_exhausted %" PRIu64 "\n",
					(uint64_t)manual_wall_time_option);
		}
		return 0;
	}

	if (manual_disk_option > 0 && total_resources->disk.total < manual_disk_option) {
		fprintf(stderr,
				"vine_worker: has less than the promised disk space (--disk > disk total) %" PRIu64
				" < %" PRIu64 " MB\n",
				manual_disk_option,
				total_resources->disk.total);

		if (manager) {
			send_message(manager, "info disk_error %lld\n", (long long)total_resources->disk.total);
		}

		return 0;
	}

	return 1;
}

/*
Given a freshly started process, wait for it to initialize and send
back the library startup message with JSON containing the name of
the library, which should match the task's provides_library label.
*/

static int check_library_startup(struct vine_process *p)
{
	char buffer_len[VINE_LINE_MAX];
	int length = 0;

	/* Read a line that gives the length of the response message. */
	if (!link_readline(p->library_read_link, buffer_len, VINE_LINE_MAX, LINK_NOWAIT)) {
		return 0;
	}
	sscanf(buffer_len, "%d", &length);

	/* Now read that length of message and null-terminate it. */
	char buffer[length + 1];
	if (link_read(p->library_read_link, buffer, length, LINK_NOWAIT) <= 0) {
		return 0;
	}
	buffer[length] = 0;

	/* Check that the response is JX and contains the expected name. */
	struct jx *response = jx_parse_string(buffer);

	const char *name = jx_lookup_string(response, "name");

	int ok = 0;
	if (!strcmp(name, p->task->provides_library)) {
		ok = 1;
	}
	if (response) {
		jx_delete(response);
	}
	return ok;
}

/* Check whether all known libraries are ready to execute functions.
 * A library starts up and tells the vine_worker it's ready by reporting
 * back its library name. */
static void check_libraries_ready()
{
	uint64_t library_task_id;
	struct vine_process *library_process;

	struct link_info library_link_info;
	library_link_info.events = LINK_READ;
	library_link_info.revents = 0;

	/* Loop through all processes to find libraries and check if they are ready. */
	ITABLE_ITERATE(procs_running, library_task_id, library_process)
	{
		if ((library_process->type == VINE_PROCESS_TYPE_LIBRARY) && !library_process->library_ready) {
			library_link_info.link = library_process->library_read_link;

			/* Check if library has sent its startup message. */
			if (link_poll(&library_link_info, 1, 0) && (library_link_info.revents & LINK_READ)) {
				if (check_library_startup(library_process)) {
					debug(D_VINE,
							"Library %s reports ready to execute functions.",
							library_process->task->provides_library);
					library_process->library_ready = 1;
				} else {
					/* Kill library if the name reported back doesn't match its name or
					 * if there's any problem. */
					debug(D_VINE, "Library verification failed. Killing it.");
					vine_process_kill(library_process);
				}
			}
			library_link_info.revents = 0;
		}
	}
}

static void work_for_manager(struct link *manager)
{
	sigset_t mask;

	debug(D_VINE, "working for manager at %s:%d.\n", current_manager_address->addr, current_manager_address->port);

	sigemptyset(&mask);
	sigaddset(&mask, SIGCHLD);
	sigaddset(&mask, SIGTERM);
	sigaddset(&mask, SIGQUIT);
	sigaddset(&mask, SIGINT);
	sigaddset(&mask, SIGUSR1);
	sigaddset(&mask, SIGUSR2);

	reset_idle_timer();

	// Start serving managers
	while (!abort_flag) {

		if (time(0) > idle_stoptime) {
			debug(D_NOTICE,
					"disconnecting from %s:%d because I did not receive any task in %d seconds (--idle-timeout).\n",
					current_manager_address->addr,
					current_manager_address->port,
					idle_timeout);
			send_message(manager, "info idle-disconnecting %lld\n", (long long)idle_timeout);
			break;
		}

		if (initial_ppid != 0 && getppid() != initial_ppid) {
			debug(D_NOTICE, "parent process exited, shutting down\n");
			break;
		}

		/*
		link_usleep will cause the worker to sleep for a time until
		interrupted by a SIGCHILD signal.  However, the signal could
		have been delivered while we were outside of the wait function,
		setting sigchld_received_flag.  In that case, do not block
		but proceed with the

		There is a still a (very small) race condition in that the
		signal could be received between the check and link_usleep,
		hence a maximum wait time of five seconds is enforced.
		*/

		int wait_msec = 5000;

		if (sigchld_received_flag) {
			wait_msec = 0;
			sigchld_received_flag = 0;
		}

		int manager_activity = link_usleep_mask(manager, wait_msec * 1000, &mask, 1, 0);
		if (manager_activity < 0)
			break;

		int ok = 1;
		if (manager_activity) {
			ok &= handle_manager(manager);
		}

		expire_procs_running();

		ok &= handle_completed_tasks(manager);
		ok &= vine_cache_wait(global_cache, manager);

		measure_worker_resources();

		if (!enforce_worker_promises(manager)) {
			finish_running_tasks(VINE_RESULT_FORSAKEN);
			abort_flag = 1;
			break;
		}

		enforce_processes_max_running_time();

		/* end a running processes if goes above its declared limits.
		 * Mark offending process as RESOURCE_EXHASTION. */
		enforce_processes_limits();

		/* end running processes if worker resources are exhasusted, and marked
		 * them as FORSAKEN, so they can be resubmitted somewhere else. */
		if (!enforce_worker_limits(manager)) {
			finish_running_tasks(VINE_RESULT_FORSAKEN);
			// finish all tasks, disconnect from manager, but don't kill the worker (no abort_flag = 1)
			break;
		}

		/* Check all known libraries if they are ready to execute functions. */
		check_libraries_ready();

		int task_event = 0;
		if (ok) {
			struct vine_process *p;
			int visited;
			int waiting = list_size(procs_waiting);

			for (visited = 0; visited < waiting; visited++) {
				p = list_pop_head(procs_waiting);
				if (!p) {
					break;
				} else if (process_ready_to_run_now(p, global_cache, manager)) {
					start_process(p, manager);
					task_event++;
				} else if (process_can_run_eventually(p)) {
					list_push_tail(procs_waiting, p);
				} else {
					forsake_waiting_process(manager, p);
					task_event++;
				}
			}
		}

		if (task_event > 0) {
			send_stats_update(manager);
		}

		if (ok && !results_to_be_sent_msg) {
			if (vine_watcher_check(watcher) || itable_size(procs_complete) > 0) {
				send_message(manager, "available_results\n");
				results_to_be_sent_msg = 1;
			}
		}

		if (!ok) {
			break;
		}

		// Reset idle_stoptime if something interesting is happening at this worker.
		if (list_size(procs_waiting) > 0 || itable_size(procs_table) > 0 || itable_size(procs_complete) > 0) {
			reset_idle_timer();
		}
	}
}

/*
workspace_create is done once when the worker starts.
*/

static int workspace_create()
{
	char absolute[VINE_LINE_MAX];

	// Setup working space(dir)
	if (!workspace) {
		const char *workdir = system_tmp_dir(user_specified_workdir);
		workspace = string_format("%s/worker-%d-%d", workdir, (int)getuid(), (int)getpid());
	}

	printf("vine_worker: creating workspace %s\n", workspace);

	if (!create_dir(workspace, 0777)) {
		return 0;
	}

	path_absolute(workspace, absolute, 1);
	free(workspace);
	workspace = xxstrdup(absolute);

	return 1;
}

/*
Create a test script and try to execute.
With this we check the scratch directory allows file execution.
*/
static int workspace_check()
{
	int error = 0; /* set 1 on error */
	char *fname = string_format("%s/test.sh", workspace);

	FILE *file = fopen(fname, "w");
	if (!file) {
		warn(D_NOTICE, "Could not write to %s", workspace);
		error = 1;
	} else {
		fprintf(file, "#!/bin/sh\nexit 0\n");
		fclose(file);
		chmod(fname, 0755);

		int exit_status = system(fname);

		if (WIFEXITED(exit_status) && WEXITSTATUS(exit_status) == 126) {
			/* Note that we do not set status=1 on 126, as the executables may live ouside workspace. */
			warn(D_NOTICE, "Could not execute a test script in the workspace directory '%s'.", workspace);
			warn(D_NOTICE, "Is the filesystem mounted as 'noexec'?\n");
			warn(D_NOTICE, "Unless the task command is an absolute path, the task will fail with exit status 126.\n");
		} else if (!WIFEXITED(exit_status) || WEXITSTATUS(exit_status) != 0) {
			error = 1;
		}
	}

	/* do not use trash here; workspace has not been set up yet */
	unlink(fname);
	free(fname);

	if (error) {
		warn(D_NOTICE, "The workspace %s could not be used.\n", workspace);
		warn(D_NOTICE, "Use the --workdir command line switch to change where the workspace is created.\n");
	}

	return !error;
}

/*
workspace_prepare is called every time we connect to a new manager.
The peer transfer server is associated with a particular cache
directory, and so gets created (and deleted) with the corresponding cache.

The workspace consists of the following directories:

- cache - contains only files/directories that are sent by the manager, or downloaded at the manager's direction.  These
are meant for use by tasks as input/output files, and are immutable once created.  The name of each file in the cache is
chosen by the manager for the purpose of avoiding accidental sharing, and may differ from the name of the file in the
task sandbox.

- temp - a temporary directory of last resort if a tool needs some space to work on items that neither belong in the
cache or in a task sandbox.  Really anything using this directory is a hack and its behavior should be reconsidered.

- trash - deleted files are moved here, and then unlinked.  This is done because (a) it may not be possible to unlink a
file outright if it is still in use as an executable, and (b) the move of an entire directory can be done quickly and
atomically.  An attempt is made to deleted everything in this directory on startup, shutdown, and whenever an individual
file is trashed.  (See trash_file.[ch])

- task.%d - each executing task gets its own sandbox directory as it runs
*/

static int workspace_prepare()
{
	debug(D_VINE, "preparing workspace %s", workspace);

	char *cachedir = string_format("%s/cache", workspace);
	struct stat info;
	int result;
	if (!(stat(cachedir, &info) == 0 && S_ISDIR(info.st_mode))) {
		result = create_dir(cachedir, 0777);
	} else {
		result = 1;
		debug(D_VINE, "cache directory already exists!");
	}
	global_cache = vine_cache_create(cachedir);
	free(cachedir);

	char *tmp_name = string_format("%s/temp", workspace);
	result |= create_dir(tmp_name, 0777);
	setenv("WORKER_TMPDIR", tmp_name, 1);
	free(tmp_name);

	char *trash_dir = string_format("%s/trash", workspace);
	trash_setup(trash_dir);
	free(trash_dir);

	vine_transfer_server_start(global_cache);

	return result;
}

/*
workspace_cleanup is called every time we disconnect from a manager,
to remove any state left over from a previous run.  Remove all
directories (except trash) and move them to the trash directory.
*/

static void workspace_cleanup()
{
	debug(D_VINE, "cleaning workspace %s", workspace);

	vine_transfer_server_stop();

	DIR *dir = opendir(workspace);
	if (dir) {
		struct dirent *d;
		while ((d = readdir(dir))) {
			if (!strcmp(d->d_name, "."))
				continue;
			if (!strcmp(d->d_name, ".."))
				continue;
			if (!strcmp(d->d_name, "trash"))
				continue;
			if (!strcmp(d->d_name, "cache"))
				continue;
			trash_file(d->d_name);
		}
		closedir(dir);
	}
	trash_empty();

	vine_cache_delete(global_cache);
	global_cache = 0;
}

/*
workspace_delete is called when the worker is about to exit,
so that all files are removed.
XXX the cleanup of internal data structures doesn't quite belong here.
*/

static void workspace_delete()
{
	if (user_specified_workdir)
		free(user_specified_workdir);
	if (os_name)
		free(os_name);
	if (arch_name)
		free(arch_name);

	if (procs_running)
		itable_delete(procs_running);
	if (procs_table)
		itable_delete(procs_table);
	if (procs_complete)
		itable_delete(procs_complete);
	if (procs_waiting)
		list_delete(procs_waiting);

	if (watcher)
		vine_watcher_delete(watcher);

	printf("vine_worker: deleting workspace %s\n", workspace);

	/*
	Note that we cannot use trash_file here because the trash dir is inside the
	workspace. The whole workspace is being deleted anyway.
	*/
	unlink_recursive(workspace);
	free(workspace);
}

static int serve_manager_by_hostport(const char *host, int port, const char *verify_project, int use_ssl)
{
	if (!domain_name_cache_lookup(host, current_manager_address->addr)) {
		fprintf(stderr, "couldn't resolve hostname %s", host);
		return 0;
	}

	/*
	For the preliminary steps of password and project verification, we use the
	idle timeout, because we have not yet been assigned any work and should
	leave if the manager is not responsive.

	It is tempting to use a short timeout here, but DON'T. The name and
	password messages are ayncronous; if the manager is busy handling other
	workers, a short window is not enough for a response to come back.
	*/

	reset_idle_timer();

	struct link *manager = link_connect(current_manager_address->addr, port, idle_stoptime);

	if (!manager) {
		fprintf(stderr,
				"couldn't connect to %s:%d: %s\n",
				current_manager_address->addr,
				port,
				strerror(errno));
		return 0;
	}

	if (manual_ssl_option && !use_ssl) {
		fprintf(stderr, "vine_worker: --ssl was given, but manager %s:%d is not using ssl.\n", host, port);
		link_close(manager);
		return 0;
	} else if (manual_ssl_option || use_ssl) {
		if (link_ssl_wrap_connect(manager) < 1) {
			fprintf(stderr, "vine_worker: could not setup ssl connection.\n");
			link_close(manager);
			return 0;
		}
	}

	link_tune(manager, LINK_TUNE_INTERACTIVE);

	char local_addr[LINK_ADDRESS_MAX];
	int local_port;
	link_address_local(manager, local_addr, &local_port);

	printf("connected to manager %s:%d via local address %s:%d\n", host, port, local_addr, local_port);
	debug(D_VINE, "connected to manager %s:%d via local address %s:%d", host, port, local_addr, local_port);

	if (vine_worker_password) {
		debug(D_VINE, "authenticating to manager");
		if (!link_auth_password(manager, vine_worker_password, idle_stoptime)) {
			fprintf(stderr, "vine_worker: wrong password for manager %s:%d\n", host, port);
			link_close(manager);
			return 0;
		}
	}

	if (verify_project) {
		char line[VINE_LINE_MAX];
		debug(D_VINE, "verifying manager's project name");
		send_message(manager, "name\n");
		if (!recv_message(manager, line, sizeof(line), idle_stoptime)) {
			debug(D_VINE, "no response from manager while verifying name");
			link_close(manager);
			return 0;
		}

		if (strcmp(line, verify_project)) {
			fprintf(stderr, "vine_worker: manager has project %s instead of %s\n", line, verify_project);
			link_close(manager);
			return 0;
		}
	}

	workspace_prepare();
	vine_cache_load(global_cache);

	measure_worker_resources();

	report_worker_ready(manager);

	work_for_manager(manager);

	if (abort_signal_received) {
		send_message(manager, "info vacating %d\n", abort_signal_received);
	}

	last_task_received = 0;
	results_to_be_sent_msg = 0;

	disconnect_manager(manager);
	printf("disconnected from manager %s:%d\n", host, port);

	workspace_cleanup();

	return 1;
}

int serve_manager_by_hostport_list(struct list *manager_addresses, int use_ssl)
{
	int result = 0;

	/* keep trying managers in the list, until all manager addresses
	 * are tried, or a succesful connection was done */
	LIST_ITERATE(manager_addresses, current_manager_address)
	{
		result = serve_manager_by_hostport(current_manager_address->host,
				current_manager_address->port,
				/*verify name*/ 0,
				use_ssl);
		if (result) {
			break;
		}
	}

	return result;
}

static struct list *interfaces_to_list(const char *addr, int port, struct jx *ifas)
{
	struct list *l = list_create();
	struct jx *ifa;

	int found_canonical = 0;

	if (ifas) {
		for (void *i = NULL; (ifa = jx_iterate_array(ifas, &i));) {
			const char *ifa_addr = jx_lookup_string(ifa, "host");

			if (ifa_addr && strcmp(addr, ifa_addr) == 0) {
				found_canonical = 1;
			}

			struct manager_address *m = calloc(1, sizeof(*m));
			strncpy(m->host, ifa_addr, LINK_ADDRESS_MAX);
			m->port = port;

			list_push_tail(l, m);
		}
	}

	if (ifas && !found_canonical) {
		warn(D_NOTICE, "Did not find the manager address '%s' in the list of interfaces.", addr);
	}

	if (!found_canonical) {
		/* We get here if no interfaces were defined, or if addr was not found in the interfaces. */

		struct manager_address *m = calloc(1, sizeof(*m));
		strncpy(m->host, addr, LINK_ADDRESS_MAX);
		m->port = port;

		list_push_tail(l, m);
	}

	return l;
}

static int serve_manager_by_name(const char *catalog_hosts, const char *project_regex)
{
	struct list *managers_list = vine_catalog_query_cached(catalog_hosts, -1, project_regex);

	debug(D_VINE, "project name %s matches %d managers", project_regex, list_size(managers_list));

	if (list_size(managers_list) == 0)
		return 0;

	// shuffle the list by r items to distribute the load across managers
	int r = rand() % list_size(managers_list);
	int i;
	for (i = 0; i < r; i++) {
		list_push_tail(managers_list, list_pop_head(managers_list));
	}

	static struct manager_address *last_addr = NULL;

	while (1) {
		struct jx *jx = list_peek_head(managers_list);

		const char *project = jx_lookup_string(jx, "project");
		const char *name = jx_lookup_string(jx, "name");
		const char *addr = jx_lookup_string(jx, "address");
		const char *pref = jx_lookup_string(jx, "manager_preferred_connection");
		struct jx *ifas = jx_lookup(jx, "network_interfaces");
		int port = jx_lookup_integer(jx, "port");
		int use_ssl = jx_lookup_boolean(jx, "ssl");

		// give priority to worker's preferred connection option
		if (preferred_connection) {
			pref = preferred_connection;
		}

		if (last_addr) {
			if (time(0) > idle_stoptime && strcmp(addr, last_addr->host) == 0 && port == last_addr->port) {
				if (list_size(managers_list) < 2) {
					free(last_addr);
					last_addr = NULL;

					/* convert idle_stoptime into connect_stoptime (e.g., time already served). */
					connect_stoptime = idle_stoptime;
					debug(D_VINE,
							"Previous idle disconnection from only manager available project=%s name=%s addr=%s port=%d",
							project,
							name,
							addr,
							port);

					return 0;
				} else {
					list_push_tail(managers_list, list_pop_head(managers_list));
					continue;
				}
			}
		}

		int result;

		if (pref && strcmp(pref, "by_hostname") == 0) {
			debug(D_VINE,
					"selected manager with project=%s hostname=%s addr=%s port=%d",
					project,
					name,
					addr,
					port);
			manager_addresses = interfaces_to_list(name, port, NULL);
		} else if (pref && strcmp(pref, "by_apparent_ip") == 0) {
			debug(D_VINE, "selected manager with project=%s apparent_addr=%s port=%d", project, addr, port);
			manager_addresses = interfaces_to_list(addr, port, NULL);
		} else {
			debug(D_VINE, "selected manager with project=%s addr=%s port=%d", project, addr, port);
			manager_addresses = interfaces_to_list(addr, port, ifas);
		}

		result = serve_manager_by_hostport_list(manager_addresses, use_ssl);

		struct manager_address *m;
		while ((m = list_pop_head(manager_addresses))) {
			free(m);
		}
		list_delete(manager_addresses);
		manager_addresses = NULL;

		if (result) {
			free(last_addr);
			last_addr = calloc(1, sizeof(*last_addr));
			strncpy(last_addr->host, addr, DOMAIN_NAME_MAX - 1);
			last_addr->port = port;
		}

		return result;
	}
}

void set_worker_id()
{
	srand(time(NULL));

	char *salt_and_pepper = string_format("%d%d%d", getpid(), getppid(), rand());
	unsigned char digest[MD5_DIGEST_LENGTH];

	md5_buffer(salt_and_pepper, strlen(salt_and_pepper), digest);
	worker_id = string_format("worker-%s", md5_to_string(digest));

	free(salt_and_pepper);
}

static void handle_abort(int sig)
{
	abort_flag = 1;
	abort_signal_received = sig;
}

static void handle_sigchld(int sig) { sigchld_received_flag = 1; }

static void read_resources_env_var(const char *name, int64_t *manual_option)
{
	char *value;
	value = getenv(name);
	if (value) {
		*manual_option = atoi(value);
		/* unset variable so that children task cannot read the global value */
		unsetenv(name);
	}
}

static void read_resources_env_vars()
{
	read_resources_env_var("CORES", &manual_cores_option);
	read_resources_env_var("MEMORY", &manual_memory_option);
	read_resources_env_var("DISK", &manual_disk_option);
	read_resources_env_var("GPUS", &manual_gpus_option);
}

struct list *parse_manager_addresses(const char *specs, int default_port)
{
	struct list *managers = list_create();

	char *managers_args = xxstrdup(specs);

	char *next_manager = strtok(managers_args, ";");
	while (next_manager) {
		int port = default_port;

		char *port_str = strchr(next_manager, ':');
		if (port_str) {
			char *no_ipv4 = strchr(port_str + 1, ':'); /* if another ':', then this is not ipv4. */
			if (!no_ipv4) {
				*port_str = '\0';
				port = atoi(port_str + 1);
			}
		}

		if (port < 1) {
			fatal("Invalid port for manager '%s'", next_manager);
		}

		struct manager_address *m = calloc(1, sizeof(*m));
		strncpy(m->host, next_manager, LINK_ADDRESS_MAX);
		m->port = port;

		if (port_str) {
			*port_str = ':';
		}

		list_push_tail(managers, m);
		next_manager = strtok(NULL, ";");
	}
	free(managers_args);

	return (managers);
}

static void show_help(const char *cmd)
{
	printf("Use: %s [options] <managerhost> <port> \n"
	       "or\n     %s [options] \"managerhost:port[;managerhost:port;managerhost:port;...]\"\n"
	       "or\n     %s [options] -M projectname\n",
			cmd,
			cmd,
			cmd);
	printf("where options are:\n");
	printf(" %-30s Show version string\n", "-v,--version");
	printf(" %-30s Show this help screen\n", "-h,--help");
	printf(" %-30s Name of manager (project) to contact.  May be a regular expression.\n",
			"-M,--manager-name=<name>");
	printf(" %-30s Catalog server to query for managers.  (default: %s:%d) \n",
			"-C,--catalog=<host:port>",
			CATALOG_HOST,
			CATALOG_PORT);
	printf(" %-30s Enable debugging for this subsystem.\n", "-d,--debug=<subsystem>");
	printf(" %-30s Send debugging to this file. (can also be :stderr, or :stdout)\n", "-o,--debug-file=<file>");
	printf(" %-30s Set the maximum size of the debug log (default 10M, 0 disables).\n",
			"--debug-rotate-max=<bytes>");
	printf(" %-30s Use SSL to connect to the manager. (Not needed if using -M)", "--ssl");
	printf(" %-30s Password file for authenticating to the manager.\n", "-P,--password=<pwfile>");
	printf(" %-30s Set both --idle-timeout and --connect-timeout.\n", "-t,--timeout=<time>");
	printf(" %-30s Disconnect after this time if manager sends no work. (default=%ds)\n",
			"   --idle-timeout=<time>",
			idle_timeout);
	printf(" %-30s Abort after this time if no managers are available. (default=%ds)\n",
			"   --connect-timeout=<time>",
			idle_timeout);
	printf(" %-30s Exit if parent process dies.\n", "--parent-death");
	printf(" %-30s Set TCP window size.\n", "-w,--tcp-window-size=<size>");
	printf(" %-30s Set initial value for backoff interval when worker fails to connect\n",
			"-i,--min-backoff=<time>");
	printf(" %-30s to a manager. (default=%ds)\n", "", init_backoff_interval);
	printf(" %-30s Set maximum value for backoff interval when worker fails to connect\n",
			"-b,--max-backoff=<time>");
	printf(" %-30s to a manager. (default=%ds)\n", "", max_backoff_interval);
	printf(" %-30s Set architecture string for the worker to report to manager instead\n", "-A,--arch=<arch>");
	printf(" %-30s of the value in uname (%s).\n", "", arch_name);
	printf(" %-30s Set operating system string for the worker to report to manager instead\n", "-O,--os=<os>");
	printf(" %-30s of the value in uname (%s).\n", "", os_name);
	printf(" %-30s Set the location for creating the working directory of the worker.\n", "-s,--workdir=<path>");
	printf(" %-30s Set the number of cores reported by this worker. If not given, or less than 1,\n",
			"--cores=<n>");
	printf(" %-30s then try to detect cores available.\n", "");

	printf(" %-30s Set the number of GPUs reported by this worker. If not given, or less than 0,\n", "--gpus=<n>");
	printf(" %-30s then try to detect gpus available.\n", "");

	printf(" %-30s Manually set the amount of memory (in MB) reported by this worker.\n", "--memory=<mb>");
	printf(" %-30s If not given, or less than 1, then try to detect memory available.\n", "");

	printf(" %-30s Manually set the amount of disk (in MB) reported by this worker.\n", "--disk=<mb>");
	printf(" %-30s If not given, or less than 1, then try to detect disk space available.\n", "");

	printf(" %-30s Set the conservative disk reporting percent when --disk is unspecified.\n",
			"--disk-percent=<percent>");
	printf(" %-30s Defaults to %d.\n", "", disk_percent);

	printf(" %-30s Use loop devices for task sandboxes (default=disabled, requires root access).\n",
			"--disk-allocation");
	printf(" %-30s Specifies a user-defined feature the worker provides. May be specified several times.\n",
			"--feature");
	printf(" %-30s Set the maximum number of seconds the worker may be active. (in s).\n", "--wall-time=<s>");

	printf(" %-30s When using -M, override manager preference to resolve its address.\n", "--connection-mode");
	printf(" %-30s One of by_ip, by_hostname, or by_apparent_ip. Default is set by manager.\n", "");

	printf(" %-30s Forbid the use of symlinks for cache management.\n", "--disable-symlinks");
	printf(" %-30s Single-shot mode -- quit immediately after disconnection.\n", "--single-shot");
	printf(" %-30s Listening port for worker-worker transfers. (default: any)\n", "--transfer-port");
}

enum {
	LONG_OPT_DEBUG_FILESIZE = 256,
	LONG_OPT_BANDWIDTH,
	LONG_OPT_DEBUG_RELEASE,
	LONG_OPT_CORES,
	LONG_OPT_MEMORY,
	LONG_OPT_DISK,
	LONG_OPT_DISK_PERCENT,
	LONG_OPT_GPUS,
	LONG_OPT_DISABLE_SYMLINKS,
	LONG_OPT_IDLE_TIMEOUT,
	LONG_OPT_CONNECT_TIMEOUT,
	LONG_OPT_SINGLE_SHOT,
	LONG_OPT_WALL_TIME,
	LONG_OPT_MEMORY_THRESHOLD,
	LONG_OPT_FEATURE,
	LONG_OPT_PARENT_DEATH,
	LONG_OPT_CONN_MODE,
	LONG_OPT_USE_SSL,
	LONG_OPT_PYTHON_FUNCTION,
	LONG_OPT_FROM_FACTORY,
	LONG_OPT_TRANSFER_PORT
};

static const struct option long_options[] = {{"advertise", no_argument, 0, 'a'},
		{"catalog", required_argument, 0, 'C'},
		{"debug", required_argument, 0, 'd'},
		{"debug-file", required_argument, 0, 'o'},
		{"debug-rotate-max", required_argument, 0, LONG_OPT_DEBUG_FILESIZE},
		{"manager-name", required_argument, 0, 'M'},
		{"master-name", required_argument, 0, 'M'},
		{"password", required_argument, 0, 'P'},
		{"timeout", required_argument, 0, 't'},
		{"idle-timeout", required_argument, 0, LONG_OPT_IDLE_TIMEOUT},
		{"connect-timeout", required_argument, 0, LONG_OPT_CONNECT_TIMEOUT},
		{"tcp-window-size", required_argument, 0, 'w'},
		{"min-backoff", required_argument, 0, 'i'},
		{"max-backoff", required_argument, 0, 'b'},
		{"single-shot", no_argument, 0, LONG_OPT_SINGLE_SHOT},
		{"disable-symlinks", no_argument, 0, LONG_OPT_DISABLE_SYMLINKS},
		{"disk-threshold", required_argument, 0, 'z'},
		{"memory-threshold", required_argument, 0, LONG_OPT_MEMORY_THRESHOLD},
		{"arch", required_argument, 0, 'A'},
		{"os", required_argument, 0, 'O'},
		{"workdir", required_argument, 0, 's'},
		{"bandwidth", required_argument, 0, LONG_OPT_BANDWIDTH},
		{"cores", required_argument, 0, LONG_OPT_CORES},
		{"memory", required_argument, 0, LONG_OPT_MEMORY},
		{"disk", required_argument, 0, LONG_OPT_DISK},
		{"disk-percent", required_argument, 0, LONG_OPT_DISK_PERCENT},
		{"gpus", required_argument, 0, LONG_OPT_GPUS},
		{"wall-time", required_argument, 0, LONG_OPT_WALL_TIME},
		{"help", no_argument, 0, 'h'},
		{"version", no_argument, 0, 'v'},
		{"feature", required_argument, 0, LONG_OPT_FEATURE},
		{"parent-death", no_argument, 0, LONG_OPT_PARENT_DEATH},
		{"connection-mode", required_argument, 0, LONG_OPT_CONN_MODE},
		{"ssl", no_argument, 0, LONG_OPT_USE_SSL},
		{"from-factory", required_argument, 0, LONG_OPT_FROM_FACTORY},
		{"transfer-port", required_argument, 0, LONG_OPT_TRANSFER_PORT},
		{0, 0, 0, 0}};

int main(int argc, char *argv[])
{
	/* This must come first in main, allows us to change process titles in ps later. */
	change_process_title_init(argv);

	int c;
	int w;
	struct utsname uname_data;

	catalog_hosts = CATALOG_HOST;

	features = hash_table_create(4, 0);
	current_transfers = hash_table_create(0, 0);
	worker_start_time = timestamp_get();

	set_worker_id();

	// obtain the architecture and os on which worker is running.
	uname(&uname_data);
	os_name = xxstrdup(uname_data.sysname);
	arch_name = xxstrdup(uname_data.machine);

	debug_config(argv[0]);
	read_resources_env_vars();

	while ((c = getopt_long(argc, argv, "aC:d:t:o:p:M:N:P:w:i:b:z:A:O:s:v:h", long_options, 0)) != -1) {
		switch (c) {
		case 'a':
			// Left here for backwards compatibility
			break;
		case 'C':
			catalog_hosts = xxstrdup(optarg);
			break;
		case 'd':
			debug_flags_set(optarg);
			break;
		case LONG_OPT_DEBUG_FILESIZE:
			debug_config_file_size(MAX(0, string_metric_parse(optarg)));
			break;
		case 't':
			connect_timeout = idle_timeout = string_time_parse(optarg);
			break;
		case LONG_OPT_IDLE_TIMEOUT:
			idle_timeout = string_time_parse(optarg);
			break;
		case LONG_OPT_CONNECT_TIMEOUT:
			connect_timeout = string_time_parse(optarg);
			break;
		case 'o':
			debug_config_file(optarg);
			break;
		case 'M':
		case 'N':
			project_regex = optarg;
			break;
		case 'p':
			// ignore for backwards compatibility
			break;
		case 'w':
			w = string_metric_parse(optarg);
			link_window_set(w, w);
			break;
		case 'i':
			init_backoff_interval = string_metric_parse(optarg);
			break;
		case 'b':
			max_backoff_interval = string_metric_parse(optarg);
			if (max_backoff_interval < init_backoff_interval) {
				fprintf(stderr,
						"Maximum backoff interval provided must be greater than the initial backoff interval of %ds.\n",
						init_backoff_interval);
				exit(1);
			}
			break;
		case 'z':
			/* deprecated */
			break;
		case LONG_OPT_MEMORY_THRESHOLD:
			/* deprecated */
			break;
		case 'A':
			free(arch_name); // free the arch string obtained from uname
			arch_name = xxstrdup(optarg);
			break;
		case 'O':
			free(os_name); // free the os string obtained from uname
			os_name = xxstrdup(optarg);
			break;
		case 's': {
			char temp_abs_path[PATH_MAX];
			path_absolute(optarg, temp_abs_path, 1);
			user_specified_workdir = xxstrdup(temp_abs_path);
			break;
		}
		case 'v':
			cctools_version_print(stdout, argv[0]);
			exit(EXIT_SUCCESS);
			break;
		case 'P':
			if (copy_file_to_buffer(optarg, &vine_worker_password, NULL) < 0) {
				fprintf(stderr,
						"vine_worker: couldn't load password from %s: %s\n",
						optarg,
						strerror(errno));
				exit(EXIT_FAILURE);
			}
			break;
		case LONG_OPT_BANDWIDTH:
			setenv("VINE_BANDWIDTH", optarg, 1);
			break;
		case LONG_OPT_DEBUG_RELEASE:
			setenv("VINE_RESET_DEBUG_FILE", "yes", 1);
			break;
		case LONG_OPT_CORES:
			if (!strncmp(optarg, "all", 3)) {
				manual_cores_option = 0;
			} else {
				manual_cores_option = atoi(optarg);
			}
			break;
		case LONG_OPT_MEMORY:
			if (!strncmp(optarg, "all", 3)) {
				manual_memory_option = 0;
			} else {
				manual_memory_option = atoll(optarg);
			}
			break;
		case LONG_OPT_DISK:
			if (!strncmp(optarg, "all", 3)) {
				manual_disk_option = 0;
			} else {
				manual_disk_option = atoll(optarg);
			}
			break;
		case LONG_OPT_DISK_PERCENT:
			if (!strncmp(optarg, "all", 3)) {
				disk_percent = 100;
			} else {
				/* guard the disk percent value to [0, 100]. */
				disk_percent = MIN(100, MAX(atoi(optarg), 0));
			}
			break;
		case LONG_OPT_GPUS:
			if (!strncmp(optarg, "all", 3)) {
				manual_gpus_option = -1;
			} else {
				manual_gpus_option = atoi(optarg);
			}
			break;
		case LONG_OPT_WALL_TIME:
			manual_wall_time_option = atoi(optarg);
			if (manual_wall_time_option < 1) {
				manual_wall_time_option = 0;
				warn(D_NOTICE, "Ignoring --wall-time, a positive integer is expected.");
			}
			break;
		case LONG_OPT_DISABLE_SYMLINKS:
			vine_worker_symlinks_enabled = 0;
			break;
		case LONG_OPT_SINGLE_SHOT:
			single_shot_mode = 1;
			break;
		case 'h':
			show_help(argv[0]);
			return 0;
		case LONG_OPT_FEATURE:
			hash_table_insert(features, optarg, feature_dummy);
			break;
		case LONG_OPT_PARENT_DEATH:
			initial_ppid = getppid();
			break;
		case LONG_OPT_CONN_MODE:
			free(preferred_connection);
			preferred_connection = xxstrdup(optarg);
			if (strcmp(preferred_connection, "by_ip") && strcmp(preferred_connection, "by_hostname") &&
					strcmp(preferred_connection, "by_apparent_ip")) {
				fatal("connection-mode should be one of: by_ip, by_hostname, by_apparent_ip");
			}
			break;
		case LONG_OPT_USE_SSL:
			manual_ssl_option = 1;
			break;
		case LONG_OPT_FROM_FACTORY:
			if (factory_name)
				free(factory_name);
			factory_name = xxstrdup(optarg);
			break;
		case LONG_OPT_TRANSFER_PORT:
			vine_transfer_server_port = atoi(optarg);
			break;
		default:
			show_help(argv[0]);
			return 1;
		}
	}

	cctools_version_debug(D_DEBUG, argv[0]);

	if (!project_regex) {
		if ((argc - optind) < 1 || (argc - optind) > 2) {
			show_help(argv[0]);
			exit(1);
		}

		int default_manager_port = (argc - optind) == 2 ? atoi(argv[optind + 1]) : 0;
		manager_addresses = parse_manager_addresses(argv[optind], default_manager_port);

		if (list_size(manager_addresses) < 1) {
			show_help(argv[0]);
			fatal("No manager has been specified");
		}
	}

	char *gpu_name = gpu_name_get();
	if (gpu_name) {
		hash_table_insert(features, gpu_name, feature_dummy);
		free(gpu_name);
	}

	signal(SIGTERM, handle_abort);
	signal(SIGQUIT, handle_abort);
	signal(SIGINT, handle_abort);
	// Also do cleanup on SIGUSR1 & SIGUSR2 to allow using -notify and -l s_rt= options if submitting
	// this worker process with SGE qsub. Otherwise task processes are left running when SGE
	// terminates this process with SIGKILL.
	signal(SIGUSR1, handle_abort);
	signal(SIGUSR2, handle_abort);
	signal(SIGCHLD, handle_sigchld);

	random_init();

	if (!workspace_create()) {
		fprintf(stderr, "vine_worker: failed to setup workspace at %s.\n", workspace);
		exit(1);
	}

	if (!workspace_check()) {
		return 1;
	}

	// set $VINE_SANDBOX to workspace.
	debug(D_VINE, "VINE_SANDBOX set to %s.\n", workspace);
	setenv("VINE_SANDBOX", workspace, 0);

	// change to workspace
	chdir(workspace);

	unlink_recursive("cache");

	procs_running = itable_create(0);
	procs_table = itable_create(0);
	procs_waiting = list_create();
	procs_complete = itable_create(0);

	watcher = vine_watcher_create();

	total_resources = vine_resources_create();

	if (manual_cores_option < 1) {
		manual_cores_option = load_average_get_cpus();
	}

	int backoff_interval = init_backoff_interval;
	connect_stoptime = time(0) + connect_timeout;

	measure_worker_resources();
	printf("vine_worker: using %" PRId64 " cores, %" PRId64 " MB memory, %" PRId64 " MB disk, %" PRId64 " gpus\n",
			total_resources->cores.total,
			total_resources->memory.total,
			total_resources->disk.total,
			total_resources->gpus.total);

	while (1) {
		int result = 0;

		if (initial_ppid != 0 && getppid() != initial_ppid) {
			debug(D_NOTICE, "parent process exited, shutting down\n");
			break;
		}

		measure_worker_resources();
		if (!enforce_worker_promises(NULL)) {
			abort_flag = 1;
			break;
		}

		if (project_regex) {
			result = serve_manager_by_name(catalog_hosts, project_regex);
		} else {
			result = serve_manager_by_hostport_list(
					manager_addresses, /* use ssl only if --ssl */ manual_ssl_option);
		}

		/*
		If the last attempt was a succesful connection, then reset the backoff_interval,
		and the connect timeout, then try again if a project name was given.
		If the connect attempt failed, then slow down the retries.
		*/

		if (result) {
			if (single_shot_mode) {
				debug(D_DEBUG, "stopping: single shot mode");
				break;
			}
			backoff_interval = init_backoff_interval;
			connect_stoptime = time(0) + connect_timeout;

			if (!project_regex && (time(0) > idle_stoptime)) {
				debug(D_NOTICE, "stopping: no other managers available");
				break;
			}
		} else {
			backoff_interval = MIN(backoff_interval * 2, max_backoff_interval);
		}

		if (abort_flag) {
			debug(D_NOTICE, "stopping: abort signal received");
			break;
		}

		if (time(0) > connect_stoptime) {
			debug(D_NOTICE, "stopping: could not connect after %d seconds.", connect_timeout);
			break;
		}

		sleep(backoff_interval);
	}

	workspace_delete();

	return 0;
}

/* vim: set noexpandtab tabstop=4: */<|MERGE_RESOLUTION|>--- conflicted
+++ resolved
@@ -1179,11 +1179,7 @@
 	ITABLE_ITERATE(procs_running, task_id, p)
 	{
 		if (p->task->provides_library && !strcmp(p->task->provides_library, library_name)) {
-<<<<<<< HEAD
-			if (p->functions_running < p->task->function_slots) {
-=======
 			if (p->library_ready && p->functions_running < p->task->function_slots) {
->>>>>>> f6d44819
 				return p;
 			}
 		}

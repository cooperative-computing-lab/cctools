--- conflicted
+++ resolved
@@ -302,15 +302,8 @@
                 self._output_loaded = True
             return self._output
 
-<<<<<<< HEAD
     def submit_finalize(self, manager):
         self._manager = manager
-=======
-    def add_future_dep(self, arg):
-        self.add_input(arg._task._output_file, str('outfile-' + str(arg._task.id)))
-
-    def submit_finalize(self):
->>>>>>> ff5dfa07
         func, args, kwargs = self._fn_def
 
         new_fn_args = []
@@ -327,16 +320,9 @@
 
         args = new_fn_args
         self._fn_def = (func, args, kwargs)
-<<<<<<< HEAD
 
         super().submit_finalize(manager)
-=======
-        self._tmpdir = tempfile.mkdtemp(dir=self.manager.staging_directory)
-        self._serialize_python_function(*self._fn_def)
-        self._fn_def = None  # avoid possible memory leak
-        self._create_wrapper()
-        self._add_IO_files()
->>>>>>> ff5dfa07
+
 
     def add_environment(self, f):
         self._envs.append(f)

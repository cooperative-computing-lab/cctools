--- conflicted
+++ resolved
@@ -233,12 +233,6 @@
             if p in self._target_map:
                 continue
             node = self._working_graph[p]
-<<<<<<< HEAD
-            if DaskVineDag.taskref(node):
-                x = self.set_result(p, self.get_result(node.target))
-                # rs.update(x)  # case e.g, "x": "y", and we just set the value of "y"
-                rs = x  # case e.g, "x": "y", and we just set the value of "y"
-=======
             if DaskVineDag.aliasp(node):
                 rs.update(
                     self.set_result(p, value)
@@ -247,7 +241,6 @@
                 rs.update(
                     self.set_result(p, self.get_result(node.key))
                 )
->>>>>>> 297668e7
             elif DaskVineDag.symbolp(node):
                 rs.update(self.set_result(p, node))
             else:
@@ -263,14 +256,7 @@
             for c in self._dependencies_of[key]:
                 self._pending_needed_by[c].discard(key)
 
-<<<<<<< HEAD
-        if DaskVineDag.taskref(self._working_graph[key]):
-            return rs
-        else:
-            return rs.values()
-=======
         return rs
->>>>>>> 297668e7
 
     def _add_second_targets(self, key):
         v = self._working_graph[key]

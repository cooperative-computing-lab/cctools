--- conflicted
+++ resolved
@@ -1027,7 +1027,6 @@
     # execution.
     #
     # @param self 	Reference to the current python task object
-<<<<<<< HEAD
     # @param manager Manager to which the task was submitted
     def submit_finalize(self, manager):
         super().submit_finalize(manager)
@@ -1038,14 +1037,6 @@
         else:
             self._output_file = manager.declare_buffer(cache=False, peer_transfer=False)
         self.add_output(self._output_file, "outfile")
-=======
-    def submit_finalize(self):
-        super().submit_finalize()
-        self._input_buffer = self.manager.declare_buffer(buffer=cloudpickle.dumps(self._event), cache=False, peer_transfer=True)
-        self.add_input(self._input_buffer, "infile")
-        self._output_buffer = self.manager.declare_buffer(buffer=None, cache=False, peer_transfer=False)
-        self.add_output(self._output_buffer, "outfile")
->>>>>>> ff5dfa07
 
     ##
     # Specify function arguments. Accepts arrays and dictionaries. This
@@ -1082,20 +1073,12 @@
     # Retrieve output, handles cleanup, and returns result or failure reason.
     @property
     def output(self):
-<<<<<<< HEAD
         output = cloudpickle.loads(self._output_file.contents())
         self._manager.undeclare_file(self._input_buffer)
         self._input_buffer = None
         self._manager.undeclare_file(self._output_file)
         self._output_file = None
-=======
-        output = cloudpickle.loads(self._output_buffer.contents())
-        self.manager.undeclare_file(self._input_buffer)
-        self._input_buffer = None
-        self.manager.undeclare_file(self._output_buffer)
-        self._output_buffer = None
-
->>>>>>> ff5dfa07
+
         if output['Success']:
             return output['Result']
         else:
@@ -1108,17 +1091,12 @@
             if self._input_buffer:
                 self.manager.undeclare_file(self._input_buffer)
                 self._input_buffer = None
-<<<<<<< HEAD
 
             if self._output_file:
                 # Do not delete temp files out on cluster when task is deleted. For now...
                 self._manager.undeclare_file(self._output_file)
                 self._output_file = None
-=======
-            if self._output_buffer:
-                self.manager.undeclare_file(self._output_buffer)
-                self._output_buffer = None
->>>>>>> ff5dfa07
+
             super().__del__()
         except TypeError:
             pass

--- conflicted
+++ resolved
@@ -974,13 +974,9 @@
         self._event["fn_args"] = args
         self.set_time_max(900)     # maximum run time for function calls is 900s by default.
         self.needs_library(library_name)
-<<<<<<< HEAD
         self._tmp_output_enabled = False
+        self._input_buffer = None
         self.output_file = None
-=======
-        self._input_buffer = None
-        self._output_buffer = None
->>>>>>> 2bcd1381
 
     ##
     # Finalizes the task definition once the manager that will execute is run.
@@ -991,20 +987,13 @@
     # @param manager Manager to which the task was submitted
     def submit_finalize(self, manager):
         super().submit_finalize(manager)
-<<<<<<< HEAD
-        f = manager.declare_buffer(cloudpickle.dumps(self._event))
-        self.add_input(f, "infile")
+        self._input_buffer = manager.declare_buffer(cloudpickle.dumps(self._event), cache=False, peer_transfer=True)
+        self.add_input(self._input_buffer, "infile")
         if self._tmp_output_enabled:
             self.output_file = manager.declare_temp()
         else:
             self.output_file = manager.declare_buffer(cache=False, peer_transfer=False)
         self.add_output(self.output_file, "outfile")
-=======
-        self._input_buffer = manager.declare_buffer(buffer=cloudpickle.dumps(self._event), cache=False, peer_transfer=True)
-        self.add_input(self._input_buffer, "infile")
-        self._output_buffer = manager.declare_buffer(buffer=None, cache=False, peer_transfer=False)
-        self.add_output(self._output_buffer, "outfile")
->>>>>>> 2bcd1381
 
     ##
     # Specify function arguments. Accepts arrays and dictionaries. This
@@ -1028,7 +1017,6 @@
             remote_task_exec_method = "fork"
         self._event["remote_task_exec_method"] = remote_task_exec_method
 
-<<<<<<< HEAD
     def set_output_cache(self, cache=False):
         self._cache_output = cache
     def enable_temp_output(self):
@@ -1036,10 +1024,6 @@
     def disable_temp_output(self):
         self._tmp_output_enabled = False
 
-    @property
-    def output(self):
-        output = cloudpickle.loads(self.output_file.contents())
-=======
     ##
     # Retrieve output, handles cleanup, and returns result or failure reason.
     @property
@@ -1047,10 +1031,8 @@
         output = cloudpickle.loads(self._output_buffer.contents())
         self._manager.remove_file(self._input_buffer)
         self._input_buffer = None
-        self._manager.remove_file(self._output_buffer)
-        self._output_buffer = None
-
->>>>>>> 2bcd1381
+        self._manager.remove_file(self._output_file)
+        self._output_file = None
         if output['Success']:
             return output['Result']
         else:
@@ -1063,9 +1045,9 @@
             if self._input_buffer:
                 self._manager.remove_file(self._input_buffer)
                 self._input_buffer = None
-            if self._output_buffer:
-                self._manager.remove_file(self._output_buffer)
-                self._output_buffer = None
+            if self._output_file:
+                self._manager.remove_file(self._output_file)
+                self._output_file = None
             super().__del__()
         except TypeError:
             pass

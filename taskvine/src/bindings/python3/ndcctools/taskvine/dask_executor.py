##
# @package ndcctools.taskvine.dask_executor
#
# This module provides a specialized manager @ref ndcctools.taskvine.dask_executor.DaskVine to execute
# dask workflows.

# Copyright (C) 2023- The University of Notre Dame
# This software is distributed under the GNU General Public License.
# See the file COPYING for details.

from .manager import Manager
from .task import PythonTask
from .task import FunctionCall
from .dask_dag import DaskVineDag
from .cvine import VINE_TEMP

import contextlib
import cloudpickle
import os
from uuid import uuid4

try:
    import rich
    from rich import print
except ImportError:
    rich = None

##
# @class ndcctools.taskvine.dask_executor.DaskVine
#
# TaskVine Manager specialized to compute dask graphs.
#
# Managers created via DaskVine can be used to execute dask graphs via the method
# @ref ndcctools.taskvine.dask_executor.DaskVine.get as follows:
#
# @code
# m = DaskVine(...)
# # Initialize as any other. @see ndcctools.taskvine.manager.Manager
# result = v.compute(scheduler= m.get)
#
# # or set by temporarily as the default for dask:
# with dask.config.set(scheduler=m.get):
#     result = v.compute()
# @endcode
#
# Parameters for execution can be set as arguments to the compute function. These
# arguments are applied to each task executed:
#
# @code
#
# my_env = m.declare_poncho("my_env.tar.gz")
#
# with dask.config.set(scheduler=m.get):
#     # Each task uses at most 4 cores, they run in the my_env environment, and
#     # their allocation is set to maximum values seen.
#     # If resource_mode is different than None, then the resource monitor is activated.
#     result = v.compute(resources={"cores": 1}, resources_mode="max", environment=my_env)
# @endcode


class DaskVine(Manager):
    ##
    # Execute the task graph dsk and return the results for keys
    # in graph.
    # @param dsk           The task graph to execute.
    # @param keys          A possible nested list of keys to compute the value from dsk.
    # @param environment   A taskvine file representing an environment to run the tasks.
    # @param extra_files   A dictionary of {taskvine.File: "remote_name"} to add to each
    #                      task.
    # @param lazy_transfers Whether to keep intermediate results only at workers (True)
    #                      or to bring back each result to the manager (False, default).
    #                      True is more IO efficient, but runs the risk of needing to
    #                      recompute results if workers are lost.
    # @param env_vars      A dictionary of VAR=VALUE environment variables to set per task. A value
    #                      should be either a string, or a function that accepts as arguments the manager
    #                      and task, and that returns a string.
    # @param low_memory_mode Split graph vertices to reduce memory needed per function call. It
    #                      removes some of the dask graph optimizations, thus proceed with care.
    # @param  checkpoint_fn When using lazy_transfers, a predicate with arguments (dag, key)
    #                      called before submitting a task. If True, the result is brought back
    #                      to the manager.
    # @param resources     A dictionary with optional keys of cores, memory and disk (MB)
    #                      to set maximum resource usage per task.
    # @param lib_extra_functions Additional functions to include in execution library (function-calls task_mode)
    # @param lib_resources A dictionary with optional keys of cores, memory and disk in MB (function-calls task_mode)
    # @param lib_command A command to be prefixed to the execution of a Library task (function-calls task_mode)
    # @param lib_modules Hoist these module imports for the execution library (function-calls task_mode)
    # @param env_per_task execute each task
    # @param resources_mode Automatically resize allocation per task. One of 'fixed'
    #                       (use the value of 'resources' above), 'max througput',
    #                       'max' (for maximum values seen), 'min_waste', 'greedy bucketing'
    #                       or 'exhaustive bucketing'. This is done per function type in dsk.
    # @param task_mode     Create tasks as either as 'tasks' (using PythonTasks) or 'function-calls' (using FunctionCalls)
    # @param retries       Number of times to attempt a task. Default is 5.
    # @param submit_per_cycle Maximum number of tasks to submit to scheduler at once. If None, or less than 1, then all
    #                         tasks are submitted as they are available.
    # @param max_pending   Maximum number of tasks without a result before new ones are submitted to the scheduler.
    #                      If None, or less than 1, then no limit is set.
    # @param verbose       if true, emit additional debugging information.
    # @param env_per_task  if true, each task individually expands its own environment. Must use environment option as a str.
    # @param progress_disable If True, disable progress bar
    # @param progress_label Label to use in progress bar
    # @param wrapper       Function to wrap dask calls. It should take as arguments (key, fn, *args). It should execute
    #                      fn(*args) at some point during its execution to produce the dask task result.
    #                      Should return a tuple of (wrapper result, dask call result). Use for debugging.
    # @param wrapper_proc  Function to process results from wrapper on completion. (default is print)
    def get(self, dsk, keys, *,
            environment=None,
            extra_files=None,
            lazy_transfers=False,
            env_vars=None,
            low_memory_mode=False,
            checkpoint_fn=None,
            resources=None,
            resources_mode=None,
            submit_per_cycle=None,
            max_pending=None,
            retries=5,
            verbose=False,
            lib_extra_functions=None,
            lib_resources=None,
            lib_command=None,
            lib_modules=None,
            task_mode='tasks',
            light_tasks=False,
            env_per_task=False,
            progress_disable=False,
            progress_label="[green]tasks",
            wrapper=None,
            wrapper_proc=print,
            import_modules=None  # Deprecated, use lib_modules
            ):
        try:
            self.set_property("framework", "dask")
            if retries and retries < 1:
                raise ValueError("retries should be larger than 0")

            if isinstance(environment, str):
                self.environment = self.declare_poncho(environment, cache=True)
            else:
                self.environment = environment

            self.extra_files = extra_files
            self.lazy_transfers = lazy_transfers
            self.env_vars = env_vars
            self.low_memory_mode = low_memory_mode
            self.checkpoint_fn = checkpoint_fn
            self.resources = resources
            self.resources_mode = resources_mode
            self.retries = retries
            self.verbose = verbose
            self.lib_extra_functions = lib_extra_functions
            self.lib_resources = lib_resources
            self.lib_command = lib_command
            if lib_modules:
                self.lib_modules = lib_modules
            else:
                self.lib_modules = import_modules  # Deprecated
            self.task_mode = task_mode
            self.light_tasks=light_tasks
            self.env_per_task = env_per_task
            self.progress_disable = progress_disable
            self.progress_label = progress_label
            self.wrapper = wrapper
            self.wrapper_proc = wrapper_proc

            if submit_per_cycle is not None and submit_per_cycle < 1:
                submit_per_cycle = None
            self.submit_per_cycle = submit_per_cycle

            if max_pending is not None and max_pending < 1:
                max_pending = None
            self.max_pending = max_pending

            self._categories_known = set()

            self.tune("category-steady-n-tasks", 1)
            self.tune("prefer-dispatch", 1)
            self.tune("ramp-down-heuristic", 1)
            self.tune("immediate-recovery", 1)

            if self.env_per_task:
                self.environment_file = self.declare_file(environment, cache=True)
                self.environment_name = os.path.basename(environment)
                self.environment = None

            return self._dask_execute(dsk, keys)
        except Exception as e:
            # unhandled exceptions for now
            raise e
        finally:
            self.update_catalog()

    def __call__(self, *args, **kwargs):
        return self.get(*args, **kwargs)

    def _dask_execute(self, dsk, keys):
        indices = {k: inds for (k, inds) in find_dask_keys(keys)}
        keys_flatten = indices.keys()

        dag = DaskVineDag(dsk, low_memory_mode=self.low_memory_mode)
        tag = f"dag-{id(dag)}"

        # create Library if using 'function-calls' task mode.
        if self.task_mode == 'function-calls':
            functions = [wrapped_execute_graph_vertex, execute_graph_vertex]
            if self.wrapper:
                functions.extend([wrapped_execute_graph_vertex, self.wrapper])
            if self.lib_extra_functions:
                functions.extend(self.lib_extra_functions)
            libtask = self.create_library_from_functions(f'Dask-Library-{id(dag)}',
                                                         *functions,
                                                         poncho_env="dummy-value",
                                                         add_env=False,
                                                         init_command=self.lib_command,
                                                         import_modules=self.lib_modules)

            if self.environment:
                libtask.add_environment(self.environment)

            if self.lib_resources:
                if 'cores' in self.lib_resources:
                    libtask.set_cores(self.lib_resources['cores'])
                    libtask.set_function_slots(self.lib_resources['cores'])  # use cores as  fallback for slots
                if 'memory' in self.lib_resources:
                    libtask.set_memory(self.lib_resources['memory'])
                if 'disk' in self.lib_resources:
                    libtask.set_disk(self.lib_resources['disk'])
                if 'slots' in self.lib_resources:
                    libtask.set_function_slots(self.lib_resources['slots'])
                if self.env_vars:
                    for k, v in self.env_vars.items():
                        if callable(v):
                            s = v(self, libtask)
                        else:
                            s = v
                        libtask.set_env_var(k, s)
                if self.extra_files:
                    for f, name in self.extra_files.items():
                        libtask.add_input(f, name)

            self.install_library(libtask)

        enqueued_calls = []
        rs = dag.set_targets(keys_flatten)
        self._enqueue_dask_calls(dag, tag, rs, self.retries, enqueued_calls)

        timeout = 5
        pending = 0

        (bar_progress, bar_update) = self._make_progress_bar(dag.left_to_compute())
        with bar_progress:
            while not self.empty() or enqueued_calls:
                submitted = 0
                while (
                    enqueued_calls
                    and (not self.submit_per_cycle or submitted < self.submit_per_cycle)
                    and (not self.max_pending or pending < self.max_pending)
                ):
                    self.submit(enqueued_calls.pop())
                    submitted += 1
                    pending += 1

                t = self.wait_for_tag(tag, timeout)
                if t:
                    timeout = 0
                    pending -= 1
                    if self.verbose:
                        print(f"{t.key} ran on {t.hostname}")

                    if t.successful():
                        result_file = DaskVineFile(t.output_file, t.key, dag, self.task_mode)
                        rs = dag.set_result(t.key, result_file)
                        self._enqueue_dask_calls(dag, tag, rs, self.retries, enqueued_calls)

                        if self.wrapper:
                            self.wrapper_proc(t.load_wrapper_output(self))

                        result_file.garbage_collect_children(self)

                        if t.key in dsk:
                            bar_update(advance=1)
                    else:
                        retries_left = t.decrement_retry()
                        print(f"task id {t.id} key {t.key} failed: {t.result}. {retries_left} attempts left.\n{t.std_output}")
                        if retries_left > 0:
                            self._enqueue_dask_calls(dag, tag, [(t.key, t.sexpr)], retries_left, enqueued_calls)
                        else:
                            raise Exception(f"tasks for key {t.key} failed permanently")
                    t = None  # drop task reference
                else:
                    timeout = 5
            return self._load_results(dag, indices, keys)

    def _make_progress_bar(self, total):
        if rich:
            from rich.progress import Progress, TextColumn, BarColumn, MofNCompleteColumn, TimeRemainingColumn

            progress = Progress(
                TextColumn(self.progress_label),
                BarColumn(),
                MofNCompleteColumn(),
                TimeRemainingColumn(),
                disable=self.progress_disable,
            )
            graph_bar = progress.add_task(self.progress_label, total=total)

            def update(*args, **kwargs):
                progress.update(graph_bar, *args, **kwargs)

        else:
            progress = contextlib.nullcontext()

            def update(*args, **kwargs):
                pass

        return (progress, update)

    def category_name(self, sexpr):
        if DaskVineDag.taskp(sexpr):
            return str(sexpr[0]).replace(" ", "_")
        else:
            return "other"

    def _enqueue_dask_calls(self, dag, tag, rs, retries, enqueued_calls):
        targets = dag.get_targets()
        for (k, sexpr) in rs:
            lazy = self.lazy_transfers and k not in targets
            if lazy and self.checkpoint_fn:
                lazy = self.checkpoint_fn(dag, k)

            cat = self.category_name(sexpr)
            if self.task_mode == 'tasks':
                if cat not in self._categories_known:
                    if self.resources:
                        self.set_category_resources_max(cat, self.resources)
                    if self.resources_mode:
                        self.set_category_mode(cat, self.resources_mode)

                        if not self._categories_known:
                            self.enable_monitoring()
                    self._categories_known.add(cat)

                t = PythonTaskDask(self,
                                   dag, k, sexpr,
                                   category=cat,
                                   environment=self.environment,
                                   extra_files=self.extra_files,
                                   env_vars=self.env_vars,
                                   retries=retries,
<<<<<<< HEAD
                                   lazy_transfers=lazy)
                if self.light_tasks:
                    t.light_task()
=======
                                   lazy_transfers=lazy,
                                   wrapper=self.wrapper)
>>>>>>> 4c937279

                if self.env_per_task:
                    t.set_command(
                        f"mkdir envdir && tar -xf {self._environment_name} -C envdir && envdir/bin/run_in_env {t._command}")
                    t.add_input(self.environment_file, self.environment_name)

                t.set_tag(tag)  # tag that identifies this dag
                enqueued_calls.append(t)

            if self.task_mode == 'function-calls':
                t = FunctionCallDask(self,
                                     dag, k, sexpr,
                                     category=cat,
                                     extra_files=self.extra_files,
                                     retries=retries,
                                     lazy_transfers=lazy)

                t.set_tag(tag)  # tag that identifies this dag

                if self.light_tasks:
                    t.light_task()

                enqueued_calls.append(t)

    def _load_results(self, dag, key_indices, keys):
        results = list(keys)
        for k, ids in key_indices.items():
            r = self._fill_key_result(dag, k)
            set_at_indices(results, ids, r)
        if not isinstance(keys, list):
            return results[0]
        return results

    def _fill_key_result(self, dag, key):
        raw = dag.get_result(key)
        if DaskVineDag.listp(raw):
            result = list(raw)
            file_indices = find_result_files(raw)
            for (f, inds) in file_indices:
                set_at_indices(result, inds, f.load())
            return result
        elif isinstance(raw, DaskVineFile):
            return raw.load()
        else:
            return raw

##
# @class ndcctools.taskvine.dask_executor.DaskVineFile
#
# Internal class used to represent Python data persisted
# as a file in the filesystem.
#


class DaskVineFile:
    def __init__(self, file, key, dag, task_mode):
        self._file = file
        self._key = key
        self._loaded = False
        self._load = None
        self._task_mode = task_mode
        self._dag = dag
        self._is_target = key in dag.get_targets()

        self._checkpointed = False

        assert file

    def load(self):
        if not self._loaded:
            self._load = self._file.contents(cloudpickle.load)
            if self._task_mode == 'function-calls':
                if self._load['Success']:
                    self._load = self._load['Result']
                else:
                    self._load = self._load['Reason']
            self._loaded = True
        return self._load

    @property
    def file(self):
        return self._file

    def is_temp(self):
        return self._file.file_type() == VINE_TEMP

    def ready_for_gc(self):
        # file on disk ready to be gc if the keys that needed as an input for computation are themselves ready.
        if not self._ready_for_gc:
            self._ready_for_gc = all(f.ready_for_gc() for f in self._dag.get_parents().values())
        return self._ready_for_gc

    def garbage_collect_children(self, manager):
        if self._checkpointed:
            return

        if self.is_temp():
            # do nothing until all the nodes that need this result have been completed and have been checkpointed
            for p in self._dag.get_parents(self._key):
                if not (self._dag.has_result(p) and self._dag.get_result(p)._checkpointed):
                    return
            self._checkpointed = True
        else:
            # files that are not temporary are immediately considered checkpointed
            self._checkpointed = True

        for c in self._dag.get_children(self._key):
            r = self._dag.get_result(c)
            if isinstance(r, DaskVineFile):
                r.garbage_collect_children(manager)
                if r._checkpointed and not r._is_target:
                    manager.undeclare_file(r._file)


##
# @class ndcctools.taskvine.dask_executor.DaskVineExecutionError
#
# Internal class representing an execution error in a TaskVine workflow.

class DaskVineExecutionError(Exception):
    def __init__(self, backtrace):
        self.backtrace = backtrace

    def str(self):
        return self.backtrace.format_tb()


##
# @class ndcctools.taskvine.dask_executor.PythonTaskDask
#
# Internal class representing a Dask task to be executed,
# materialized as a special case of a TaskVine PythonTask.
#

class PythonTaskDask(PythonTask):
    ##
    # Create a new PythonTaskDask.
    #
    # @param self  This task object.
    # @param m     TaskVine manager object.
    # @param dag   Dask graph object.
    # @param key   Key of task in graph.
    # @param sexpr          Positional arguments to function.
    # @param category       TaskVine category name.
    # @param environment    TaskVine execution environment.
    # @param extra_files    Additional files to provide to the task.
    # @param env_vars       A dictionary of environment variables.
    # @param retries        Number of times to retry failed task.
    # @param lazy_transfers If true, do not return outputs to manager until required.
    #
    def __init__(self, m,
                 dag, key, sexpr, *,
                 category=None,
                 environment=None,
                 extra_files=None,
                 env_vars=None,
                 retries=5,
                 lazy_transfers=False,
                 wrapper=None):
        self._key = key
        self._sexpr = sexpr

        self._retries_left = retries
        self._wrapper_output_file = None
        self._wrapper_output = None

        args_raw = {k: dag.get_result(k) for k in dag.get_children(key)}
        args = {
            k: f"{uuid4()}.p"
            for k, v in args_raw.items()
            if isinstance(v, DaskVineFile)
        }

        keys_of_files = list(args.keys())
        args = args_raw | args

        if wrapper:
            super().__init__(wrapped_execute_graph_vertex, wrapper, key, sexpr, args, keys_of_files)
            wo = m.declare_buffer()
            self.add_output(wo, "wrapper.output")
            self._wrapper_output_file = wo
        else:
            super().__init__(execute_graph_vertex, sexpr, args, keys_of_files)

        self.set_output_cache(cache=True)

        for k, f in args_raw.items():
            if isinstance(f, DaskVineFile):
                self.add_input(f.file, args[k])

        if category:
            self.set_category(category)
        if lazy_transfers:
            self.enable_temp_output()
        if environment:
            self.add_environment(environment)
        if extra_files:
            for f, name in extra_files.items():
                self.add_input(f, name)
        if env_vars:
            for k, v in env_vars.items():
                if callable(v):
                    s = v(m, self)
                else:
                    s = v
                self.set_env_var(k, s)

    @property
    def key(self):
        return self._key

    @property
    def sexpr(self):
        return self._sexpr

    def decrement_retry(self):
        self._retries_left -= 1
        return self._retries_left

    def set_output_name(self, filename):
        self._out_name_file = filename

    def load_wrapper_output(self, manager):
        if not self._wrapper_output:
            if self._wrapper_output_file:
                self._wrapper_output = self._wrapper_output_file.contents(cloudpickle.load)
                manager.undeclare_file(self._wrapper_output_file)
                self._wrapper_output_file = None
        return self._wrapper_output

##
# @class ndcctools.taskvine.dask_executor.FunctionCallDask
#
# Internal class representing a Dask function call to be executed,
# materialized as a special case of a TaskVine FunctionCall.
#


class FunctionCallDask(FunctionCall):
    ##
    # Create a new PythonTaskDask.
    #
    # @param self  This task object.
    # @param m     TaskVine manager object.
    # @param dag   Dask graph object.
    # @param key   Key of task in graph.
    # @param sexpr          Positional arguments to function.
    # @param category       TaskVine category name.
    # @param resources      Resources to be set for a FunctionCall.
    # @param extra_files    Additional files to provide to the task.
    # @param retries        Number of times to retry failed task.
    # @param lazy_transfers If true, do not return outputs to manager until required.
    #

    def __init__(self, m,
                 dag, key, sexpr, *,
                 category=None,
                 resources=None,
                 extra_files=None,
                 retries=5,
                 lazy_transfers=False):

        self._key = key
        self.resources = resources
        self._sexpr = sexpr

        self._retries_left = retries
        args_raw = {k: dag.get_result(k) for k in dag.get_children(key)}
        args = {k: f"{uuid4()}.p" for k, v in args_raw.items() if isinstance(v, DaskVineFile)}

        keys_of_files = list(args.keys())
        args = args_raw | args

        super().__init__(f'Dask-Library-{id(dag)}', 'execute_graph_vertex', sexpr, args, keys_of_files)

        self.set_output_cache(cache=True)

        for k, f in args_raw.items():
            if isinstance(f, DaskVineFile):
                self.add_input(f.file, args[k])

        if category:
            self.set_category(category)
        if lazy_transfers:
            self.enable_temp_output()
        if extra_files:
            for f, name in extra_files.items():
                self.add_input(f, name)

    @property
    def key(self):
        return self._key

    @property
    def sexpr(self):
        return self._sexpr

    def decrement_retry(self):
        self._retries_left -= 1
        return self._retries_left

    def set_output_name(self, filename):
        self._out_name_file = filename


def wrapped_execute_graph_vertex(wrapper, key, sexpr, args, keys_of_files):
    import cloudpickle
    try:
        wrapper_result = None
        (wrapper_result, call_result) = wrapper(key, execute_graph_vertex, sexpr, args, keys_of_files)
        return call_result
    except Exception:
        print(f"Wrapped call for {key} failed.")
        raise
    finally:
        try:
            with open("wrapper.output", "wb") as f:
                cloudpickle.dump(wrapper_result, f)
        except Exception:
            print(f"Wrapped call for {key} failed to write output.")
            raise


def execute_graph_vertex(sexpr, args, keys_of_files):
    import traceback
    import cloudpickle
    from ndcctools.taskvine import DaskVineDag

    def rec_call(sexpr):
        if DaskVineDag.keyp(sexpr) and sexpr in args:
            return args[sexpr]
        elif DaskVineDag.taskp(sexpr):
            return sexpr[0](*[rec_call(a) for a in sexpr[1:]])
        elif DaskVineDag.listp(sexpr):
            return [rec_call(a) for a in sexpr]
        else:
            return sexpr

    for k in keys_of_files:
        try:
            with open(args[k], "rb") as f:
                arg = cloudpickle.load(f)
                if isinstance(arg, dict) and 'Result' in arg and arg['Result'] is not None:
                    arg = arg['Result']
                args[k] = arg
        except Exception as e:
            print(f"Could not read input file {args[k]} for key {k}: {e}")
            raise

    try:
        return rec_call(sexpr)
    except Exception:
        print(traceback.format_exc())
        raise


def set_at_indices(lst, indices, value):
    inner = lst
    for i in indices[:-1]:
        inner = inner[i]
    try:
        inner[indices[-1]] = value
    except IndexError:
        raise


# Returns a list of tuples [(k, (i,j,...)] where (i,j,...) are the indices of k in lists.
def find_in_lists(lists, predicate=lambda s: True, indices=None):
    if not indices:
        indices = []

    items = []
    if predicate(lists):  # e.g., lists aren't lists, but a single element
        items.append((lists, list(indices)))
    elif isinstance(lists, list):
        indices.append(0)
        for s in lists:
            items.extend(find_in_lists(s, predicate, indices))
            indices[-1] += 1
        indices.pop()
    return items


def find_dask_keys(lists):
    return find_in_lists(lists, DaskVineDag.keyp)


def find_result_files(lists):
    return find_in_lists(lists, lambda f: isinstance(f, DaskVineFile))
# vim: set sts=4 sw=4 ts=4 expandtab ft=python:<|MERGE_RESOLUTION|>--- conflicted
+++ resolved
@@ -348,14 +348,9 @@
                                    extra_files=self.extra_files,
                                    env_vars=self.env_vars,
                                    retries=retries,
-<<<<<<< HEAD
                                    lazy_transfers=lazy)
-                if self.light_tasks:
-                    t.light_task()
-=======
                                    lazy_transfers=lazy,
                                    wrapper=self.wrapper)
->>>>>>> 4c937279
 
                 if self.env_per_task:
                     t.set_command(

##
# @package ndcctools.taskvine.dask_executor
#
# This module provides a specialized manager @ref ndcctools.taskvine.dask_executor.DaskVine to execute
# dask workflows.

# Copyright (C) 2023- The University of Notre Dame
# This software is distributed under the GNU General Public License.
# See the file COPYING for details.

from .manager import Manager
from .task import PythonTask
from .task import FunctionCall
from .dask_dag import DaskVineDag

import cloudpickle
from uuid import uuid4

##
# @class ndcctools.taskvine.dask_executor.DaskVine
#
# TaskVine Manager specialized to compute dask graphs.
#
# Managers created via DaskVine can be used to execute dask graphs via the method
# @ref ndcctools.taskvine.dask_executor.DaskVine.get as follows:
#
# @code
# m = DaskVine(...)
# # Initialize as any other. @see ndcctools.taskvine.manager.Manager
# result = v.compute(scheduler= m.get)
#
# # or set by temporarily as the default for dask:
# with dask.config.set(scheduler=m.get):
#     result = v.compute()
# @endcode
#
# Parameters for execution can be set as arguments to the compute function. These
# arguments are applied to each task executed:
#
# @code
#
# my_env = m.declare_poncho("my_env.tar.gz")
#
# with dask.config.set(scheduler=m.get):
#     # Each task uses at most 4 cores, they run in the my_env environment, and
#     # their allocation is set to maximum values seen.
#     # If resource_mode is different than None, then the resource monitor is activated.
#     result = v.compute(resources={"cores": 1}, resources_mode="max", environment=my_env)
# @endcode


class DaskVine(Manager):
    ##
    # Execute the task graph dsk and return the results for keys
    # in graph.
    # @param dsk           The task graph to execute.
    # @param keys          A possible nested list of keys to compute the value from dsk.
    # @param environment   A taskvine file representing an environment to run the tasks.
    # @param extra_files   A dictionary of {taskvine.File: "remote_name"} to add to each
    #                      task.
    # @param lazy_transfers Whether to keep intermediate results only at workers (True)
    #                      or to bring back each result to the manager (False, default).
    #                      True is more IO efficient, but runs the risk of needing to
    #                      recompute results if workers are lost.
    # @param low_memory_mode Split graph vertices to reduce memory needed per function call. It
    #                      removes some of the dask graph optimizations, thus proceed with care.
    # @param  checkpoint_fn When using lazy_transfers, a predicate with arguments (dag, key)
    #                      called before submitting a task. If True, the result is brought back
    #                      to the manager.
    # @param resources     A dictionary with optional keys of cores, memory and disk (MB)
    #                      to set maximum resource usage per task.
    # @param lib_resources A dictionary with optional keys of cores, memory and disk (MB) 
    # @param lib_command A command to be prefixed to the execution of a Library task. 
    # @param lib_environment path to environent file for a Library (string). 
    # @param resources_mode Automatically resize allocation per task. One of 'fixed'
    #                       (use the value of 'resources' above), 'max througput',
    #                       'max' (for maximum values seen), 'min_waste', 'greedy bucketing'
    #                       or 'exhaustive bucketing'. This is done per function type in dsk.
    # @param task_mode     Create tasks as either PythonTasks('tasks') or Function Calls
    #                      ('function_calls')
    # @param retries       Number of times to attempt a task. Default is 5.
    # @param verbose       if true, emit additional debugging information.
    def get(self, dsk, keys, *,
            environment=None,
            extra_files=None,
            lazy_transfers=False,
            low_memory_mode=False,
            checkpoint_fn=None,
            resources=None,
<<<<<<< HEAD
            lib_resources=None,
            lib_command=None,
            lib_environment=None,
            resources_mode='fixed',
            task_mode='tasks',
=======
            resources_mode=None,
>>>>>>> 7d5cf463
            retries=5,
            verbose=False
            ):
        try:
            if retries and retries < 1:
                raise ValueError("retries should be larger than 0")

            if isinstance(environment, str):
                self.environment = self.declare_poncho(environment, cache=True)
            else:
                self.environment = environment

            self.extra_files = extra_files
            self.lazy_transfers = lazy_transfers
            self.low_memory_mode = low_memory_mode
            self.checkpoint_fn = checkpoint_fn
            self.resources = resources
            self.lib_resources = lib_resources
            self.lib_command = lib_command
            self.lib_environment = lib_environment
            self.resources_mode = resources_mode
            self.task_mode = task_mode
            self.retries = retries
            self.verbose = verbose

            self._categories_known = set()

            return self._dask_execute(dsk, keys)
        except Exception as e:
            # unhandled exceptions for now
            raise e

    def _dask_execute(self, dsk, keys):
        indices = {k: inds for (k, inds) in find_dask_keys(keys)}
        keys_flatten = indices.keys()

        dag = DaskVineDag(dsk, low_memory_mode=self.low_memory_mode)
        tag = f"dag-{id(dag)}"
        
        # create Library if using 'function_calls' task mode.
        if self.task_mode == 'function_calls':
            libtask = self.create_library_from_functions('Dask-Library', execute_graph_vertex, poncho_env=self.lib_environment, add_env=False, init_command=self.lib_command)
            if self.lib_resources:
                if 'cores' in self.lib_resources:
                    libtask.set_cores(self.lib_resources['cores'])
                if 'memory' in self.lib_resources:
                    libtask.set_memory(self.lib_resources['memory'])
                if 'disk' in self.lib_resources:
                    libtask.set_disk(self.lib_resources['disk'])
                if 'slots' in self.lib_resources:
                    libtask.set_function_slots(self.lib_resources['slots'])
            self.install_library(libtask)


        rs = dag.set_targets(keys_flatten)
        self._submit_calls(dag, tag, rs, self.retries)

        while not self.empty():
            t = self.wait_for_tag(tag, 5)
            if t:
                if self.verbose:
                    print(f"{t.key} ran on {t.hostname}")

                if t.successful():
                    rs = dag.set_result(t.key, DaskVineFile(t.output_file, t.key, self.staging_directory, self.task_mode))
                    self._submit_calls(dag, tag, rs, self.retries)
                else:
                    retries_left = t.decrement_retry()
                    print(f"task id {t.id} key {t.key} failed: {t.result}. {retries_left} attempts left.\n{t.std_output}")
                    if retries_left > 0:
                        self._submit_calls(dag, tag, [(t.key, t.sexpr)], retries_left)
                    else:
                        raise Exception(f"tasks for key {t.key} failed permanently")
        return self._load_results(dag, indices, keys)

    def category_name(self, sexpr):
        if DaskVineDag.taskp(sexpr):
            return str(sexpr[0]).replace(" ", "_")
        else:
            return "other"

    def _submit_calls(self, dag, tag, rs, retries):
        targets = dag.get_targets()
        for (k, sexpr) in rs:
            lazy = self.lazy_transfers and k not in targets
            if lazy and self.checkpoint_fn:
                lazy = self.checkpoint_fn(dag, k)

            cat = self.category_name(sexpr)
            if self.task_mode == 'tasks':
                if cat not in self._categories_known:
                    if self.resources:
                        self.set_category_resources_max(cat, self.resources)
                    if self.resources_mode:
                        self.set_category_mode(cat, self.resources_mode)

                        if not self._categories_known:
                            self.enable_monitoring()
                    self._categories_known.add(cat)

            if self.task_mode == 'function_calls':
                t = FunctionCallDask(self,
                       dag, k, sexpr,
                       category=cat,
                       extra_files=self.extra_files,
                       retries=retries,
                       resources=self.resources,
                       lazy_transfers=lazy)
            if self.task_mode == 'tasks':
                t = PythonTaskDask(self,
                                   dag, k, sexpr,
                                   category=cat,
                                   environment=self.environment,
                                   extra_files=self.extra_files,
                                   retries=retries,
                                   lazy_transfers=lazy)
            t.set_tag(tag)  # tag that identifies this dag
            self.submit(t)

    def _load_results(self, dag, key_indices, keys):
        results = list(keys)
        for k, ids in key_indices.items():
            r = self._fill_key_result(dag, k)
            set_at_indices(results, ids, r)
        if not isinstance(keys, list):
            return results[0]
        return results

    def _fill_key_result(self, dag, key):
        raw = dag.get_result(key)
        if DaskVineDag.listp(raw):
            result = list(raw)
            file_indices = find_result_files(raw)
            for (f, inds) in file_indices:
                set_at_indices(result, inds, f.load())
            return result
        elif isinstance(raw, DaskVineFile):
            return raw.load()
        else:
            return raw

##
# @class ndcctools.taskvine.dask_executor.DaskVineFile
#
# Internal class used to represent Python data persisted
# as a file in the filesystem.
#


class DaskVineFile:
    def __init__(self, file, key, staging_dir, task_mode):
        self._file = file
        self._loaded = False
        self._load = None
        self._task_mode = task_mode
        assert file

    def load(self):
        if not self._loaded:
            if self._task_mode == 'tasks':
                with open(self.staging_path, "rb") as f:
                    self._load = cloudpickle.load(f)
                    self._loaded = True
            if self._task_mode == 'function_calls':
                output = cloudpickle.loads(self._file.contents())
                self._loaded = True
                if output['Success']:
                    self._load = output['Result']
                else:
                    self._load = output['Reason']

        return self._load

    @property
    def file(self):
        return self._file

    @property
    def staging_path(self):
        return self._file.source()


##
# @class ndcctools.taskvine.dask_executor.DaskVineExecutionError
#
# Internal class representing an execution error in a TaskVine workflow.

class DaskVineExecutionError(Exception):
    def __init__(self, backtrace):
        self.backtrace = backtrace

    def str(self):
        return self.backtrace.format_tb()


##
# @class ndcctools.taskvine.dask_executor.PythonTaskDask
#
# Internal class representing a Dask task to be executed,
# materialized as a special case of a TaskVine PythonTask.
#

class PythonTaskDask(PythonTask):
    ##
    # Create a new PythonTaskDask.
    #
    # @param self  This task object.
    # @param m     TaskVine manager object.
    # @param dag   Dask graph object.
    # @param key   Key of task in graph.
    # @param sexpr          Positional arguments to function.
    # @param category       TaskVine category name.
    # @param environment    TaskVine execution environment.
    # @param extra_files    Additional files to provide to the task.
    # @param retries        Number of times to retry failed task.
    # @param lazy_transfers If true, do not return outputs to manager until required.
    #
    def __init__(self, m,
                 dag, key, sexpr, *,
                 category=None,
                 environment=None,
                 extra_files=None,
                 retries=5,
                 lazy_transfers=False):
        self._key = key
        self._sexpr = sexpr

        self._retries_left = retries

        args_raw = {k: dag.get_result(k) for k in dag.get_children(key)}
        args = {k: f"{uuid4()}.p" for k, v in args_raw.items() if isinstance(v, DaskVineFile)}

        keys_of_files = list(args.keys())
        args = args_raw | args

        super().__init__(execute_graph_vertex, sexpr, args, keys_of_files)
        self.set_output_cache(cache=True)

        for k, f in args_raw.items():
            if isinstance(f, DaskVineFile):
                self.add_input(f.file, args[k])

        if category:
            self.set_category(category)
        if lazy_transfers:
            self.enable_temp_output()
        if environment:
            self.add_environment(environment)
        if extra_files:
            for f, name in extra_files.items():
                self.add_input(f, name)

    @property
    def key(self):
        return self._key

    @property
    def sexpr(self):
        return self._sexpr

    def decrement_retry(self):
        self._retries_left -= 1
        return self._retries_left

##
# @class ndcctools.taskvine.dask_executor.FunctionCallDask
#
# Internal class representing a Dask function call to be executed,
# materialized as a special case of a TaskVine FunctionCall.
#

class FunctionCallDask(FunctionCall):
    ##
    # Create a new PythonTaskDask.
    #
    # @param self  This task object.
    # @param m     TaskVine manager object.
    # @param dag   Dask graph object.
    # @param key   Key of task in graph.
    # @param sexpr          Positional arguments to function.
    # @param category       TaskVine category name.
    # @param resources      Resources to be set for a FunctionCall.
    # @param extra_files    Additional files to provide to the task.
    # @param retries        Number of times to retry failed task.
    # @param lazy_transfers If true, do not return outputs to manager until required.
    #
    
    def __init__(self, m,
                 dag, key, sexpr, *,
                 category=None,
                 resources=None,
                 extra_files=None,
                 retries=5,
                 lazy_transfers=False):

        self._key = key
        self.resources=resources
        self._sexpr = sexpr

        self._retries_left = retries
        args_raw = {k: dag.get_result(k) for k in dag.get_children(key)}
        args = {k: f"{uuid4()}.p" for k, v in args_raw.items() if isinstance(v, DaskVineFile)}

        keys_of_files = list(args.keys())
        args = args_raw | args

        super().__init__('Dask-Library', 'execute_graph_vertex', sexpr, args, keys_of_files)
        if self.resources:
            if 'cores' in self.resources:
                self.set_cores(self.resources['cores'])
            if 'memory' in self.resources:
                self.set_memory(self.resources['memory'])
            if 'disk' in self.resources:
                self.set_disk(self.resources['disk'])

        self.set_output_cache(cache=True)

        for k, f in args_raw.items():
            if isinstance(f, DaskVineFile):
                self.add_input(f.file, args[k])

        if category:
            self.set_category(category)
        if lazy_transfers:
            self.enable_temp_output()
        if extra_files:
            for f, name in extra_files.items():
                self.add_input(f, name)
    @property
    def key(self):
        return self._key

    @property
    def sexpr(self):
        return self._sexpr

    def decrement_retry(self):
        self._retries_left -= 1
        return self._retries_left

def execute_graph_vertex(sexpr, args, keys_of_files):
    import traceback
    import cloudpickle
    from ndcctools.taskvine import DaskVineDag

    def rec_call(sexpr):
        if DaskVineDag.keyp(sexpr) and sexpr in args:
            return args[sexpr]
        elif DaskVineDag.taskp(sexpr):
            return sexpr[0](*[rec_call(a) for a in sexpr[1:]])
        elif DaskVineDag.listp(sexpr):
            return [rec_call(a) for a in sexpr]
        else:
            return sexpr

    for k in keys_of_files:
        try:
            with open(args[k], "rb") as f:
                arg = cloudpickle.load(f)
                if isinstance(arg, dict) and 'Result' in arg and arg['Result'] is not None:
                    arg = arg['Result']
                args[k] = arg
        except Exception as e:
            print(f"Could not read input file {args[k]} for key {k}: {e}")
            raise

    try:
        return rec_call(sexpr)
    except Exception:
        print(traceback.format_exc())
        raise


def set_at_indices(lst, indices, value):
    inner = lst
    for i in indices[:-1]:
        inner = inner[i]
    try:
        inner[indices[-1]] = value
    except IndexError:
        raise


# Returns a list of tuples [(k, (i,j,...)] where (i,j,...) are the indices of k in lists.

def find_in_lists(lists, predicate=lambda s: True, indices=None):
    if not indices:
        indices = []

    items = []
    if predicate(lists):  # e.g., lists aren't lists, but a single element
        items.append((lists, list(indices)))
    elif isinstance(lists, list):
        indices.append(0)
        for s in lists:
            items.extend(find_in_lists(s, predicate, indices))
            indices[-1] += 1
        indices.pop()
    return items


def find_dask_keys(lists):
    return find_in_lists(lists, DaskVineDag.keyp)


def find_result_files(lists):
    return find_in_lists(lists, lambda f: isinstance(f, DaskVineFile))
# vim: set sts=4 sw=4 ts=4 expandtab ft=python:<|MERGE_RESOLUTION|>--- conflicted
+++ resolved
@@ -87,15 +87,11 @@
             low_memory_mode=False,
             checkpoint_fn=None,
             resources=None,
-<<<<<<< HEAD
             lib_resources=None,
             lib_command=None,
             lib_environment=None,
-            resources_mode='fixed',
             task_mode='tasks',
-=======
             resources_mode=None,
->>>>>>> 7d5cf463
             retries=5,
             verbose=False
             ):

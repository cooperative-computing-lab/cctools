/* taskvine.i */
%module cvine

%include carrays.i
%array_functions(struct rmsummary *, rmsummayArray);

%begin %{
	#define SWIG_PYTHON_2_UNICODE
%}

%{
	#include "int_sizes.h"
	#include "taskvine.h"
%}

/* We compile with -D__LARGE64_FILES, thus off_t is at least 64bit.
long long int is guaranteed to be at least 64bit. */
%typemap(in) off_t = long long int;
%typemap(in) size_t = unsigned long long;

/* return a char*, enable automatic free */
%newobject vine_get_status;
%newobject vine_get_path_staging;
<<<<<<< HEAD
%newobject vine_get_runtime_path_caching;
%newobject cctools_version_string;
=======
%newobject vine_get_path_cache;
%newobject vine_get_path_log;
%newobject vine_version_string;
>>>>>>> a6f96094

/* These return pointers to lists defined in list.h. We aren't
 * wrapping methods in list.h and so ignore these. */
%ignore vine_cancel_all_tasks;
%ignore input_files;
%ignore output_files;

/* When we enounter buffer_length in the prototype of vine_task_get_output_buffer,
treat it as an output parameter to be filled in. */
%apply int *OUTPUT { int *buffer_length };


/* Convert a python buffer into a vine buffer */
/* Note!! This changes any C function with the signature f(struct vine_manager *m, const char *buffer, size_t size)
into a swig function f(data) */
%typemap(in, numinputs=1) (const char *buffer, size_t size) {
    if ($input == Py_None) {
        $1 = NULL;
        $2 = 0;
    } else {
        Py_buffer view;
        if (PyObject_GetBuffer($input, &view, PyBUF_SIMPLE) != 0) {
            PyErr_SetString(
                    PyExc_TypeError,
                    "in method '$symname', argument $argnum is not a simple buffer");
            SWIG_fail;
        }
        $1 = view.buf;
        $2 = view.len;
        PyBuffer_Release(&view);
    }
}
%typemap(doc) const char *data, int length "$1_name: a readable buffer (e.g. a bytes object)"

/* Convert a C array of binary data to Python bytes. */
%inline %{
    PyObject *vine_file_contents_as_bytes(struct vine_file *f) {
        return PyBytes_FromStringAndSize(vine_file_contents(f), vine_file_size(f));
    }
%}

%include "stdint.i"
%include "int_sizes.h"
%include "taskvine.h"<|MERGE_RESOLUTION|>--- conflicted
+++ resolved
@@ -21,14 +21,9 @@
 /* return a char*, enable automatic free */
 %newobject vine_get_status;
 %newobject vine_get_path_staging;
-<<<<<<< HEAD
-%newobject vine_get_runtime_path_caching;
-%newobject cctools_version_string;
-=======
 %newobject vine_get_path_cache;
 %newobject vine_get_path_log;
 %newobject vine_version_string;
->>>>>>> a6f96094
 
 /* These return pointers to lists defined in list.h. We aren't
  * wrapping methods in list.h and so ignore these. */

--- conflicted
+++ resolved
@@ -49,20 +49,11 @@
     print("Creating library from packages and functions...")
 
     # This format shows how to create package import statements for the library
-<<<<<<< HEAD
-    import_modules = [math]
-    libtask = q.create_library_from_functions('test-library', divide, double, cube, import_modules=import_modules, add_env=False)
-   
+    hoisting_modules = [math]
+    libtask = q.create_library_from_functions('test-library', divide, double, cube, hoisting_modules=hoisting_modules, add_env=False)
+
     # Just take default resources for the library, this will cause it to fill the whole worker. 
     # And the number of functions slots will match the number of cores available.
-=======
-    hoisting_modules = [math]
-    libtask = q.create_library_from_functions('test-library', divide, double, cube, hoisting_modules=hoisting_modules, add_env=False)
-    
-    libtask.set_cores(1)
-    libtask.set_memory(1000)
-    libtask.set_disk(1000)
->>>>>>> 35b34118
 
     q.install_library(libtask)
 

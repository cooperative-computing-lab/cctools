#! /usr/bin/env python

# taskvine python binding tests
# tests for missing/recursive inputs/outputs.

import argparse
import atexit
import sys
import tempfile
import os
import os.path as path
import shutil
import stat
import time

import ndcctools.taskvine as vine

test_dir = tempfile.mkdtemp(prefix="vine.test", dir=".")
input_name = "input.file"
exec_name = "exec.file"

error = False


def cleanup():
    shutil.rmtree(test_dir)


atexit.register(cleanup)


def report_task(task, expected_result, expected_exit_code, expected_outputs=None):
    global error
    if not task:
        error = True
        print("\nTask did not complete in expected time.")
    else:
        print("\nTask '{command}' report:".format(command=task.command))
        print("result: {r}".format(r=task.result))
        print("exit code: {exit_code}".format(exit_code=task.exit_code))
        if task.output:
            print("stderr:\n+++\n{stderr}---".format(stderr=task.output.encode("ascii", "replace")))
        if task.result != expected_result:
            error = True
            print("Should have finished with result '{result}', but got '{real}'.".format(result=expected_result, real=task.result))
        elif task.exit_code != expected_exit_code:
            error = True
            print("Should have finished with exit_code {expected_exit_code}, but got {real}.".format(expected_exit_code=str(expected_exit_code), real=str(task.exit_code)))
        elif expected_outputs:
            for out in expected_outputs:
                if not path.isfile(out):
                    error = True
                    print("Should have created file {output} but did not.".format(output=out))
        else:
            print("Completed as expected.")


output_count = 0


def next_output_name():
    global output_count
    output_count += 1
    return "output_file." + str(output_count)


if __name__ == "__main__":
    parser = argparse.ArgumentParser("Test for taskvine python bindings.")
    parser.add_argument("port_file", help="File to write the port the queue is using.")
    parser.add_argument("--ssl_key", default=None, help="SSL key in pem format.")
    parser.add_argument("--ssl_cert", default=None, help="SSL certificate in pem format.")

    args = parser.parse_args()

    wait_time = 30

    with open(path.join(test_dir, input_name), "w") as f:
        f.write("hello world\n")

    shutil.copyfile("/bin/cat", path.join(test_dir, exec_name))
    os.chmod(path.join(test_dir, exec_name), stat.S_IRWXU)

    q = vine.Manager(port=0, ssl=(args.ssl_key, args.ssl_cert))

    exec_file = q.declare_file(path.join(test_dir, exec_name), cache=True)
    input_file = q.declare_file(path.join(test_dir, input_name), cache=True)

    with open(args.port_file, "w") as f:
        print("Writing port {port} to file {file}".format(port=q.port, file=args.port_file))
        f.write(str(q.port))

    # simple task
    # define a task, sending stderr to console, and stdout to output
    output_name = next_output_name()
    t = vine.Task(f"./{exec_name} {input_name} 2>&1 > {output_name}")
    t.add_input(exec_file, exec_name)
    t.add_input(input_file, input_name)
    output_file = q.declare_file(path.join(test_dir, output_name), cache=False)
    t.add_output(output_file, output_name)

    q.submit(t)
    t = q.wait(wait_time)
    report_task(t, "success", 0, [path.join(test_dir, output_name)])

    # same simple task, but now we send the directory as an input
    output_name = next_output_name()
    t = vine.Task(f"cd my_dir && ./{exec_name} {input_name} 2>&1 > {output_name}")
    in_dir = q.declare_file(test_dir, cache=True)
    t.add_input(exec_file, exec_name)
    t.add_input(in_dir, "my_dir")
    output_file = q.declare_file(path.join(test_dir, output_name), cache=False)
    t.add_output(output_file, path.join("my_dir", output_name))

    q.submit(t)
    t = q.wait(wait_time)
    report_task(t, "success", 0, [path.join(test_dir, output_name)])

    # we bring back the outputs from a directory:
    output_name = next_output_name()
    t = vine.Task(f"mkdir outs && ./{exec_name} {input_name} 2>&1 > outs/{output_name}")
    t.add_input(exec_file, exec_name)
    t.add_input(input_file, input_name)
    outs = q.declare_file(path.join(test_dir, "outs"), cache=False)
    t.add_output(outs, "outs")

    q.submit(t)
    t = q.wait(wait_time)
    report_task(t, "success", 0, [path.join(test_dir, "outs", output_name)])

    # Execute a task that only communicates through buffers:
    inbuf = q.declare_buffer(bytes("This is only a test!", "utf-8"))
    outbuf1 = q.declare_buffer()
    outbuf2 = q.declare_buffer()

    t = vine.Task("cp input.txt output1.txt && cp input.txt output2.txt")
    t.add_input(inbuf, "input.txt")
    t.add_output(outbuf1, "output1.txt")
    t.add_output(outbuf2, "output2.txt")
    q.submit(t)
    t = q.wait(wait_time)
    report_task(t, "success", 0)

    if outbuf1.contents() != inbuf.contents() or outbuf2.contents() != inbuf.contents():
        print("incorrect output:\nout1: {}\nout2: {}\n".format(outbuf1.contents(), outbuf2.contents()))
        sys.exit(1)
    else:
        print("buffer outputs match: {}".format(inbuf.contents()))

    # should fail because the 'executable' cannot be executed:
    t = vine.Task(f"./{input_name}".format(input=input_name))
    t.add_input(input_file, input_name)

    q.submit(t)
    t = q.wait(wait_time)
    report_task(t, "success", 126)

    # should fail because the 'executable' cannot be found:
    t = vine.Task("./notacommand")

    q.submit(t)
    t = q.wait(wait_time)
    report_task(t, "success", 127)

    # should fail because an input file does not exists:
    t = vine.Task("./notacommand")
    t.add_input(q.declare_file("notacommand"), "notacommand")

    q.submit(t)
    t = q.wait(wait_time)
    report_task(t, "input missing", -1)

    # should fail because an output file was not created:
    output_name = next_output_name()
    t = vine.Task(f"./{exec_name} {input_name} 2>&1")
    t.add_input(exec_file, exec_name)
    t.add_input(input_file, input_name)
    output_file = q.declare_file(path.join(test_dir, output_name), cache=False)
    t.add_output(output_file, output_name)

    q.submit(t)
    t = q.wait(wait_time)
    report_task(t, "output missing", 0)

    # should succeed in the alloted time
    t = vine.Task("/bin/sleep 1")
    t.set_time_max(10)
    q.submit(t)
    t = q.wait(wait_time)
    report_task(t, "success", 0)

    # should fail in the alloted time
    t = vine.Task("/bin/sleep 10")
    t.set_time_max(1)
    q.submit(t)
    t = q.wait(wait_time)
    report_task(t, "max wall time", 9)

    # should run in the alloted absolute time
    t = vine.Task("/bin/sleep 1")
    t.set_time_end((time.time() + 5) * 1e6)
    q.submit(t)
    t = q.wait(wait_time)
    report_task(t, "success", 0)

    # should fail in the alloted absolute time
    t = vine.Task("/bin/sleep 10")
    t.set_time_end((time.time() + 2) * 1e6)
    q.submit(t)
    t = q.wait(30)
    report_task(t, "max end time", 9)

    # Pull down data from a url and unpack it via a minitask.
<<<<<<< HEAD
    # Note that we use a local file url of a small tarball to test the mechanism without placing a load on the network.
    f = q.declare_untar(q.declare_url("file://{}/dummy.tar.gz".format(os.getcwd())))
=======
    f = q.declare_untar(q.declare_url("http://ccl.cse.nd.edu/software/files/cctools-1.0.0-src.tar.gz"))
>>>>>>> b13baa49
    t = vine.Task("ls -lR cctools | wc -l")
    t.add_input(f, "cctools")
    q.submit(t)
    t = q.wait(wait_time)
    report_task(t, "success", 0)

    # Create an explicit minitask description to run curl
    minitask = vine.Task("curl https://www.nd.edu -o output")
    output_file = q.declare_file("output", cache=False)
    minitask.add_output(output_file, "output")
    intask = q.declare_minitask(minitask)

    # Now generate an input file from a shell command:
    t = vine.Task("wc -l infile")
    t.add_input(intask, "infile")
    q.submit(t)
    t = q.wait(wait_time)
    report_task(t, "success", 0)

    # second time should have it cached (though we can't tell from here)
    t = vine.Task("wc -l infile")
    t.add_input(intask, "infile")
    q.submit(t)
    t = q.wait(wait_time)
    report_task(t, "success", 0)

    # Now generate an input file from a shell command:
    t = vine.Task("wc -l infile")
    url = q.declare_url("https://www.nd.edu", cache=True)
    t.add_input(url, "infile")
    q.submit(t)
    t = q.wait(wait_time)
    report_task(t, "success", 0)

    # second time should have it cached (though we can't tell from here)
    t = vine.Task("wc -l infile")
    t.add_input(url, "infile")
    q.submit(t)
    t = q.wait(wait_time)
    report_task(t, "success", 0)

    # generate an invalid remote input file, should get an input missing error.
    t = vine.Task("wc -l infile")
    url = q.declare_url("https://pretty-sure-this-is-not-a-valid-url.com", "infile")
    t.add_input(url, "infile")
    q.submit(t)
    t = q.wait(wait_time)
    report_task(t, "input missing", 1)

    # create a temporary output file, and then fetch its contents manually.
    t = vine.Task("echo howdy > output")
    temp = q.declare_temp()
    t.add_output(temp,"output")
    q.submit(t)
    t = q.wait(wait_time)
    report_task(t, "success", 0)

    data = q.fetch_file(temp)
    if(data == "howdy\n"):
        print("correct data returned from temp file")
    else:
        print("INCORRECT data returned from temp file: {}".format(data))
        error = True
    
    if error:
        sys.exit(1)

    sys.exit(0)<|MERGE_RESOLUTION|>--- conflicted
+++ resolved
@@ -210,12 +210,8 @@
     report_task(t, "max end time", 9)
 
     # Pull down data from a url and unpack it via a minitask.
-<<<<<<< HEAD
     # Note that we use a local file url of a small tarball to test the mechanism without placing a load on the network.
-    f = q.declare_untar(q.declare_url("file://{}/dummy.tar.gz".format(os.getcwd())))
-=======
     f = q.declare_untar(q.declare_url("http://ccl.cse.nd.edu/software/files/cctools-1.0.0-src.tar.gz"))
->>>>>>> b13baa49
     t = vine.Task("ls -lR cctools | wc -l")
     t.add_input(f, "cctools")
     q.submit(t)

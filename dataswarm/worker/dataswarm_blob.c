
#include "dataswarm_blob.h"
#include "dataswarm_message.h"

#include "stringtools.h"
#include "debug.h"
#include "jx_print.h"
#include "jx_parse.h"
#include "jx.h"
#include "delete_dir.h"
#include "create_dir.h"

#include <stdio.h>
#include <stdlib.h>
#include <unistd.h>
#include <sys/stat.h>
#include <errno.h>
#include <string.h>

dataswarm_result_t dataswarm_blob_create(struct dataswarm_worker *w, const char *blobid, jx_int_t size, struct jx *meta )
{
	if(!blobid || size < 1) {
		// XXX return obj with incorrect parameters
		return DS_MSG_MALFORMED_PARAMETERS;
	}
	// XXX should here check for available space

	char *blob_dir = string_format("%s/blob/rw/%s", w->workspace, blobid);
	char *blob_meta = string_format("%s/meta", blob_dir);

	if(mkdir(blob_dir, 0777)<0) {
		debug(D_DATASWARM, "couldn't mkdir %s: %s", blob_dir, strerror(errno));
		free(blob_dir);
		free(blob_meta);
		return DS_MSG_UNABLE;
	}

	if(meta) {
		FILE *file = fopen(blob_meta, "w");
		if(!file) {
			debug(D_DATASWARM, "couldn't open %s: %s", blob_meta, strerror(errno));
			free(blob_dir);
			free(blob_meta);
			return DS_MSG_UNABLE;
		}
		jx_print_stream(meta, file);
		fclose(file);
	}

	free(blob_dir);
	free(blob_meta);

	return DS_MSG_SUCCESS;
}


dataswarm_result_t dataswarm_blob_put(struct dataswarm_worker *w, const char *blobid, struct link *l)
{
	if(!blobid) {
		// XXX return obj with incorrect parameters
		return DS_MSG_MALFORMED_PARAMETERS;
	}

	char *blob_data = string_format("%s/blob/rw/%s/data", w->workspace, blobid);

	char line[32];

	// XXX should set timeout more appropriately
	time_t stoptime = time(0) + 3600;

	if(!link_readline(l, line, sizeof(line), stoptime)) {
		debug(D_DATASWARM, "couldn't read file length: %s: %s", blob_data, strerror(errno));
		free(blob_data);
		return DS_MSG_UNABLE;
	}

	int64_t length = atoll(line);
	// XXX should here check for available space
	// return dataswarm_message_state_response("internal-failure", "no space available");
	//
	// XXX should handle directory transfers.

	FILE *file = fopen(blob_data, "w");
	if(!file) {
		debug(D_DATASWARM, "couldn't open %s: %s", blob_data, strerror(errno));
		free(blob_data);
		return DS_MSG_UNABLE;
	}

	int bytes_transfered = link_stream_to_file(l, file, length, stoptime);
	fclose(file);

	if(bytes_transfered != length) {
		debug(D_DATASWARM, "couldn't stream to %s: %s", blob_data, strerror(errno));
		free(blob_data);
		return DS_MSG_UNABLE;
	}

	free(blob_data);
	return DS_MSG_SUCCESS;
}


dataswarm_result_t dataswarm_blob_get(struct dataswarm_worker *w, const char *blobid, struct link *l)
{
	if(!blobid) {
		// XXX return obj with incorrect parameters
		return DS_MSG_MALFORMED_PARAMETERS;
	}

	char *blob_data = string_format("%s/blob/rw/%s/data", w->workspace, blobid);

	struct stat info;
	int status = stat(blob_data, &info);
	if(!status) {
		debug(D_DATASWARM, "couldn't stat blob: %s: %s", blob_data, strerror(errno));
		free(blob_data);
		return DS_MSG_UNABLE;
	}

	FILE *file = fopen(blob_data, "r");
	if(!file) {
		debug(D_DATASWARM, "couldn't open %s: %s", blob_data, strerror(errno));
		free(blob_data);
		return DS_MSG_UNABLE;
	}

	int64_t length = info.st_size;
	char *line = string_format("%lld\n", (long long) length);

	// XXX should set timeout more appropriately
	time_t stoptime = time(0) + 3600;
	link_write(l, line, strlen(line), stoptime);
	free(line);

	// XXX should handle directory transfers.

	int bytes_transfered = link_stream_from_file(l, file, length, stoptime);
	fclose(file);

	if(bytes_transfered != length) {
		debug(D_DATASWARM, "couldn't stream from %s: %s", blob_data, strerror(errno));
		return DS_MSG_UNABLE;
	}

	free(blob_data);
	return DS_MSG_SUCCESS;
}


/*
dataswarm_blob_commit converts a read-write blob into
a read-only blob, fixing its size and properties for all time,
allowing the object to be duplicated to other nodes.
*/

dataswarm_result_t dataswarm_blob_commit(struct dataswarm_worker *w, const char *blobid)
{
	if(!blobid) {
		// XXX return obj with incorrect parameters
		return DS_MSG_MALFORMED_PARAMETERS;
	}

	char *ro_name = string_format("%s/blob/ro/%s", w->workspace, blobid);
	char *rw_name = string_format("%s/blob/rw/%s", w->workspace, blobid);

	int status = rename(rw_name, ro_name);
	free(ro_name);
	free(rw_name);

	if(status == 0) {
		return DS_MSG_SUCCESS;
	} else {
		debug(D_DATASWARM, "couldn't commit %s: %s", blobid, strerror(errno));
		return DS_MSG_UNABLE;
	}
}

/*
dataswarm_blob_delete moves the blob to the deleting
dir, and then also deletes the object synchronously.  This ensures
that the delete (logically) occurs atomically, so that if the delete
fails or the worker crashes, all deleted blobs can be cleaned up on restart.
*/


dataswarm_result_t dataswarm_blob_delete(struct dataswarm_worker *w, const char *blobid)
{
	if(!blobid) {
		// XXX return obj with incorrect parameters
		return DS_MSG_MALFORMED_PARAMETERS;
	}

	char *ro_name = string_format("%s/blob/ro/%s", w->workspace, blobid);
	char *rw_name = string_format("%s/blob/rw/%s", w->workspace, blobid);
	char *deleting_name = string_format("%s/blob/deleting/%s", w->workspace,blobid);

	int status = (rename(ro_name, deleting_name) == 0 || rename(rw_name, deleting_name) == 0);
	free(ro_name);
	free(rw_name);

	if(!status) {
<<<<<<< HEAD
		debug(D_DATASWARM, "couldn't delete %s: %s", blobid, strerror(errno));
		return DS_MSG_UNABLE;
=======
		debug(D_DATASWARM, "couldn't delete %s: %s", deleting_name, strerror(errno));
        free(deleting_name);
		return dataswarm_message_state_response("internal-error", "could not delete blob");
>>>>>>> a79013bd
	}

	delete_dir(deleting_name);
	free(deleting_name);

	return DS_MSG_SUCCESS;
}


/*
dataswarm_blob_copy message requests a blob to be duplicated. The new copy is
read-write with a new blob-id.
*/

dataswarm_result_t dataswarm_blob_copy(struct dataswarm_worker *w, const char *blobid, const char *blobid_src)
{
	if(!blobid || !blobid_src) {
		// XXX return obj with incorrect parameters
		return DS_MSG_MALFORMED_PARAMETERS;
	}

	/* XXX do the copying */

	return DS_MSG_SUCCESS;
}

/*
Delete all the stale objects currently in the deleting directory.
*/

void dataswarm_blob_purge( struct dataswarm_worker *w )
{
	char *dirname = string_format("%s/blob/deleting",w->workspace);

	debug(D_DATASWARM,"checking %s for stale blobs to delete:",dirname);

	DIR *dir = opendir(dirname);
	if(dir) {
		struct dirent *d;
		while((d=readdir(dir))) {
			if(!strcmp(d->d_name,".")) continue;
			if(!strcmp(d->d_name,"..")) continue;
			char *blobname = string_format("%s/%s",dirname,blobname);
			debug(D_DATASWARM,"deleting blob: %s",blobname);
			delete_dir(blobname);
			free(blobname);
		}
	}

	free(dirname);
}<|MERGE_RESOLUTION|>--- conflicted
+++ resolved
@@ -200,14 +200,9 @@
 	free(rw_name);
 
 	if(!status) {
-<<<<<<< HEAD
-		debug(D_DATASWARM, "couldn't delete %s: %s", blobid, strerror(errno));
-		return DS_MSG_UNABLE;
-=======
-		debug(D_DATASWARM, "couldn't delete %s: %s", deleting_name, strerror(errno));
-        free(deleting_name);
-		return dataswarm_message_state_response("internal-error", "could not delete blob");
->>>>>>> a79013bd
+		  debug(D_DATASWARM, "couldn't delete %s: %s", deleting_name, strerror(errno));
+      free(deleting_name);
+	    return DS_MSG_UNABLE;
 	}
 
 	delete_dir(deleting_name);

--- conflicted
+++ resolved
@@ -87,13 +87,8 @@
 				if(process) {
 					hash_table_insert(w->process_table,taskid,process);
 					// XXX check for invalid mounts?
-<<<<<<< HEAD
 					if(ds_process_start(process,w->workspace)) {
-						update_task_state(w,task,DS_TASK_RUNNING);
-=======
-					if(ds_process_start(task->process,w->workspace)) {
 						update_task_state(w,task,DS_TASK_RUNNING,1);
->>>>>>> 13d1e59a
 					} else {
 						update_task_state(w,task,DS_TASK_FAILED,1);
 					}
@@ -102,14 +97,9 @@
 				}
 				break;
 			case DS_TASK_RUNNING:
-<<<<<<< HEAD
 				process = hash_table_lookup(w->process_table,taskid);
 				if(ds_process_isdone(process)) {
-					update_task_state(w,task,DS_TASK_DONE);
-=======
-				if(ds_process_isdone(task->process)) {
 					update_task_state(w,task,DS_TASK_DONE,1);
->>>>>>> 13d1e59a
 				}
 				break;
 			case DS_TASK_DONE:

/*
Copyright (C) 2022- The University of Notre Dame
This software is distributed under the GNU General Public License.
See the file COPYING for details.
*/

#include "ds_manager.h"
#include "ds_protocol.h"
#include "ds_task.h"
#include "ds_file.h"
#include "ds_resources.h"
#include "ds_remote_file_info.h"
#include "ds_internal.h"

#include "cctools.h"
#include "int_sizes.h"
#include "link.h"
#include "link_auth.h"
#include "debug.h"
#include "stringtools.h"
#include "catalog_query.h"
#include "datagram.h"
#include "domain_name_cache.h"
#include "hash_table.h"
#include "interfaces_address.h"
#include "itable.h"
#include "list.h"
#include "macros.h"
#include "username.h"
#include "create_dir.h"
#include "xxmalloc.h"
#include "load_average.h"
#include "buffer.h"
#include "rmonitor.h"
#include "rmonitor_types.h"
#include "rmonitor_poll.h"
#include "category_internal.h"
#include "copy_stream.h"
#include "random.h"
#include "process.h"
#include "path.h"
#include "url_encode.h"
#include "jx_print.h"
#include "jx_parse.h"
#include "shell.h"
#include "pattern.h"
#include "host_disk_info.h"

#include <unistd.h>
#include <dirent.h>
#include <fcntl.h>
#include <sys/stat.h>
#include <sys/wait.h>
#include <assert.h>
#include <errno.h>
#include <limits.h>
#include <math.h>
#include <stdarg.h>
#include <stdio.h>
#include <stdint.h>
#include <stdlib.h>
#include <string.h>
#include <time.h>

// The default tasks capacity reported before information is available.
// Default capacity also implies 1 core, 1024 MB of disk and 512 memory per task.
#define DS_DEFAULT_CAPACITY_TASKS 10

// The minimum number of task reports to keep
#define DS_TASK_REPORT_MIN_SIZE 50

// Seconds between updates to the catalog
#define DS_UPDATE_INTERVAL 60

// Seconds between measurement of manager local resources
#define DS_RESOURCE_MEASUREMENT_INTERVAL 30

#define WORKER_ADDRPORT_MAX 64
#define WORKER_HASHKEY_MAX 32

#define MAX_TASK_STDOUT_STORAGE (1*GIGABYTE)

#define MAX_NEW_WORKERS 10

// Result codes for signaling the completion of operations in WQ
typedef enum {
	DS_SUCCESS = 0,
	DS_WORKER_FAILURE,
	DS_APP_FAILURE,
	DS_MGR_FAILURE
} ds_result_code_t;

typedef enum {
	MSG_PROCESSED = 0,        /* Message was processed and connection is still good. */
	MSG_PROCESSED_DISCONNECT, /* Message was processed and disconnect now expected. */
	MSG_NOT_PROCESSED,        /* Message was not processed, waiting to be consumed. */
	MSG_FAILURE               /* Message not received, connection failure. */
} ds_msg_code_t;

typedef enum {
	MON_DISABLED = 0,
	MON_SUMMARY  = 1,   /* generate only summary. */
	MON_FULL     = 2,   /* generate summary, series and monitoring debug output. */
	MON_WATCHDOG = 4    /* kill tasks that exhaust resources */
} ds_monitoring_mode;

typedef enum {
	WORKER_DISCONNECT_UNKNOWN  = 0,
	WORKER_DISCONNECT_EXPLICIT,
	WORKER_DISCONNECT_STATUS_WORKER,
	WORKER_DISCONNECT_IDLE_OUT,
	WORKER_DISCONNECT_FAST_ABORT,
	WORKER_DISCONNECT_FAILURE
} worker_disconnect_reason;

typedef enum {
	WORKER_TYPE_UNKNOWN = 1,
	WORKER_TYPE_WORKER  = 2,
	WORKER_TYPE_STATUS  = 4,
} worker_type;


typedef enum {
	CORES_BIT = (1 << 0),
	MEMORY_BIT = (1 << 1),
	DISK_BIT = (1 << 2),
	GPUS_BIT = (1 << 3),
} resource_bitmask;

// Threshold for available disk space (MB) beyond which files are not received from worker.
static uint64_t disk_avail_threshold = 100;

int ds_option_scheduler = DS_SCHEDULE_TIME;

/* default timeout for slow workers to come back to the pool */
double ds_option_blocklist_slow_workers_timeout = 900;

/* time threshold to check when tasks are larger than connected workers */
static timestamp_t interval_check_for_large_tasks = 180000000; // 3 minutes in usecs

struct ds_manager {
	char *name;
	int port;
	int priority;
	int num_tasks_left;

	int next_taskid;

	char workingdir[PATH_MAX];

	struct link      *manager_link;   // incoming tcp connection for workers.
	struct link_info *poll_table;
	int poll_table_size;

	struct itable *tasks;           // taskid -> task
	struct itable *task_state_map;  // taskid -> state
	struct list   *ready_list;      // ready to be sent to a worker

	struct hash_table *worker_table;
	struct hash_table *worker_blocklist;
	struct itable  *worker_task_map;

	struct hash_table *factory_table;

	struct hash_table *categories;

	struct hash_table *workers_with_available_results;

	struct ds_stats *stats;
	struct ds_stats *stats_measure;
	struct ds_stats *stats_disconnected_workers;
	timestamp_t time_last_wait;
	timestamp_t time_last_log_stats;
	timestamp_t time_last_large_tasks_check;
	int worker_selection_algorithm;
	int process_pending_check;

	int short_timeout;		// timeout to send/recv a brief message from worker
	int long_timeout;		// timeout if in the middle of an incomplete message.
	struct list *task_reports;	      /* list of last N ds_task_reports. */

	double resource_submit_multiplier; /* Times the resource value, but disk */

	int minimum_transfer_timeout;
	int transfer_outlier_factor;
	int default_transfer_rate;

	char *catalog_hosts;

	time_t catalog_last_update_time;
	time_t resources_last_update_time;
	int    busy_waiting_flag;

	int hungry_minimum;               /* minimum number of waiting tasks to consider queue not hungry. */;

	int wait_for_workers;             /* wait for these many workers before dispatching tasks at start of execution. */

	ds_category_mode_t allocation_default_mode;

	FILE *logfile;
	FILE *transactions_logfile;
	int keepalive_interval;
	int keepalive_timeout;
	timestamp_t link_poll_end;	//tracks when we poll link; used to timeout unacknowledged keepalive checks

    char *manager_preferred_connection;

	int monitor_mode;
	FILE *monitor_file;

	char *monitor_output_directory;
	char *monitor_summary_filename;

	char *monitor_exe;
	struct rmsummary *measured_local_resources;
	struct rmsummary *current_max_worker;
	struct rmsummary *max_task_resources_requested;

	char *password;
	char *ssl_key;
	char *ssl_cert;
	int ssl_enabled;

	double bandwidth;

	int fetch_factory;

	int wait_retrieve_many;
	int force_proportional_resources;
};

struct ds_worker {
	char *hostname;
	char *os;
	char *arch;
	char *version;
	char *factory_name;
	char addrport[WORKER_ADDRPORT_MAX];
	char hashkey[WORKER_HASHKEY_MAX];

	worker_type type;                         // unknown, regular worker, status worker

	int  draining;                            // if 1, worker does not accept anymore tasks. It is shutdown if no task running.

	int  fast_abort_alarm;                    // if 1, no task has finished since a task triggered fast abort.
	                                          // 0 otherwise. A 2nd task triggering fast abort will cause the worker to disconnect

	struct ds_stats     *stats;
	struct ds_resources *resources;
	struct hash_table           *features;

	char *workerid;

	struct hash_table *current_files;
	struct link *link;
	struct itable *current_tasks;
	struct itable *current_tasks_boxes;
	int finished_tasks;
	int64_t total_tasks_complete;
	int64_t total_bytes_transferred;
	timestamp_t total_task_time;
	timestamp_t total_transfer_time;
	timestamp_t start_time;
	timestamp_t last_msg_recv_time;
	timestamp_t last_update_msg_time;
	int64_t end_time;                   // epoch time (in seconds) at which the worker terminates
										// If -1, means the worker has not reported in. If 0, means no limit.
};

struct ds_factory_info {
	char *name;
	int   connected_workers;
	int   max_workers;
	int   seen_at_catalog;
};

struct ds_task_report {
	timestamp_t transfer_time;
	timestamp_t exec_time;
	timestamp_t manager_time;

	struct rmsummary *resources;
};

struct blocklist_host_info {
	int    blocked;
	int    times_blocked;
	time_t release_at;
};

static void handle_failure(struct ds_manager *q, struct ds_worker *w, struct ds_task *t, ds_result_code_t fail_type);
static void handle_worker_failure(struct ds_manager *q, struct ds_worker *w);
static void handle_app_failure(struct ds_manager *q, struct ds_worker *w, struct ds_task *t);
static void remove_worker(struct ds_manager *q, struct ds_worker *w, worker_disconnect_reason reason);
static int shut_down_worker(struct ds_manager *q, struct ds_worker *w);

static void add_task_report(struct ds_manager *q, struct ds_task *t );

static void commit_task_to_worker(struct ds_manager *q, struct ds_worker *w, struct ds_task *t);
static void reap_task_from_worker(struct ds_manager *q, struct ds_worker *w, struct ds_task *t, ds_task_state_t new_state);
static int cancel_task_on_worker(struct ds_manager *q, struct ds_task *t, ds_task_state_t new_state);
static void count_worker_resources(struct ds_manager *q, struct ds_worker *w);

static void find_max_worker(struct ds_manager *q);
static void update_max_worker(struct ds_manager *q, struct ds_worker *w);

static void push_task_to_ready_list( struct ds_manager *q, struct ds_task *t );

/* returns old state */
static ds_task_state_t change_task_state( struct ds_manager *q, struct ds_task *t, ds_task_state_t new_state);

const char *task_state_str(ds_task_state_t state);

/* 1, 0 whether t is in state */
static int task_state_is( struct ds_manager *q, uint64_t taskid, ds_task_state_t state);
/* pointer to first task found with state. NULL if no such task */
static struct ds_task *task_state_any(struct ds_manager *q, ds_task_state_t state);
/* number of tasks with state */
static int task_state_count( struct ds_manager *q, const char *category, ds_task_state_t state);
/* number of tasks with the resource allocation request */
static int task_request_count( struct ds_manager *q, const char *category, category_allocation_t request);

static ds_result_code_t get_result(struct ds_manager *q, struct ds_worker *w, const char *line);
static ds_result_code_t get_available_results(struct ds_manager *q, struct ds_worker *w);

static int update_task_result(struct ds_task *t, ds_result_t new_result);

static void process_data_index( struct ds_manager *q, struct ds_worker *w, time_t stoptime );
static ds_msg_code_t process_http_request( struct ds_manager *q, struct ds_worker *w, const char *path, time_t stoptime );
static ds_msg_code_t process_dataswarm(struct ds_manager *q, struct ds_worker *w, const char *line);
static ds_msg_code_t process_queue_status(struct ds_manager *q, struct ds_worker *w, const char *line, time_t stoptime);
static ds_msg_code_t process_resource(struct ds_manager *q, struct ds_worker *w, const char *line);
static ds_msg_code_t process_feature(struct ds_manager *q, struct ds_worker *w, const char *line);

static struct jx * queue_to_jx( struct ds_manager *q );
static struct jx * queue_lean_to_jx( struct ds_manager *q );

char *ds_monitor_wrap(struct ds_manager *q, struct ds_worker *w, struct ds_task *t, struct rmsummary *limits);

const struct rmsummary *task_max_resources(struct ds_manager *q, struct ds_task *t);
const struct rmsummary *task_min_resources(struct ds_manager *q, struct ds_task *t);
static struct rmsummary *task_worker_box_size(struct ds_manager *q, struct ds_worker *w, struct ds_task *t);

void ds_accumulate_task(struct ds_manager *q, struct ds_task *t);
struct category *ds_category_lookup_or_create(struct ds_manager *q, const char *name);

static void write_transaction(struct ds_manager *q, const char *str);
static void write_transaction_task(struct ds_manager *q, struct ds_task *t);
static void write_transaction_category(struct ds_manager *q, struct category *c);
static void write_transaction_worker(struct ds_manager *q, struct ds_worker *w, int leaving, worker_disconnect_reason reason_leaving);
static void write_transaction_transfer(struct ds_manager *q, struct ds_worker *w, struct ds_task *t, struct ds_file *f, size_t size_in_bytes, int time_in_usecs, ds_file_type_t type);
static void write_transaction_worker_resources(struct ds_manager *q, struct ds_worker *w);

static struct ds_factory_info *create_factory_info(struct ds_manager *q, const char *name);
static void remove_factory_info(struct ds_manager *q, const char *name);

/** Write manager's resources to resource summary file and close the file **/
void ds_disable_monitoring(struct ds_manager *q);

/******************************************************/
/********** ds_manager internal functions *************/
/******************************************************/

static int64_t overcommitted_resource_total(struct ds_manager *q, int64_t total) {
	int64_t r = 0;
	if(total != 0)
	{
		r = ceil(total * q->resource_submit_multiplier);
	}

	return r;
}

//Returns count of workers according to type
static int count_workers(struct ds_manager *q, int type) {
	struct ds_worker *w;
	char* id;

	int count = 0;

	hash_table_firstkey(q->worker_table);
	while(hash_table_nextkey(q->worker_table, &id, (void**)&w)) {
		if(w->type & type) {
			count++;
		}
	}

	return count;
}

//Returns count of workers that are available to run tasks.
static int available_workers(struct ds_manager *q) {
	struct ds_worker *w;
	char* id;
	int available_workers = 0;

	hash_table_firstkey(q->worker_table);
	while(hash_table_nextkey(q->worker_table, &id, (void**)&w)) {
		if(strcmp(w->hostname, "unknown") != 0) {
			if(overcommitted_resource_total(q, w->resources->cores.total) > w->resources->cores.inuse || w->resources->disk.total > w->resources->disk.inuse || overcommitted_resource_total(q, w->resources->memory.total) > w->resources->memory.inuse){
				available_workers++;
			}
		}
	}

	return available_workers;
}

//Returns count of workers that are running at least 1 task.
static int workers_with_tasks(struct ds_manager *q) {
	struct ds_worker *w;
	char* id;
	int workers_with_tasks = 0;

	hash_table_firstkey(q->worker_table);
	while(hash_table_nextkey(q->worker_table, &id, (void**)&w)) {
		if(strcmp(w->hostname, "unknown")){
			if(itable_size(w->current_tasks)){
				workers_with_tasks++;
			}
		}
	}

	return workers_with_tasks;
}

static void log_queue_stats(struct ds_manager *q, int force)
{
	struct ds_stats s;

	timestamp_t now = timestamp_get();
	if(!force && (now - q->time_last_log_stats < ONE_SECOND)) {
		return;
	}

	ds_get_stats(q, &s);
	debug(D_DS, "workers connections -- known: %d, connecting: %d, available: %d.",
			s.workers_connected,
			s.workers_init,
			available_workers(q));

	q->time_last_log_stats = now;
	if(!q->logfile) {
		return;
	}

	buffer_t B;
	buffer_init(&B);

	buffer_printf(&B, "%" PRIu64, timestamp_get());

	/* Stats for the current state of workers: */
	buffer_printf(&B, " %d", s.workers_connected);
	buffer_printf(&B, " %d", s.workers_init);
	buffer_printf(&B, " %d", s.workers_idle);
	buffer_printf(&B, " %d", s.workers_busy);
	buffer_printf(&B, " %d", s.workers_able);

	/* Cumulative stats for workers: */
	buffer_printf(&B, " %d", s.workers_joined);
	buffer_printf(&B, " %d", s.workers_removed);
	buffer_printf(&B, " %d", s.workers_released);
	buffer_printf(&B, " %d", s.workers_idled_out);
	buffer_printf(&B, " %d", s.workers_blocked);
	buffer_printf(&B, " %d", s.workers_fast_aborted);
	buffer_printf(&B, " %d", s.workers_lost);

	/* Stats for the current state of tasks: */
	buffer_printf(&B, " %d", s.tasks_waiting);
	buffer_printf(&B, " %d", s.tasks_on_workers);
	buffer_printf(&B, " %d", s.tasks_running);
	buffer_printf(&B, " %d", s.tasks_with_results);

	/* Cumulative stats for tasks: */
	buffer_printf(&B, " %d", s.tasks_submitted);
	buffer_printf(&B, " %d", s.tasks_dispatched);
	buffer_printf(&B, " %d", s.tasks_done);
	buffer_printf(&B, " %d", s.tasks_failed);
	buffer_printf(&B, " %d", s.tasks_cancelled);
	buffer_printf(&B, " %d", s.tasks_exhausted_attempts);

	/* Master time statistics: */
	buffer_printf(&B, " %" PRId64, s.time_send);
	buffer_printf(&B, " %" PRId64, s.time_receive);
	buffer_printf(&B, " %" PRId64, s.time_send_good);
	buffer_printf(&B, " %" PRId64, s.time_receive_good);
	buffer_printf(&B, " %" PRId64, s.time_status_msgs);
	buffer_printf(&B, " %" PRId64, s.time_internal);
	buffer_printf(&B, " %" PRId64, s.time_polling);
	buffer_printf(&B, " %" PRId64, s.time_application);

	/* Workers time statistics: */
	buffer_printf(&B, " %" PRId64, s.time_workers_execute);
	buffer_printf(&B, " %" PRId64, s.time_workers_execute_good);
	buffer_printf(&B, " %" PRId64, s.time_workers_execute_exhaustion);

	/* BW statistics */
	buffer_printf(&B, " %" PRId64, s.bytes_sent);
	buffer_printf(&B, " %" PRId64, s.bytes_received);
	buffer_printf(&B, " %f", s.bandwidth);

	/* resources statistics */
	buffer_printf(&B, " %d", s.capacity_tasks);
	buffer_printf(&B, " %d", s.capacity_cores);
	buffer_printf(&B, " %d", s.capacity_memory);
	buffer_printf(&B, " %d", s.capacity_disk);
	buffer_printf(&B, " %d", s.capacity_instantaneous);
	buffer_printf(&B, " %d", s.capacity_weighted);
	buffer_printf(&B, " %f", s.manager_load);

	buffer_printf(&B, " %" PRId64, s.total_cores);
	buffer_printf(&B, " %" PRId64, s.total_memory);
	buffer_printf(&B, " %" PRId64, s.total_disk);

	buffer_printf(&B, " %" PRId64, s.committed_cores);
	buffer_printf(&B, " %" PRId64, s.committed_memory);
	buffer_printf(&B, " %" PRId64, s.committed_disk);

	buffer_printf(&B, " %" PRId64, s.max_cores);
	buffer_printf(&B, " %" PRId64, s.max_memory);
	buffer_printf(&B, " %" PRId64, s.max_disk);

	buffer_printf(&B, " %" PRId64, s.min_cores);
	buffer_printf(&B, " %" PRId64, s.min_memory);
	buffer_printf(&B, " %" PRId64, s.min_disk);

	fprintf(q->logfile, "%s\n", buffer_tostring(&B));

	buffer_free(&B);
}

static void link_to_hash_key(struct link *link, char *key)
{
	sprintf(key, "0x%p", link);
}

/**
 * This function sends a message to the worker and records the time the message is
 * successfully sent. This timestamp is used to determine when to send keepalive checks.
 */
__attribute__ (( format(printf,3,4) ))
static int send_worker_msg( struct ds_manager *q, struct ds_worker *w, const char *fmt, ... )
{
	va_list va;
	time_t stoptime;
	buffer_t B[1];
	buffer_init(B);
	buffer_abortonfailure(B, 1);
	buffer_max(B, DS_LINE_MAX);

	va_start(va, fmt);
	buffer_putvfstring(B, fmt, va);
	va_end(va);

	debug(D_DS, "tx to %s (%s): %s", w->hostname, w->addrport, buffer_tostring(B));

	stoptime = time(0) + q->short_timeout;

	int result = link_putlstring(w->link, buffer_tostring(B), buffer_pos(B), stoptime);

	buffer_free(B);

	return result;
}

void ds_broadcast_message(struct ds_manager *q, const char *msg) {
	if(!q)
		return;

	struct ds_worker *w;
	char* id;

	hash_table_firstkey(q->worker_table);
	while(hash_table_nextkey(q->worker_table, &id, (void**)&w)) {
		send_worker_msg(q, w, "%s", msg);
	}
}

ds_msg_code_t process_name(struct ds_manager *q, struct ds_worker *w, char *line)
{
	debug(D_DS, "Sending project name to worker (%s)", w->addrport);

	//send project name (q->name) if there is one. otherwise send blank line
	send_worker_msg(q, w, "%s\n", q->name ? q->name : "");

	return MSG_PROCESSED;
}

ds_msg_code_t process_info(struct ds_manager *q, struct ds_worker *w, char *line)
{
	char field[DS_LINE_MAX];
	char value[DS_LINE_MAX];

	int n = sscanf(line,"info %s %[^\n]", field, value);

	if(n != 2)
		return MSG_FAILURE;

	if(string_prefix_is(field, "workers_joined")) {
		w->stats->workers_joined = atoll(value);
	} else if(string_prefix_is(field, "workers_removed")) {
		w->stats->workers_removed = atoll(value);
	} else if(string_prefix_is(field, "time_send")) {
		w->stats->time_send = atoll(value);
	} else if(string_prefix_is(field, "time_receive")) {
		w->stats->time_receive = atoll(value);
	} else if(string_prefix_is(field, "time_execute")) {
		w->stats->time_workers_execute = atoll(value);
	} else if(string_prefix_is(field, "bytes_sent")) {
		w->stats->bytes_sent = atoll(value);
	} else if(string_prefix_is(field, "bytes_received")) {
		w->stats->bytes_received = atoll(value);
	} else if(string_prefix_is(field, "tasks_waiting")) {
		w->stats->tasks_waiting = atoll(value);
	} else if(string_prefix_is(field, "tasks_running")) {
		w->stats->tasks_running = atoll(value);
	} else if(string_prefix_is(field, "idle-disconnecting")) {
		remove_worker(q, w, WORKER_DISCONNECT_IDLE_OUT);
		q->stats->workers_idled_out++;
	} else if(string_prefix_is(field, "end_of_resource_update")) {
		count_worker_resources(q, w);
		write_transaction_worker_resources(q, w);
	} else if(string_prefix_is(field, "worker-id")) {
		free(w->workerid);
		w->workerid = xxstrdup(value);
		write_transaction_worker(q, w, 0, 0);
	} else if(string_prefix_is(field, "worker-end-time")) {
		w->end_time = MAX(0, atoll(value));
	} else if(string_prefix_is(field, "from-factory")) {
		q->fetch_factory = 1;
		w->factory_name = xxstrdup(value);
		struct ds_factory_info *f;
		if ( (f = hash_table_lookup(q->factory_table, w->factory_name)) ) {
			if (f->connected_workers + 1 > f->max_workers) {
				shut_down_worker(q, w);
			} else {
				f->connected_workers++;
			}
		} else {
			f = create_factory_info(q, w->factory_name);
			f->connected_workers++;
		}
	}

	//Note we always mark info messages as processed, as they are optional.
	return MSG_PROCESSED;
}

/*
A cache-update message coming from the worker means that a requested
remote transfer or command was successful, and know we know the size
of the file for the purposes of cache storage management.
*/

int process_cache_update( struct ds_manager *q, struct ds_worker *w, const char *line )
{
	char cachename[DS_LINE_MAX];
	long long size;
	long long transfer_time;
	
	if(sscanf(line,"cache-update %s %lld %lld",cachename,&size,&transfer_time)==3) {
		struct ds_remote_file_info *remote_info = hash_table_lookup(w->current_files,cachename);
		if(remote_info) {
			remote_info->size = size;
			remote_info->transfer_time = transfer_time;
		}
	}
	
	return MSG_PROCESSED;
}

/*
A cache-invalid message coming from the worker means that a requested
remote transfer or command did not succeed, and the intended file is
not in the cache.  It is accompanied by a (presumably short) string
message that further explains the failure.
So, we remove the corresponding note for that worker and log the error.
We should expect to soon receive some failed tasks that were unable
set up their own input sandboxes.
*/

int process_cache_invalid( struct ds_manager *q, struct ds_worker *w, const char *line )
{
	char cachename[DS_LINE_MAX];
	int length;
	if(sscanf(line,"cache-invalid %s %d",cachename,&length)==2) {

		char *message = malloc(length+1);
		time_t stoptime = time(0) + q->long_timeout;
		
		int actual = link_read(w->link,message,length,stoptime);
		if(actual!=length) {
			free(message);
			return MSG_FAILURE;
		}
		
		message[length] = 0;
		debug(D_DS,"%s (%s) invalidated %s with error: %s",w->hostname,w->addrport,cachename,message);
		free(message);
		
		struct ds_remote_file_info *remote_info = hash_table_remove(w->current_files,cachename);
		if(remote_info) ds_remote_file_info_delete(remote_info);
	}
	return MSG_PROCESSED;
}

/**
 * This function receives a message from worker and records the time a message is successfully
 * received. This timestamp is used in keepalive timeout computations.
 */
static ds_msg_code_t recv_worker_msg(struct ds_manager *q, struct ds_worker *w, char *line, size_t length )
{
	time_t stoptime;
	stoptime = time(0) + q->short_timeout;

	int result = link_readline(w->link, line, length, stoptime);

	if (result <= 0) {
		return MSG_FAILURE;
	}

	w->last_msg_recv_time = timestamp_get();

	debug(D_DS, "rx from %s (%s): %s", w->hostname, w->addrport, line);

	char path[length];

	// Check for status updates that can be consumed here.
	if(string_prefix_is(line, "alive")) {
		result = MSG_PROCESSED;
	} else if(string_prefix_is(line, "dataswarm")) {
		result = process_dataswarm(q, w, line);
	} else if (string_prefix_is(line,"queue_status") || string_prefix_is(line, "worker_status") || string_prefix_is(line, "task_status") || string_prefix_is(line, "wable_status") || string_prefix_is(line, "resources_status")) {
		result = process_queue_status(q, w, line, stoptime);
	} else if (string_prefix_is(line, "available_results")) {
		hash_table_insert(q->workers_with_available_results, w->hashkey, w);
		result = MSG_PROCESSED;
	} else if (string_prefix_is(line, "resource")) {
		result = process_resource(q, w, line);
	} else if (string_prefix_is(line, "feature")) {
		result = process_feature(q, w, line);
	} else if (string_prefix_is(line, "auth")) {
		debug(D_DS|D_NOTICE,"worker (%s) is attempting to use a password, but I do not have one.",w->addrport);
		result = MSG_FAILURE;
	} else if (string_prefix_is(line,"ready")) {
		debug(D_DS|D_NOTICE,"worker (%s) is an older worker that is not compatible with this manager.",w->addrport);
		result = MSG_FAILURE;
	} else if (string_prefix_is(line, "name")) {
		result = process_name(q, w, line);
	} else if (string_prefix_is(line, "info")) {
		result = process_info(q, w, line);
	} else if (string_prefix_is(line, "cache-update")) {
		result = process_cache_update(q, w, line);
	} else if (string_prefix_is(line, "cache-invalid")) {
		result = process_cache_invalid(q, w, line);
	} else if( sscanf(line,"GET %s HTTP/%*d.%*d",path)==1) {
	        result = process_http_request(q,w,path,stoptime);
	} else {
		// Message is not a status update: return it to the user.
		result = MSG_NOT_PROCESSED;
	}

	return result;
}


/*
Call recv_worker_msg and silently retry if the result indicates
an asynchronous update message like 'keepalive' or 'resource'.
*/

ds_msg_code_t recv_worker_msg_retry( struct ds_manager *q, struct ds_worker *w, char *line, int length )
{
	ds_msg_code_t result = MSG_PROCESSED;

	do {
		result = recv_worker_msg(q, w,line,length);
	} while(result == MSG_PROCESSED);

	return result;
}

static double get_queue_transfer_rate(struct ds_manager *q, char **data_source)
{
	double queue_transfer_rate; // bytes per second
	int64_t     q_total_bytes_transferred = q->stats->bytes_sent + q->stats->bytes_received;
	timestamp_t q_total_transfer_time     = q->stats->time_send  + q->stats->time_receive;

	// Note q_total_transfer_time is timestamp_t with units of microseconds.
	if(q_total_transfer_time>1000000) {
		queue_transfer_rate = 1000000.0 * q_total_bytes_transferred / q_total_transfer_time;
		if (data_source) {
			*data_source = xxstrdup("overall queue");
		}
	} else {
		queue_transfer_rate = q->default_transfer_rate;
		if (data_source) {
			*data_source = xxstrdup("conservative default");
		}
	}

	return queue_transfer_rate;
}

/*
Select an appropriate timeout value for the transfer of a certain number of bytes.
We do not know in advance how fast the system will perform.

So do this by starting with an assumption of bandwidth taken from the worker,
from the queue, or from a (slow) default number, depending on what information is available.
The timeout is chosen to be a multiple of the expected transfer time from the assumed bandwidth.

The overall effect is to reject transfers that are 10x slower than what has been seen before.

Two exceptions are made:
- The transfer time cannot be below a configurable minimum time.
*/

static int get_transfer_wait_time(struct ds_manager *q, struct ds_worker *w, struct ds_task *t, int64_t length)
{
	double avg_transfer_rate; // bytes per second
	char *data_source;

	if(w->total_transfer_time>1000000) {
		// Note w->total_transfer_time is timestamp_t with units of microseconds.
		avg_transfer_rate = 1000000 * w->total_bytes_transferred / w->total_transfer_time;
		data_source = xxstrdup("worker's observed");
	} else {
		avg_transfer_rate = get_queue_transfer_rate(q, &data_source);
	}

	double tolerable_transfer_rate = avg_transfer_rate / q->transfer_outlier_factor; // bytes per second

	int timeout = length / tolerable_transfer_rate;

	// An ordinary manager has a lower minimum timeout b/c it responds immediately to the manager.
	timeout = MAX(q->minimum_transfer_timeout,timeout);

	/* Don't bother printing anything for transfers of less than 1MB, to avoid excessive output. */

	if( length >= 1048576 ) {
		debug(D_DS,"%s (%s) using %s average transfer rate of %.2lf MB/s\n", w->hostname, w->addrport, data_source, avg_transfer_rate/MEGABYTE);

		debug(D_DS, "%s (%s) will try up to %d seconds to transfer this %.2lf MB file.", w->hostname, w->addrport, timeout, length/1000000.0);
	}

	free(data_source);
	return timeout;
}

static int factory_trim_workers(struct ds_manager *q, struct ds_factory_info *f)
{
	if (!f) return 0;
	assert(f->name);

	// Iterate through all workers and shut idle ones down
	struct ds_worker *w;
	char *key;
	int trimmed_workers = 0;

	struct hash_table *idle_workers = hash_table_create(0, 0);
	hash_table_firstkey(q->worker_table);
	while ( f->connected_workers - trimmed_workers > f->max_workers &&
			hash_table_nextkey(q->worker_table, &key, (void **) &w) ) {
		if ( w->factory_name &&
				!strcmp(f->name, w->factory_name) &&
				itable_size(w->current_tasks) < 1 ) {
			hash_table_insert(idle_workers, key, w);
			trimmed_workers++;
		}
	}

	hash_table_firstkey(idle_workers);
	while (hash_table_nextkey(idle_workers, &key, (void **) &w)) {
		hash_table_remove(idle_workers, key);
		hash_table_firstkey(idle_workers);
		shut_down_worker(q, w);
	}
	hash_table_delete(idle_workers);

	debug(D_DS, "Trimmed %d workers from %s", trimmed_workers, f->name);
	return trimmed_workers;
}

static struct ds_factory_info *create_factory_info(struct ds_manager *q, const char *name)
{
	struct ds_factory_info *f;
	if ( (f = hash_table_lookup(q->factory_table, name)) ) return f;

	f = malloc(sizeof(*f));
	f->name = xxstrdup(name);
	f->connected_workers = 0;
	f->max_workers = INT_MAX;
	f->seen_at_catalog = 0;
	hash_table_insert(q->factory_table, name, f);
	return f;
}

static void remove_factory_info(struct ds_manager *q, const char *name)
{
	struct ds_factory_info *f = hash_table_lookup(q->factory_table, name);
	if (f) {
		free(f->name);
		free(f);
		hash_table_remove(q->factory_table, name);
	} else {
		debug(D_DS, "Failed to remove unrecorded factory %s", name);
	}
}

static void update_factory(struct ds_manager *q, struct jx *j)
{
	const char *name = jx_lookup_string(j, "factory_name");
	if (!name) return;
	struct ds_factory_info *f = hash_table_lookup(q->factory_table, name);
	if (!f) {
		debug(D_DS, "factory %s not recorded", name);
		return;
	}

	f->seen_at_catalog = 1;
	int found = 0;
	struct jx *m = jx_lookup_guard(j, "max_workers", &found);
	if (found) {
		int old_max_workers = f->max_workers;
		f->max_workers = m->u.integer_value;
		// Trim workers if max_workers reduced.
		if (f->max_workers < old_max_workers) {
			factory_trim_workers(q, f);
		}
	}
}

void update_read_catalog_factory(struct ds_manager *q, time_t stoptime) {
	struct catalog_query *cq;
	struct jx *jexpr = NULL;
	struct jx *j;

	// Iterate through factory_table to create a query filter.
	int first_name = 1;
	buffer_t filter;
	buffer_init(&filter);
	char *factory_name = NULL;
	struct ds_factory_info *f = NULL;
	buffer_putfstring(&filter, "type == \"ds_factory\" && (");

	hash_table_firstkey(q->factory_table);
	while ( hash_table_nextkey(q->factory_table, &factory_name, (void **)&f) ) {
		buffer_putfstring(&filter, "%sfactory_name == \"%s\"", first_name ? "" : " || ", factory_name);
		first_name = 0;
		f->seen_at_catalog = 0;
	}
	buffer_putfstring(&filter, ")");
	jexpr = jx_parse_string(buffer_tolstring(&filter, NULL));
	buffer_free(&filter);

	// Query the catalog server
	debug(D_DS, "Retrieving factory info from catalog server(s) at %s ...", q->catalog_hosts);
	if ( (cq = catalog_query_create(q->catalog_hosts, jexpr, stoptime)) ) {
		// Update the table
		while((j = catalog_query_read(cq, stoptime))) {
			update_factory(q, j);
			jx_delete(j);
		}
		catalog_query_delete(cq);
	} else {
		debug(D_DS, "Failed to retrieve factory info from catalog server(s) at %s.", q->catalog_hosts);
	}

	// Remove outdated factories
	struct list *outdated_factories = list_create();
	hash_table_firstkey(q->factory_table);
	while ( hash_table_nextkey(q->factory_table, &factory_name, (void **) &f) ) {
		if ( !f->seen_at_catalog && f->connected_workers < 1 ) {
			list_push_tail(outdated_factories, f);
		}
	}
	while ( list_size(outdated_factories) ) {
		f = list_pop_head(outdated_factories);
		remove_factory_info(q, f->name);
	}
	list_delete(outdated_factories);
}

void update_write_catalog(struct ds_manager *q )
{
	// Only write if we have a name.
	if (!q->name) return; 

	// Generate the manager status in an jx, and print it to a buffer.
	struct jx *j = queue_to_jx(q);
	char *str = jx_print_string(j);

	// Send the buffer.
	debug(D_DS, "Advertising manager status to the catalog server(s) at %s ...", q->catalog_hosts);
	if(!catalog_query_send_update_conditional(q->catalog_hosts, str)) {

		// If the send failed b/c the buffer is too big, send the lean version instead.
		struct jx *lj = queue_lean_to_jx(q);
		char *lstr = jx_print_string(lj);
		catalog_query_send_update(q->catalog_hosts,lstr);
		free(lstr);
		jx_delete(lj);
	}

	// Clean up.
	free(str);
	jx_delete(j);
}

void update_read_catalog(struct ds_manager *q)
{
	time_t stoptime = time(0) + 5; // Short timeout for query

	if (q->fetch_factory) {
		update_read_catalog_factory(q, stoptime);
	}
}

void update_catalog(struct ds_manager *q, int force_update )
{
	// Only update every last_update_time seconds.
	if(!force_update && (time(0) - q->catalog_last_update_time) < DS_UPDATE_INTERVAL)
		return;

	// If host and port are not set, pick defaults.
	if(!q->catalog_hosts) q->catalog_hosts = xxstrdup(CATALOG_HOST);

	// Update the catalog.
	update_write_catalog(q);
	update_read_catalog(q);

	q->catalog_last_update_time = time(0);
}

static void clean_task_state(struct ds_task *t, int full_clean) {

		t->time_when_commit_start = 0;
		t->time_when_commit_end   = 0;
		t->time_when_retrieval    = 0;

		t->time_workers_execute_last = 0;

		t->bytes_sent = 0;
		t->bytes_received = 0;
		t->bytes_transferred = 0;

		if(t->output) {
			free(t->output);
			t->output = NULL;
		}

		if(t->hostname) {
			free(t->hostname);
			t->hostname = NULL;
		}

		if(t->host) {
			free(t->host);
			t->host = NULL;
		}

		if(full_clean) {
			t->resource_request = CATEGORY_ALLOCATION_FIRST;
			t->try_count = 0;
			t->exhausted_attempts = 0;
			t->fast_abort_count = 0;

			t->time_workers_execute_all = 0;
			t->time_workers_execute_exhaustion = 0;
			t->time_workers_execute_failure = 0;

			rmsummary_delete(t->resources_allocated);
			rmsummary_delete(t->resources_measured);
		}

		/* If result is never updated, then it is mark as a failure. */
		t->result = DS_RESULT_UNKNOWN;
}

static void cleanup_worker(struct ds_manager *q, struct ds_worker *w)
{
	char *key, *value;
	struct ds_task *t;
	struct rmsummary *r;
	uint64_t taskid;

	if(!q || !w) return;

	hash_table_firstkey(w->current_files);
	while(hash_table_nextkey(w->current_files, &key, (void **) &value)) {
		hash_table_remove(w->current_files, key);
		free(value);
		hash_table_firstkey(w->current_files);
	}

	itable_firstkey(w->current_tasks);
	while(itable_nextkey(w->current_tasks, &taskid, (void **)&t)) {
		if (t->time_when_commit_end >= t->time_when_commit_start) {
			timestamp_t delta_time = timestamp_get() - t->time_when_commit_end;
			t->time_workers_execute_failure += delta_time;
			t->time_workers_execute_all     += delta_time;
		}

		clean_task_state(t, 0);
		reap_task_from_worker(q, w, t, DS_TASK_READY);

		itable_firstkey(w->current_tasks);
	}

	itable_firstkey(w->current_tasks_boxes);
	while(itable_nextkey(w->current_tasks_boxes, &taskid, (void **) &r)) {
		rmsummary_delete(r);
	}

	itable_clear(w->current_tasks);
	itable_clear(w->current_tasks_boxes);
	w->finished_tasks = 0;
}

#define accumulate_stat(qs, ws, field) (qs)->field += (ws)->field

static void record_removed_worker_stats(struct ds_manager *q, struct ds_worker *w)
{
	struct ds_stats *qs = q->stats_disconnected_workers;
	struct ds_stats *ws = w->stats;

	accumulate_stat(qs, ws, workers_joined);
	accumulate_stat(qs, ws, workers_removed);
	accumulate_stat(qs, ws, workers_released);
	accumulate_stat(qs, ws, workers_idled_out);
	accumulate_stat(qs, ws, workers_fast_aborted);
	accumulate_stat(qs, ws, workers_blocked);
	accumulate_stat(qs, ws, workers_lost);

	accumulate_stat(qs, ws, time_send);
	accumulate_stat(qs, ws, time_receive);
	accumulate_stat(qs, ws, time_workers_execute);

	accumulate_stat(qs, ws, bytes_sent);
	accumulate_stat(qs, ws, bytes_received);

	//Count all the workers joined as removed.
	qs->workers_removed = ws->workers_joined;
}

static void remove_worker(struct ds_manager *q, struct ds_worker *w, worker_disconnect_reason reason)
{
	if(!q || !w) return;

	debug(D_DS, "worker %s (%s) removed", w->hostname, w->addrport);

	if(w->type == WORKER_TYPE_WORKER) {
		q->stats->workers_removed++;
	}

	write_transaction_worker(q, w, 1, reason);

	cleanup_worker(q, w);

	hash_table_remove(q->worker_table, w->hashkey);
	hash_table_remove(q->workers_with_available_results, w->hashkey);

	record_removed_worker_stats(q, w);

	if(w->link)
		link_close(w->link);

	itable_delete(w->current_tasks);
	itable_delete(w->current_tasks_boxes);
	hash_table_delete(w->current_files);
	ds_resources_delete(w->resources);
	free(w->workerid);

	if(w->features)
		hash_table_delete(w->features);

	if (w->factory_name) {
		struct ds_factory_info *f;
		if ( (f = hash_table_lookup(q->factory_table, w->factory_name)) ) {
			f->connected_workers--;
		}
	}

	free(w->stats);
	free(w->hostname);
	free(w->os);
	free(w->arch);
	free(w->version);
	free(w->factory_name);
	free(w);

	/* update the largest worker seen */
	find_max_worker(q);

	debug(D_DS, "%d workers connected in total now", count_workers(q, WORKER_TYPE_WORKER));
}

static int release_worker(struct ds_manager *q, struct ds_worker *w)
{
	if(!w) return 0;


	send_worker_msg(q,w,"release\n");

	remove_worker(q, w, WORKER_DISCONNECT_EXPLICIT);

	q->stats->workers_released++;

	return 1;
}

static void add_worker(struct ds_manager *q)
{
	struct link *link;
	struct ds_worker *w;
	char addr[LINK_ADDRESS_MAX];
	int port;

	link = link_accept(q->manager_link, time(0) + q->short_timeout);
	if(!link) {
		return;
	}

	link_keepalive(link, 1);
	link_tune(link, LINK_TUNE_INTERACTIVE);

	if(!link_address_remote(link, addr, &port)) {
		link_close(link);
		return;
	}

	debug(D_DS,"worker %s:%d connected",addr,port);

	if(q->ssl_enabled) {
		if(link_ssl_wrap_accept(link,q->ssl_key,q->ssl_cert)) {
			debug(D_DS,"worker %s:%d completed ssl connection",addr,port);
		} else {
			debug(D_DS,"worker %s:%d failed ssl connection",addr,port);
			link_close(link);
			return;
		}
	} else {
		/* nothing to do */
	}

	if(q->password) {
		debug(D_DS,"worker %s:%d authenticating",addr,port);
		if(!link_auth_password(link,q->password,time(0)+q->short_timeout)) {
			debug(D_DS|D_NOTICE,"worker %s:%d presented the wrong password",addr,port);
			link_close(link);
			return;
		}
	}

	w = malloc(sizeof(*w));
	if(!w) {
		debug(D_NOTICE, "Cannot allocate memory for worker %s:%d.", addr, port);
		link_close(link);
		return;
	}

	memset(w, 0, sizeof(*w));
	w->hostname = strdup("unknown");
	w->os = strdup("unknown");
	w->arch = strdup("unknown");
	w->version = strdup("unknown");
	w->type = WORKER_TYPE_UNKNOWN;
	w->draining = 0;
	w->link = link;
	w->current_files = hash_table_create(0, 0);
	w->current_tasks = itable_create(0);
	w->current_tasks_boxes = itable_create(0);
	w->finished_tasks = 0;
	w->start_time = timestamp_get();
	w->end_time = -1;

	w->last_update_msg_time = w->start_time;

	w->resources = ds_resources_create();

	w->workerid = NULL;

	w->stats     = calloc(1, sizeof(struct ds_stats));
	link_to_hash_key(link, w->hashkey);
	sprintf(w->addrport, "%s:%d", addr, port);
	hash_table_insert(q->worker_table, w->hashkey, w);

	return;
}

/*
Get a single file from a remote worker.
*/
static ds_result_code_t get_file( struct ds_manager *q, struct ds_worker *w, struct ds_task *t, const char *local_name, int64_t length, int64_t * total_bytes)
{
	// If a bandwidth limit is in effect, choose the effective stoptime.
	timestamp_t effective_stoptime = 0;
	if(q->bandwidth) {
		effective_stoptime = (length/q->bandwidth)*1000000 + timestamp_get();
	}

	// Choose the actual stoptime.
	time_t stoptime = time(0) + get_transfer_wait_time(q, w, t, length);

	// If necessary, create parent directories of the file.
	char dirname[DS_LINE_MAX];
	path_dirname(local_name,dirname);
	if(strchr(local_name,'/')) {
		if(!create_dir(dirname, 0777)) {
			debug(D_DS, "Could not create directory - %s (%s)", dirname, strerror(errno));
			link_soak(w->link, length, stoptime);
			return DS_MGR_FAILURE;
		}
	}

	// Create the local file.
	debug(D_DS, "Receiving file %s (size: %"PRId64" bytes) from %s (%s) ...", local_name, length, w->addrport, w->hostname);
	// Check if there is space for incoming file at manager
	if(!check_disk_space_for_filesize(dirname, length, disk_avail_threshold)) {
		debug(D_DS, "Could not receive file %s, not enough disk space (%"PRId64" bytes needed)\n", local_name, length);
		return DS_MGR_FAILURE;
	}

	int fd = open(local_name, O_WRONLY | O_TRUNC | O_CREAT, 0777);
	if(fd < 0) {
		debug(D_NOTICE, "Cannot open file %s for writing: %s", local_name, strerror(errno));
		link_soak(w->link, length, stoptime);
		return DS_MGR_FAILURE;
	}

	// Write the data on the link to file.
	int64_t actual = link_stream_to_fd(w->link, fd, length, stoptime);

	if(close(fd) < 0) {
		warn(D_DS, "Could not write file %s: %s\n", local_name, strerror(errno));
		unlink(local_name);
		return DS_MGR_FAILURE;
	}

	if(actual != length) {
		debug(D_DS, "Received item size (%"PRId64") does not match the expected size - %"PRId64" bytes.", actual, length);
		unlink(local_name);
		return DS_WORKER_FAILURE;
	}

	*total_bytes += length;

	// If the transfer was too fast, slow things down.
	timestamp_t current_time = timestamp_get();
	if(effective_stoptime && effective_stoptime > current_time) {
		usleep(effective_stoptime - current_time);
	}

	return DS_SUCCESS;
}

/*
This function implements the recursive get protocol.
The manager sends a single get message, then the worker
responds with a continuous stream of dir and file message
that indicate the entire contents of the directory.
This makes it efficient to move deep directory hierarchies with
high throughput and low latency.
*/
static ds_result_code_t get_file_or_directory( struct ds_manager *q, struct ds_worker *w, struct ds_task *t, const char *remote_name, const char *local_name, int64_t * total_bytes)
{
	// Remember the length of the specified remote path so it can be chopped from the result.
	int remote_name_len = strlen(remote_name);

	// Send the name of the file/dir name to fetch
	debug(D_DS, "%s (%s) sending back %s to %s", w->hostname, w->addrport, remote_name, local_name);
	send_worker_msg(q,w, "get %s 1\n",remote_name);

	ds_result_code_t result = DS_SUCCESS; //return success unless something fails below

	char *tmp_remote_path = NULL;
	char *length_str      = NULL;
	char *errnum_str      = NULL;

	// Process the recursive file/dir responses as they are sent.
	while(1) {
		char line[DS_LINE_MAX];

		free(tmp_remote_path);
		free(length_str);

		tmp_remote_path = NULL;
		length_str      = NULL;

		ds_msg_code_t mcode;
		mcode = recv_worker_msg_retry(q, w, line, sizeof(line));
		if(mcode!=MSG_NOT_PROCESSED) {
			result = DS_WORKER_FAILURE;
			break;
		}

		if(pattern_match(line, "^dir (%S+) (%d+)$", &tmp_remote_path, &length_str) >= 0) {
			char *tmp_local_name = string_format("%s%s",local_name, (tmp_remote_path + remote_name_len));
			int result_dir = create_dir(tmp_local_name,0777);
			if(!result_dir) {
				debug(D_DS, "Could not create directory - %s (%s)", tmp_local_name, strerror(errno));
				result = DS_APP_FAILURE;
				free(tmp_local_name);
				break;
			}
			free(tmp_local_name);
		} else if(pattern_match(line, "^file (.+) (%d+)$", &tmp_remote_path, &length_str) >= 0) {
			int64_t length = strtoll(length_str, NULL, 10);
			char *tmp_local_name = string_format("%s%s",local_name, (tmp_remote_path + remote_name_len));
			result = get_file(q,w,t,tmp_local_name,length,total_bytes);
			free(tmp_local_name);
			//Return if worker failure. Else wait for end message from worker.
			if((result == DS_WORKER_FAILURE) || (result == DS_MGR_FAILURE)) {
				break;
			}
		} else if(pattern_match(line, "^missing (.+) (%d+)$", &tmp_remote_path, &errnum_str) >= 0) {
			// If the output file is missing, we make a note of that in the task result,
			// but we continue and consider the transfer a 'success' so that other
			// outputs are transferred and the task is given back to the caller.
			int errnum = atoi(errnum_str);
			debug(D_DS, "%s (%s): could not access requested file %s (%s)",w->hostname,w->addrport,remote_name,strerror(errnum));
			update_task_result(t, DS_RESULT_OUTPUT_MISSING);
		} else if(!strcmp(line,"end")) {
			// We have to return on receiving an end message.
			if (result == DS_SUCCESS) {
				return result;
			} else {
				break;
			}
		} else {
			debug(D_DS, "%s (%s): sent invalid response to get: %s",w->hostname,w->addrport,line);
			result = DS_WORKER_FAILURE; //signal sys-level failure
			break;
		}
	}

	free(tmp_remote_path);
	free(length_str);

	// If we failed to *transfer* the output file, then that is a hard
	// failure which causes this function to return failure and the task
	// to be returned to the queue to be attempted elsewhere.
	debug(D_DS, "%s (%s) failed to return output %s to %s", w->addrport, w->hostname, remote_name, local_name);
	if(result == DS_APP_FAILURE) {
		update_task_result(t, DS_RESULT_OUTPUT_MISSING);
	} else if(result == DS_MGR_FAILURE) {
		update_task_result(t, DS_RESULT_OUTPUT_TRANSFER_ERROR);
	}

	return result;
}

/*
Get a single output file, located at the worker under 'cached_name'.
*/
static ds_result_code_t get_output_file( struct ds_manager *q, struct ds_worker *w, struct ds_task *t, struct ds_file *f )
{
	int64_t total_bytes = 0;
	ds_result_code_t result = DS_SUCCESS; //return success unless something fails below.

	timestamp_t open_time = timestamp_get();

	result = get_file_or_directory(q, w, t, f->cached_name, f->payload, &total_bytes);

	timestamp_t close_time = timestamp_get();
	timestamp_t sum_time = close_time - open_time;

	if(total_bytes>0) {
		q->stats->bytes_received += total_bytes;

		t->bytes_received    += total_bytes;
		t->bytes_transferred += total_bytes;

		w->total_bytes_transferred += total_bytes;
		w->total_transfer_time += sum_time;

		debug(D_DS, "%s (%s) sent %.2lf MB in %.02lfs (%.02lfs MB/s) average %.02lfs MB/s", w->hostname, w->addrport, total_bytes / 1000000.0, sum_time / 1000000.0, (double) total_bytes / sum_time, (double) w->total_bytes_transferred / w->total_transfer_time);

        write_transaction_transfer(q, w, t, f, total_bytes, sum_time, DS_OUTPUT);
	}

	// If the transfer was successful, make a record of it in the cache.
	if(result == DS_SUCCESS && f->flags & DS_CACHE) {
		struct stat local_info;
		if (stat(f->payload,&local_info) == 0) {
			struct ds_remote_file_info *remote_info = ds_remote_file_info_create(f->type,local_info.st_size,local_info.st_mtime);
			hash_table_insert(w->current_files, f->cached_name, remote_info);
		} else {
			debug(D_NOTICE, "Cannot stat file %s: %s", f->payload, strerror(errno));
		}
	}

	return result;
}

static ds_result_code_t get_output_files( struct ds_manager *q, struct ds_worker *w, struct ds_task *t )
{
	struct ds_file *f;
	ds_result_code_t result = DS_SUCCESS;

	if(t->output_files) {
		list_first_item(t->output_files);
		while((f = list_next_item(t->output_files))) {
			// non-file objects are handled by the worker.
			if(f->type!=DS_FILE) continue;
		     
			int task_succeeded = (t->result==DS_RESULT_SUCCESS && t->exit_code==0);

			// skip failure-only files on success 
			if(f->flags&DS_FAILURE_ONLY && task_succeeded) continue;

 			// skip success-only files on failure
			if(f->flags&DS_SUCCESS_ONLY && !task_succeeded) continue;

			// otherwise, get the file.
			result = get_output_file(q,w,t,f);

			//if success or app-level failure, continue to get other files.
			//if worker failure, return.
			if(result == DS_WORKER_FAILURE) {
				break;
			}
		}
	}

	// tell the worker you no longer need that task's output directory.
	send_worker_msg(q,w, "kill %d\n",t->taskid);

	return result;
}

static ds_result_code_t get_monitor_output_file( struct ds_manager *q, struct ds_worker *w, struct ds_task *t )
{
	struct ds_file *f;
	ds_result_code_t result = DS_SUCCESS;

	const char *summary_name = RESOURCE_MONITOR_REMOTE_NAME ".summary";

	if(t->output_files) {
		list_first_item(t->output_files);
		while((f = list_next_item(t->output_files))) {
			if(!strcmp(summary_name, f->remote_name)) {
				result = get_output_file(q,w,t,f);
				break;
			}
		}
	}

	// tell the worker you no longer need that task's output directory.
	send_worker_msg(q,w, "kill %d\n",t->taskid);

	return result;
}

static void delete_worker_file( struct ds_manager *q, struct ds_worker *w, const char *filename, int flags, int except_flags ) {
	if(!(flags & except_flags)) {
		send_worker_msg(q,w, "unlink %s\n", filename);
		hash_table_remove(w->current_files, filename);
	}
}

// Sends "unlink file" for every file in the list except those that match one or more of the "except_flags"
static void delete_worker_files( struct ds_manager *q, struct ds_worker *w, struct list *files, int except_flags ) {
	struct ds_file *tf;

	if(!files) return;

	list_first_item(files);
	while((tf = list_next_item(files))) {
		delete_worker_file(q, w, tf->cached_name, tf->flags, except_flags);
	}
}

static void delete_task_output_files(struct ds_manager *q, struct ds_worker *w, struct ds_task *t)
{
	delete_worker_files(q, w, t->output_files, 0);
}

static void delete_uncacheable_files( struct ds_manager *q, struct ds_worker *w, struct ds_task *t )
{
	delete_worker_files(q, w, t->input_files, DS_CACHE );
	delete_worker_files(q, w, t->output_files, DS_CACHE );
}

char *monitor_file_name(struct ds_manager *q, struct ds_task *t, const char *ext) {
	char *dir;
	
	if(t->monitor_output_directory) {
		dir = t->monitor_output_directory;
	} else if(q->monitor_output_directory) {
		dir = q->monitor_output_directory;
	} else {
		dir = "./";
	}

	return string_format("%s/" RESOURCE_MONITOR_TASK_LOCAL_NAME "%s",
			dir, getpid(), t->taskid, ext ? ext : "");
}

void read_measured_resources(struct ds_manager *q, struct ds_task *t) {

	char *summary = monitor_file_name(q, t, ".summary");

	if(t->resources_measured) {
		rmsummary_delete(t->resources_measured);
	}

	t->resources_measured = rmsummary_parse_file_single(summary);

	if(t->resources_measured) {
		t->resources_measured->category = xxstrdup(t->category);
<<<<<<< HEAD
		t->exit_code = t->resources_measured->exit_status;
=======
		t->return_status = t->resources_measured->exit_status;

		/* cleanup noise in cores value, otherwise small fluctuations trigger new
		 * maximums */
		if(t->resources_measured->cores > 0) {
			t->resources_measured->cores = MIN(t->resources_measured->cores, ceil(t->resources_measured->cores - 0.1));
		}
>>>>>>> 309cde9b
	} else {
		/* if no resources were measured, then we don't overwrite the return
		 * status, and mark the task as with error from monitoring. */
		t->resources_measured = rmsummary_create(-1);
		update_task_result(t, DS_RESULT_RMONITOR_ERROR);
	}

	free(summary);
}

void resource_monitor_append_report(struct ds_manager *q, struct ds_task *t)
{
	if(q->monitor_mode == MON_DISABLED)
		return;

	char *summary = monitor_file_name(q, t, ".summary");

	if(q->monitor_output_directory) {
		int monitor_fd = fileno(q->monitor_file);

		struct flock lock;
		lock.l_type   = F_WRLCK;
		lock.l_start  = 0;
		lock.l_whence = SEEK_SET;
		lock.l_len    = 0;

		fcntl(monitor_fd, F_SETLKW, &lock);

		if(!t->resources_measured)
		{
			fprintf(q->monitor_file, "# Summary for task %d was not available.\n", t->taskid);
		}

		FILE *fs = fopen(summary, "r");
		if(fs) {
			copy_stream_to_stream(fs, q->monitor_file);
			fclose(fs);
		}

		fprintf(q->monitor_file, "\n");

		lock.l_type   = F_ULOCK;
		fcntl(monitor_fd, F_SETLK, &lock);
	}

	/* Remove individual summary file unless it is named specifically. */
	int keep = 0;
	if(t->monitor_output_directory)
		keep = 1;

	if(q->monitor_mode & MON_FULL && q->monitor_output_directory)
		keep = 1;

	if(!keep)
		unlink(summary);

	free(summary);
}

void resource_monitor_compress_logs(struct ds_manager *q, struct ds_task *t) {
	char *series    = monitor_file_name(q, t, ".series");
	char *debug_log = monitor_file_name(q, t, ".debug");

	char *command = string_format("gzip -9 -q %s %s", series, debug_log);

	int status;
	int rc = shellcode(command, NULL, NULL, 0, NULL, NULL, &status);

	if(rc) {
		debug(D_NOTICE, "Could no successfully compress '%s', and '%s'\n", series, debug_log);
	}

	free(series);
	free(debug_log);
	free(command);
}

static void fetch_output_from_worker(struct ds_manager *q, struct ds_worker *w, int taskid)
{
	struct ds_task *t;
	ds_result_code_t result = DS_SUCCESS;

	t = itable_lookup(w->current_tasks, taskid);
	if(!t) {
		debug(D_DS, "Failed to find task %d at worker %s (%s).", taskid, w->hostname, w->addrport);
		handle_failure(q, w, t, DS_WORKER_FAILURE);
		return;
	}

	// Start receiving output...
	t->time_when_retrieval = timestamp_get();

	if(t->result == DS_RESULT_RESOURCE_EXHAUSTION) {
		result = get_monitor_output_file(q,w,t);
	} else {
		result = get_output_files(q,w,t);
	}

	if(result != DS_SUCCESS) {
		debug(D_DS, "Failed to receive output from worker %s (%s).", w->hostname, w->addrport);
		handle_failure(q, w, t, result);
	}

	if(result == DS_WORKER_FAILURE) {
		// Finish receiving output:
		t->time_when_done = timestamp_get();

		return;
	}

	delete_uncacheable_files(q,w,t);

	/* if q is monitoring, append the task summary to the single
	 * queue summary, update t->resources_used, and delete the task summary. */
	if(q->monitor_mode) {
		read_measured_resources(q, t);

		/* Further, if we got debug and series files, gzip them. */
		if(q->monitor_mode & MON_FULL)
			resource_monitor_compress_logs(q, t);
	}

	// Finish receiving output.
	t->time_when_done = timestamp_get();

	ds_accumulate_task(q, t);

	// At this point, a task is completed.
	reap_task_from_worker(q, w, t, DS_TASK_RETRIEVED);

	w->finished_tasks--;
	w->total_tasks_complete++;

	// At least one task has finished without triggering fast abort, thus we
	// now have evidence that worker is not slow (e.g., it was probably the
	// previous task that was slow).
	w->fast_abort_alarm = 0;

	if(t->result == DS_RESULT_RESOURCE_EXHAUSTION) {
		if(t->resources_measured && t->resources_measured->limits_exceeded) {
			struct jx *j = rmsummary_to_json(t->resources_measured->limits_exceeded, 1);
			if(j) {
				char *str = jx_print_string(j);
				debug(D_DS, "Task %d exhausted resources on %s (%s): %s\n",
						t->taskid,
						w->hostname,
						w->addrport,
						str);
				free(str);
				jx_delete(j);
			}
		} else {
				debug(D_DS, "Task %d exhausted resources on %s (%s), but not resource usage was available.\n",
						t->taskid,
						w->hostname,
						w->addrport);
		}

		struct category *c = ds_category_lookup_or_create(q, t->category);
		category_allocation_t next = category_next_label(c, t->resource_request, /* resource overflow */ 1, t->resources_requested, t->resources_measured);

		if(next == CATEGORY_ALLOCATION_ERROR) {
			debug(D_DS, "Task %d failed given max resource exhaustion.\n", t->taskid);
		}
		else {
			debug(D_DS, "Task %d resubmitted using new resource allocation.\n", t->taskid);
			t->resource_request = next;
			change_task_state(q, t, DS_TASK_READY);
			return;
		}
	}

	/* print warnings if the task ran for a very short time (1s) and exited with common non-zero status */
	if(t->result == DS_RESULT_SUCCESS && t->time_workers_execute_last < 1000000) {
		switch(t->exit_code) {
			case(126):
				warn(D_DS, "Task %d ran for a very short time and exited with code %d.\n", t->taskid, t->exit_code);
				warn(D_DS, "This usually means that the task's command is not an executable,\n");
				warn(D_DS, "or that the worker's scratch directory is on a no-exec partition.\n");
				break;
			case(127):
				warn(D_DS, "Task %d ran for a very short time and exited with code %d.\n", t->taskid, t->exit_code);
				warn(D_DS, "This usually means that the task's command could not be found, or that\n");
				warn(D_DS, "it uses a shared library not available at the worker, or that\n");
				warn(D_DS, "it uses a version of the glibc different than the one at the worker.\n");
				break;
			case(139):
				warn(D_DS, "Task %d ran for a very short time and exited with code %d.\n", t->taskid, t->exit_code);
				warn(D_DS, "This usually means that the task's command had a segmentation fault,\n");
				warn(D_DS, "either because it has a memory access error (segfault), or because\n");
				warn(D_DS, "it uses a version of a shared library different from the one at the worker.\n");
				break;
			default:
				break;
		}
	}

	add_task_report(q, t);
	debug(D_DS, "%s (%s) done in %.02lfs total tasks %lld average %.02lfs",
			w->hostname,
			w->addrport,
			(t->time_when_done - t->time_when_commit_start) / 1000000.0,
			(long long) w->total_tasks_complete,
			w->total_task_time / w->total_tasks_complete / 1000000.0);

	return;
}

static int expire_waiting_tasks(struct ds_manager *q)
{
	struct ds_task *t;
	int expired = 0;
	int count;

	double current_time = timestamp_get() / ONE_SECOND;
	count = task_state_count(q, NULL, DS_TASK_READY);

	while(count > 0)
	{
		count--;

		t = list_pop_head(q->ready_list);

		if(t->resources_requested->end > 0 && t->resources_requested->end <= current_time)
		{
			update_task_result(t, DS_RESULT_TASK_TIMEOUT);
			change_task_state(q, t, DS_TASK_RETRIEVED);
			expired++;
		} else if(t->max_retries > 0 && t->try_count > t->max_retries) {
			update_task_result(t, DS_RESULT_MAX_RETRIES);
			change_task_state(q, t, DS_TASK_RETRIEVED);
			expired++;
		} else {
			list_push_tail(q->ready_list, t);
		}
	}

	return expired;
}


/*
This function handles app-level failures. It remove the task from WQ and marks
the task as complete so it is returned to the application.
*/
static void handle_app_failure(struct ds_manager *q, struct ds_worker *w, struct ds_task *t)
{
	//remove the task from tables that track dispatched tasks.
	//and add the task to complete list so it is given back to the application.
	reap_task_from_worker(q, w, t, DS_TASK_RETRIEVED);

	/*If the failure happened after a task execution, we remove all the output
	files specified for that task from the worker's cache.  This is because the
	application may resubmit the task and the resubmitted task may produce
	different outputs. */
	if(t) {
		if(t->time_when_commit_end > 0) {
			delete_task_output_files(q,w,t);
		}
	}

	return;
}

static void handle_worker_failure(struct ds_manager *q, struct ds_worker *w)
{
	//WQ failures happen in the manager-worker interactions. In this case, we
	//remove the worker and retry the tasks dispatched to it elsewhere.
	remove_worker(q, w, WORKER_DISCONNECT_FAILURE);
	return;
}

static void handle_failure(struct ds_manager *q, struct ds_worker *w, struct ds_task *t, ds_result_code_t fail_type)
{
	if(fail_type == DS_APP_FAILURE) {
		handle_app_failure(q, w, t);
	} else {
		handle_worker_failure(q, w);
	}
	return;
}

static ds_msg_code_t process_dataswarm(struct ds_manager *q, struct ds_worker *w, const char *line)
{
	char items[4][DS_LINE_MAX];
	int worker_protocol;

	int n = sscanf(line,"dataswarm %d %s %s %s %s",&worker_protocol,items[0],items[1],items[2],items[3]);
	if(n != 5)
		return MSG_FAILURE;

	if(worker_protocol!=DS_PROTOCOL_VERSION) {
		debug(D_DS|D_NOTICE,"rejecting worker (%s) as it uses protocol %d. The manager is using protocol %d.",w->addrport,worker_protocol,DS_PROTOCOL_VERSION);
		ds_block_host(q, w->hostname);
		return MSG_FAILURE;
	}

	if(w->hostname) free(w->hostname);
	if(w->os)       free(w->os);
	if(w->arch)     free(w->arch);
	if(w->version)  free(w->version);

	w->hostname = strdup(items[0]);
	w->os       = strdup(items[1]);
	w->arch     = strdup(items[2]);
	w->version  = strdup(items[3]);

	w->type = WORKER_TYPE_WORKER;

	q->stats->workers_joined++;
	debug(D_DS, "%d workers are connected in total now", count_workers(q, WORKER_TYPE_WORKER));


	debug(D_DS, "%s (%s) running CCTools version %s on %s (operating system) with architecture %s is ready", w->hostname, w->addrport, w->version, w->os, w->arch);

	if(cctools_version_cmp(CCTOOLS_VERSION, w->version) != 0) {
		debug(D_DEBUG, "Warning: potential worker version mismatch: worker %s (%s) is version %s, and manager is version %s", w->hostname, w->addrport, w->version, CCTOOLS_VERSION);
	}


	return MSG_PROCESSED;
}

/*
If the manager has requested that a file be watched with DS_WATCH,
the worker will periodically send back update messages indicating that
the file has been written to.  There are a variety of ways in which the
message could be stale (e.g. task was cancelled) so if the message does
not line up with an expected task and file, then we discard it and keep
going.
*/

static ds_result_code_t get_update( struct ds_manager *q, struct ds_worker *w, const char *line )
{
	int64_t taskid;
	char path[DS_LINE_MAX];
	int64_t offset;
	int64_t length;

	int n = sscanf(line,"update %"PRId64" %s %"PRId64" %"PRId64,&taskid,path,&offset,&length);
	if(n!=4) {
		debug(D_DS,"Invalid message from worker %s (%s): %s", w->hostname, w->addrport, line );
		return DS_WORKER_FAILURE;
	}

	struct ds_task *t = itable_lookup(w->current_tasks,taskid);
	if(!t) {
		debug(D_DS,"worker %s (%s) sent output for unassigned task %"PRId64, w->hostname, w->addrport, taskid);
		link_soak(w->link,length,time(0)+get_transfer_wait_time(q,w,0,length));
		return DS_SUCCESS;
	}


	time_t stoptime = time(0) + get_transfer_wait_time(q,w,t,length);

	struct ds_file *f;
	const char *local_name = 0;

	list_first_item(t->output_files);
	while((f=list_next_item(t->output_files))) {
		if(!strcmp(path,f->remote_name)) {
			local_name = f->payload;
			break;
		}
	}

	if(!local_name) {
		debug(D_DS,"worker %s (%s) sent output for unwatched file %s",w->hostname,w->addrport,path);
		link_soak(w->link,length,stoptime);
		return DS_SUCCESS;
	}

	int fd = open(local_name,O_WRONLY|O_CREAT,0777);
	if(fd<0) {
		debug(D_DS,"unable to update watched file %s: %s",local_name,strerror(errno));
		link_soak(w->link,length,stoptime);
		return DS_SUCCESS;
	}

	lseek(fd,offset,SEEK_SET);
	link_stream_to_fd(w->link,fd,length,stoptime);
	ftruncate(fd,offset+length);

	if(close(fd) < 0) {
		debug(D_DS, "unable to update watched file %s: %s\n", local_name, strerror(errno));
		return DS_SUCCESS;
	}

	return DS_SUCCESS;
}

/*
Failure to store result is treated as success so we continue to retrieve the
output files of the task.
*/
static ds_result_code_t get_result(struct ds_manager *q, struct ds_worker *w, const char *line) {

	if(!q || !w || !line) 
		return DS_WORKER_FAILURE;

	struct ds_task *t;

	int task_status, exit_status;
	uint64_t taskid;
	int64_t output_length, retrieved_output_length;
	timestamp_t execution_time;

	int64_t actual;

	timestamp_t observed_execution_time;
	timestamp_t effective_stoptime = 0;
	time_t stoptime;

	//Format: task completion status, exit status (exit code or signal), output length, execution time, taskid
	char items[5][DS_PROTOCOL_FIELD_MAX];
	int n = sscanf(line, "result %s %s %s %s %" SCNd64"", items[0], items[1], items[2], items[3], &taskid);

	if(n < 5) {
		debug(D_DS, "Invalid message from worker %s (%s): %s", w->hostname, w->addrport, line);
		return DS_WORKER_FAILURE;
	}

	task_status = atoi(items[0]);
	exit_status   = atoi(items[1]);
	output_length = atoll(items[2]);

	t = itable_lookup(w->current_tasks, taskid);
	if(!t) {
		debug(D_DS, "Unknown task result from worker %s (%s): no task %" PRId64" assigned to worker.  Ignoring result.", w->hostname, w->addrport, taskid);
		stoptime = time(0) + get_transfer_wait_time(q, w, 0, output_length);
		link_soak(w->link, output_length, stoptime);
		return DS_SUCCESS;
	}

	if(task_status == DS_RESULT_FORSAKEN) {
		// Delete any input files that are not to be cached.
		delete_worker_files(q, w, t->input_files, DS_CACHE );

		/* task will be resubmitted, so we do not update any of the execution stats */
		reap_task_from_worker(q, w, t, DS_TASK_READY);

		return DS_SUCCESS;
	}

	observed_execution_time = timestamp_get() - t->time_when_commit_end;

	execution_time = atoll(items[3]);
	t->time_workers_execute_last = observed_execution_time > execution_time ? execution_time : observed_execution_time;

	t->time_workers_execute_all += t->time_workers_execute_last;

	if(q->bandwidth) {
		effective_stoptime = (output_length/q->bandwidth)*1000000 + timestamp_get();
	}

	if(output_length <= MAX_TASK_STDOUT_STORAGE) {
		retrieved_output_length = output_length;
	} else {
		retrieved_output_length = MAX_TASK_STDOUT_STORAGE;
		fprintf(stderr, "warning: stdout of task %"PRId64" requires %2.2lf GB of storage. This exceeds maximum supported size of %d GB. Only %d GB will be retrieved.\n", taskid, ((double) output_length)/MAX_TASK_STDOUT_STORAGE, MAX_TASK_STDOUT_STORAGE/GIGABYTE, MAX_TASK_STDOUT_STORAGE/GIGABYTE);
		update_task_result(t, DS_RESULT_STDOUT_MISSING);
	}

	t->output = malloc(retrieved_output_length+1);
	if(t->output == NULL) {
		fprintf(stderr, "error: allocating memory of size %"PRId64" bytes failed for storing stdout of task %"PRId64".\n", retrieved_output_length, taskid);
		//drop the entire length of stdout on the link
		stoptime = time(0) + get_transfer_wait_time(q, w, t, output_length);
		link_soak(w->link, output_length, stoptime);
		retrieved_output_length = 0;
		update_task_result(t, DS_RESULT_STDOUT_MISSING);
	}

	if(retrieved_output_length > 0) {
		debug(D_DS, "Receiving stdout of task %"PRId64" (size: %"PRId64" bytes) from %s (%s) ...", taskid, retrieved_output_length, w->addrport, w->hostname);

		//First read the bytes we keep.
		stoptime = time(0) + get_transfer_wait_time(q, w, t, retrieved_output_length);
		actual = link_read(w->link, t->output, retrieved_output_length, stoptime);
		if(actual != retrieved_output_length) {
			debug(D_DS, "Failure: actual received stdout size (%"PRId64" bytes) is different from expected (%"PRId64" bytes).", actual, retrieved_output_length);
			t->output[actual] = '\0';
			return DS_WORKER_FAILURE;
		}
		debug(D_DS, "Retrieved %"PRId64" bytes from %s (%s)", actual, w->hostname, w->addrport);

		//Then read the bytes we need to throw away.
		if(output_length > retrieved_output_length) {
			debug(D_DS, "Dropping the remaining %"PRId64" bytes of the stdout of task %"PRId64" since stdout length is limited to %d bytes.\n", (output_length-MAX_TASK_STDOUT_STORAGE), taskid, MAX_TASK_STDOUT_STORAGE);
			stoptime = time(0) + get_transfer_wait_time(q, w, t, (output_length-retrieved_output_length));
			link_soak(w->link, (output_length-retrieved_output_length), stoptime);

			//overwrite the last few bytes of buffer to signal truncated stdout.
			char *truncate_msg = string_format("\n>>>>>> WORK QUEUE HAS TRUNCATED THE STDOUT AFTER THIS POINT.\n>>>>>> MAXIMUM OF %d BYTES REACHED, %" PRId64 " BYTES TRUNCATED.", MAX_TASK_STDOUT_STORAGE, output_length - retrieved_output_length);
			memcpy(t->output + MAX_TASK_STDOUT_STORAGE - strlen(truncate_msg) - 1, truncate_msg, strlen(truncate_msg));
			*(t->output + MAX_TASK_STDOUT_STORAGE - 1) = '\0';
			free(truncate_msg);
		}

		timestamp_t current_time = timestamp_get();
		if(effective_stoptime && effective_stoptime > current_time) {
			usleep(effective_stoptime - current_time);
		}
	} else {
		actual = 0;
	}

	if(t->output)
		t->output[actual] = 0;

	t->result        = task_status;
	t->exit_code = exit_status;

	q->stats->time_workers_execute += t->time_workers_execute_last;

	w->finished_tasks++;

	// Convert resource_monitor status into work queue status if needed.
	if(q->monitor_mode) {
		if(t->exit_code == RM_OVERFLOW) {
			update_task_result(t, DS_RESULT_RESOURCE_EXHAUSTION);
		} else if(t->exit_code == RM_TIME_EXPIRE) {
			update_task_result(t, DS_RESULT_TASK_TIMEOUT);
		}
	}

	change_task_state(q, t, DS_TASK_WAITING_RETRIEVAL);

	return DS_SUCCESS;
}

static ds_result_code_t get_available_results(struct ds_manager *q, struct ds_worker *w)
{

	//max_count == -1, tells the worker to send all available results.
	send_worker_msg(q, w, "send_results %d\n", -1);
	debug(D_DS, "Reading result(s) from %s (%s)", w->hostname, w->addrport);

	char line[DS_LINE_MAX];
	int i = 0;

	ds_result_code_t result = DS_SUCCESS; //return success unless something fails below.

	while(1) {
		ds_msg_code_t mcode;
		mcode = recv_worker_msg_retry(q, w, line, sizeof(line));
		if(mcode!=MSG_NOT_PROCESSED) {
			result = DS_WORKER_FAILURE;
			break;
		}

		if(string_prefix_is(line,"result")) {
			result = get_result(q, w, line);
			if(result != DS_SUCCESS) break;
			i++;
		} else if(string_prefix_is(line,"update")) {
			result = get_update(q,w,line);
			if(result != DS_SUCCESS) break;
		} else if(!strcmp(line,"end")) {
			//Only return success if last message is end.
			break;
		} else {
			debug(D_DS, "%s (%s): sent invalid response to send_results: %s",w->hostname,w->addrport,line);
			result = DS_WORKER_FAILURE;
			break;
		}
	}

	if(result != DS_SUCCESS) {
		handle_worker_failure(q, w);
	}

	return result;
}

static int update_task_result(struct ds_task *t, ds_result_t new_result) {

	if(new_result & ~(0x7)) {
		/* Upper bits are set, so this is not related to old-style result for
		 * inputs, outputs, or stdout, so we simply make an update. */
		t->result = new_result;
	} else if(t->result != DS_RESULT_UNKNOWN && t->result & ~(0x7)) {
		/* Ignore new result, since we only update for input, output, or
		 * stdout missing when no other result exists. This is because
		 * missing inputs/outputs are anyway expected with other kind of
		 * errors. */
	} else if(new_result == DS_RESULT_INPUT_MISSING) {
		/* input missing always appears by itself, so yet again we simply make an update. */
		t->result = new_result;
	} else if(new_result == DS_RESULT_OUTPUT_MISSING) {
		/* output missing clobbers stdout missing. */
		t->result = new_result;
	} else {
		/* we only get here for stdout missing. */
		t->result = new_result;
	}

	return t->result;
}

static struct jx *blocked_to_json( struct ds_manager  *q ) {
	if(hash_table_size(q->worker_blocklist) < 1) {
		return NULL;
	}

	struct jx *j = jx_array(0);

	char *hostname;
	struct blocklist_host_info *info;

	hash_table_firstkey(q->worker_blocklist);
	while(hash_table_nextkey(q->worker_blocklist, &hostname, (void *) &info)) {
		if(info->blocked) {
			jx_array_insert(j, jx_string(hostname));
		}
	}

	return j;
}

static struct rmsummary  *total_resources_needed(struct ds_manager *q) {

	struct ds_task *t;

	struct rmsummary *total = rmsummary_create(0);

	/* for waiting tasks, we use what they would request if dispatched right now. */
	list_first_item(q->ready_list);
	while((t = list_next_item(q->ready_list))) {
		const struct rmsummary *s = task_min_resources(q, t);
		rmsummary_add(total, s);
	}

	/* for running tasks, we use what they have been allocated already. */
	char *key;
	struct ds_worker *w;
	hash_table_firstkey(q->worker_table);

	while(hash_table_nextkey(q->worker_table, &key, (void **) &w)) {
		if(w->resources->tag < 0) {
			continue;
		}

		total->cores  += w->resources->cores.inuse;
		total->memory += w->resources->memory.inuse;
		total->disk   += w->resources->disk.inuse;
		total->gpus   += w->resources->gpus.inuse;
	}

	return total;
}

static const struct rmsummary *largest_seen_resources(struct ds_manager *q, const char *category) {
	char *key;
	struct category *c;

	if(category) {
		c = ds_category_lookup_or_create(q, category);
		return c->max_allocation;
	} else {
		hash_table_firstkey(q->categories);
		while(hash_table_nextkey(q->categories, &key, (void **) &c)) {
			rmsummary_merge_max(q->max_task_resources_requested, c->max_allocation);
		}
		return q->max_task_resources_requested;
	}
}

static int check_worker_fit(struct ds_worker *w, const struct rmsummary *s) {

	if(w->resources->workers.total < 1)
		return 0;

	if(!s)
		return w->resources->workers.total;

	if(s->cores > w->resources->cores.largest)
		return 0;
	if(s->memory > w->resources->memory.largest)
		return 0;
	if(s->disk > w->resources->disk.largest)
		return 0;
	if(s->gpus > w->resources->gpus.largest)
		return 0;

	return w->resources->workers.total;
}

static int count_workers_for_waiting_tasks(struct ds_manager *q, const struct rmsummary *s) {

	int count = 0;

	char *key;
	struct ds_worker *w;
	hash_table_firstkey(q->worker_table);
	while(hash_table_nextkey(q->worker_table, &key, (void**)&w)) {
		count += check_worker_fit(w, s);
	}

	return count;
}

/* category_to_jx creates a jx expression with category statistics that can be
sent to the catalog.
*/

void category_jx_insert_max(struct jx *j, struct category *c, const char *field, const struct rmsummary *largest) {

	double l = rmsummary_get(largest, field);
	double m = -1;
	double e = -1;

	if(c) {
		m = rmsummary_get(c->max_resources_seen, field);
		if(c->max_resources_seen->limits_exceeded) {
			e = rmsummary_get(c->max_resources_seen->limits_exceeded, field);
		}
	}

	char *field_str = string_format("max_%s", field);

	if(l > -1){
		char *max_str = string_format("%s", rmsummary_resource_to_str(field, l, 0));
		jx_insert_string(j, field_str, max_str);
		free(max_str);
	} else if(c && !category_in_steady_state(c) && e > -1) {
		char *max_str = string_format(">%s", rmsummary_resource_to_str(field, m - 1, 0));
		jx_insert_string(j, field_str, max_str);
		free(max_str);
	} else if(c && m > -1) {
		char *max_str = string_format("~%s", rmsummary_resource_to_str(field, m, 0));
		jx_insert_string(j, field_str, max_str);
		free(max_str);
	} else {
		jx_insert_string(j, field_str, "na");
	}

	free(field_str);
}

/* create dummy task to obtain first allocation that category would get if using largest worker */
static struct rmsummary *category_alloc_info(struct ds_manager *q, struct category *c, category_allocation_t request) {
	struct ds_task *t = ds_task_create("nop");
	ds_task_specify_category(t, c->name);
	t->resource_request = request;

	struct ds_worker *w = malloc(sizeof(*w));
	w->resources = ds_resources_create();
	w->resources->cores.largest = q->current_max_worker->cores;
	w->resources->memory.largest = q->current_max_worker->memory;
	w->resources->disk.largest = q->current_max_worker->disk;
	w->resources->gpus.largest = q->current_max_worker->gpus;

	struct rmsummary *allocation = task_worker_box_size(q, w, t);

	ds_task_delete(t);
	ds_resources_delete(w->resources);
	free(w);

	return allocation;
}

static struct jx * alloc_to_jx(struct ds_manager *q, struct category *c, struct rmsummary *resources) {
	struct jx *j = jx_object(0);

	jx_insert_double(j, "cores", resources->cores);
	jx_insert_integer(j, "memory", resources->memory);
	jx_insert_integer(j, "disk", resources->disk);
	jx_insert_integer(j, "gpus", resources->gpus);

	return j;
}

static struct jx * category_to_jx(struct ds_manager *q, const char *category) {
	struct ds_stats s;
	struct category *c = NULL;
	const struct rmsummary *largest = largest_seen_resources(q, category);

	c = ds_category_lookup_or_create(q, category);
	ds_get_stats_category(q, category, &s);

	if(s.tasks_waiting + s.tasks_on_workers + s.tasks_done < 1) {
		return NULL;
	}

	struct jx *j = jx_object(0);

	jx_insert_string(j,  "category",         category);
	jx_insert_integer(j, "tasks_waiting",    s.tasks_waiting);
	jx_insert_integer(j, "tasks_running",    s.tasks_running);
	jx_insert_integer(j, "tasks_on_workers", s.tasks_on_workers);
	jx_insert_integer(j, "tasks_dispatched", s.tasks_dispatched);
	jx_insert_integer(j, "tasks_done",       s.tasks_done);
	jx_insert_integer(j, "tasks_failed",     s.tasks_failed);
	jx_insert_integer(j, "tasks_cancelled",  s.tasks_cancelled);
	jx_insert_integer(j, "workers_able",	 s.workers_able);

	category_jx_insert_max(j, c, "cores",  largest);
	category_jx_insert_max(j, c, "memory", largest);
	category_jx_insert_max(j, c, "disk",   largest);
	category_jx_insert_max(j, c, "gpus",   largest);

	struct rmsummary *first_allocation = category_alloc_info(q, c, CATEGORY_ALLOCATION_FIRST);
	struct jx *jr = alloc_to_jx(q, c, first_allocation);
	rmsummary_delete(first_allocation);
	jx_insert(j, jx_string("first_allocation"), jr);

	struct rmsummary *max_allocation = category_alloc_info(q, c, CATEGORY_ALLOCATION_MAX);
	jr = alloc_to_jx(q, c, max_allocation);
	rmsummary_delete(max_allocation);
	jx_insert(j, jx_string("max_allocation"), jr);

	if(q->monitor_mode) {
		jr = alloc_to_jx(q, c, c->max_resources_seen);
		jx_insert(j, jx_string("max_seen"), jr);
	}

	jx_insert_integer(j, "first_allocation_count", task_request_count(q, c->name, CATEGORY_ALLOCATION_FIRST));
	jx_insert_integer(j, "max_allocation_count",   task_request_count(q, c->name, CATEGORY_ALLOCATION_MAX));

	return j;
}

static struct jx *categories_to_jx(struct ds_manager *q) {
	struct jx *a = jx_array(0);

	struct category *c;
	char *category_name;
	hash_table_firstkey(q->categories);
	while(hash_table_nextkey(q->categories, &category_name, (void **) &c)) {
		struct jx *j = category_to_jx(q, category_name);
		if(j) {
			jx_array_insert(a, j);
		}
	}

	//overall queue
	struct jx *j = category_to_jx(q, NULL);
	if(j) {
		jx_array_insert(a, j);
	}

	return a;
}

/*
queue_to_jx examines the overall queue status and creates
an jx expression which can be sent directly to the
user that connects via ds_status.
*/

static struct jx * queue_to_jx( struct ds_manager *q )
{
	struct jx *j = jx_object(0);
	if(!j) return 0;

	// Insert all properties from ds_stats

	struct ds_stats info;
	ds_get_stats(q,&info);

	// Add special properties expected by the catalog server
	char owner[USERNAME_MAX];
	username_get(owner);

	jx_insert_string(j,"type","ds_master");
	if(q->name) jx_insert_string(j,"project",q->name);
	jx_insert_integer(j,"starttime",(q->stats->time_when_started/1000000)); // catalog expects time_t not timestamp_t
	jx_insert_string(j,"working_dir",q->workingdir);
	jx_insert_string(j,"owner",owner);
	jx_insert_string(j,"version",CCTOOLS_VERSION);
	jx_insert_integer(j,"port",ds_port(q));
	jx_insert_integer(j,"priority",q->priority);
	jx_insert_string(j,"manager_preferred_connection",q->manager_preferred_connection);

	int use_ssl = 0;
#ifdef HAS_OPENSSL
	if(q->ssl_enabled) {
		use_ssl = 1;
	}
#endif
	jx_insert_boolean(j,"ssl",use_ssl);

	struct jx *interfaces = interfaces_of_host();
	if(interfaces) {
		jx_insert(j,jx_string("network_interfaces"),interfaces);
	}

	//send info on workers
	jx_insert_integer(j,"workers",info.workers_connected);
	jx_insert_integer(j,"workers_connected",info.workers_connected);
	jx_insert_integer(j,"workers_init",info.workers_init);
	jx_insert_integer(j,"workers_idle",info.workers_idle);
	jx_insert_integer(j,"workers_busy",info.workers_busy);
	jx_insert_integer(j,"workers_able",info.workers_able);

	jx_insert_integer(j,"workers_joined",info.workers_joined);
	jx_insert_integer(j,"workers_removed",info.workers_removed);
	jx_insert_integer(j,"workers_released",info.workers_released);
	jx_insert_integer(j,"workers_idled_out",info.workers_idled_out);
	jx_insert_integer(j,"workers_fast_aborted",info.workers_fast_aborted);
	jx_insert_integer(j,"workers_lost",info.workers_lost);

	//workers_blocked adds host names, not a count
	struct jx *blocklist = blocked_to_json(q);
	if(blocklist) {
		jx_insert(j,jx_string("workers_blocked"), blocklist);
	}


	//send info on tasks
	jx_insert_integer(j,"tasks_waiting",info.tasks_waiting);
	jx_insert_integer(j,"tasks_on_workers",info.tasks_on_workers);
	jx_insert_integer(j,"tasks_running",info.tasks_running);
	jx_insert_integer(j,"tasks_with_results",info.tasks_with_results);
	jx_insert_integer(j,"tasks_left",q->num_tasks_left);

	jx_insert_integer(j,"tasks_submitted",info.tasks_submitted);
	jx_insert_integer(j,"tasks_dispatched",info.tasks_dispatched);
	jx_insert_integer(j,"tasks_done",info.tasks_done);
	jx_insert_integer(j,"tasks_failed",info.tasks_failed);
	jx_insert_integer(j,"tasks_cancelled",info.tasks_cancelled);
	jx_insert_integer(j,"tasks_exhausted_attempts",info.tasks_exhausted_attempts);

	// tasks_complete is deprecated, but the old ds_status expects it.
	jx_insert_integer(j,"tasks_complete",info.tasks_done);

	//send info on queue
	jx_insert_integer(j,"time_when_started",info.time_when_started);
	jx_insert_integer(j,"time_send",info.time_send);
	jx_insert_integer(j,"time_receive",info.time_receive);
	jx_insert_integer(j,"time_send_good",info.time_send_good);
	jx_insert_integer(j,"time_receive_good",info.time_receive_good);
	jx_insert_integer(j,"time_status_msgs",info.time_status_msgs);
	jx_insert_integer(j,"time_internal",info.time_internal);
	jx_insert_integer(j,"time_polling",info.time_polling);
	jx_insert_integer(j,"time_application",info.time_application);

	jx_insert_integer(j,"time_workers_execute",info.time_workers_execute);
	jx_insert_integer(j,"time_workers_execute_good",info.time_workers_execute_good);
	jx_insert_integer(j,"time_workers_execute_exhaustion",info.time_workers_execute_exhaustion);

	jx_insert_integer(j,"bytes_sent",info.bytes_sent);
	jx_insert_integer(j,"bytes_received",info.bytes_received);

	jx_insert_integer(j,"capacity_tasks",info.capacity_tasks);
	jx_insert_integer(j,"capacity_cores",info.capacity_cores);
	jx_insert_integer(j,"capacity_memory",info.capacity_memory);
	jx_insert_integer(j,"capacity_disk",info.capacity_disk);
	jx_insert_integer(j,"capacity_gpus",info.capacity_gpus);
	jx_insert_integer(j,"capacity_instantaneous",info.capacity_instantaneous);
	jx_insert_integer(j,"capacity_weighted",info.capacity_weighted);
	jx_insert_integer(j,"manager_load",info.manager_load);

	// Add the resources computed from tributary workers.
	struct ds_resources r;
	aggregate_workers_resources(q,&r,NULL);
	ds_resources_add_to_jx(&r,j);

	//add the stats per category
	jx_insert(j, jx_string("categories"), categories_to_jx(q));

	//add total resources used/needed by the queue
	struct rmsummary *total = total_resources_needed(q);
	jx_insert_integer(j,"tasks_total_cores",total->cores);
	jx_insert_integer(j,"tasks_total_memory",total->memory);
	jx_insert_integer(j,"tasks_total_disk",total->disk);
	jx_insert_integer(j,"tasks_total_gpus",total->gpus);
	rmsummary_delete(total);

	return j;
}

/*
queue_lean_to_jx examines the overall queue status and creates
an jx expression which can be sent to the catalog.
It different from queue_to_jx in that only the minimum information that
workers, ds_status and the ds_factory need.
*/

static struct jx * queue_lean_to_jx( struct ds_manager *q )
{
	struct jx *j = jx_object(0);
	if(!j) return 0;

	// Insert all properties from ds_stats

	struct ds_stats info;
	ds_get_stats(q,&info);

	//information regarding how to contact the manager
	jx_insert_string(j,"version",CCTOOLS_VERSION);
	jx_insert_string(j,"type","ds_master");
	jx_insert_integer(j,"port",ds_port(q));

	int use_ssl = 0;
#ifdef HAS_OPENSSL
	if(q->ssl_enabled) {
		use_ssl = 1;
	}
#endif
	jx_insert_boolean(j,"ssl",use_ssl);

	char owner[USERNAME_MAX];
	username_get(owner);
	jx_insert_string(j,"owner",owner);

	if(q->name) jx_insert_string(j,"project",q->name);
	jx_insert_integer(j,"starttime",(q->stats->time_when_started/1000000)); // catalog expects time_t not timestamp_t
	jx_insert_string(j,"manager_preferred_connection",q->manager_preferred_connection);



	struct jx *interfaces = interfaces_of_host();
	if(interfaces) {
		jx_insert(j,jx_string("network_interfaces"),interfaces);
	}

	//task information for general ds_status report
	jx_insert_integer(j,"tasks_waiting",info.tasks_waiting);
	jx_insert_integer(j,"tasks_running",info.tasks_running);
	jx_insert_integer(j,"tasks_complete",info.tasks_done);    // tasks_complete is deprecated, but the old ds_status expects it.

	//additional task information for ds_factory
	jx_insert_integer(j,"tasks_on_workers",info.tasks_on_workers);
	jx_insert_integer(j,"tasks_left",q->num_tasks_left);

	//capacity information the factory needs
	jx_insert_integer(j,"capacity_tasks",info.capacity_tasks);
	jx_insert_integer(j,"capacity_cores",info.capacity_cores);
	jx_insert_integer(j,"capacity_memory",info.capacity_memory);
	jx_insert_integer(j,"capacity_disk",info.capacity_disk);
	jx_insert_integer(j,"capacity_gpus",info.capacity_gpus);
	jx_insert_integer(j,"capacity_weighted",info.capacity_weighted);
	jx_insert_double(j,"manager_load",info.manager_load);

	//resources information the factory needs
	struct rmsummary *total = total_resources_needed(q);
	jx_insert_integer(j,"tasks_total_cores",total->cores);
	jx_insert_integer(j,"tasks_total_memory",total->memory);
	jx_insert_integer(j,"tasks_total_disk",total->disk);
	jx_insert_integer(j,"tasks_total_gpus",total->gpus);

	//worker information for general ds_status report
	jx_insert_integer(j,"workers",info.workers_connected);
	jx_insert_integer(j,"workers_connected",info.workers_connected);


	//additional worker information the factory needs
	struct jx *blocklist = blocked_to_json(q);
	if(blocklist) {
		jx_insert(j,jx_string("workers_blocked"), blocklist);   //danger! unbounded field
	}

	return j;
}



void current_tasks_to_jx( struct jx *j, struct ds_worker *w )
{
	struct ds_task *t;
	uint64_t taskid;
	int n = 0;

	itable_firstkey(w->current_tasks);
	while(itable_nextkey(w->current_tasks, &taskid, (void**)&t)) {
		char task_string[DS_LINE_MAX];

		sprintf(task_string, "current_task_%03d_id", n);
		jx_insert_integer(j,task_string,t->taskid);

		sprintf(task_string, "current_task_%03d_command", n);
		jx_insert_string(j,task_string,t->command_line);
		n++;
	}
}

struct jx * worker_to_jx( struct ds_manager *q, struct ds_worker *w )
{
	struct jx *j = jx_object(0);
	if(!j) return 0;

	if(strcmp(w->hostname, "QUEUE_STATUS") == 0){
		return 0;
	}
	jx_insert_string(j,"hostname",w->hostname);
	jx_insert_string(j,"os",w->os);
	jx_insert_string(j,"arch",w->arch);
	jx_insert_string(j,"address_port",w->addrport);
	jx_insert_integer(j,"ncpus",w->resources->cores.total);
	jx_insert_integer(j,"total_tasks_complete",w->total_tasks_complete);
	jx_insert_integer(j,"total_tasks_running",itable_size(w->current_tasks));
	jx_insert_integer(j,"total_bytes_transferred",w->total_bytes_transferred);
	jx_insert_integer(j,"total_transfer_time",w->total_transfer_time);
	jx_insert_integer(j,"start_time",w->start_time);
	jx_insert_integer(j,"current_time",timestamp_get());


	ds_resources_add_to_jx(w->resources,j);

	current_tasks_to_jx(j, w);

	return j;
}

static void priority_add_to_jx(struct jx *j, double priority)
{
	int decimals = 2;
	int factor   = pow(10, decimals);

	int dpart = ((int) (priority * factor)) - ((int) priority) * factor;

	char *str;

	if(dpart == 0)
		str = string_format("%d", (int) priority);
	else
		str = string_format("%.2g", priority);

	jx_insert_string(j, "priority", str);

	free(str);
}


struct jx * task_to_jx( struct ds_manager *q, struct ds_task *t, const char *state, const char *host )
{
	struct jx *j = jx_object(0);

	jx_insert_integer(j,"taskid",t->taskid);
	jx_insert_string(j,"state",state);
	if(t->tag) jx_insert_string(j,"tag",t->tag);
	if(t->category) jx_insert_string(j,"category",t->category);
	jx_insert_string(j,"command",t->command_line);
	if(t->coprocess) jx_insert_string(j,"coprocess",t->coprocess);
	if(host) jx_insert_string(j,"host",host);

	if(host) {
		jx_insert_integer(j,"cores",t->resources_allocated->cores);
		jx_insert_integer(j,"gpus",t->resources_allocated->gpus);
		jx_insert_integer(j,"memory",t->resources_allocated->memory);
		jx_insert_integer(j,"disk",t->resources_allocated->disk);
	} else {
		const struct rmsummary *min = task_min_resources(q, t);
		const struct rmsummary *max = task_max_resources(q, t);
		struct rmsummary *limits = rmsummary_create(-1);

		rmsummary_merge_override(limits, max);
		rmsummary_merge_max(limits, min);

		jx_insert_integer(j,"cores",limits->cores);
		jx_insert_integer(j,"gpus",limits->gpus);
		jx_insert_integer(j,"memory",limits->memory);
		jx_insert_integer(j,"disk",limits->disk);

		rmsummary_delete(limits);
	}

	priority_add_to_jx(j, t->priority);


	return j;
}

/*
Send a brief human-readable index listing the data
types that can be queried via this API.
*/

static void process_data_index( struct ds_manager *q, struct ds_worker *w, time_t stoptime )
{
	buffer_t buf;
	buffer_init(&buf);

	buffer_printf(&buf,"<h1>Data Swarm Data API</h1>");
        buffer_printf(&buf,"<ul>\n");
	buffer_printf(&buf,"<li> <a href=\"/queue_status\">Queue Status</a>\n");
	buffer_printf(&buf,"<li> <a href=\"/task_status\">Task Status</a>\n");
	buffer_printf(&buf,"<li> <a href=\"/worker_status\">Worker Status</a>\n");
	buffer_printf(&buf,"<li> <a href=\"/resources_status\">Resources Status</a>\n");
        buffer_printf(&buf,"</ul>\n");

	send_worker_msg(q,w,buffer_tostring(&buf),buffer_pos(&buf),stoptime);

	buffer_free(&buf);

}

/*
Process an HTTP request that comes in via a worker port.
This represents a web browser that connected directly
to the manager to fetch status data.
*/

static ds_msg_code_t process_http_request( struct ds_manager *q, struct ds_worker *w, const char *path, time_t stoptime )
{
	char line[DS_LINE_MAX];

	// Consume (and ignore) the remainder of the headers.
	while(link_readline(w->link,line,DS_LINE_MAX,stoptime)) {
		if(line[0]==0) break;
	}

	send_worker_msg(q,w,"HTTP/1.1 200 OK\nConnection: close\n");
	if(!strcmp(path,"/")) {
	        // Requests to root get a simple human readable index.
		send_worker_msg(q,w,"Content-type: text/html\n\n");
		process_data_index(q, w, stoptime );
	} else {
	        // Other requests get raw JSON data.
		send_worker_msg(q,w,"Access-Control-Allow-Origin: *\n");
		send_worker_msg(q,w,"Content-type: text/plain\n\n");
		process_queue_status(q, w, &path[1], stoptime );
	}

	// Return success but require a disconnect now.
	return MSG_PROCESSED_DISCONNECT;
}

/*
Process a queue status request which returns raw JSON.
This could come via the HTTP interface, or via a plain request.
*/

static struct jx *construct_status_message( struct ds_manager *q, const char *request ) {
	struct jx *a = jx_array(NULL);

<<<<<<< HEAD
	target->type = WORKER_TYPE_STATUS;

	free(target->hostname);
	target->hostname = xxstrdup("QUEUE_STATUS");

	if(!strcmp(line, "queue_status")) {
		struct jx *j = queue_to_jx(q);
=======
	if(!strcmp(request, "queue_status") || !strcmp(request, "queue") || !strcmp(request, "resources_status")) {
		struct jx *j = queue_to_jx( q, 0 );
>>>>>>> 309cde9b
		if(j) {
			jx_array_insert(a, j);
		}
	} else if(!strcmp(request, "task_status") || !strcmp(request, "tasks")) {
		struct ds_task *t;
		struct ds_worker *w;
		struct jx *j;
		uint64_t taskid;

		itable_firstkey(q->tasks);
		while(itable_nextkey(q->tasks,&taskid,(void**)&t)) {
			w = itable_lookup(q->worker_task_map, taskid);
			ds_task_state_t state = (uintptr_t) itable_lookup(q->task_state_map, taskid);
			if(w) {
				j = task_to_jx(q,t,task_state_str(state),w->hostname);
				if(j) {
					// Include detailed information on where the task is running:
					// address and port, workspace
					jx_insert_string(j, "address_port", w->addrport);

					// Timestamps on running task related events
					jx_insert_integer(j, "time_when_submitted", t->time_when_submitted);
					jx_insert_integer(j, "time_when_commit_start", t->time_when_commit_start);
					jx_insert_integer(j, "time_when_commit_end", t->time_when_commit_end);
					jx_insert_integer(j, "current_time", timestamp_get());

					jx_array_insert(a, j);
				}
			} else {
				j = task_to_jx(q,t,task_state_str(state),0);
				if(j) {
					jx_array_insert(a, j);
				}
			}
		}
	} else if(!strcmp(request, "worker_status") || !strcmp(request, "workers")) {
		struct ds_worker *w;
		struct jx *j;
		char *key;

		hash_table_firstkey(q->worker_table);
		while(hash_table_nextkey(q->worker_table,&key,(void**)&w)) {
			// If the worker has not been initialized, ignore it.
			if(!strcmp(w->hostname, "unknown")) continue;
			j = worker_to_jx(q, w);
			if(j) {
				jx_array_insert(a, j);
			}
		}
	} else if(!strcmp(request, "wable_status") || !strcmp(request, "categories")) {
		jx_delete(a);
		a = categories_to_jx(q);
<<<<<<< HEAD
	} else if(!strcmp(line, "resources_status")) {
		struct jx *j = queue_to_jx(q);
		if(j) {
			jx_array_insert(a, j);
		}
	} else {
		debug(D_DS, "Unknown status request: '%s'", line);
=======
	} else {
		debug(D_WQ, "Unknown status request: '%s'", request);
>>>>>>> 309cde9b
		jx_delete(a);
		a = NULL;
	}

	return a;
}

static ds_msg_code_t process_queue_status( struct ds_manager *q, struct ds_worker *target, const char *line, time_t stoptime )
{
	struct link *l = target->link;

	struct jx *a = construct_status_message(q, line);
	target->type = WORKER_TYPE_STATUS;

	free(target->hostname);
	target->hostname = xxstrdup("QUEUE_STATUS");

	if(!a) {
		debug(D_WQ, "Unknown status request: '%s'", line);
		return MSG_FAILURE;
	}

	jx_print_link(a,l,stoptime);
	jx_delete(a);

	return MSG_PROCESSED_DISCONNECT;
}


static ds_msg_code_t process_resource( struct ds_manager *q, struct ds_worker *w, const char *line )
{
	char resource_name[DS_LINE_MAX];
	struct ds_resource r;

	int n = sscanf(line, "resource %s %"PRId64" %"PRId64" %"PRId64, resource_name, &r.total, &r.smallest, &r.largest);

	if(n == 2 && !strcmp(resource_name,"tag"))
	{
		/* Shortcut, total has the tag, as "resources tag" only sends one value */
		w->resources->tag = r.total;
	} else if(n == 4) {

		/* inuse is computed by the manager, so we save it here */
		int64_t inuse;

		if(!strcmp(resource_name,"cores")) {
			inuse = w->resources->cores.inuse;
			w->resources->cores = r;
			w->resources->cores.inuse = inuse;
		} else if(!strcmp(resource_name,"memory")) {
			inuse = w->resources->memory.inuse;
			w->resources->memory = r;
			w->resources->memory.inuse = inuse;
		} else if(!strcmp(resource_name,"disk")) {
			inuse = w->resources->disk.inuse;
			w->resources->disk = r;
			w->resources->disk.inuse = inuse;
		} else if(!strcmp(resource_name,"gpus")) {
			inuse = w->resources->gpus.inuse;
			w->resources->gpus = r;
			w->resources->gpus.inuse = inuse;
		} else if(!strcmp(resource_name,"workers")) {
			inuse = w->resources->workers.inuse;
			w->resources->workers = r;
			w->resources->workers.inuse = inuse;
		}
	} else {
		return MSG_FAILURE;
	}

	return MSG_PROCESSED;
}

static ds_msg_code_t process_feature( struct ds_manager *q, struct ds_worker *w, const char *line )
{
	char feature[DS_LINE_MAX];
	char fdec[DS_LINE_MAX];

	int n = sscanf(line, "feature %s", feature);

	if(n != 1) {
		return MSG_FAILURE;
	}

	if(!w->features)
		w->features = hash_table_create(4,0);

	url_decode(feature, fdec, DS_LINE_MAX);

	debug(D_DS, "Feature found: %s\n", fdec);

	hash_table_insert(w->features, fdec, (void **) 1);

	return MSG_PROCESSED;
}

static ds_result_code_t handle_worker(struct ds_manager *q, struct link *l)
{
	char line[DS_LINE_MAX];
	char key[DS_LINE_MAX];
	struct ds_worker *w;

	link_to_hash_key(l, key);
	w = hash_table_lookup(q->worker_table, key);

	ds_msg_code_t mcode;
	mcode = recv_worker_msg(q, w, line, sizeof(line));

	// We only expect asynchronous status queries and updates here.

	switch(mcode) {
		case MSG_PROCESSED:
			// A status message was received and processed.
			return DS_SUCCESS;
			break;

		case MSG_PROCESSED_DISCONNECT:
			// A status query was received and processed, so disconnect.
			remove_worker(q, w, WORKER_DISCONNECT_STATUS_WORKER);
			return DS_SUCCESS;

		case MSG_NOT_PROCESSED:
			debug(D_DS, "Invalid message from worker %s (%s): %s", w->hostname, w->addrport, line);
			q->stats->workers_lost++;
			remove_worker(q, w, WORKER_DISCONNECT_FAILURE);
			return DS_WORKER_FAILURE;
			break;

		case MSG_FAILURE:
			debug(D_DS, "Failed to read from worker %s (%s)", w->hostname, w->addrport);
			q->stats->workers_lost++;
			remove_worker(q, w, WORKER_DISCONNECT_FAILURE);
			return DS_WORKER_FAILURE;
	}

	return DS_SUCCESS;
}

static int build_poll_table(struct ds_manager *q )
{
	int n = 0;
	char *key;
	struct ds_worker *w;

	// Allocate a small table, if it hasn't been done yet.
	if(!q->poll_table) {
		q->poll_table = malloc(sizeof(*q->poll_table) * q->poll_table_size);
		if(!q->poll_table) {
			//if we can't allocate a poll table, we can't do anything else.
			fatal("allocating memory for poll table failed.");
		}
	}

	// The first item in the poll table is the manager link, which accepts new connections.
	q->poll_table[0].link = q->manager_link;
	q->poll_table[0].events = LINK_READ;
	q->poll_table[0].revents = 0;
	n = 1;

	// For every worker in the hash table, add an item to the poll table
	hash_table_firstkey(q->worker_table);
	while(hash_table_nextkey(q->worker_table, &key, (void **) &w)) {
		// If poll table is not large enough, reallocate it
		if(n >= q->poll_table_size) {
			q->poll_table_size *= 2;
			q->poll_table = realloc(q->poll_table, sizeof(*q->poll_table) * q->poll_table_size);
			if(q->poll_table == NULL) {
				//if we can't allocate a poll table, we can't do anything else.
				fatal("reallocating memory for poll table failed.");
			}
		}

		q->poll_table[n].link = w->link;
		q->poll_table[n].events = LINK_READ;
		q->poll_table[n].revents = 0;
		n++;
	}

	return n;
}

/*
Send a symbolic link to the remote worker.
Note that the target of the link is sent
as the "body" of the link, following the
message header.
*/

static int send_symlink( struct ds_manager *q, struct ds_worker *w, struct ds_task *t, const char *localname, const char *remotename, int64_t *total_bytes )
{
	char target[DS_LINE_MAX];

	int length = readlink(localname,target,sizeof(target));
	if(length<0) return DS_APP_FAILURE;

	char remotename_encoded[DS_LINE_MAX];
	url_encode(remotename,remotename_encoded,sizeof(remotename_encoded));

	send_worker_msg(q,w,"symlink %s %d\n",remotename_encoded,length);

	link_write(w->link,target,length,time(0)+q->long_timeout);

	*total_bytes += length;

	return DS_SUCCESS;
}

/*
Send a single file (or a piece of a file) to the remote worker.
The transfer time is controlled by the size of the file.
If the transfer takes too long, then abort.
*/

static int send_file( struct ds_manager *q, struct ds_worker *w, struct ds_task *t, const char *localname, const char *remotename, off_t offset, int64_t length, struct stat info, int64_t *total_bytes )
{
	time_t stoptime;
	timestamp_t effective_stoptime = 0;
	int64_t actual = 0;

	/* normalize the mode so as not to set up invalid permissions */
	int mode = ( info.st_mode | 0x600 ) & 0777;

	if(!length) {
		length = info.st_size;
	}

	int fd = open(localname, O_RDONLY, 0);
	if(fd < 0) {
		debug(D_NOTICE, "Cannot open file %s: %s", localname, strerror(errno));
		return DS_APP_FAILURE;
	}

	/* If we are sending only a piece of the file, seek there first. */

	if (offset >= 0 && (offset+length) <= info.st_size) {
		if(lseek(fd, offset, SEEK_SET) == -1) {
			debug(D_NOTICE, "Cannot seek file %s to offset %lld: %s", localname, (long long) offset, strerror(errno));
			close(fd);
			return DS_APP_FAILURE;
		}
	} else {
		debug(D_NOTICE, "File specification %s (%lld:%lld) is invalid", localname, (long long) offset, (long long) offset+length);
		close(fd);
		return DS_APP_FAILURE;
	}

	if(q->bandwidth) {
		effective_stoptime = (length/q->bandwidth)*1000000 + timestamp_get();
	}

	/* filenames are url-encoded to avoid problems with spaces, etc */
	char remotename_encoded[DS_LINE_MAX];
	url_encode(remotename,remotename_encoded,sizeof(remotename_encoded));

	stoptime = time(0) + get_transfer_wait_time(q, w, t, length);
	send_worker_msg(q,w, "put %s %"PRId64" 0%o\n",remotename_encoded, length, mode );
	actual = link_stream_from_fd(w->link, fd, length, stoptime);
	close(fd);

	*total_bytes += actual;

	if(actual != length) return DS_WORKER_FAILURE;

	timestamp_t current_time = timestamp_get();
	if(effective_stoptime && effective_stoptime > current_time) {
		usleep(effective_stoptime - current_time);
	}

	return DS_SUCCESS;
}

/* Need prototype here to address mutually recursive code. */

static ds_result_code_t send_item( struct ds_manager *q, struct ds_worker *w, struct ds_task *t, const char *name, const char *remotename, int64_t offset, int64_t length, int64_t * total_bytes, int follow_links );

/*
Send a directory and all of its contents using the new streaming protocol.
Do this by sending a "dir" prefix, then all of the directory contents,
and then an "end" marker.
*/

static ds_result_code_t send_directory( struct ds_manager *q, struct ds_worker *w, struct ds_task *t, const char *localname, const char *remotename, int64_t * total_bytes )
{
	DIR *dir = opendir(localname);
	if(!dir) {
		debug(D_NOTICE, "Cannot open dir %s: %s", localname, strerror(errno));
		return DS_APP_FAILURE;
	}

	ds_result_code_t result = DS_SUCCESS;

	char remotename_encoded[DS_LINE_MAX];
	url_encode(remotename,remotename_encoded,sizeof(remotename_encoded));

	send_worker_msg(q,w,"dir %s\n",remotename_encoded);

	struct dirent *d;
	while((d = readdir(dir))) {
		if(!strcmp(d->d_name, ".") || !strcmp(d->d_name, "..")) continue;

		char *localpath = string_format("%s/%s",localname,d->d_name);

		result = send_item( q, w, t, localpath, d->d_name, 0, 0, total_bytes, 0 );

		free(localpath);

		if(result != DS_SUCCESS) break;
	}

	send_worker_msg(q,w,"end\n");

	closedir(dir);
	return result;
}

/*
Send a single item, whether it is a directory, symlink, or file.

Note 1: We call stat/lstat here a single time, and then pass it
to the underlying object so as not to minimize syscall work.

Note 2: This function is invoked at the top level with follow_links=1,
since it is common for the user to to pass in a top-level symbolic
link to a file or directory which they want transferred.
However, in recursive calls, follow_links is set to zero,
and internal links are not followed, they are sent natively.
*/


static ds_result_code_t send_item( struct ds_manager *q, struct ds_worker *w, struct ds_task *t, const char *localpath, const char *remotepath, int64_t offset, int64_t length, int64_t * total_bytes, int follow_links )
{
	struct stat info;
	int result = DS_SUCCESS;

	if(follow_links) {
		result = stat(localpath,&info);
	} else {
		result = lstat(localpath,&info);
	}

	if(result>=0) {
		if(S_ISDIR(info.st_mode))  {
			result = send_directory( q, w, t, localpath, remotepath, total_bytes );
		} else if(S_ISLNK(info.st_mode)) {
			result = send_symlink( q, w, t, localpath, remotepath, total_bytes );
		} else if(S_ISREG(info.st_mode)) {
			result = send_file( q, w, t, localpath, remotepath, offset, length, info, total_bytes );
		} else {
			debug(D_NOTICE,"skipping unusual file: %s",strerror(errno));
		}
	} else {
		debug(D_NOTICE, "cannot stat file %s: %s", localpath, strerror(errno));
		result = DS_APP_FAILURE;
	}

	return result;
}

/*
Send an item to a remote worker, if it is not already cached.
The local file name should already have been expanded by the caller.
If it is in the worker, but a new version is available, warn and return.
We do not want to rewrite the file while some other task may be using it.
Otherwise, send it to the worker.
*/

static ds_result_code_t send_item_if_not_cached( struct ds_manager *q, struct ds_worker *w, struct ds_task *t, struct ds_file *tf, const char *expanded_local_name, int64_t * total_bytes)
{
	struct stat local_info;
	if(lstat(expanded_local_name, &local_info) < 0) {
		debug(D_NOTICE, "Cannot stat file %s: %s", expanded_local_name, strerror(errno));
		return DS_APP_FAILURE;
	}

	struct ds_remote_file_info *remote_info = hash_table_lookup(w->current_files, tf->cached_name);

	if(remote_info && (remote_info->mtime != local_info.st_mtime || remote_info->size != local_info.st_size)) {
		debug(D_NOTICE|D_DS, "File %s changed locally. Task %d will be executed with an older version.", expanded_local_name, t->taskid);
		return DS_SUCCESS;
	} else if(!remote_info) {

		if(tf->offset==0 && tf->length==0) {
			debug(D_DS, "%s (%s) needs file %s as '%s'", w->hostname, w->addrport, expanded_local_name, tf->cached_name);
		} else {
			debug(D_DS, "%s (%s) needs file %s (offset %lld length %lld) as '%s'", w->hostname, w->addrport, expanded_local_name, (long long) tf->offset, (long long) tf->length, tf->cached_name );
		}

		ds_result_code_t result;
		result = send_item(q, w, t, expanded_local_name, tf->cached_name, tf->offset, tf->piece_length, total_bytes, 1 );

		if(result == DS_SUCCESS && tf->flags & DS_CACHE) {
			remote_info = ds_remote_file_info_create(tf->type,local_info.st_size,local_info.st_mtime);
			hash_table_insert(w->current_files, tf->cached_name, remote_info);
		}

		return result;
	} else {
		/* Up-to-date file on the worker, we do nothing. */
		return DS_SUCCESS;
	}
}

/**
 *	This function expands Data Swarm environment variables such as
 * 	$OS, $ARCH, that are specified in the definition of Data Swarm
 * 	input files. It expands these variables based on the info reported
 *	by each connected worker.
 *	Will always return a non-empty string. That is if no match is found
 *	for any of the environment variables, it will return the input string
 *	as is.
 * 	*/
static char *expand_envnames(struct ds_worker *w, const char *payload)
{
	char *expanded_name;
	char *str, *curr_pos;
	char *delimtr = "$";
	char *token;

	// Shortcut: If no dollars anywhere, duplicate the whole string.
	if(!strchr(payload,'$')) return strdup(payload);

	str = xxstrdup(payload);

	expanded_name = (char *) malloc(strlen(payload) + (50 * sizeof(char)));
	if(expanded_name == NULL) {
		debug(D_NOTICE, "Cannot allocate memory for filename %s.\n", payload);
		return NULL;
	} else {
		//Initialize to null byte so it works correctly with strcat.
		*expanded_name = '\0';
	}

	token = strtok(str, delimtr);
	while(token) {
		if((curr_pos = strstr(token, "ARCH"))) {
			if((curr_pos - token) == 0) {
				strcat(expanded_name, w->arch);
				strcat(expanded_name, token + 4);
			} else {
				//No match. So put back '$' and rest of the string.
				strcat(expanded_name, "$");
				strcat(expanded_name, token);
			}
		} else if((curr_pos = strstr(token, "OS"))) {
			if((curr_pos - token) == 0) {
				//Cygwin oddly reports OS name in all caps and includes version info.
				if(strstr(w->os, "CYGWIN")) {
					strcat(expanded_name, "Cygwin");
				} else {
					strcat(expanded_name, w->os);
				}
				strcat(expanded_name, token + 2);
			} else {
				strcat(expanded_name, "$");
				strcat(expanded_name, token);
			}
		} else {
			//If token and str don't point to same location, then $ sign was before token and needs to be put back.
			if((token - str) > 0) {
				strcat(expanded_name, "$");
			}
			strcat(expanded_name, token);
		}
		token = strtok(NULL, delimtr);
	}

	free(str);

	debug(D_DS, "File name %s expanded to %s for %s (%s).", payload, expanded_name, w->hostname, w->addrport);

	return expanded_name;
}

/*
Send a url or remote command used to generate a cached file,
if it has not already been cached there.  Note that the length
may be an estimate at this point and will be updated by return
message once the object is actually loaded into the cache.
*/

static ds_result_code_t send_special_if_not_cached( struct ds_manager *q, struct ds_worker *w, struct ds_task *t, struct ds_file *tf, const char *typestring )
{
	if(hash_table_lookup(w->current_files,tf->cached_name)) return DS_SUCCESS;

	char source_encoded[DS_LINE_MAX];
	char cached_name_encoded[DS_LINE_MAX];

	url_encode(tf->payload,source_encoded,sizeof(source_encoded));
	url_encode(tf->cached_name,cached_name_encoded,sizeof(cached_name_encoded));

	send_worker_msg(q,w,"%s %s %s %d %o\n",typestring, source_encoded, cached_name_encoded, tf->length, 0777);

	if(tf->flags & DS_CACHE) {
		struct ds_remote_file_info *remote_info = ds_remote_file_info_create(tf->type,tf->length,time(0));
		hash_table_insert(w->current_files,tf->cached_name,remote_info);
	}

	return DS_SUCCESS;
}

static ds_result_code_t send_input_file(struct ds_manager *q, struct ds_worker *w, struct ds_task *t, struct ds_file *f)
{

	int64_t total_bytes = 0;
	int64_t actual = 0;
	ds_result_code_t result = DS_SUCCESS; //return success unless something fails below

	timestamp_t open_time = timestamp_get();

	switch (f->type) {

	case DS_BUFFER:
		debug(D_DS, "%s (%s) needs literal as %s", w->hostname, w->addrport, f->remote_name);
		time_t stoptime = time(0) + get_transfer_wait_time(q, w, t, f->length);
		send_worker_msg(q,w, "put %s %d %o\n",f->cached_name, f->length, 0777 );
		actual = link_putlstring(w->link, f->payload, f->length, stoptime);
		if(actual!=f->length) {
			result = DS_WORKER_FAILURE;
		}
		total_bytes = actual;
		break;

	case DS_REMOTECMD:
		debug(D_DS, "%s (%s) will get %s via remote command \"%s\"", w->hostname, w->addrport, f->remote_name, f->payload);
		result = send_special_if_not_cached(q,w,t,f,"putcmd");
		break;

	case DS_URL:
		debug(D_DS, "%s (%s) will get %s from url %s", w->hostname, w->addrport, f->remote_name, f->payload);
		result = send_special_if_not_cached(q,w,t,f,"puturl");
		break;

	case DS_DIRECTORY:
		debug(D_DS, "%s (%s) will create directory %s", w->hostname, w->addrport, f->remote_name);
  		// Do nothing.  Empty directories are handled by the task specification, while recursive directories are implemented as DS_FILEs
		break;

	case DS_FILE:
	case DS_FILE_PIECE: {
		char *expanded_payload = expand_envnames(w, f->payload);
		if(expanded_payload) {
			result = send_item_if_not_cached(q,w,t,f,expanded_payload,&total_bytes);
			free(expanded_payload);
		} else {
			result = DS_APP_FAILURE; //signal app-level failure.
		}
		break;
		}
	}

	if(result == DS_SUCCESS) {
		timestamp_t close_time = timestamp_get();
		timestamp_t elapsed_time = close_time-open_time;

		t->bytes_sent        += total_bytes;
		t->bytes_transferred += total_bytes;

		w->total_bytes_transferred += total_bytes;
		w->total_transfer_time     += elapsed_time;

		q->stats->bytes_sent += total_bytes;

		// Write to the transaction log.
		write_transaction_transfer(q, w, t, f, total_bytes, elapsed_time, DS_INPUT);

		// Avoid division by zero below.
		if(elapsed_time==0) elapsed_time = 1;

		if(total_bytes > 0) {
			debug(D_DS, "%s (%s) received %.2lf MB in %.02lfs (%.02lfs MB/s) average %.02lfs MB/s",
				w->hostname,
				w->addrport,
				total_bytes / 1000000.0,
				elapsed_time / 1000000.0,
				(double) total_bytes / elapsed_time,
				(double) w->total_bytes_transferred / w->total_transfer_time
			);
		}
	} else {
		debug(D_DS, "%s (%s) failed to send %s (%" PRId64 " bytes sent).",
			w->hostname,
			w->addrport,
			f->type == DS_BUFFER ? "literal data" : f->payload,
			total_bytes);

		if(result == DS_APP_FAILURE) {
			update_task_result(t, DS_RESULT_INPUT_MISSING);
		}
	}

	return result;
}

static ds_result_code_t send_input_files( struct ds_manager *q, struct ds_worker *w, struct ds_task *t )
{
	struct ds_file *f;
	struct stat s;

	// Check for existence of each input file first.
	// If any one fails to exist, set the failure condition and return failure.
	if(t->input_files) {
		list_first_item(t->input_files);
		while((f = list_next_item(t->input_files))) {
			if(f->type == DS_FILE || f->type == DS_FILE_PIECE) {
				char * expanded_payload = expand_envnames(w, f->payload);
				if(!expanded_payload) {
					update_task_result(t, DS_RESULT_INPUT_MISSING);
					return DS_APP_FAILURE;
				}
				if(stat(expanded_payload, &s) != 0) {
					debug(D_DS,"Could not stat %s: %s\n", expanded_payload, strerror(errno));
					free(expanded_payload);
					update_task_result(t, DS_RESULT_INPUT_MISSING);
					return DS_APP_FAILURE;
				}
				free(expanded_payload);
			}
		}
	}

	// Send each of the input files.
	// If any one fails to be sent, return failure.
	if(t->input_files) {
		list_first_item(t->input_files);
		while((f = list_next_item(t->input_files))) {
			ds_result_code_t result = send_input_file(q,w,t,f);
			if(result != DS_SUCCESS) {
				return result;
			}
		}
	}

	return DS_SUCCESS;
}

static struct rmsummary *task_worker_box_size(struct ds_manager *q, struct ds_worker *w, struct ds_task *t) {

	const struct rmsummary *min = task_min_resources(q, t);
	const struct rmsummary *max = task_max_resources(q, t);

	struct rmsummary *limits = rmsummary_create(-1);

	rmsummary_merge_override(limits, max);

	int use_whole_worker = 1;

	struct category *c = ds_category_lookup_or_create(q, t->category);
	if(q->force_proportional_resources || c->allocation_mode == CATEGORY_ALLOCATION_MODE_FIXED) {
		double max_proportion = -1;
		if(w->resources->cores.largest > 0) {
			max_proportion = MAX(max_proportion, limits->cores / w->resources->cores.largest);
		}

		if(w->resources->memory.largest > 0) {
			max_proportion = MAX(max_proportion, limits->memory / w->resources->memory.largest);
		}

		if(w->resources->disk.largest > 0) {
			max_proportion = MAX(max_proportion, limits->disk / w->resources->disk.largest);
		}

		if(w->resources->gpus.largest > 0) {
			max_proportion = MAX(max_proportion, limits->gpus / w->resources->gpus.largest);
		}

		//if max_proportion > 1, then the task does not fit the worker for the
		//specified resources. For the unspecified resources we use the whole
		//worker as not to trigger a warning when checking for tasks that can't
		//run on any available worker.
		if (max_proportion > 1){
			use_whole_worker = 1;
		}
		else if(max_proportion > 0) {
			use_whole_worker = 0;

			// adjust max_proportion so that an integer number of tasks fit the
			// worker.
			if(q->force_proportional_resources) {
				max_proportion = 1.0/(floor(1.0/max_proportion));
			}

			/* when cores are unspecified, they are set to 0 if gpus are specified.
			 * Otherwise they get a proportion according to specified
			 * resources. Tasks will get at least one core. */
			if(q->force_proportional_resources || limits->cores < 0) {
				if(limits->gpus > 0) {
					limits->cores = 0;
				} else {
					limits->cores = MAX(1, floor(w->resources->cores.largest * max_proportion));
				}
			}

			if(limits->gpus < 0) {
				/* unspecified gpus are always 0 */
				limits->gpus = 0;
			}

			if(q->force_proportional_resources || limits->memory < 0) {
				limits->memory = MAX(1, floor(w->resources->memory.largest * max_proportion));
			}

			if(q->force_proportional_resources || limits->disk < 0) {
				limits->disk = MAX(1, floor(w->resources->disk.largest * max_proportion));
			}
		}
	}

	if(limits->cores < 1 && limits->gpus < 1 && limits->memory < 1 && limits->disk < 1) {
		/* no resource was specified, using whole worker */
		use_whole_worker = 1;
	}

	if((limits->cores > 0 && limits->cores >= w->resources->cores.largest) ||
			(limits->gpus > 0 && limits->gpus >= w->resources->gpus.largest) ||
			(limits->memory > 0 && limits->memory >= w->resources->memory.largest) ||
			(limits->disk > 0 && limits->disk >= w->resources->disk.largest)) {
		/* at least one specified resource would use the whole worker, thus
		 * using whole worker for all unspecified resources. */
		use_whole_worker = 1;
	}

	if(use_whole_worker) {
		/* default cores for tasks that define gpus is 0 */
		if(limits->cores <= 0) {
			limits->cores = limits->gpus > 0 ? 0 : w->resources->cores.largest;
		}

		/* default gpus is 0 */
		if(limits->gpus <= 0) {
			limits->gpus = 0;
		}

		if(limits->memory <= 0) {
			limits->memory = w->resources->memory.largest;
		}

		if(limits->disk <= 0) {
			limits->disk = w->resources->disk.largest;
		}
	}

	/* never go below specified min resources. */
	rmsummary_merge_max(limits, min);

	return limits;
}

static ds_result_code_t start_one_task(struct ds_manager *q, struct ds_worker *w, struct ds_task *t)
{
	/* wrap command at the last minute, so that we have the updated information
	 * about resources. */
	struct rmsummary *limits = task_worker_box_size(q, w, t);

	char *command_line;
	if(q->monitor_mode && !t->coprocess) {
		command_line = ds_monitor_wrap(q, w, t, limits);
	} else {
		command_line = xxstrdup(t->command_line);
	}

	ds_result_code_t result = send_input_files(q, w, t);

	if (result != DS_SUCCESS) {
		free(command_line);
		return result;
	}

	send_worker_msg(q,w, "task %lld\n",  (long long) t->taskid);

	long long cmd_len = strlen(command_line);
	send_worker_msg(q,w, "cmd %lld\n", (long long) cmd_len);
	link_putlstring(w->link, command_line, cmd_len, time(0) + q->short_timeout);
	debug(D_DS, "%s\n", command_line);
	free(command_line);


	if(t->coprocess) {
		cmd_len = strlen(t->coprocess);
		send_worker_msg(q,w, "coprocess %lld\n", (long long) cmd_len);
		link_putlstring(w->link, t->coprocess, cmd_len, /* stoptime */ time(0) + q->short_timeout);
	}

	send_worker_msg(q,w, "category %s\n", t->category);

	send_worker_msg(q,w, "cores %s\n",  rmsummary_resource_to_str("cores", limits->cores, 0));
	send_worker_msg(q,w, "gpus %s\n",   rmsummary_resource_to_str("gpus", limits->gpus, 0));
	send_worker_msg(q,w, "memory %s\n", rmsummary_resource_to_str("memory", limits->memory, 0));
	send_worker_msg(q,w, "disk %s\n",   rmsummary_resource_to_str("disk", limits->disk, 0));

	/* Do not specify end, wall_time if running the resource monitor. We let the monitor police these resources. */
	if(q->monitor_mode == MON_DISABLED) {
		if(limits->end > 0) {
			send_worker_msg(q,w, "end_time %s\n",  rmsummary_resource_to_str("end", limits->end, 0));
		}
		if(limits->wall_time > 0) {
			send_worker_msg(q,w, "wall_time %s\n", rmsummary_resource_to_str("wall_time", limits->wall_time, 0));
		}
	}

	itable_insert(w->current_tasks_boxes, t->taskid, limits);
	rmsummary_merge_override(t->resources_allocated, limits);

	/* Note that even when environment variables after resources, values for
	 * CORES, MEMORY, etc. will be set at the worker to the values of
	 * specify_*, if used. */
	char *var;
	list_first_item(t->env_list);
	while((var=list_next_item(t->env_list))) {
		send_worker_msg(q, w,"env %zu\n%s\n", strlen(var), var);
	}

	if(t->input_files) {
		struct ds_file *tf;
		list_first_item(t->input_files);
		while((tf = list_next_item(t->input_files))) {
			if(tf->type == DS_DIRECTORY) {
				send_worker_msg(q,w, "dir %s\n", tf->remote_name);
			} else {
				char remote_name_encoded[PATH_MAX];
				url_encode(tf->remote_name, remote_name_encoded, PATH_MAX);
				send_worker_msg(q,w, "infile %s %s %d\n", tf->cached_name, remote_name_encoded, tf->flags);
			}
		}
	}

	if(t->output_files) {
		struct ds_file *tf;
		list_first_item(t->output_files);
		while((tf = list_next_item(t->output_files))) {
			char remote_name_encoded[PATH_MAX];
			url_encode(tf->remote_name, remote_name_encoded, PATH_MAX);
			send_worker_msg(q,w, "outfile %s %s %d\n", tf->cached_name, remote_name_encoded, tf->flags);
		}
	}

	// send_worker_msg returns the number of bytes sent, or a number less than
	// zero to indicate errors. We are lazy here, we only check the last
	// message we sent to the worker (other messages may have failed above).
	int result_msg = send_worker_msg(q,w,"end\n");

	if(result_msg > -1)
	{
		debug(D_DS, "%s (%s) busy on '%s'", w->hostname, w->addrport, t->command_line);
		return DS_SUCCESS;
	}
	else
	{
		return DS_WORKER_FAILURE;
	}
}

/*
Store a report summarizing the performance of a completed task.
Keep a list of reports equal to the number of workers connected.
Used for computing queue capacity below.
*/

static void task_report_delete(struct ds_task_report *tr) {
	rmsummary_delete(tr->resources);
	free(tr);
}

static void add_task_report(struct ds_manager *q, struct ds_task *t)
{
	struct ds_task_report *tr;
	struct ds_stats s;
	ds_get_stats(q, &s);

	if(!t->resources_allocated) {
		return;
	}

	// Create a new report object and add it to the list.
	tr = calloc(1, sizeof(struct ds_task_report));

	tr->transfer_time = (t->time_when_commit_end - t->time_when_commit_start) + (t->time_when_done - t->time_when_retrieval);
	tr->exec_time     = t->time_workers_execute_last;
	tr->manager_time  = (((t->time_when_done - t->time_when_commit_start) - tr->transfer_time) - tr->exec_time);
	tr->resources     = rmsummary_copy(t->resources_allocated, 0);

	list_push_tail(q->task_reports, tr);

	// Trim the list, but never below its previous size.
	static int count = DS_TASK_REPORT_MIN_SIZE;
	count = MAX(count, 2*q->stats->tasks_on_workers);

	while(list_size(q->task_reports) >= count) {
	  tr = list_pop_head(q->task_reports);
	  task_report_delete(tr);
	}

	resource_monitor_append_report(q, t);
}

/*
Compute queue capacity based on stored task reports
and the summary of manager activity.
*/

static void compute_capacity(const struct ds_manager *q, struct ds_stats *s)
{
	struct ds_task_report *capacity = calloc(1, sizeof(*capacity));
	capacity->resources = rmsummary_create(0);

	struct ds_task_report *tr;
	double alpha = 0.05;
	int count = list_size(q->task_reports);
	int capacity_instantaneous = 0;

	// Compute the average task properties.
	if(count < 1) {
		capacity->resources->cores  = 1;
		capacity->resources->memory = 512;
		capacity->resources->disk   = 1024;
		capacity->resources->gpus   = 0;

		capacity->exec_time     = DS_DEFAULT_CAPACITY_TASKS;
		capacity->transfer_time = 1;

		q->stats->capacity_weighted = DS_DEFAULT_CAPACITY_TASKS;
		capacity_instantaneous = DS_DEFAULT_CAPACITY_TASKS;

		count = 1;
	} else {
		// Sum up the task reports available.
		list_first_item(q->task_reports);
		while((tr = list_next_item(q->task_reports))) {
			capacity->transfer_time += tr->transfer_time;
			capacity->exec_time     += tr->exec_time;
			capacity->manager_time   += tr->manager_time;

			if(tr->resources) {
				capacity->resources->cores  += tr->resources ? tr->resources->cores  : 1;
				capacity->resources->memory += tr->resources ? tr->resources->memory : 512;
				capacity->resources->disk   += tr->resources ? tr->resources->disk   : 1024;
				capacity->resources->gpus   += tr->resources ? tr->resources->gpus   : 0;
			}
		}

		tr = list_peek_tail(q->task_reports);
		if(tr->transfer_time > 0) {
			capacity_instantaneous = DIV_INT_ROUND_UP(tr->exec_time, (tr->transfer_time + tr->manager_time));
			q->stats->capacity_weighted = (int) ceil((alpha * (float) capacity_instantaneous) + ((1.0 - alpha) * q->stats->capacity_weighted));
			time_t ts;
			time(&ts);
		}
	}

	capacity->transfer_time = MAX(1, capacity->transfer_time);
	capacity->exec_time     = MAX(1, capacity->exec_time);
	capacity->manager_time   = MAX(1, capacity->manager_time);

	// Never go below the default capacity
	int64_t ratio = MAX(DS_DEFAULT_CAPACITY_TASKS, DIV_INT_ROUND_UP(capacity->exec_time, (capacity->transfer_time + capacity->manager_time)));

	q->stats->capacity_tasks  = ratio;
	q->stats->capacity_cores  = DIV_INT_ROUND_UP(capacity->resources->cores  * ratio, count);
	q->stats->capacity_memory = DIV_INT_ROUND_UP(capacity->resources->memory * ratio, count);
	q->stats->capacity_disk   = DIV_INT_ROUND_UP(capacity->resources->disk   * ratio, count);
	q->stats->capacity_gpus   = DIV_INT_ROUND_UP(capacity->resources->gpus   * ratio, count);
	q->stats->capacity_instantaneous = DIV_INT_ROUND_UP(capacity_instantaneous, 1);

	task_report_delete(capacity);
}

void compute_manager_load(struct ds_manager *q, int task_activity) {

	double alpha = 0.05;

	double load = q->stats->manager_load;

	if(task_activity) {
		load = load * (1 - alpha) + 1 * alpha;
	} else {
		load = load * (1 - alpha) + 0 * alpha;
	}

	q->stats->manager_load = load;
}

static int check_hand_against_task(struct ds_manager *q, struct ds_worker *w, struct ds_task *t) {

	/* worker has not reported any resources yet */
	if(w->resources->tag < 0)
		return 0;

	if(w->resources->workers.total < 1) {
		return 0;
	}

	if(w->draining) {
		return 0;
	}

	if ( w->factory_name ) {
		struct ds_factory_info *f;
		f = hash_table_lookup(q->factory_table, w->factory_name);
		if ( f && f->connected_workers > f->max_workers ) return 0;
	}

	struct blocklist_host_info *info = hash_table_lookup(q->worker_blocklist, w->hostname);
	if (info && info->blocked) {
		return 0;
	}

	struct rmsummary *l = task_worker_box_size(q, w, t);
	struct ds_resources *r = w->resources;

	int ok = 1;

	if(r->disk.inuse + l->disk > r->disk.total) { /* No overcommit disk */
		ok = 0;
	}

	if((l->cores > r->cores.total) || (r->cores.inuse + l->cores > overcommitted_resource_total(q, r->cores.total))) {
		ok = 0;
	}

	if((l->memory > r->memory.total) || (r->memory.inuse + l->memory > overcommitted_resource_total(q, r->memory.total))) {
		ok = 0;
	}

	if((l->gpus > r->gpus.total) || (r->gpus.inuse + l->gpus > overcommitted_resource_total(q, r->gpus.total))) {
		ok = 0;
	}

	//if worker's end time has not been received
	if(w->end_time < 0){
		ok = 0;
	}

	//if wall time for worker is specified and there's not enough time for task, then not ok
	if(w->end_time > 0){
		double current_time = timestamp_get() / ONE_SECOND;
		if(t->resources_requested->end > 0 && w->end_time < t->resources_requested->end) {
			ok = 0;
		}
		if(t->min_running_time > 0 && w->end_time - current_time < t->min_running_time){
			ok = 0;
		}
	}

	rmsummary_delete(l);

	if(t->features) {
		if(!w->features)
			return 0;

		char *feature;
		list_first_item(t->features);
		while((feature = list_next_item(t->features))) {
			if(!hash_table_lookup(w->features, feature))
				return 0;
		}
	}

	return ok;
}

static struct ds_worker *find_worker_by_files(struct ds_manager *q, struct ds_task *t)
{
	char *key;
	struct ds_worker *w;
	struct ds_worker *best_worker = 0;
	int64_t most_task_cached_bytes = 0;
	int64_t task_cached_bytes;
	struct ds_remote_file_info *remote_info;
	struct ds_file *tf;

	hash_table_firstkey(q->worker_table);
	while(hash_table_nextkey(q->worker_table, &key, (void **) &w)) {
		if( check_hand_against_task(q, w, t) ) {
			task_cached_bytes = 0;
			list_first_item(t->input_files);
			while((tf = list_next_item(t->input_files))) {
				if((tf->type == DS_FILE || tf->type == DS_FILE_PIECE) && (tf->flags & DS_CACHE)) {
					remote_info = hash_table_lookup(w->current_files, tf->cached_name);
					if(remote_info)
						task_cached_bytes += remote_info->size;
				}
			}

			if(!best_worker || task_cached_bytes > most_task_cached_bytes) {
				best_worker = w;
				most_task_cached_bytes = task_cached_bytes;
			}
		}
	}

	return best_worker;
}

static struct ds_worker *find_worker_by_fcfs(struct ds_manager *q, struct ds_task *t)
{
	char *key;
	struct ds_worker *w;
	hash_table_firstkey(q->worker_table);
	while(hash_table_nextkey(q->worker_table, &key, (void**)&w)) {
		if( check_hand_against_task(q, w, t) ) {
			return w;
		}
	}
	return NULL;
}

static struct ds_worker *find_worker_by_random(struct ds_manager *q, struct ds_task *t)
{
	char *key;
	struct ds_worker *w = NULL;
	int random_worker;
	struct list *valid_workers = list_create();

	hash_table_firstkey(q->worker_table);
	while(hash_table_nextkey(q->worker_table, &key, (void**)&w)) {
		if(check_hand_against_task(q, w, t)) {
			list_push_tail(valid_workers, w);
		}
	}

	w = NULL;
	if(list_size(valid_workers) > 0) {
		random_worker = (rand() % list_size(valid_workers)) + 1;

		while(random_worker && list_size(valid_workers)) {
			w = list_pop_head(valid_workers);
			random_worker--;
		}
	}

	list_delete(valid_workers);
	return w;
}

// 1 if a < b, 0 if a >= b
static int compare_worst_fit(struct ds_resources *a, struct ds_resources *b)
{
	//Total worker order: free cores > free memory > free disk > free gpus
	if((a->cores.total < b->cores.total))
		return 1;

	if((a->cores.total > b->cores.total))
		return 0;

	//Same number of free cores...
	if((a->memory.total < b->memory.total))
		return 1;

	if((a->memory.total > b->memory.total))
		return 0;

	//Same number of free memory...
	if((a->disk.total < b->disk.total))
		return 1;

	if((a->disk.total > b->disk.total))
		return 0;

	//Same number of free disk...
	if((a->gpus.total < b->gpus.total))
		return 1;

	if((a->gpus.total > b->gpus.total))
		return 0;

	//Number of free resources are the same.
	return 0;
}

static struct ds_worker *find_worker_by_worst_fit(struct ds_manager *q, struct ds_task *t)
{
	char *key;
	struct ds_worker *w;
	struct ds_worker *best_worker = NULL;

	struct ds_resources bres;
	struct ds_resources wres;

	memset(&bres, 0, sizeof(struct ds_resources));
	memset(&wres, 0, sizeof(struct ds_resources));

	hash_table_firstkey(q->worker_table);
	while(hash_table_nextkey(q->worker_table, &key, (void **) &w)) {
		if( check_hand_against_task(q, w, t) ) {

			//Use total field on bres, wres to indicate free resources.
			wres.cores.total   = w->resources->cores.total   - w->resources->cores.inuse;
			wres.memory.total  = w->resources->memory.total  - w->resources->memory.inuse;
			wres.disk.total    = w->resources->disk.total    - w->resources->disk.inuse;
			wres.gpus.total    = w->resources->gpus.total    - w->resources->gpus.inuse;

			if(!best_worker || compare_worst_fit(&bres, &wres))
			{
				best_worker = w;
				memcpy(&bres, &wres, sizeof(struct ds_resources));
			}
		}
	}

	return best_worker;
}

static struct ds_worker *find_worker_by_time(struct ds_manager *q, struct ds_task *t)
{
	char *key;
	struct ds_worker *w;
	struct ds_worker *best_worker = 0;
	double best_time = HUGE_VAL;

	hash_table_firstkey(q->worker_table);
	while(hash_table_nextkey(q->worker_table, &key, (void **) &w)) {
		if(check_hand_against_task(q, w, t)) {
			if(w->total_tasks_complete > 0) {
				double t = (w->total_task_time + w->total_transfer_time) / w->total_tasks_complete;
				if(!best_worker || t < best_time) {
					best_worker = w;
					best_time = t;
				}
			}
		}
	}

	if(best_worker) {
		return best_worker;
	} else {
		return find_worker_by_fcfs(q, t);
	}
}


// compares the resources needed by a task to a given worker
// returns a bitmask that indicates which resource of the task, if any, cannot
// be met by the worker. If the task fits in the worker, it returns 0.
static int is_task_larger_than_worker(struct ds_manager *q, struct ds_task *t, struct ds_worker *w)
{
	if(w->resources->tag < 0) {
		/* quickly return if worker has not sent its resources yet */
		return 0;
	}

	int set = 0;
	struct rmsummary *l = task_worker_box_size(q,w,t);

	// baseline resurce comparison of worker total resources and a task requested resorces

	if((double)w->resources->cores.total < l->cores ) {
		set = set | CORES_BIT;
	}

	if((double)w->resources->memory.total < l->memory ) {
		set = set | MEMORY_BIT;
	}

	if((double)w->resources->disk.total < l->disk ) {
		set = set | DISK_BIT;
	}

	if((double)w->resources->gpus.total < l->gpus ) {
		set = set | GPUS_BIT;
	}
	rmsummary_delete(l);

	return set;
}

// compares the resources needed by a task to all connected workers.
// returns 0 if there is worker than can fit the task. Otherwise it returns a bitmask
// that indicates that there was at least one worker that could not fit that task resource.
static int is_task_larger_than_connected_workers(struct ds_manager *q, struct ds_task *t)
{
	char *key;
	struct ds_worker *w;
	hash_table_firstkey(q->worker_table);

	int bit_set = 0;
	while(hash_table_nextkey(q->worker_table, &key, (void**)&w))
	{
		int new_set = is_task_larger_than_worker(q, t, w);
		if (new_set == 0){
			// Task could run on a currently connected worker, immediately
			// return
			return 0;
		}

		// Inherit the unfit criteria for this task
		bit_set = bit_set | new_set;
	}

	return bit_set;
}

// use task-specific algorithm if set, otherwise default to the queue's setting.
static struct ds_worker *find_best_worker(struct ds_manager *q, struct ds_task *t)
{
	int a = t->worker_selection_algorithm;

	if(a == DS_SCHEDULE_UNSET) {
		a = q->worker_selection_algorithm;
	}

	switch (a) {
	case DS_SCHEDULE_FILES:
		return find_worker_by_files(q, t);
	case DS_SCHEDULE_TIME:
		return find_worker_by_time(q, t);
	case DS_SCHEDULE_WORST:
		return find_worker_by_worst_fit(q, t);
	case DS_SCHEDULE_FCFS:
		return find_worker_by_fcfs(q, t);
	case DS_SCHEDULE_RAND:
	default:
		return find_worker_by_random(q, t);
	}
}

static void count_worker_resources(struct ds_manager *q, struct ds_worker *w)
{
	struct rmsummary *box;
	uint64_t taskid;

	w->resources->cores.inuse  = 0;
	w->resources->memory.inuse = 0;
	w->resources->disk.inuse   = 0;
	w->resources->gpus.inuse   = 0;

	update_max_worker(q, w);

	if(w->resources->workers.total < 1)
	{
		return;
	}

	itable_firstkey(w->current_tasks_boxes);
	while(itable_nextkey(w->current_tasks_boxes, &taskid, (void **)& box)) {
		w->resources->cores.inuse     += box->cores;
		w->resources->memory.inuse    += box->memory;
		w->resources->disk.inuse      += box->disk;
		w->resources->gpus.inuse      += box->gpus;
	}
}

static void update_max_worker(struct ds_manager *q, struct ds_worker *w) {
	if(!w)
		return;

	if(w->resources->workers.total < 1) {
		return;
	}

	if(q->current_max_worker->cores < w->resources->cores.largest) {
		q->current_max_worker->cores = w->resources->cores.largest;
	}

	if(q->current_max_worker->memory < w->resources->memory.largest) {
		q->current_max_worker->memory = w->resources->memory.largest;
	}

	if(q->current_max_worker->disk < w->resources->disk.largest) {
		q->current_max_worker->disk = w->resources->disk.largest;
	}

	if(q->current_max_worker->gpus < w->resources->gpus.largest) {
		q->current_max_worker->gpus = w->resources->gpus.largest;
	}
}

/* we call this function when a worker is disconnected. For efficiency, we use
 * update_max_worker when a worker sends resource updates. */
static void find_max_worker(struct ds_manager *q) {
	q->current_max_worker->cores  = 0;
	q->current_max_worker->memory = 0;
	q->current_max_worker->disk   = 0;
	q->current_max_worker->gpus   = 0;

	char *key;
	struct ds_worker *w;
	hash_table_firstkey(q->worker_table);
	while(hash_table_nextkey(q->worker_table, &key, (void **) &w)) {
		if(w->resources->workers.total > 0)
		{
			update_max_worker(q, w);
		}
	}
}

static void commit_task_to_worker(struct ds_manager *q, struct ds_worker *w, struct ds_task *t)
{
	t->hostname = xxstrdup(w->hostname);
	t->host = xxstrdup(w->addrport);

	t->time_when_commit_start = timestamp_get();
	ds_result_code_t result = start_one_task(q, w, t);
	t->time_when_commit_end = timestamp_get();

	itable_insert(w->current_tasks, t->taskid, t);
	itable_insert(q->worker_task_map, t->taskid, w); //add worker as execution site for t.

	change_task_state(q, t, DS_TASK_RUNNING);

	t->try_count += 1;
	q->stats->tasks_dispatched += 1;

	count_worker_resources(q, w);

	if(result != DS_SUCCESS) {
		debug(D_DS, "Failed to send task %d to worker %s (%s).", t->taskid, w->hostname, w->addrport);
		handle_failure(q, w, t, result);
	}
}

static void reap_task_from_worker(struct ds_manager *q, struct ds_worker *w, struct ds_task *t, ds_task_state_t new_state)
{
	struct ds_worker *wr = itable_lookup(q->worker_task_map, t->taskid);

	if(wr != w)
	{
		debug(D_DS, "Cannot reap task %d from worker. It is not being run by %s (%s)\n", t->taskid, w->hostname, w->addrport);
	} else {
		w->total_task_time += t->time_workers_execute_last;
	}

	//update tables.
	struct rmsummary *task_box = itable_lookup(w->current_tasks_boxes, t->taskid);
	if(task_box)
		rmsummary_delete(task_box);

	itable_remove(w->current_tasks_boxes, t->taskid);
	itable_remove(w->current_tasks, t->taskid);
	itable_remove(q->worker_task_map, t->taskid);
	change_task_state(q, t, new_state);

	count_worker_resources(q, w);
}

static int send_one_task( struct ds_manager *q )
{
	struct ds_task *t;
	struct ds_worker *w;

	timestamp_t now = timestamp_get();

	// Consider each task in the order of priority:
	list_first_item(q->ready_list);
	while( (t = list_next_item(q->ready_list))) {
		// Skip task if min requested start time not met.
		if(t->resources_requested->start > now) continue;

		// Find the best worker for the task at the head of the list
		w = find_best_worker(q,t);

		// If there is no suitable worker, consider the next task.
		if(!w) continue;
		// Otherwise, remove it from the ready list and start it:
		commit_task_to_worker(q,w,t);

		return 1;
	}

	return 0;
}


static void print_large_tasks_warning(struct ds_manager *q)
{
	timestamp_t current_time = timestamp_get();
	if(current_time - q->time_last_large_tasks_check < interval_check_for_large_tasks) {
		return;
	}

	q->time_last_large_tasks_check = current_time;

	struct ds_task *t;
	int unfit_core = 0;
	int unfit_mem  = 0;
	int unfit_disk = 0;
	int unfit_gpu  = 0;

	struct rmsummary *largest_unfit_task = rmsummary_create(-1);

	list_first_item(q->ready_list);
	while( (t = list_next_item(q->ready_list))){
		// check each task against the queue of connected workers
		int bit_set = is_task_larger_than_connected_workers(q, t);
		if(bit_set) {
			rmsummary_merge_max(largest_unfit_task, task_max_resources(q, t));
			rmsummary_merge_max(largest_unfit_task, task_min_resources(q, t));
		}
		if (bit_set & CORES_BIT) {
			unfit_core++;
		}
		if (bit_set & MEMORY_BIT) {
			unfit_mem++;
		}
		if (bit_set & DISK_BIT) {
			unfit_disk++;
		}
		if (bit_set & GPUS_BIT) {
			unfit_gpu++;
		}
	}

	if(unfit_core || unfit_mem || unfit_disk || unfit_gpu){
		notice(D_DS,"There are tasks that cannot fit any currently connected worker:\n");
	}

	if(unfit_core) {
		notice(D_DS,"    %d waiting task(s) need more than %s", unfit_core, rmsummary_resource_to_str("cores", largest_unfit_task->cores, 1));
	}

	if(unfit_mem) {
		notice(D_DS,"    %d waiting task(s) need more than %s of memory", unfit_mem, rmsummary_resource_to_str("memory", largest_unfit_task->memory, 1));
	}

	if(unfit_disk) {
		notice(D_DS,"    %d waiting task(s) need more than %s of disk", unfit_disk, rmsummary_resource_to_str("disk", largest_unfit_task->disk, 1));
	}

	if(unfit_gpu) {
		notice(D_DS,"    %d waiting task(s) need more than %s", unfit_gpu, rmsummary_resource_to_str("gpus", largest_unfit_task->gpus, 1));
	}

	rmsummary_delete(largest_unfit_task);
}

static int receive_one_task( struct ds_manager *q )
{
	struct ds_task *t;

	struct ds_worker *w;
	uint64_t taskid;

	itable_firstkey(q->tasks);
	while( itable_nextkey(q->tasks, &taskid, (void **) &t) ) {
		if( task_state_is(q, taskid, DS_TASK_WAITING_RETRIEVAL) ) {
			w = itable_lookup(q->worker_task_map, taskid);
			fetch_output_from_worker(q, w, taskid);
			// Shutdown worker if appropriate.
			if ( w->factory_name ) {
				struct ds_factory_info *f;
				f = hash_table_lookup(q->factory_table, w->factory_name);
				if ( f && f->connected_workers > f->max_workers &&
						itable_size(w->current_tasks) < 1 ) {
					debug(D_DS, "Final task received from worker %s, shutting down.", w->hostname);
					shut_down_worker(q, w);
				}
			}
			return 1;
		}
	}

	return 0;
}

//Sends keepalives to check if connected workers are responsive, and ask for updates If not, removes those workers.
static void ask_for_workers_updates(struct ds_manager *q) {
	struct ds_worker *w;
	char *key;
	timestamp_t current_time = timestamp_get();

	hash_table_firstkey(q->worker_table);
	while(hash_table_nextkey(q->worker_table, &key, (void **) &w)) {
		if(q->keepalive_interval > 0) {

			/* we have not received dataswarm message from worker yet, so we
			 * simply check again its start_time. */
			if(!strcmp(w->hostname, "unknown")){
				if ((int)((current_time - w->start_time)/1000000) >= q->keepalive_timeout) {
					debug(D_DS, "Removing worker %s (%s): hasn't sent its initialization in more than %d s", w->hostname, w->addrport, q->keepalive_timeout);
					handle_worker_failure(q, w);
				}
				continue;
			}


			// send new keepalive check only (1) if we received a response since last keepalive check AND
			// (2) we are past keepalive interval
			if(w->last_msg_recv_time > w->last_update_msg_time) {
				int64_t last_update_elapsed_time = (int64_t)(current_time - w->last_update_msg_time)/1000000;
				if(last_update_elapsed_time >= q->keepalive_interval) {
					if(send_worker_msg(q,w, "check\n")<0) {
						debug(D_DS, "Failed to send keepalive check to worker %s (%s).", w->hostname, w->addrport);
						handle_worker_failure(q, w);
					} else {
						debug(D_DS, "Sent keepalive check to worker %s (%s)", w->hostname, w->addrport);
						w->last_update_msg_time = current_time;
					}
				}
			} else {
				// we haven't received a message from worker since its last keepalive check. Check if time
				// since we last polled link for responses has exceeded keepalive timeout. If so, remove worker.
				if (q->link_poll_end > w->last_update_msg_time) {
					if ((int)((q->link_poll_end - w->last_update_msg_time)/1000000) >= q->keepalive_timeout) {
						debug(D_DS, "Removing worker %s (%s): hasn't responded to keepalive check for more than %d s", w->hostname, w->addrport, q->keepalive_timeout);
						handle_worker_failure(q, w);
					}
				}
			}
		}
	}
}

static int abort_slow_workers(struct ds_manager *q)
{
	struct category *c;
	char *category_name;

	struct ds_worker *w;
	struct ds_task *t;
	uint64_t taskid;

	int removed = 0;

	/* optimization. If no category has a fast abort multiplier, simply return. */
	int fast_abort_flag = 0;

	hash_table_firstkey(q->categories);
	while(hash_table_nextkey(q->categories, &category_name, (void **) &c)) {
		struct ds_stats *stats = c->ds_stats;
		if(!stats) {
			/* no stats have been computed yet */
			continue;
		}

		if(stats->tasks_done < 10) {
			c->average_task_time = 0;
			continue;
		}

		c->average_task_time = (stats->time_workers_execute_good + stats->time_send_good + stats->time_receive_good) / stats->tasks_done;

		if(c->fast_abort > 0)
			fast_abort_flag = 1;
	}

	if(!fast_abort_flag)
		return 0;

	struct category *c_def = ds_category_lookup_or_create(q, "default");

	timestamp_t current = timestamp_get();

	itable_firstkey(q->tasks);
	while(itable_nextkey(q->tasks, &taskid, (void **) &t)) {
		c = ds_category_lookup_or_create(q, t->category);
		/* Fast abort deactivated for this category */
		if(c->fast_abort == 0)
			continue;

		timestamp_t runtime = current - t->time_when_commit_start;
		timestamp_t average_task_time = c->average_task_time;

		/* Not enough samples, skip the task. */
		if(average_task_time < 1)
			continue;

		double multiplier;
		if(c->fast_abort > 0) {
			multiplier = c->fast_abort;
		}
		else if(c_def->fast_abort > 0) {
			/* This category uses the default fast abort. (< 0 use default, 0 deactivate). */
			multiplier = c_def->fast_abort;
		}
		else {
			/* Fast abort also deactivated for the default category. */
			continue;
		}

		if(runtime >= (average_task_time * (multiplier + t->fast_abort_count))) {
			w = itable_lookup(q->worker_task_map, t->taskid);
			if(w && (w->type == WORKER_TYPE_WORKER))
			{
				debug(D_DS, "Task %d is taking too long. Removing from worker.", t->taskid);
				cancel_task_on_worker(q, t, DS_TASK_READY);
				t->fast_abort_count++;

				/* a task cannot mark two different workers as suspect */
				if(t->fast_abort_count > 1) {
					continue;
				}

				if(w->fast_abort_alarm > 0) {
					/* this is the second task in a row that triggered fast
					 * abort, therefore we have evidence that this a slow
					 * worker (rather than a task) */

					debug(D_DS, "Removing worker %s (%s): takes too long to execute the current task - %.02lf s (average task execution time by other workers is %.02lf s)", w->hostname, w->addrport, runtime / 1000000.0, average_task_time / 1000000.0);
					ds_block_host_with_timeout(q, w->hostname, ds_option_blocklist_slow_workers_timeout);
					remove_worker(q, w, WORKER_DISCONNECT_FAST_ABORT);

					q->stats->workers_fast_aborted++;
					removed++;
				}

				w->fast_abort_alarm = 1;
			}
		}
	}

	return removed;
}

static int shut_down_worker(struct ds_manager *q, struct ds_worker *w)
{
	if(!w) return 0;

	send_worker_msg(q,w,"exit\n");
	remove_worker(q, w, WORKER_DISCONNECT_EXPLICIT);
	q->stats->workers_released++;

	return 1;
}

static int abort_drained_workers(struct ds_manager *q) {
	char *worker_hashkey = NULL;
	struct ds_worker *w = NULL;

	int removed = 0;

	hash_table_firstkey(q->worker_table);
	while(hash_table_nextkey(q->worker_table, &worker_hashkey, (void **) &w)) {
		if(w->draining && itable_size(w->current_tasks) == 0) {
			removed++;
			shut_down_worker(q, w);
		}
	}

	return removed;
}


//comparator function for checking if a task matches a given tag.
static int tasktag_comparator(void *t, const void *r) {

	struct ds_task *task_in_queue = t;
	const char *tasktag = r;

	if(!task_in_queue->tag && !tasktag) {
		return 1;
	}

	if(!task_in_queue->tag || !tasktag) {
		return 0;
	}

	return !strcmp(task_in_queue->tag, tasktag);
}


static int cancel_task_on_worker(struct ds_manager *q, struct ds_task *t, ds_task_state_t new_state) {

	struct ds_worker *w = itable_lookup(q->worker_task_map, t->taskid);

	if (w) {
		//send message to worker asking to kill its task.
		send_worker_msg(q,w, "kill %d\n",t->taskid);
		debug(D_DS, "Task with id %d is aborted at worker %s (%s) and removed.", t->taskid, w->hostname, w->addrport);

		//Delete any input files that are not to be cached.
		delete_worker_files(q, w, t->input_files, DS_CACHE );

		//Delete all output files since they are not needed as the task was aborted.
		delete_worker_files(q, w, t->output_files, 0);

		//update tables.
		reap_task_from_worker(q, w, t, new_state);

		return 1;
	} else {
		change_task_state(q, t, new_state);
		return 0;
	}
}

static struct ds_task *find_task_by_tag(struct ds_manager *q, const char *tasktag) {
	struct ds_task *t;
	uint64_t taskid;

	itable_firstkey(q->tasks);
	while(itable_nextkey(q->tasks, &taskid, (void**)&t)) {
		if( tasktag_comparator(t, tasktag) ) {
			return t;
		}
	}

	return NULL;
}


void ds_invalidate_cached_file(struct ds_manager *q, const char *local_name, ds_file_t type) {
	struct ds_file *f = ds_file_create(local_name, local_name, type, DS_CACHE);

	ds_invalidate_cached_file_internal(q, f->cached_name);
	ds_file_delete(f);
}

void ds_invalidate_cached_file_internal(struct ds_manager *q, const char *filename) {
	char *key;
	struct ds_worker *w;
	hash_table_firstkey(q->worker_table);
	while(hash_table_nextkey(q->worker_table, &key, (void**)&w)) {
		if(!hash_table_lookup(w->current_files, filename))
			continue;

		struct ds_task *t;
		uint64_t taskid;

		itable_firstkey(w->current_tasks);
		while(itable_nextkey(w->current_tasks, &taskid, (void**)&t)) {
			struct ds_file *tf;
			list_first_item(t->input_files);

			while((tf = list_next_item(t->input_files))) {
				if(strcmp(filename, tf->cached_name) == 0) {
					cancel_task_on_worker(q, t, DS_TASK_READY);
					continue;
				}
			}

			while((tf = list_next_item(t->output_files))) {
				if(strcmp(filename, tf->cached_name) == 0) {
					cancel_task_on_worker(q, t, DS_TASK_READY);
					continue;
				}
			}
		}

		delete_worker_file(q, w, filename, 0, 0);
	}
}

/******************************************************/
/********** work_queue public functions **********/
/******************************************************/

struct ds_manager *ds_create(int port) {
	return ds_ssl_create(port, NULL, NULL);
}

struct ds_manager *ds_ssl_create(int port, const char *key, const char *cert)
{
	struct ds_manager *q = malloc(sizeof(*q));
	if(!q) {
		fprintf(stderr, "Error: failed to allocate memory for queue.\n");
		return 0;
	}
	char *envstring;

	random_init();

	memset(q, 0, sizeof(*q));

	if(port == 0) {
		envstring = getenv("DS_PORT");
		if(envstring) {
			port = atoi(envstring);
		}
	}

	/* compatibility code */
	if (getenv("DS_LOW_PORT"))
		setenv("TCP_LOW_PORT", getenv("DS_LOW_PORT"), 0);
	if (getenv("DS_HIGH_PORT"))
		setenv("TCP_HIGH_PORT", getenv("DS_HIGH_PORT"), 0);

	q->manager_link = link_serve(port);
	if(!q->manager_link) {
		debug(D_NOTICE, "Could not create work_queue on port %i.", port);
		free(q);
		return 0;
	} else {
		char address[LINK_ADDRESS_MAX];
		link_address_local(q->manager_link, address, &q->port);
	}

	q->ssl_key = key ? strdup(key) : 0;
	q->ssl_cert = cert ? strdup(cert) : 0;

	if(q->ssl_key || q->ssl_cert) q->ssl_enabled=1;

	getcwd(q->workingdir,PATH_MAX);

	q->next_taskid = 1;

	q->ready_list = list_create();

	q->tasks          = itable_create(0);

	q->task_state_map = itable_create(0);

	q->worker_table = hash_table_create(0, 0);
	q->worker_blocklist = hash_table_create(0, 0);
	q->worker_task_map = itable_create(0);

	q->factory_table = hash_table_create(0, 0);
	q->fetch_factory = 0;

	q->measured_local_resources = rmsummary_create(-1);
	q->current_max_worker       = rmsummary_create(-1);
	q->max_task_resources_requested = rmsummary_create(-1);

	q->stats                      = calloc(1, sizeof(struct ds_stats));
	q->stats_disconnected_workers = calloc(1, sizeof(struct ds_stats));
	q->stats_measure              = calloc(1, sizeof(struct ds_stats));

	q->workers_with_available_results = hash_table_create(0, 0);

	// The poll table is initially null, and will be created
	// (and resized) as needed by build_poll_table.
	q->poll_table_size = 8;

	q->worker_selection_algorithm = ds_option_scheduler;
	q->process_pending_check = 0;

	q->short_timeout = 5;
	q->long_timeout = 3600;

	q->stats->time_when_started = timestamp_get();
	q->time_last_large_tasks_check = timestamp_get();
	q->task_reports = list_create();

	q->time_last_wait = 0;
	q->time_last_log_stats = 0;

	q->catalog_hosts = 0;

	q->keepalive_interval = DS_DEFAULT_KEEPALIVE_INTERVAL;
	q->keepalive_timeout = DS_DEFAULT_KEEPALIVE_TIMEOUT;

	q->monitor_mode = MON_DISABLED;

	q->hungry_minimum = 10;

	q->wait_for_workers = 0;

	q->allocation_default_mode = DS_ALLOCATION_MODE_FIXED;
	q->categories = hash_table_create(0, 0);

	// The value -1 indicates that fast abort is inactive by default
	// fast abort depends on categories, thus set after them.
	ds_activate_fast_abort(q, -1);

	q->password = 0;

	q->resource_submit_multiplier = 1.0;

	q->minimum_transfer_timeout = 60;
	q->transfer_outlier_factor = 10;
	q->default_transfer_rate = 1*MEGABYTE;

	q->manager_preferred_connection = xxstrdup("by_ip");

	if( (envstring  = getenv("DS_BANDWIDTH")) ) {
		q->bandwidth = string_metric_parse(envstring);
		if(q->bandwidth < 0) {
			q->bandwidth = 0;
		}
	}

	log_queue_stats(q, 1);

	q->time_last_wait = timestamp_get();

	char hostname[DOMAIN_NAME_MAX];
	if(domain_name_cache_guess(hostname)) {
		debug(D_DS, "Master advertising as %s:%d", hostname, q->port);
	}
	else {
		debug(D_DS, "Data Swarm is listening on port %d.", q->port);
	}
	return q;
}

int ds_enable_monitoring(struct ds_manager *q, char *monitor_output_directory, int watchdog)
{
	if(!q)
		return 0;

	q->monitor_mode = MON_DISABLED;
	q->monitor_exe = resource_monitor_locate(NULL);

	if(q->monitor_output_directory) {
		free(q->monitor_output_directory);
		q->monitor_output_directory = NULL;
	}

	if(!q->monitor_exe)
	{
<<<<<<< HEAD
		warn(D_DS, "Could not find the resource monitor executable. Disabling monitoring.\n");
=======
		t->resources_requested->memory = memory;
	}
}

void ds_task_specify_disk( struct ds_task *t, int64_t disk )
{
	if(disk < 0)
	{
		t->resources_requested->disk = -1;
	}
	else
	{
		t->resources_requested->disk = disk;
	}
}

void ds_task_specify_cores( struct ds_task *t, int cores )
{
	if(cores < 0)
	{
		t->resources_requested->cores = -1;
	}
	else
	{
		t->resources_requested->cores = cores;
	}
}

void ds_task_specify_gpus( struct ds_task *t, int gpus )
{
	if(gpus < 0)
	{
		t->resources_requested->gpus = -1;
	}
	else
	{
		t->resources_requested->gpus = gpus;
	}
}

void ds_task_specify_end_time( struct ds_task *t, int64_t useconds )
{
	if(useconds < 1)
	{
		t->resources_requested->end = -1;
	}
	else
	{
		t->resources_requested->end = DIV_INT_ROUND_UP(useconds, ONE_SECOND);
	}
}

void ds_task_specify_start_time_min( struct ds_task *t, int64_t useconds )
{
	if(useconds < 1)
	{
		t->resources_requested->start = -1;
	}
	else
	{
		t->resources_requested->start = DIV_INT_ROUND_UP(useconds, ONE_SECOND);
	}
}

void ds_task_specify_running_time( struct ds_task *t, int64_t useconds )
{
	if(useconds < 1)
	{
		t->resources_requested->wall_time = -1;
	}
	else
	{
		t->resources_requested->wall_time = DIV_INT_ROUND_UP(useconds, ONE_SECOND);
	}
}

void ds_task_specify_running_time_max( struct ds_task *t, int64_t seconds )
{
	ds_task_specify_running_time(t, seconds);
}

void ds_task_specify_running_time_min( struct ds_task *t, int64_t seconds )
{
	if(seconds < 1)
	{
		t->min_running_time = -1;
	}
	else
	{
		t->min_running_time = seconds;
	}
}

void ds_task_specify_resources(struct ds_task *t, const struct rmsummary *rm) {
	if(!rm)
		return;

	ds_task_specify_cores(t,        rm->cores);
	ds_task_specify_memory(t,       rm->memory);
	ds_task_specify_disk(t,         rm->disk);
	ds_task_specify_gpus(t,         rm->gpus);
	ds_task_specify_running_time(t, rm->wall_time);
	ds_task_specify_running_time_max(t, rm->wall_time);
	ds_task_specify_running_time_min(t, t->min_running_time);
	ds_task_specify_end_time(t,     rm->end);
}

void ds_task_specify_tag(struct ds_task *t, const char *tag)
{
	if(t->tag)
		free(t->tag);
	t->tag = xxstrdup(tag);
}

void ds_task_specify_category(struct ds_task *t, const char *category)
{
	if(t->category)
		free(t->category);

	t->category = xxstrdup(category ? category : "default");
}

void ds_task_specify_feature(struct ds_task *t, const char *name)
{
	if(!name) {
		return;
	}

	if(!t->features) {
		t->features = list_create();
	}

	list_push_tail(t->features, xxstrdup(name));
}

static void delete_feature(struct ds_task *t, const char *name)
{
	if(!t->features) {
		return;
	}

	struct list_cursor *c = list_cursor_create(t->features);

	char *feature;
	for(list_seek(c, 0); list_get(c, (void **) &feature); list_next(c)) {
		if(name && feature && (strcmp(name, feature) == 0)) {
			list_drop(c);
		}
	}

	list_cursor_destroy(c);
}

struct ds_file *ds_file_create(const char *payload, const char *remote_name, ds_file_t type, ds_file_flags_t flags)
{
	struct ds_file *f;

	f = malloc(sizeof(*f));
	if(!f) {
		debug(D_NOTICE, "Cannot allocate memory for file %s.\n", remote_name);
		return NULL;
	}

	memset(f, 0, sizeof(*f));

	f->remote_name = xxstrdup(remote_name);
	f->type = type;
	f->flags = flags;

	/* DS_BUFFER needs to set these after the current function returns */
	if(payload) {
		f->payload = xxstrdup(payload);
		f->length  = strlen(payload);
	}

	if(ds_hack_do_not_compute_cached_name) {
  		f->cached_name = xxstrdup(f->payload);
	} else {
		f->cached_name = make_cached_name(f);
	}
	
	return f;
}

int ds_task_specify_url(struct ds_task *t, const char *file_url, const char *remote_name, ds_file_type_t type, ds_file_flags_t flags)
{
	struct list *files;
	struct ds_file *tf;

	if(!t || !file_url || !remote_name) {
		fprintf(stderr, "Error: Null arguments for task, url, and remote name not allowed in specify_url.\n");
		return 0;
	}
	if(remote_name[0] == '/') {
		fatal("Error: Remote name %s is an absolute path.\n", remote_name);
	}

	if(type == DS_INPUT) {
		files = t->input_files;

		//check if two different urls map to the same remote name for inputs.
		list_first_item(t->input_files);
		while((tf = (struct ds_file*)list_next_item(files))) {
			if(!strcmp(remote_name, tf->remote_name) && strcmp(file_url, tf->payload)) {
				fprintf(stderr, "Error: input url %s conflicts with another input pointing to same remote name (%s).\n", file_url, remote_name);
				return 0;
			}
		}
		//check if there is an output file with the same remote name.
		list_first_item(t->output_files);
		while((tf = (struct ds_file*)list_next_item(t->input_files))) {
			if(!strcmp(remote_name, tf->remote_name)){
				fprintf(stderr, "Error: input url %s conflicts with an output pointing to same remote name (%s).\n", file_url, remote_name);
				return 0;
			}
		}
	} else {
		fprintf(stderr, "Error: ds_specify_url does not yet support output files.\n");
	  	return 0;
	}

	tf = ds_file_create(file_url, remote_name, DS_URL, flags);
	if(!tf) return 0;

	// length of source data is not known yet.
	tf->length = 0;

	list_push_tail(files, tf);

	return 1;
}

int ds_task_specify_file(struct ds_task *t, const char *local_name, const char *remote_name, ds_file_type_t type, ds_file_flags_t flags)
{
	struct list *files;
	struct ds_file *tf;

	if(!t || !local_name || !remote_name) {
		fprintf(stderr, "Error: Null arguments for task, local name, and remote name not allowed in specify_file.\n");
		return 0;
	}

	// @param remote_name is the path of the file as on the worker machine. In
	// the Data Swarm framework, workers are prohibited from writing to paths
	// outside of their workspaces. When a task is specified, the workspace of
	// the worker(the worker on which the task will be executed) is unlikely to
	// be known. Thus @param remote_name should not be an absolute path.
	if(remote_name[0] == '/') {
		fatal("Error: Remote name %s is an absolute path.\n", remote_name);
	}


	if(type == DS_INPUT) {
		files = t->input_files;

		//check if two different local names map to the same remote name for inputs.
		list_first_item(t->input_files);
		while((tf = (struct ds_file*)list_next_item(t->input_files))) {
			if(!strcmp(remote_name, tf->remote_name) && strcmp(local_name, tf->payload)){
				fprintf(stderr, "Error: input file %s conflicts with another input pointing to same remote name (%s).\n", local_name, remote_name);
				return 0;
			}
		}

		//check if there is an output file with the same remote name.
		list_first_item(t->output_files);
		while((tf = (struct ds_file*)list_next_item(t->input_files))) {
			if(!strcmp(remote_name, tf->remote_name)){
				fprintf(stderr, "Error: input file %s conflicts with an output pointing to same remote name (%s).\n", local_name, remote_name);
				return 0;
			}
		}
	} else {
		files = t->output_files;

		//check if two different different remote names map to the same local name for outputs.
		list_first_item(files);
		while((tf = (struct ds_file*)list_next_item(files))) {
			if(!strcmp(local_name, tf->payload) && strcmp(remote_name, tf->remote_name)) {
				fprintf(stderr, "Error: output file %s conflicts with another output pointing to same remote name (%s).\n", local_name, remote_name);
				return 0;
			}
		}

		//check if there is an input file with the same remote name.
		list_first_item(t->input_files);
		while((tf = (struct ds_file*)list_next_item(t->input_files))) {
			if(!strcmp(remote_name, tf->remote_name)){
				fprintf(stderr, "Error: output file %s conflicts with an input pointing to same remote name (%s).\n", local_name, remote_name);
				return 0;
			}
		}
	}

	tf = ds_file_create(local_name, remote_name, DS_FILE, flags);
	if(!tf) return 0;

	list_push_tail(files, tf);
	return 1;
}

int ds_task_specify_directory(struct ds_task *t, const char *local_name, const char *remote_name, ds_file_type_t type, ds_file_flags_t flags, int recursive) {
	struct list *files;
	struct ds_file *tf;

	if(!t || !remote_name) {
		fprintf(stderr, "Error: Null arguments for task and remote name not allowed in specify_directory.\n");
		return 0;
	}

	// @param remote_name is the path of the file as on the worker machine. In
	// the Data Swarm framework, workers are prohibited from writing to paths
	// outside of their workspaces. When a task is specified, the workspace of
	// the worker(the worker on which the task will be executed) is unlikely to
	// be known. Thus @param remote_name should not be an absolute path.
	if(remote_name[0] == '/') {
		fatal("Error: Remote name %s is an absolute path.\n", remote_name);
	}

	if(type == DS_OUTPUT || recursive) {
		return ds_task_specify_file(t, local_name, remote_name, type, flags);
	}

	files = t->input_files;

	list_first_item(files);
	while((tf = (struct ds_file*)list_next_item(files))) {
		if(!strcmp(remote_name, tf->remote_name))
		{	return 0;	}
	}

	//KNOWN HACK: Every file passes through make_cached_name() which expects the
	//payload field to be set. So we simply set the payload to remote name if
	//local name is null. This doesn't affect the behavior of the file transfers.
	const char *payload = local_name ? local_name : remote_name;

	tf = ds_file_create(payload, remote_name, DS_DIRECTORY, flags);
	if(!tf) return 0;

	list_push_tail(files, tf);
	return 1;

}

int ds_task_specify_file_piece(struct ds_task *t, const char *local_name, const char *remote_name, off_t start_byte, off_t end_byte, ds_file_type_t type, ds_file_flags_t flags)
{
	struct list *files;
	struct ds_file *tf;
	if(!t || !local_name || !remote_name) {
		fprintf(stderr, "Error: Null arguments for task, local name, and remote name not allowed in specify_file_piece.\n");
		return 0;
	}

	// @param remote_name should not be an absolute path. @see
	// ds_task_specify_file
	if(remote_name[0] == '/') {
		fatal("Error: Remote name %s is an absolute path.\n", remote_name);
	}

	if(end_byte < start_byte) {
		fprintf(stderr, "Error: End byte lower than start byte for %s.\n", remote_name);
		return 0;
	}

	if(type == DS_INPUT) {
		files = t->input_files;

		//check if two different local names map to the same remote name for inputs.
		list_first_item(t->input_files);
		while((tf = (struct ds_file*)list_next_item(t->input_files))) {
			if(!strcmp(remote_name, tf->remote_name) && strcmp(local_name, tf->payload)){
				fprintf(stderr, "Error: piece of input file %s conflicts with another input pointing to same remote name (%s).\n", local_name, remote_name);
				return 0;
			}
		}

		//check if there is an output file with the same remote name.
		list_first_item(t->output_files);
		while((tf = (struct ds_file*)list_next_item(t->input_files))) {
			if(!strcmp(remote_name, tf->remote_name)){
				fprintf(stderr, "Error: piece of input file %s conflicts with an output pointing to same remote name (%s).\n", local_name, remote_name);
				return 0;
			}
		}
	} else {
		files = t->output_files;

		//check if two different different remote names map to the same local name for outputs.
		list_first_item(files);
		while((tf = (struct ds_file*)list_next_item(files))) {
			if(!strcmp(local_name, tf->payload) && strcmp(remote_name, tf->remote_name)) {
				fprintf(stderr, "Error: piece of output file %s conflicts with another output pointing to same remote name (%s).\n", local_name, remote_name);
				return 0;
			}
		}

		//check if there is an input file with the same remote name.
		list_first_item(t->input_files);
		while((tf = (struct ds_file*)list_next_item(t->input_files))) {
			if(!strcmp(remote_name, tf->remote_name)){
				fprintf(stderr, "Error: piece of output file %s conflicts with an input pointing to same remote name (%s).\n", local_name, remote_name);
				return 0;
			}
		}
	}

	tf = ds_file_create(local_name, remote_name, DS_FILE_PIECE, flags);
	if(!tf) return 0;

	tf->offset = start_byte;
	tf->piece_length = end_byte - start_byte + 1;

	list_push_tail(files, tf);
	return 1;
}

int ds_task_specify_buffer(struct ds_task *t, const char *data, int length, const char *remote_name, ds_file_flags_t flags)
{
	struct ds_file *tf;
	if(!t || !remote_name) {
		fprintf(stderr, "Error: Null arguments for task and remote name not allowed in specify_buffer.\n");
		return 0;
	}

	// @param remote_name should not be an absolute path. @see
	// ds_task_specify_file
	if(remote_name[0] == '/') {
		fatal("Error: Remote name %s is an absolute path.\n", remote_name);
	}

	list_first_item(t->input_files);
	while((tf = (struct ds_file*)list_next_item(t->input_files))) {
		if(!strcmp(remote_name, tf->remote_name)) {
			fprintf(stderr, "Error: buffer conflicts with another input pointing to same remote name (%s).\n", remote_name);
			return 0;
		}
	}

	list_first_item(t->output_files);
	while((tf = (struct ds_file*)list_next_item(t->input_files))) {
		if(!strcmp(remote_name, tf->remote_name)) {
			fprintf(stderr, "Error: buffer conflicts with an output pointing to same remote name (%s).\n", remote_name);
			return 0;
		}
	}

	tf = ds_file_create(NULL, remote_name, DS_BUFFER, flags);
	if(!tf) return 0;

	tf->payload = malloc(length);
	if(!tf->payload) {
		fprintf(stderr, "Error: failed to allocate memory for buffer with remote name %s and length %d bytes.\n", remote_name, length);
		return 0;
	}

	tf->length  = length;

	memcpy(tf->payload, data, length);
	list_push_tail(t->input_files, tf);

	return 1;
}

int ds_task_specify_file_command(struct ds_task *t, const char *cmd, const char *remote_name, ds_file_type_t type, ds_file_flags_t flags)
{
	struct list *files;
	struct ds_file *tf;
	if(!t || !remote_name || !cmd) {
		fprintf(stderr, "Error: Null arguments for task, remote name, and command not allowed in specify_file_command.\n");
		return 0;
	}

	// @param remote_name should not be an absolute path. @see
	// ds_task_specify_file
	if(remote_name[0] == '/') {
		fatal("Error: Remote name %s is an absolute path.\n", remote_name);
	}

	if(type == DS_INPUT) {
		files = t->input_files;

		//check if two different local names map to the same remote name for inputs.
		list_first_item(t->input_files);
		while((tf = (struct ds_file*)list_next_item(t->input_files))) {
			if(!strcmp(remote_name, tf->remote_name) && strcmp(cmd, tf->payload)){
				fprintf(stderr, "Error: input file command %s conflicts with another input pointing to same remote name (%s).\n", cmd, remote_name);
				return 0;
			}
		}

		//check if there is an output file with the same remote name.
		list_first_item(t->output_files);
		while((tf = (struct ds_file*)list_next_item(t->input_files))) {
			if(!strcmp(remote_name, tf->remote_name)) {
				fprintf(stderr, "Error: input file command %s conflicts with an output pointing to same remote name (%s).\n", cmd, remote_name);
				return 0;
			}
		}
	} else {
		fprintf(stderr, "Error: ds_specify_file_command does not yet support output files.\n");
	  	return 0;
	}

	if(strstr(cmd, "%%") == NULL) {
		fatal("command to transfer file does not contain %%%% specifier: %s", cmd);
	}

	tf = ds_file_create(cmd, remote_name, DS_REMOTECMD, flags);
	if(!tf) return 0;

	// length of source data is not known yet.
	tf->length = 0;

	list_push_tail(files, tf);

	return 1;
}

int ds_specify_snapshot_file(struct ds_task *t, const char *monitor_snapshot_file) {

	assert(monitor_snapshot_file);

	free(t->monitor_snapshot_file);
	t->monitor_snapshot_file = xxstrdup(monitor_snapshot_file);

	return ds_task_specify_file(t, monitor_snapshot_file, RESOURCE_MONITOR_REMOTE_NAME_EVENTS, DS_INPUT, DS_CACHE);

}

void ds_task_specify_algorithm(struct ds_task *t, ds_schedule_t algorithm)
{
	t->worker_selection_algorithm = algorithm;
}

void ds_task_specify_priority( struct ds_task *t, double priority )
{
	t->priority = priority;
}

void ds_task_specify_monitor_output(struct ds_task *t, const char *monitor_output_directory) {

	if(!monitor_output_directory) {
		fatal("Error: no monitor_output_file was specified.");
	}

	if(t->monitor_output_directory) {
		free(t->monitor_output_directory);
	}

	t->monitor_output_directory = xxstrdup(monitor_output_directory);
}

void ds_file_delete(struct ds_file *tf) {
	if(tf->payload)
		free(tf->payload);
	if(tf->remote_name)
		free(tf->remote_name);
	if(tf->cached_name)
		free(tf->cached_name);
	free(tf);
}

void ds_invalidate_cached_file(struct ds_manager *q, const char *local_name, ds_file_t type) {
	struct ds_file *f = ds_file_create(local_name, local_name, type, DS_CACHE);

	ds_invalidate_cached_file_internal(q, f->cached_name);
	ds_file_delete(f);
}

void ds_invalidate_cached_file_internal(struct ds_manager *q, const char *filename) {
	char *key;
	struct ds_worker *w;
	hash_table_firstkey(q->worker_table);
	while(hash_table_nextkey(q->worker_table, &key, (void**)&w)) {
		if(!hash_table_lookup(w->current_files, filename))
			continue;

		if(w->type == WORKER_TYPE_FOREMAN) {
			send_worker_msg(q, w, "invalidate-file %s\n", filename);
		}

		struct ds_task *t;
		uint64_t taskid;

		itable_firstkey(w->current_tasks);
		while(itable_nextkey(w->current_tasks, &taskid, (void**)&t)) {
			struct ds_file *tf;
			list_first_item(t->input_files);

			while((tf = list_next_item(t->input_files))) {
				if(strcmp(filename, tf->cached_name) == 0) {
					cancel_task_on_worker(q, t, DS_TASK_READY);
					continue;
				}
			}

			while((tf = list_next_item(t->output_files))) {
				if(strcmp(filename, tf->cached_name) == 0) {
					cancel_task_on_worker(q, t, DS_TASK_READY);
					continue;
				}
			}
		}

		delete_worker_file(q, w, filename, 0, 0);
	}
}


void ds_task_delete(struct ds_task *t)
{
	struct ds_file *tf;
	if(t) {

		free(t->command_line);
		free(t->coprocess);
		free(t->tag);
		free(t->category);
		free(t->output);

		if(t->input_files) {
			while((tf = list_pop_tail(t->input_files))) {
				ds_file_delete(tf);
			}
			list_delete(t->input_files);
		}
		if(t->output_files) {
			while((tf = list_pop_tail(t->output_files))) {
				ds_file_delete(tf);
			}
			list_delete(t->output_files);
		}
		if(t->env_list) {
			char *var;
			while((var=list_pop_tail(t->env_list))) {
				free(var);
			}
			list_delete(t->env_list);
		}

		if(t->features) {
			char *feature;
			while((feature=list_pop_tail(t->features))) {
				free(feature);
			}
			list_delete(t->features);
		}

		free(t->hostname);
		free(t->host);

		rmsummary_delete(t->resources_requested);
		rmsummary_delete(t->resources_measured);
		rmsummary_delete(t->resources_allocated);

		free(t->monitor_output_directory);
		free(t->monitor_snapshot_file);
		free(t);
	}
}

/** DEPRECATED FUNCTIONS **/
int ds_task_specify_output_file(struct ds_task *t, const char *rname, const char *fname)
{
	return ds_task_specify_file(t, fname, rname, DS_OUTPUT, DS_CACHE);
}

int ds_task_specify_output_file_do_not_cache(struct ds_task *t, const char *rname, const char *fname)
{
	return ds_task_specify_file(t, fname, rname, DS_OUTPUT, DS_NOCACHE);
}

int ds_task_specify_input_buf(struct ds_task *t, const char *buf, int length, const char *rname)
{
	return ds_task_specify_buffer(t, buf, length, rname, DS_NOCACHE);
}

int ds_task_specify_input_file(struct ds_task *t, const char *fname, const char *rname)
{
	return ds_task_specify_file(t, fname, rname, DS_INPUT, DS_CACHE);
}

int ds_task_specify_input_file_do_not_cache(struct ds_task *t, const char *fname, const char *rname)
{
	return ds_task_specify_file(t, fname, rname, DS_INPUT, DS_NOCACHE);
}



/******************************************************/
/********** ds public functions **********/
/******************************************************/

struct ds_manager *ds_create(int port) {
	return ds_ssl_create(port, NULL, NULL);
}

struct ds_manager *ds_ssl_create(int port, const char *key, const char *cert)
{
	struct ds_manager *q = malloc(sizeof(*q));
	if(!q) {
		fprintf(stderr, "Error: failed to allocate memory for queue.\n");
		return 0;
	}
	char *envstring;

	random_init();

	memset(q, 0, sizeof(*q));

	if(port == 0) {
		envstring = getenv("DS_PORT");
		if(envstring) {
			port = atoi(envstring);
		}
	}

	/* compatibility code */
	if (getenv("DS_LOW_PORT"))
		setenv("TCP_LOW_PORT", getenv("DS_LOW_PORT"), 0);
	if (getenv("DS_HIGH_PORT"))
		setenv("TCP_HIGH_PORT", getenv("DS_HIGH_PORT"), 0);

	q->manager_link = link_serve(port);
	if(!q->manager_link) {
		debug(D_NOTICE, "Could not create ds on port %i.", port);
		free(q);
		return 0;
	} else {
		char address[LINK_ADDRESS_MAX];
		link_address_local(q->manager_link, address, &q->port);
	}

	q->ssl_key = key ? strdup(key) : 0;
	q->ssl_cert = cert ? strdup(cert) : 0;

	if(q->ssl_key || q->ssl_cert) q->ssl_enabled=1;

	getcwd(q->workingdir,PATH_MAX);

	q->next_taskid = 1;

	q->ready_list = list_create();

	q->tasks          = itable_create(0);

	q->task_state_map = itable_create(0);

	q->worker_table = hash_table_create(0, 0);
	q->worker_blocklist = hash_table_create(0, 0);
	q->worker_task_map = itable_create(0);

	q->factory_table = hash_table_create(0, 0);
	q->fetch_factory = 0;

	q->measured_local_resources = rmsummary_create(-1);
	q->current_max_worker       = rmsummary_create(-1);
	q->max_task_resources_requested = rmsummary_create(-1);

	q->stats                      = calloc(1, sizeof(struct ds_stats));
	q->stats_disconnected_workers = calloc(1, sizeof(struct ds_stats));
	q->stats_measure              = calloc(1, sizeof(struct ds_stats));

	q->workers_with_available_results = hash_table_create(0, 0);

	// The poll table is initially null, and will be created
	// (and resized) as needed by build_poll_table.
	q->poll_table_size = 8;

	q->worker_selection_algorithm = ds_option_scheduler;
	q->process_pending_check = 0;

	q->short_timeout = 5;
	q->long_timeout = 3600;

	q->stats->time_when_started = timestamp_get();
	q->time_last_large_tasks_check = timestamp_get();
	q->task_reports = list_create();

	q->time_last_wait = 0;
	q->time_last_log_stats = 0;

	q->catalog_hosts = 0;

	q->keepalive_interval = DS_DEFAULT_KEEPALIVE_INTERVAL;
	q->keepalive_timeout = DS_DEFAULT_KEEPALIVE_TIMEOUT;

	q->monitor_mode = MON_DISABLED;

	q->hungry_minimum = 10;

	q->wait_for_workers = 0;

	q->allocation_default_mode = DS_ALLOCATION_MODE_FIXED;
	q->categories = hash_table_create(0, 0);

	// The value -1 indicates that fast abort is inactive by default
	// fast abort depends on categories, thus set after them.
	ds_activate_fast_abort(q, -1);

	q->password = 0;

	q->resource_submit_multiplier = 1.0;

	q->minimum_transfer_timeout = 60;
	q->foreman_transfer_timeout = 3600;
	q->transfer_outlier_factor = 10;
	q->default_transfer_rate = 1*MEGABYTE;

	q->manager_preferred_connection = xxstrdup("by_ip");

	if( (envstring  = getenv("DS_BANDWIDTH")) ) {
		q->bandwidth = string_metric_parse(envstring);
		if(q->bandwidth < 0) {
			q->bandwidth = 0;
		}
	}

	//Deprecated:
	q->task_ordering = DS_TASK_ORDER_FIFO;
	//

	log_queue_stats(q, 1);

	q->time_last_wait = timestamp_get();

	char hostname[DOMAIN_NAME_MAX];
	if(domain_name_cache_guess(hostname)) {
		debug(D_WQ, "Master advertising as %s:%d", hostname, q->port);
	}
	else {
		debug(D_WQ, "Data Swarm is listening on port %d.", q->port);
	}
	return q;
}

int ds_enable_monitoring(struct ds_manager *q, char *monitor_output_directory, int watchdog)
{
	if(!q)
		return 0;

	q->monitor_mode = MON_DISABLED;
	q->monitor_exe = resource_monitor_locate(NULL);

	if(q->monitor_output_directory) {
		free(q->monitor_output_directory);
		q->monitor_output_directory = NULL;
	}

	if(!q->monitor_exe)
	{
		warn(D_WQ, "Could not find the resource monitor executable. Disabling monitoring.\n");
>>>>>>> 309cde9b
		return 0;
	}

	if(monitor_output_directory) {
		q->monitor_output_directory = xxstrdup(monitor_output_directory);

		if(!create_dir(q->monitor_output_directory, 0777)) {
			fatal("Could not create monitor output directory - %s (%s)", q->monitor_output_directory, strerror(errno));
		}

		q->monitor_summary_filename = string_format("%s/ds-%d.summaries", q->monitor_output_directory, getpid());
		q->monitor_file             = fopen(q->monitor_summary_filename, "a");

		if(!q->monitor_file)
		{
			fatal("Could not open monitor log file for writing: '%s'\n", q->monitor_summary_filename);
		}

	}

	if(q->measured_local_resources)
		rmsummary_delete(q->measured_local_resources);

	q->measured_local_resources = rmonitor_measure_process(getpid());
	q->monitor_mode = MON_SUMMARY;

	if(watchdog) {
		q->monitor_mode |= MON_WATCHDOG;
	}

	return 1;
}

int ds_enable_monitoring_full(struct ds_manager *q, char *monitor_output_directory, int watchdog) {
	int status = ds_enable_monitoring(q, monitor_output_directory, 1);

	if(status) {
		q->monitor_mode = MON_FULL;

		if(watchdog) {
			q->monitor_mode |= MON_WATCHDOG;
		}
	}

	return status;
}

int ds_activate_fast_abort_category(struct ds_manager *q, const char *category, double multiplier)
{
	struct category *c = ds_category_lookup_or_create(q, category);

	if(multiplier >= 1) {
		debug(D_DS, "Enabling fast abort multiplier for '%s': %3.3lf\n", category, multiplier);
		c->fast_abort = multiplier;
		return 0;
	} else if(multiplier == 0) {
		debug(D_DS, "Disabling fast abort multiplier for '%s'.\n", category);
		c->fast_abort = 0;
		return 1;
	} else {
		debug(D_DS, "Using default fast abort multiplier for '%s'.\n", category);
		c->fast_abort = -1;
		return 0;
	}
}

int ds_activate_fast_abort(struct ds_manager *q, double multiplier)
{
	return ds_activate_fast_abort_category(q, "default", multiplier);
}

int ds_port(struct ds_manager *q)
{
	char addr[LINK_ADDRESS_MAX];
	int port;

	if(!q) return 0;

	if(link_address_local(q->manager_link, addr, &port)) {
		return port;
	} else {
		return 0;
	}
}

void ds_specify_algorithm(struct ds_manager *q, ds_schedule_t algorithm)
{
	q->worker_selection_algorithm = algorithm;
}

void ds_specify_name(struct ds_manager *q, const char *name)
{
	if(q->name) free(q->name);
	if(name) {
		q->name = xxstrdup(name);
		setenv("DS_NAME", q->name, 1);
	} else {
		q->name = 0;
	}
}

const char *ds_name(struct ds_manager *q)
{
	return q->name;
}

void ds_specify_priority(struct ds_manager *q, int priority)
{
	q->priority = priority;
}

void ds_specify_num_tasks_left(struct ds_manager *q, int ntasks)
{
	if(ntasks < 1) {
		q->num_tasks_left = 0;
	}
	else {
		q->num_tasks_left = ntasks;
	}
}

void ds_specify_catalog_server(struct ds_manager *q, const char *hostname, int port)
{
	char hostport[DOMAIN_NAME_MAX + 8];
	if(hostname && (port > 0)) {
		sprintf(hostport, "%s:%d", hostname, port);
		ds_specify_catalog_servers(q, hostport);
	} else if(hostname) {
		ds_specify_catalog_servers(q, hostname);
	} else if (port > 0) {
		sprintf(hostport, "%d", port);
		setenv("CATALOG_PORT", hostport, 1);
	}
}

void ds_specify_catalog_servers(struct ds_manager *q, const char *hosts)
{
	if(hosts) {
		if(q->catalog_hosts) free(q->catalog_hosts);
		q->catalog_hosts = strdup(hosts);
		setenv("CATALOG_HOST", hosts, 1);
	}
}

void ds_specify_password( struct ds_manager *q, const char *password )
{
	q->password = xxstrdup(password);
}

int ds_specify_password_file( struct ds_manager *q, const char *file )
{
	return copy_file_to_buffer(file,&q->password,NULL)>0;
}

void ds_delete(struct ds_manager *q)
{
	if(q) {
		struct ds_worker *w;
		char *key;

		hash_table_firstkey(q->worker_table);
		while(hash_table_nextkey(q->worker_table, &key, (void **) &w)) {
			release_worker(q, w);
			hash_table_firstkey(q->worker_table);
		}

		struct ds_factory_info *f;
		hash_table_firstkey(q->factory_table);
		while(hash_table_nextkey(q->factory_table, &key, (void **) &f)) {
			remove_factory_info(q, key);
			hash_table_firstkey(q->factory_table);
		}

		log_queue_stats(q, 1);

		if(q->name) {
			update_catalog(q,1);
		}

		/* we call this function here before any of the structures are freed. */
		ds_disable_monitoring(q);

		if(q->catalog_hosts) free(q->catalog_hosts);

		hash_table_delete(q->worker_table);
		hash_table_delete(q->factory_table);
		hash_table_delete(q->worker_blocklist);
		itable_delete(q->worker_task_map);

		struct category *c;
		hash_table_firstkey(q->categories);
		while(hash_table_nextkey(q->categories, &key, (void **) &c)) {
			category_delete(q->categories, key);
		}
		hash_table_delete(q->categories);

		list_delete(q->ready_list);

		itable_delete(q->tasks);

		itable_delete(q->task_state_map);

		hash_table_delete(q->workers_with_available_results);

		struct ds_task_report *tr;
		list_first_item(q->task_reports);
		while((tr = list_next_item(q->task_reports))) {
			task_report_delete(tr);
		}
		list_delete(q->task_reports);

		free(q->stats);
		free(q->stats_disconnected_workers);
		free(q->stats_measure);

		if(q->name)
			free(q->name);

		if(q->manager_preferred_connection)
			free(q->manager_preferred_connection);

		free(q->poll_table);
		free(q->ssl_cert);
		free(q->ssl_key);

		link_close(q->manager_link);
		if(q->logfile) {
			fclose(q->logfile);
		}

		if(q->transactions_logfile) {
			write_transaction(q, "MANAGER END");

			if(fclose(q->transactions_logfile) != 0) {
				debug(D_DS, "unable to write transactions log: %s\n", strerror(errno));
			}
		}

		rmsummary_delete(q->measured_local_resources);
		rmsummary_delete(q->current_max_worker);
		rmsummary_delete(q->max_task_resources_requested);

		free(q);
	}
}

void update_resource_report(struct ds_manager *q) {
	// Only measure every few seconds.
	if((time(0) - q->resources_last_update_time) < DS_RESOURCE_MEASUREMENT_INTERVAL)
		return;

	rmonitor_measure_process_update_to_peak(q->measured_local_resources, getpid());

	q->resources_last_update_time = time(0);
}

void ds_disable_monitoring(struct ds_manager *q) {
	if(q->monitor_mode == MON_DISABLED)
		return;

	rmonitor_measure_process_update_to_peak(q->measured_local_resources, getpid());
	if(!q->measured_local_resources->exit_type)
		q->measured_local_resources->exit_type = xxstrdup("normal");

	if(q->monitor_mode && q->monitor_summary_filename) {
		fclose(q->monitor_file);

		char template[] = "rmonitor-summaries-XXXXXX";
		int final_fd = mkstemp(template);
		int summs_fd = open(q->monitor_summary_filename, O_RDONLY);

		if( final_fd < 0 || summs_fd < 0 ) {
			warn(D_DEBUG, "Could not consolidate resource summaries.");
			return;
		}

		/* set permissions according to user's mask. getumask is not available yet,
		   and the only way to get the value of the current mask is to change
		   it... */
		mode_t old_mask = umask(0);
		umask(old_mask);
		fchmod(final_fd, 0777 & ~old_mask  );

		FILE *final = fdopen(final_fd, "w");

		const char *user_name = getlogin();
		if(!user_name) {
			user_name = "unknown";
		}

		struct jx *extra = jx_object(
				jx_pair(jx_string("type"), jx_string("ds_manager"),
					jx_pair(jx_string("user"), jx_string(user_name),
						NULL)));

		if(q->name) {
			jx_insert_string(extra, "manager_name", q->name);
		}

		rmsummary_print(final, q->measured_local_resources, /* pprint */ 0, extra);

		copy_fd_to_stream(summs_fd, final);

		jx_delete(extra);
		close(summs_fd);

		if(fclose(final) != 0) {
			debug(D_DS, "unable to update monitor report to final destination file: %s\n", strerror(errno));
		}

		if(rename(template, q->monitor_summary_filename) < 0) {
			warn(D_DEBUG, "Could not move monitor report to final destination file.");
		}
	}

	if(q->monitor_exe)
		free(q->monitor_exe);
	if(q->monitor_output_directory)
		free(q->monitor_output_directory);
	if(q->monitor_summary_filename)
		free(q->monitor_summary_filename);
}

void ds_monitor_add_files(struct ds_manager *q, struct ds_task *t) {
	ds_task_specify_file(t, q->monitor_exe, RESOURCE_MONITOR_REMOTE_NAME, DS_INPUT, DS_CACHE);

	char *summary  = monitor_file_name(q, t, ".summary");
	ds_task_specify_file(t, summary, RESOURCE_MONITOR_REMOTE_NAME ".summary", DS_OUTPUT, DS_NOCACHE);
	free(summary);

	if(q->monitor_mode & MON_FULL && (q->monitor_output_directory || t->monitor_output_directory)) {
		char *debug  = monitor_file_name(q, t, ".debug");
		char *series = monitor_file_name(q, t, ".series");

		ds_task_specify_file(t, debug, RESOURCE_MONITOR_REMOTE_NAME ".debug",   DS_OUTPUT, DS_NOCACHE);
		ds_task_specify_file(t, series, RESOURCE_MONITOR_REMOTE_NAME ".series", DS_OUTPUT, DS_NOCACHE);

		free(debug);
		free(series);
	}
}

char *ds_monitor_wrap(struct ds_manager *q, struct ds_worker *w, struct ds_task *t, struct rmsummary *limits)
{
	buffer_t b;
	buffer_init(&b);

	buffer_printf(&b, "-V 'task_id: %d'", t->taskid);

	if(t->category) {
		buffer_printf(&b, " -V 'category: %s'", t->category);
	}

	if(t->monitor_snapshot_file) {
		buffer_printf(&b, " --snapshot-events %s", RESOURCE_MONITOR_REMOTE_NAME_EVENTS);
	}

	if(!(q->monitor_mode & MON_WATCHDOG)) {
		buffer_printf(&b, " --measure-only");
	}

	int extra_files = (q->monitor_mode & MON_FULL);

	char *monitor_cmd = resource_monitor_write_command("./" RESOURCE_MONITOR_REMOTE_NAME, RESOURCE_MONITOR_REMOTE_NAME, limits, /* extra options */ buffer_tostring(&b), /* debug */ extra_files, /* series */ extra_files, /* inotify */ 0, /* measure_dir */ NULL);
	char *wrap_cmd  = string_wrap_command(t->command_line, monitor_cmd);

	buffer_free(&b);
	free(monitor_cmd);

	return wrap_cmd;
}

static double ds_task_priority(void *item) {
	assert(item);
	struct ds_task *t = item;
	return t->priority;
}

/* Put a given task on the ready list, taking into account the task priority and the queue schedule. */

void push_task_to_ready_list( struct ds_manager *q, struct ds_task *t )
{
	int by_priority = 1;

	if(t->result == DS_RESULT_RESOURCE_EXHAUSTION) {
		/* when a task is resubmitted given resource exhaustion, we
		 * push it at the head of the list, so it gets to run as soon
		 * as possible. This avoids the issue in which all 'big' tasks
		 * fail because the first allocation is too small. */
		by_priority = 0;
	}

	if(by_priority) {
		list_push_priority(q->ready_list, ds_task_priority, t);
	} else {
		list_push_head(q->ready_list,t);
	}

	/* If the task has been used before, clear out accumulated state. */
	clean_task_state(t, 0);
}


ds_task_state_t ds_task_state(struct ds_manager *q, int taskid) {
	return (int)(uintptr_t)itable_lookup(q->task_state_map, taskid);
}

/* Changes task state. Returns old state */
/* State of the task. One of DS_TASK(UNKNOWN|READY|RUNNING|WAITING_RETRIEVAL|RETRIEVED|DONE) */
static ds_task_state_t change_task_state( struct ds_manager *q, struct ds_task *t, ds_task_state_t new_state ) {

	ds_task_state_t old_state = (uintptr_t) itable_lookup(q->task_state_map, t->taskid);
	itable_insert(q->task_state_map, t->taskid, (void *) new_state);
	// remove from current tables:

	if( old_state == DS_TASK_READY ) {
		// Treat DS_TASK_READY specially, as it has the order of the tasks
		list_remove(q->ready_list, t);
	}

	// insert to corresponding table
	debug(D_DS, "Task %d state change: %s (%d) to %s (%d)\n", t->taskid, task_state_str(old_state), old_state, task_state_str(new_state), new_state);

	switch(new_state) {
		case DS_TASK_READY:
			update_task_result(t, DS_RESULT_UNKNOWN);
			push_task_to_ready_list(q, t);
			break;
		case DS_TASK_DONE:
		case DS_TASK_CANCELED:
			/* tasks are freed when returned to user, thus we remove them from our local record */
			itable_remove(q->tasks, t->taskid);
			break;
		default:
			/* do nothing */
			break;
	}

	log_queue_stats(q, 0);
	write_transaction_task(q, t);

	return old_state;
}

const char *task_state_str(ds_task_state_t task_state) {
	const char *str;

	switch(task_state) {
		case DS_TASK_READY:
			str = "WAITING";
			break;
		case DS_TASK_RUNNING:
			str = "RUNNING";
			break;
		case DS_TASK_WAITING_RETRIEVAL:
			str = "WAITING_RETRIEVAL";
			break;
		case DS_TASK_RETRIEVED:
			str = "RETRIEVED";
			break;
		case DS_TASK_DONE:
			str = "DONE";
			break;
		case DS_TASK_CANCELED:
			str = "CANCELED";
			break;
		case DS_TASK_UNKNOWN:
		default:
			str = "UNKNOWN";
			break;
	}

	return str;
}

static int task_in_terminal_state(struct ds_manager *q, struct ds_task *t) {

	ds_task_state_t state = (uintptr_t) itable_lookup(q->task_state_map, t->taskid);

	switch(state) {
		case DS_TASK_READY:
		case DS_TASK_RUNNING:
		case DS_TASK_WAITING_RETRIEVAL:
		case DS_TASK_RETRIEVED:
			return 0;
			break;
		case DS_TASK_DONE:
		case DS_TASK_CANCELED:
		case DS_TASK_UNKNOWN:
			return 1;
			break;
	}

	return 0;
}

const char *ds_result_str(ds_result_t result) {
	const char *str = NULL;

	switch(result) {
		case DS_RESULT_SUCCESS:
			str = "SUCCESS";
			break;
		case DS_RESULT_INPUT_MISSING:
			str = "INPUT_MISS";
			break;
		case DS_RESULT_OUTPUT_MISSING:
			str = "OUTPUT_MISS";
			break;
		case DS_RESULT_STDOUT_MISSING:
			str = "STDOUT_MISS";
			break;
		case DS_RESULT_SIGNAL:
			str = "SIGNAL";
			break;
		case DS_RESULT_RESOURCE_EXHAUSTION:
			str = "RESOURCE_EXHAUSTION";
			break;
		case DS_RESULT_TASK_TIMEOUT:
			str = "END_TIME";
			break;
		case DS_RESULT_UNKNOWN:
			str = "UNKNOWN";
			break;
		case DS_RESULT_FORSAKEN:
			str = "FORSAKEN";
			break;
		case DS_RESULT_MAX_RETRIES:
			str = "MAX_RETRIES";
			break;
		case DS_RESULT_TASK_MAX_RUN_TIME:
			str = "MAX_WALL_TIME";
			break;
		case DS_RESULT_DISK_ALLOC_FULL:
			str = "DISK_FULL";
			break;
		case DS_RESULT_RMONITOR_ERROR:
			str = "MONITOR_ERROR";
			break;
		case DS_RESULT_OUTPUT_TRANSFER_ERROR:
			str = "OUTPUT_TRANSFER_ERROR";
			break;
	}

	return str;
}

static int task_state_is( struct ds_manager *q, uint64_t taskid, ds_task_state_t state) {
	return itable_lookup(q->task_state_map, taskid) == (void *) state;
}

static struct ds_task *task_state_any(struct ds_manager *q, ds_task_state_t state) {
	struct ds_task *t;
	uint64_t taskid;

	itable_firstkey(q->tasks);
	while( itable_nextkey(q->tasks, &taskid, (void **) &t) ) {
		if( task_state_is(q, taskid, state) ) {
			return t;
		}
	}

	return NULL;
}

static struct ds_task *task_state_any_with_tag(struct ds_manager *q, ds_task_state_t state, const char *tag) {
	struct ds_task *t;
	uint64_t taskid;

	itable_firstkey(q->tasks);
	while( itable_nextkey(q->tasks, &taskid, (void **) &t) ) {
		if( task_state_is(q, taskid, state) && tasktag_comparator((void *) t, (void *) tag)) {
			return t;
		}
	}

	return NULL;
}

static int task_state_count(struct ds_manager *q, const char *category, ds_task_state_t state) {
	struct ds_task *t;
	uint64_t taskid;

	int count = 0;

	itable_firstkey(q->tasks);
	while( itable_nextkey(q->tasks, &taskid, (void **) &t) ) {
		if( task_state_is(q, taskid, state) ) {
			if(!category || strcmp(category, t->category) == 0) {
				count++;
			}
		}
	}

	return count;
}

static int task_request_count( struct ds_manager *q, const char *category, category_allocation_t request) {
	struct ds_task *t;
	uint64_t taskid;

	int count = 0;

	itable_firstkey(q->tasks);
	while( itable_nextkey(q->tasks, &taskid, (void **) &t) ) {
		if(t->resource_request == request) {
			if(!category || strcmp(category, t->category) == 0) {
				count++;
			}
		}
	}

	return count;
}

int ds_submit_internal(struct ds_manager *q, struct ds_task *t)
{
	itable_insert(q->tasks, t->taskid, t);

	/* Ensure category structure is created. */
	ds_category_lookup_or_create(q, t->category);

	change_task_state(q, t, DS_TASK_READY);

	t->time_when_submitted = timestamp_get();
	q->stats->tasks_submitted++;

	if(q->monitor_mode != MON_DISABLED)
		ds_monitor_add_files(q, t);

	rmsummary_merge_max(q->max_task_resources_requested, t->resources_requested);

	return (t->taskid);
}

int ds_submit(struct ds_manager *q, struct ds_task *t)
{
	if(t->taskid > 0) {
		if(task_in_terminal_state(q, t)) {
			/* this task struct has been submitted before. We keep all the
			 * definitions, but reset all of the stats. */
			clean_task_state(t, /* full clean */ 1);
		} else {
			fatal("Task %d has been already submitted and is not in any final state.", t->taskid);
		}
	}

	t->taskid = q->next_taskid;

	//Increment taskid. So we get a unique taskid for every submit.
	q->next_taskid++;

	return ds_submit_internal(q, t);
}

void ds_block_host_with_timeout(struct ds_manager *q, const char *hostname, time_t timeout)
{
	struct blocklist_host_info *info = hash_table_lookup(q->worker_blocklist, hostname);

	if(!info) {
		info = malloc(sizeof(struct blocklist_host_info));
		info->times_blocked = 0;
		info->blocked       = 0;
	}

	q->stats->workers_blocked++;

	/* count the times the worker goes from active to blocked. */
	if(!info->blocked)
		info->times_blocked++;

	info->blocked = 1;

	if(timeout > 0) {
		debug(D_DS, "Blocking host %s by %" PRIu64 " seconds (blocked %d times).\n", hostname, (uint64_t) timeout, info->times_blocked);
		info->release_at = time(0) + timeout;
	} else {
		debug(D_DS, "Blocking host %s indefinitely.\n", hostname);
		info->release_at = -1;
	}

	hash_table_insert(q->worker_blocklist, hostname, (void *) info);
}

void ds_block_host(struct ds_manager *q, const char *hostname)
{
	ds_block_host_with_timeout(q, hostname, -1);
}

void ds_unblock_host(struct ds_manager *q, const char *hostname)
{
	struct blocklist_host_info *info = hash_table_remove(q->worker_blocklist, hostname);
	if(info) {
		info->blocked = 0;
		info->release_at  = 0;
	}
}

/* deadline < 1 means release all, regardless of release_at time. */
static void ds_unblock_all_by_time(struct ds_manager *q, time_t deadline)
{
	char *hostname;
	struct blocklist_host_info *info;

	hash_table_firstkey(q->worker_blocklist);
	while(hash_table_nextkey(q->worker_blocklist, &hostname, (void *) &info)) {
		if(!info->blocked)
			continue;

		/* do not clear if blocked indefinitely, and we are not clearing the whole list. */
		if(info->release_at < 1 && deadline > 0)
			continue;

		/* do not clear if the time for this host has not meet the deadline. */
		if(deadline > 0 && info->release_at > deadline)
			continue;

		debug(D_DS, "Clearing hostname %s from blocklist.\n", hostname);
		ds_unblock_host(q, hostname);
	}
}

void ds_unblock_all(struct ds_manager *q)
{
	ds_unblock_all_by_time(q, -1);
}

static void print_password_warning( struct ds_manager *q )
{
	static int did_password_warning = 0;

	if(did_password_warning) {
		return;
	}

	if(!q->password && q->name) {
		fprintf(stderr,"warning: this work queue manager is visible to the public.\n");
		fprintf(stderr,"warning: you should set a password with the --password option.\n");
	}

	if(!q->ssl_enabled) {
		fprintf(stderr,"warning: using plain-text when communicating with workers.\n");
		fprintf(stderr,"warning: use encryption with a key and cert when creating the manager.\n");
	}

	did_password_warning = 1;
}

#define BEGIN_ACCUM_TIME(q, stat) {\
	if(q->stats_measure->stat != 0) {\
		fatal("Double-counting stat %s. This should not happen, and it is Data Swarm bug.");\
	} else {\
		q->stats_measure->stat = timestamp_get();\
	}\
}

#define END_ACCUM_TIME(q, stat) {\
	q->stats->stat += timestamp_get() - q->stats_measure->stat;\
	q->stats_measure->stat = 0;\
}

struct ds_task *ds_wait(struct ds_manager *q, int timeout)
{
	return ds_wait_for_tag(q, NULL, timeout);
}

struct ds_task *ds_wait_for_tag(struct ds_manager *q, const char *tag, int timeout)
{
	if(timeout == 0) {
		// re-establish old, if unintended behavior, where 0 would wait at
		// least a second. With 0, we would like the loop to be executed at
		// least once, but right now we cannot enforce that. Making it 1, we
		// guarantee that the wait loop is executed once.
		timeout = 1;
	}

	if(timeout != DS_WAITFORTASK && timeout < 0) {
		debug(D_NOTICE|D_DS, "Invalid wait timeout value '%d'. Waiting for 5 seconds.", timeout);
		timeout = 5;
	}

	return ds_wait_internal(q, timeout, tag);
}

/* return number of workers that failed */
static int poll_active_workers(struct ds_manager *q, int stoptime )
{
	BEGIN_ACCUM_TIME(q, time_polling);

	int n = build_poll_table(q);

	// We poll in at most small time segments (of a second). This lets
	// promptly dispatch tasks, while avoiding busy waiting.
	int msec = q->busy_waiting_flag ? 1000 : 0;
	if(stoptime) {
		msec = MIN(msec, (stoptime - time(0)) * 1000);
	}

	END_ACCUM_TIME(q, time_polling);

	if(msec < 0) {
		return 0;
	}

	BEGIN_ACCUM_TIME(q, time_polling);

	// Poll all links for activity.
	link_poll(q->poll_table, n, msec);
	q->link_poll_end = timestamp_get();

	END_ACCUM_TIME(q, time_polling);

	BEGIN_ACCUM_TIME(q, time_status_msgs);

	int i, j = 1;
	int workers_failed = 0;
	// Then consider all existing active workers
	for(i = j; i < n; i++) {
		if(q->poll_table[i].revents) {
			if(handle_worker(q, q->poll_table[i].link) == DS_WORKER_FAILURE) {
				workers_failed++;
			}
		}
	}

	if(hash_table_size(q->workers_with_available_results) > 0) {
		char *key;
		struct ds_worker *w;
		hash_table_firstkey(q->workers_with_available_results);
		while(hash_table_nextkey(q->workers_with_available_results,&key,(void**)&w)) {
			get_available_results(q, w);
			hash_table_remove(q->workers_with_available_results, key);
			hash_table_firstkey(q->workers_with_available_results);
		}
	}

	END_ACCUM_TIME(q, time_status_msgs);

	return workers_failed;
}


static int connect_new_workers(struct ds_manager *q, int stoptime, int max_new_workers)
{
	int new_workers = 0;

	// If the manager link was awake, then accept at most max_new_workers.
	// Note we are using the information gathered in poll_active_workers, which
	// is a little ugly.
	if(q->poll_table[0].revents) {
		do {
			add_worker(q);
			new_workers++;
		} while(link_usleep(q->manager_link, 0, 1, 0) && (stoptime >= time(0) && (max_new_workers > new_workers)));
	}

	return new_workers;
}


struct ds_task *ds_wait_internal(struct ds_manager *q, int timeout, const char *tag)
{
/*
   - compute stoptime
   S time left?                              No:  return null
   - task completed?                         Yes: return completed task to user
   - update catalog if appropriate
   - retrieve workers status messages
   - tasks waiting to be retrieved?          Yes: retrieve one task and go to S.
   - tasks waiting to be dispatched?         Yes: dispatch one task and go to S.
   - send keepalives to appropriate workers
   - fast-abort workers
   - if new workers, connect n of them
   - expired tasks?                          Yes: mark expired tasks as retrieved and go to S.
   - queue empty?                            Yes: return null
   - go to S
*/
	int events = 0;
	// account for time we spend outside ds_wait
	if(q->time_last_wait > 0) {
		q->stats->time_application += timestamp_get() - q->time_last_wait;
	} else {
		q->stats->time_application += timestamp_get() - q->stats->time_when_started;
	}

	print_password_warning(q);

	// compute stoptime
	time_t stoptime = (timeout == DS_WAITFORTASK) ? 0 : time(0) + timeout;

	int result;
	struct ds_task *t = NULL;
	// time left?

	while( (stoptime == 0) || (time(0) < stoptime) ) {

		BEGIN_ACCUM_TIME(q, time_internal);
		// task completed?
		if (t == NULL)
		{
			if(tag) {
				t = task_state_any_with_tag(q, DS_TASK_RETRIEVED, tag);
			} else {
				t = task_state_any(q, DS_TASK_RETRIEVED);
			}
			if(t) {
				change_task_state(q, t, DS_TASK_DONE);

				if( t->result != DS_RESULT_SUCCESS )
				{
					q->stats->tasks_failed++;
				}

				// return completed task (t) to the user. We do not return right
				// away, and instead break out of the loop to correctly update the
				// queue time statistics.
				events++;
				END_ACCUM_TIME(q, time_internal);

				if(!q->wait_retrieve_many) {
					break;
				}
			}
		}

		// update catalog if appropriate
		if(q->name) {
			update_catalog(q,0);
		}

		if(q->monitor_mode)
			update_resource_report(q);

		END_ACCUM_TIME(q, time_internal);

		// retrieve worker status messages
		if(poll_active_workers(q, stoptime) > 0) {
			//at least one worker was removed.
			events++;
			// note we keep going, and we do not restart the loop as we do in
			// further events. This is because we give top priority to
			// returning and retrieving tasks.
		}


		q->busy_waiting_flag = 0;

		// tasks waiting to be retrieved?
		BEGIN_ACCUM_TIME(q, time_receive);
		result = receive_one_task(q);
		END_ACCUM_TIME(q, time_receive);
		if(result) {
			// retrieved at least one task
			events++;
			compute_manager_load(q, 1);
			continue;
		}

		// expired tasks
		BEGIN_ACCUM_TIME(q, time_internal);
		result = expire_waiting_tasks(q);
		END_ACCUM_TIME(q, time_internal);
		if(result) {
			// expired at least one task
			events++;
			compute_manager_load(q, 1);
			continue;
		}

		// record that there was not task activity for this iteration
		compute_manager_load(q, 0);

		if(q->wait_for_workers <= hash_table_size(q->worker_table)) {
			if(q->wait_for_workers > 0) {
				debug(D_DS, "Target number of workers reached (%d).", q->wait_for_workers);
				q->wait_for_workers = 0;
			}
			// tasks waiting to be dispatched?
			BEGIN_ACCUM_TIME(q, time_send);
			result = send_one_task(q);
			END_ACCUM_TIME(q, time_send);
			if(result) {
				// sent at least one task
				events++;
				continue;
			}
		}
		//we reach here only if no task was neither sent nor received.
		compute_manager_load(q, 1);

		// send keepalives to appropriate workers
		BEGIN_ACCUM_TIME(q, time_status_msgs);
		ask_for_workers_updates(q);
		END_ACCUM_TIME(q, time_status_msgs);

		// Kill off slow/drained workers.
		BEGIN_ACCUM_TIME(q, time_internal);
		result  = abort_slow_workers(q);
		result += abort_drained_workers(q);
		ds_unblock_all_by_time(q, time(0));
		END_ACCUM_TIME(q, time_internal);
		if(result) {
			// removed at least one worker
			events++;
			continue;
		}

		// if new workers, connect n of them
		BEGIN_ACCUM_TIME(q, time_status_msgs);
		result = connect_new_workers(q, stoptime, MAX(q->wait_for_workers, MAX_NEW_WORKERS));
		END_ACCUM_TIME(q, time_status_msgs);
		if(result) {
			// accepted at least one worker
			events++;
			continue;
		}

		if(q->process_pending_check) {

			BEGIN_ACCUM_TIME(q, time_internal);
			int pending = process_pending();
			END_ACCUM_TIME(q, time_internal);

			if(pending) {
				events++;
				break;
			}
		}

		// return if queue is empty and something interesting already happened
		// in this wait.
		if(events > 0) {
			BEGIN_ACCUM_TIME(q, time_internal);
			int done = !task_state_any(q, DS_TASK_RUNNING) && !task_state_any(q, DS_TASK_READY) && !task_state_any(q, DS_TASK_WAITING_RETRIEVAL);
			END_ACCUM_TIME(q, time_internal);

			if(done) {
				break;
			}
		}

		print_large_tasks_warning(q);

		// if we got here, no events were triggered.
		// we set the busy_waiting flag so that link_poll waits for some time
		// the next time around.
		q->busy_waiting_flag = 1;
	}

	if(events > 0) {
		log_queue_stats(q, 1);
	}

	q->time_last_wait = timestamp_get();

	return t;
}

//check if workers' resources are available to execute more tasks
//queue should have at least q->hungry_minimum ready tasks
//@param: 	struct ds_manager* - pointer to queue
//@return: 	1 if hungry, 0 otherwise
int ds_hungry(struct ds_manager *q)
{
	//check if queue is initialized
	//return false if not
	if (q == NULL){
		return 0;
	}

	struct ds_stats qstats;
	ds_get_stats(q, &qstats);

	//if number of ready tasks is less than q->hungry_minimum, then queue is hungry
	if (qstats.tasks_waiting < q->hungry_minimum){
		return 1;
	}

	//get total available resources consumption (cores, memory, disk, gpus) of all workers of this manager
	//available = total (all) - committed (actual in use)
	int64_t workers_total_avail_cores 	= 0;
	int64_t workers_total_avail_memory 	= 0;
	int64_t workers_total_avail_disk 	= 0;
	int64_t workers_total_avail_gpus 	= 0;

	workers_total_avail_cores 	= overcommitted_resource_total(q, q->stats->total_cores) - q->stats->committed_cores;
	workers_total_avail_memory 	= overcommitted_resource_total(q, q->stats->total_memory) - q->stats->committed_memory;
	workers_total_avail_gpus	= overcommitted_resource_total(q, q->stats->total_gpus) - q->stats->committed_gpus;
	workers_total_avail_disk 	= q->stats->total_disk - q->stats->committed_disk; //never overcommit disk

	//get required resources (cores, memory, disk, gpus) of one waiting task
	int64_t ready_task_cores 	= 0;
	int64_t ready_task_memory 	= 0;
	int64_t ready_task_disk 	= 0;
	int64_t ready_task_gpus		= 0;

	struct ds_task *t;

	int count = task_state_count(q, NULL, DS_TASK_READY);

	while(count > 0)
	{
		count--;
		t = list_pop_head(q->ready_list);

		ready_task_cores  += MAX(1,t->resources_requested->cores);
		ready_task_memory += t->resources_requested->memory;
		ready_task_disk   += t->resources_requested->disk;
		ready_task_gpus   += t->resources_requested->gpus;

		list_push_tail(q->ready_list, t);
	}

	//check possible limiting factors
	//return false if required resources exceed available resources
	if (ready_task_cores > workers_total_avail_cores){
		return 0;
	}
	if (ready_task_memory > workers_total_avail_memory){
		return 0;
	}
	if (ready_task_disk > workers_total_avail_disk){
		return 0;
	}
	if (ready_task_gpus > workers_total_avail_gpus){
		return 0;
	}

	return 1;	//all good
}

int ds_shut_down_workers(struct ds_manager *q, int n)
{
	struct ds_worker *w;
	char *key;
	int i = 0;

	/* by default, remove all workers. */
	if(n < 1)
		n = hash_table_size(q->worker_table);

	if(!q)
		return -1;

	// send worker the "exit" msg
	hash_table_firstkey(q->worker_table);
	while(i < n && hash_table_nextkey(q->worker_table, &key, (void **) &w)) {
		if(itable_size(w->current_tasks) == 0) {
			shut_down_worker(q, w);

			/* shut_down_worker alters the table, so we reset it here. */
			hash_table_firstkey(q->worker_table);
			i++;
		}
	}

	return i;
}

int ds_specify_draining_by_hostname(struct ds_manager *q, const char *hostname, int drain_flag)
{
	char *worker_hashkey = NULL;
	struct ds_worker *w = NULL;

	drain_flag = !!(drain_flag);

	int workers_updated = 0;

	hash_table_firstkey(q->worker_table);
	while(hash_table_nextkey(q->worker_table, &worker_hashkey, (void *) w)) {
		if (!strcmp(w->hostname, hostname)) {
			w->draining = drain_flag;
			workers_updated++;
		}
	}

	return workers_updated;
}

/**
 * Cancel submitted task as long as it has not been retrieved through wait().
 * This returns the ds_task struct corresponding to specified task and
 * null if the task is not found.
 */
struct ds_task *ds_cancel_by_taskid(struct ds_manager *q, int taskid) {

	struct ds_task *matched_task = NULL;

	matched_task = itable_lookup(q->tasks, taskid);

	if(!matched_task) {
		debug(D_DS, "Task with id %d is not found in queue.", taskid);
		return NULL;
	}

	cancel_task_on_worker(q, matched_task, DS_TASK_CANCELED);

	/* change state even if task is not running on a worker. */
	change_task_state(q, matched_task, DS_TASK_CANCELED);

	q->stats->tasks_cancelled++;

	return matched_task;
}

struct ds_task *ds_cancel_by_tasktag(struct ds_manager *q, const char* tasktag) {

	struct ds_task *matched_task = NULL;

	if (tasktag){
		matched_task = find_task_by_tag(q, tasktag);

		if(matched_task) {
			return ds_cancel_by_taskid(q, matched_task->taskid);
		}

	}

	debug(D_DS, "Task with tag %s is not found in queue.", tasktag);
	return NULL;
}

struct list * ds_cancel_all_tasks(struct ds_manager *q) {
	struct list *l = list_create();
	struct ds_task *t;
	struct ds_worker *w;
	uint64_t taskid;
	char *key;

	itable_firstkey(q->tasks);
	while(itable_nextkey(q->tasks, &taskid, (void**)&t)) {
		list_push_tail(l, t);
		ds_cancel_by_taskid(q, taskid);
	}

	hash_table_firstkey(q->workers_with_available_results);
	while(hash_table_nextkey(q->workers_with_available_results, &key, (void **) &w)) {
		hash_table_remove(q->workers_with_available_results, key);
		hash_table_firstkey(q->workers_with_available_results);
	}

	hash_table_firstkey(q->worker_table);
	while(hash_table_nextkey(q->worker_table, &key, (void**)&w)) {

		send_worker_msg(q,w,"kill -1\n");

		itable_firstkey(w->current_tasks);
		while(itable_nextkey(w->current_tasks, &taskid, (void**)&t)) {
			//Delete any input files that are not to be cached.
			delete_worker_files(q, w, t->input_files, DS_CACHE );

			//Delete all output files since they are not needed as the task was aborted.
			delete_worker_files(q, w, t->output_files, 0);
			reap_task_from_worker(q, w, t, DS_TASK_CANCELED);

			list_push_tail(l, t);
			q->stats->tasks_cancelled++;
			itable_firstkey(w->current_tasks);
		}
	}
	return l;
}

void release_all_workers(struct ds_manager *q) {
	struct ds_worker *w;
	char *key;

	if(!q) return;

	hash_table_firstkey(q->worker_table);
	while(hash_table_nextkey(q->worker_table,&key,(void**)&w)) {
		release_worker(q, w);
		hash_table_firstkey(q->worker_table);
	}
}

int ds_empty(struct ds_manager *q)
{
	struct ds_task *t;
	uint64_t taskid;

	itable_firstkey(q->tasks);
	while( itable_nextkey(q->tasks, &taskid, (void **) &t) ) {
		int state = ds_task_state(q, taskid);

		if( state == DS_TASK_READY   )           return 0;
		if( state == DS_TASK_RUNNING )           return 0;
		if( state == DS_TASK_WAITING_RETRIEVAL ) return 0;
		if( state == DS_TASK_RETRIEVED )         return 0;
	}

	return 1;
}

void ds_specify_keepalive_interval(struct ds_manager *q, int interval)
{
	q->keepalive_interval = interval;
}

void ds_specify_keepalive_timeout(struct ds_manager *q, int timeout)
{
	q->keepalive_timeout = timeout;
}

void ds_manager_preferred_connection(struct ds_manager *q, const char *preferred_connection)
{
	free(q->manager_preferred_connection);
	assert(preferred_connection);

	if(strcmp(preferred_connection, "by_ip") && strcmp(preferred_connection, "by_hostname") && strcmp(preferred_connection, "by_apparent_ip")) {
		fatal("manager_preferred_connection should be one of: by_ip, by_hostname, by_apparent_ip");
	}

	q->manager_preferred_connection = xxstrdup(preferred_connection);
}

int ds_tune(struct ds_manager *q, const char *name, double value)
{

	if(!strcmp(name, "resource-submit-multiplier") || !strcmp(name, "asynchrony-multiplier")) {
		q->resource_submit_multiplier = MAX(value, 1.0);

	} else if(!strcmp(name, "min-transfer-timeout")) {
		q->minimum_transfer_timeout = (int)value;

	} else if(!strcmp(name, "default-transfer-rate")) {
		q->default_transfer_rate = value;

	} else if(!strcmp(name, "transfer-outlier-factor")) {
		q->transfer_outlier_factor = value;

	} else if(!strcmp(name, "fast-abort-multiplier")) {
		ds_activate_fast_abort(q, value);

	} else if(!strcmp(name, "keepalive-interval")) {
		q->keepalive_interval = MAX(0, (int)value);

	} else if(!strcmp(name, "keepalive-timeout")) {
		q->keepalive_timeout = MAX(0, (int)value);

	} else if(!strcmp(name, "short-timeout")) {
		q->short_timeout = MAX(1, (int)value);

	} else if(!strcmp(name, "long-timeout")) {
		q->long_timeout = MAX(1, (int)value);

	} else if(!strcmp(name, "category-steady-n-tasks")) {
		category_tune_bucket_size("category-steady-n-tasks", (int) value);

	} else if(!strcmp(name, "hungry-minimum")) {
		q->hungry_minimum = MAX(1, (int)value);

	} else if(!strcmp(name, "wait-for-workers")) {
		q->wait_for_workers = MAX(0, (int)value);

	} else if(!strcmp(name, "wait-retrieve-many")){
		q->wait_retrieve_many = MAX(0, (int)value);

	} else if(!strcmp(name, "force-proportional-resources")){
		q->force_proportional_resources = MAX(0, (int)value);

	} else {
		debug(D_NOTICE|D_DS, "Warning: tuning parameter \"%s\" not recognized\n", name);
		return -1;
	}

	return 0;
}

void ds_enable_process_module(struct ds_manager *q)
{
	q->process_pending_check = 1;
}

char * ds_get_worker_summary( struct ds_manager *q )
{
	return strdup("n/a");
}

void ds_set_bandwidth_limit(struct ds_manager *q, const char *bandwidth)
{
	q->bandwidth = string_metric_parse(bandwidth);
}

double ds_get_effective_bandwidth(struct ds_manager *q)
{
	double queue_bandwidth = get_queue_transfer_rate(q, NULL)/MEGABYTE; //return in MB per second
	return queue_bandwidth;
}

void ds_get_stats(struct ds_manager *q, struct ds_stats *s)
{
	struct ds_stats *qs;
	qs = q->stats;

	memcpy(s, qs, sizeof(*s));

	//info about workers
	s->workers_connected = count_workers(q, WORKER_TYPE_WORKER);
	s->workers_init      = count_workers(q, DS_TASK_UNKNOWN);
	s->workers_busy      = workers_with_tasks(q);
	s->workers_idle      = s->workers_connected - s->workers_busy;
	// s->workers_able computed below.

	//info about tasks
	s->tasks_waiting      = task_state_count(q, NULL, DS_TASK_READY);
	s->tasks_with_results = task_state_count(q, NULL, DS_TASK_WAITING_RETRIEVAL);
	s->tasks_on_workers   = task_state_count(q, NULL, DS_TASK_RUNNING) + s->tasks_with_results;

	{
		//accumulate tasks running, from workers:
		char *key;
		struct ds_worker *w;
		s->tasks_running = 0;
		hash_table_firstkey(q->worker_table);
		while(hash_table_nextkey(q->worker_table, &key, (void **) &w)) {
			accumulate_stat(s, w->stats, tasks_running);
		}
		/* (see ds_get_stats_hierarchy for an explanation on the
		 * following line) */
		s->tasks_running = MIN(s->tasks_running, s->tasks_on_workers);
	}

	compute_capacity(q, s);

	//info about resources
	s->bandwidth = ds_get_effective_bandwidth(q);
	struct ds_resources r;
	aggregate_workers_resources(q,&r,NULL);

	s->total_cores = r.cores.total;
	s->total_memory = r.memory.total;
	s->total_disk = r.disk.total;
	s->total_gpus = r.gpus.total;

	s->committed_cores = r.cores.inuse;
	s->committed_memory = r.memory.inuse;
	s->committed_disk = r.disk.inuse;
	s->committed_gpus = r.gpus.inuse;

	s->min_cores = r.cores.smallest;
	s->max_cores = r.cores.largest;
	s->min_memory = r.memory.smallest;
	s->max_memory = r.memory.largest;
	s->min_disk = r.disk.smallest;
	s->max_disk = r.disk.largest;
	s->min_gpus = r.gpus.smallest;
	s->max_gpus = r.gpus.largest;

	s->workers_able = count_workers_for_waiting_tasks(q, largest_seen_resources(q, NULL));
}

void ds_get_stats_hierarchy(struct ds_manager *q, struct ds_stats *s)
{
	ds_get_stats(q, s);

	char *key;
	struct ds_worker *w;

	/* Consider running only if reported by some hand. */
	s->tasks_running = 0;
	s->workers_connected = 0;

	hash_table_firstkey(q->worker_table);
	while(hash_table_nextkey(q->worker_table, &key, (void **) &w)) {
		accumulate_stat(s, w->stats, tasks_waiting);
		accumulate_stat(s, w->stats, tasks_running);
	}

	/* we rely on workers messages to update tasks_running. such data are
	 * attached to keepalive messages, thus tasks_running is not always
	 * current. Here we simply enforce that there can be more tasks_running
	 * that tasks_on_workers. */
	s->tasks_running = MIN(s->tasks_running, s->tasks_on_workers);

	/* Account also for workers connected directly to the manager. */
	s->workers_connected = s->workers_joined - s->workers_removed;

	s->workers_joined       += q->stats_disconnected_workers->workers_joined;
	s->workers_removed      += q->stats_disconnected_workers->workers_removed;
	s->workers_idled_out    += q->stats_disconnected_workers->workers_idled_out;
	s->workers_fast_aborted += q->stats_disconnected_workers->workers_fast_aborted;
	s->workers_lost         += q->stats_disconnected_workers->workers_lost;

	s->time_send         += q->stats_disconnected_workers->time_send;
	s->time_receive      += q->stats_disconnected_workers->time_receive;
	s->time_send_good    += q->stats_disconnected_workers->time_send_good;
	s->time_receive_good += q->stats_disconnected_workers->time_receive_good;

	s->time_workers_execute            += q->stats_disconnected_workers->time_workers_execute;
	s->time_workers_execute_good       += q->stats_disconnected_workers->time_workers_execute_good;
	s->time_workers_execute_exhaustion += q->stats_disconnected_workers->time_workers_execute_exhaustion;

	s->bytes_sent      += q->stats_disconnected_workers->bytes_sent;
	s->bytes_received  += q->stats_disconnected_workers->bytes_received;
}

void ds_get_stats_category(struct ds_manager *q, const char *category, struct ds_stats *s)
{
	struct category *c = ds_category_lookup_or_create(q, category);
	struct ds_stats *cs = c->ds_stats;
	memcpy(s, cs, sizeof(*s));

	//info about tasks
	s->tasks_waiting      = task_state_count(q, category, DS_TASK_READY);
	s->tasks_running      = task_state_count(q, category, DS_TASK_RUNNING);
	s->tasks_with_results = task_state_count(q, category, DS_TASK_WAITING_RETRIEVAL);
	s->tasks_on_workers   = s->tasks_running + s->tasks_with_results;
	s->tasks_submitted    = c->total_tasks + s->tasks_waiting + s->tasks_on_workers;

	s->workers_able  = count_workers_for_waiting_tasks(q, largest_seen_resources(q, c->name));
}

char *ds_status(struct ds_manager *q, const char *request) {
	struct jx *a = construct_status_message(q, request);

	if(!a) {
		return "[]";
	}

	char *result = jx_print_string(a);

	jx_delete(a);

	return result;
}

void aggregate_workers_resources( struct ds_manager *q, struct ds_resources *total, struct hash_table *features)
{
	struct ds_worker *w;
	char *key;

	bzero(total, sizeof(struct ds_resources));

	if(hash_table_size(q->worker_table)==0) {
		return;
	}

	if(features) {
		hash_table_clear(features,0);
	}

	hash_table_firstkey(q->worker_table);
	while(hash_table_nextkey(q->worker_table,&key,(void**)&w)) {
		if(w->resources->tag < 0)
			continue;

		ds_resources_add(total,w->resources);

		if(features) {
			if(w->features) {
				char *key;
				void *dummy;
				hash_table_firstkey(w->features);
				while(hash_table_nextkey(w->features, &key, &dummy)) {
					hash_table_insert(features, key, (void **) 1);
				}
			}
		}
	}
}

int ds_specify_log(struct ds_manager *q, const char *logfile)
{
	q->logfile = fopen(logfile, "a");
	if(q->logfile) {
		setvbuf(q->logfile, NULL, _IOLBF, 2048); // line buffered, we don't want incomplete lines
		fprintf(q->logfile,
				// start with a comment
				"#"
			// time:
			" timestamp"
			// workers current:
			" workers_connected workers_init workers_idle workers_busy workers_able"
			// workers cumulative:
			" workers_joined workers_removed workers_released workers_idled_out workers_blocked workers_fast_aborted workers_lost"
			// tasks current:
			" tasks_waiting tasks_on_workers tasks_running tasks_with_results"
			// tasks cumulative
			" tasks_submitted tasks_dispatched tasks_done tasks_failed tasks_cancelled tasks_exhausted_attempts"
			// manager time statistics:
			" time_send time_receive time_send_good time_receive_good time_status_msgs time_internal time_polling time_application"
			// workers time statistics:
			" time_execute time_execute_good time_execute_exhaustion"
			// bandwidth:
			" bytes_sent bytes_received bandwidth"
			// resources:
			" capacity_tasks capacity_cores capacity_memory capacity_disk capacity_instantaneous capacity_weighted manager_load"
			" total_cores total_memory total_disk"
			" committed_cores committed_memory committed_disk"
			" max_cores max_memory max_disk"
			" min_cores min_memory min_disk"
			// end with a newline
			"\n"
			);
		log_queue_stats(q, 1);
		debug(D_DS, "log enabled and is being written to %s\n", logfile);
		return 1;
	} else {
		debug(D_NOTICE | D_DS, "couldn't open logfile %s: %s\n", logfile, strerror(errno));
		return 0;
	}
}

static void write_transaction(struct ds_manager *q, const char *str) {
	if(!q->transactions_logfile)
		return;

	fprintf(q->transactions_logfile, "%" PRIu64, timestamp_get());
	fprintf(q->transactions_logfile, " %d", getpid());
	fprintf(q->transactions_logfile, " %s", str);
	fprintf(q->transactions_logfile, "\n");
}

static void write_transaction_task(struct ds_manager *q, struct ds_task *t) {
	if(!q->transactions_logfile)
		return;

	struct buffer B;
	buffer_init(&B);

	ds_task_state_t state = (uintptr_t) itable_lookup(q->task_state_map, t->taskid);

	buffer_printf(&B, "TASK %d %s", t->taskid, task_state_str(state));

	if(state == DS_TASK_UNKNOWN) {
			/* do not add any info */
	} else if(state == DS_TASK_READY) {
		const char *allocation = (t->resource_request == CATEGORY_ALLOCATION_FIRST ? "FIRST_RESOURCES" : "MAX_RESOURCES");
		buffer_printf(&B, " %s %s ", t->category, allocation);
		rmsummary_print_buffer(&B, task_min_resources(q, t), 1);
	} else if(state == DS_TASK_CANCELED) {
			/* do not add any info */
	} else if(state == DS_TASK_RETRIEVED || state == DS_TASK_DONE) {
		buffer_printf(&B, " %s ", ds_result_str(t->result));
		buffer_printf(&B, " %d ", t->exit_code);

		if(t->resources_measured) {
			if(t->result == DS_RESULT_RESOURCE_EXHAUSTION) {
				rmsummary_print_buffer(&B, t->resources_measured->limits_exceeded, 1);
				buffer_printf(&B, " ");
			}
			else {
				// no limits broken, thus printing an empty dictionary
				buffer_printf(&B, " {} ");
			}

			struct jx *m = rmsummary_to_json(t->resources_measured, /* only resources */ 1);
			jx_insert(m, jx_string("ds_input_size"), jx_arrayv(jx_double(t->bytes_sent/((double) MEGABYTE)), jx_string("MB"), NULL));
			jx_insert(m, jx_string("ds_output_size"), jx_arrayv(jx_double(t->bytes_received/((double) MEGABYTE)), jx_string("MB"), NULL));
			jx_insert(m, jx_string("ds_input_time"), jx_arrayv(jx_double((t->time_when_commit_end - t->time_when_commit_start)/((double) ONE_SECOND)), jx_string("s"), NULL));
			jx_insert(m, jx_string("ds_output_time"), jx_arrayv(jx_double((t->time_when_done - t->time_when_retrieval)/((double) ONE_SECOND)), jx_string("s"), NULL));
			jx_print_buffer(m, &B);
			jx_delete(m);
		} else {
			// no resources measured, one empty dictionary for limits broken, other for resources.
			buffer_printf(&B, " {} {}");
		}
	} else {
		struct ds_worker *w = itable_lookup(q->worker_task_map, t->taskid);
		const char *worker_str = "worker-info-not-available";

		if(w) {
			worker_str = w->addrport;
			buffer_printf(&B, " %s ", worker_str);

			if(state == DS_TASK_RUNNING) {
				const char *allocation = (t->resource_request == CATEGORY_ALLOCATION_FIRST ? "FIRST_RESOURCES" : "MAX_RESOURCES");
				buffer_printf(&B, " %s ", allocation);
				const struct rmsummary *box = itable_lookup(w->current_tasks_boxes, t->taskid);
				rmsummary_print_buffer(&B, box, 1);
			} else if(state == DS_TASK_WAITING_RETRIEVAL) {
				/* do not add any info */
			}
		}
	}

	write_transaction(q, buffer_tostring(&B));
	buffer_free(&B);
}

static void write_transaction_category(struct ds_manager *q, struct category *c) {

	if(!q->transactions_logfile)
		return;

	if(!c)
		return;

	struct buffer B;
	buffer_init(&B);

	buffer_printf(&B, "CATEGORY %s MAX ", c->name);
	rmsummary_print_buffer(&B, category_dynamic_task_max_resources(c, NULL, CATEGORY_ALLOCATION_MAX), 1);
	write_transaction(q, buffer_tostring(&B));
	buffer_rewind(&B, 0);

	buffer_printf(&B, "CATEGORY %s MIN ", c->name);
	rmsummary_print_buffer(&B, category_dynamic_task_min_resources(c, NULL, CATEGORY_ALLOCATION_FIRST), 1);
	write_transaction(q, buffer_tostring(&B));
	buffer_rewind(&B, 0);

	const char *mode;

	switch(c->allocation_mode) {
		case CATEGORY_ALLOCATION_MODE_MAX:
			mode = "MAX";
			break;
		case CATEGORY_ALLOCATION_MODE_MIN_WASTE:
			mode = "MIN_WASTE";
			break;
		case CATEGORY_ALLOCATION_MODE_MAX_THROUGHPUT:
			mode = "MAX_THROUGHPUT";
			break;
		case CATEGORY_ALLOCATION_MODE_FIXED:
		default:
			mode = "FIXED";
			break;
	}

	buffer_printf(&B, "CATEGORY %s FIRST %s ", c->name, mode);
	rmsummary_print_buffer(&B, category_dynamic_task_max_resources(c, NULL, CATEGORY_ALLOCATION_FIRST), 1);
	write_transaction(q, buffer_tostring(&B));

	buffer_free(&B);
}

static void write_transaction_worker(struct ds_manager *q, struct ds_worker *w, int leaving, worker_disconnect_reason reason_leaving) {
	struct buffer B;
	buffer_init(&B);

	buffer_printf(&B, "WORKER %s %s ", w->workerid, w->addrport);

	if(leaving) {
		buffer_printf(&B, " DISCONNECTION");
		switch(reason_leaving) {
			case WORKER_DISCONNECT_IDLE_OUT:
				buffer_printf(&B, " IDLE_OUT");
				break;
			case WORKER_DISCONNECT_FAST_ABORT:
				buffer_printf(&B, " FAST_ABORT");
				break;
			case WORKER_DISCONNECT_FAILURE:
				buffer_printf(&B, " FAILURE");
				break;
			case WORKER_DISCONNECT_STATUS_WORKER:
				buffer_printf(&B, " STATUS_WORKER");
				break;
			case WORKER_DISCONNECT_EXPLICIT:
				buffer_printf(&B, " EXPLICIT");
				break;
			case WORKER_DISCONNECT_UNKNOWN:
			default:
				buffer_printf(&B, " UNKNOWN");
				break;
		}
	} else {
		buffer_printf(&B, " CONNECTION");
	}

	write_transaction(q, buffer_tostring(&B));

	buffer_free(&B);
}

static void write_transaction_worker_resources(struct ds_manager *q, struct ds_worker *w) {

	struct rmsummary *s = rmsummary_create(-1);

	s->cores  = w->resources->cores.total;
	s->memory = w->resources->memory.total;
	s->disk   = w->resources->disk.total;

	char *rjx = rmsummary_print_string(s, 1);


	struct buffer B;
	buffer_init(&B);

	buffer_printf(&B, "WORKER %s RESOURCES %s", w->workerid, rjx);

	write_transaction(q, buffer_tostring(&B));

	rmsummary_delete(s);
	buffer_free(&B);
	free(rjx);
}


static void write_transaction_transfer(struct ds_manager *q, struct ds_worker *w, struct ds_task *t, struct ds_file *f, size_t size_in_bytes, int time_in_usecs, ds_file_type_t type) {
	struct buffer B;
	buffer_init(&B);
	buffer_printf(&B, "TRANSFER ");
	buffer_printf(&B, type == DS_INPUT ? "INPUT":"OUTPUT");
	buffer_printf(&B, " %d", t->taskid);
	buffer_printf(&B, " %d", f->flags & DS_CACHE);
	buffer_printf(&B, " %f", size_in_bytes / ((double) MEGABYTE));
	buffer_printf(&B, " %f", time_in_usecs / ((double) USECOND));
	buffer_printf(&B, " %s", f->remote_name);

	write_transaction(q, buffer_tostring(&B));
	buffer_free(&B);
}


int ds_specify_transactions_log(struct ds_manager *q, const char *logfile) {
	q->transactions_logfile =fopen(logfile, "a");
	if(q->transactions_logfile) {
		setvbuf(q->transactions_logfile, NULL, _IOLBF, 1024); // line buffered, we don't want incomplete lines
		debug(D_DS, "transactions log enabled and is being written to %s\n", logfile);

		fprintf(q->transactions_logfile, "# time manager_pid MANAGER START|END\n");
		fprintf(q->transactions_logfile, "# time manager_pid WORKER worker_id host:port CONNECTION\n");
		fprintf(q->transactions_logfile, "# time manager_pid WORKER worker_id host:port DISCONNECTION (UNKNOWN|IDLE_OUT|FAST_ABORT|FAILURE|STATUS_WORKER|EXPLICIT\n");
		fprintf(q->transactions_logfile, "# time manager_pid WORKER worker_id RESOURCES {resources}\n");
		fprintf(q->transactions_logfile, "# time manager_pid CATEGORY name MAX {resources_max_per_task}\n");
		fprintf(q->transactions_logfile, "# time manager_pid CATEGORY name MIN {resources_min_per_task_per_worker}\n");
		fprintf(q->transactions_logfile, "# time manager_pid CATEGORY name FIRST (FIXED|MAX|MIN_WASTE|MAX_THROUGHPUT) {resources_requested}\n");
		fprintf(q->transactions_logfile, "# time manager_pid TASK taskid WAITING category_name (FIRST_RESOURCES|MAX_RESOURCES) {resources_requested}\n");
		fprintf(q->transactions_logfile, "# time manager_pid TASK taskid RUNNING worker_address (FIRST_RESOURCES|MAX_RESOURCES) {resources_allocated}\n");
		fprintf(q->transactions_logfile, "# time manager_pid TASK taskid WAITING_RETRIEVAL worker_address\n");
		fprintf(q->transactions_logfile, "# time manager_pid TASK taskid (RETRIEVED|DONE) (SUCCESS|SIGNAL|END_TIME|FORSAKEN|MAX_RETRIES|MAX_WALLTIME|UNKNOWN|RESOURCE_EXHAUSTION) exit_code {limits_exceeded} {resources_measured}\n");
		fprintf(q->transactions_logfile, "# time manager_pid TRANSFER (INPUT|OUTPUT) taskid cache_flag sizeinmb walltime filename\n");
		fprintf(q->transactions_logfile, "\n");

		write_transaction(q, "MANAGER START");

		return 1;
	}
	else
	{
		debug(D_NOTICE | D_DS, "couldn't open transactions logfile %s: %s\n", logfile, strerror(errno));
		return 0;
	}
}

void ds_accumulate_task(struct ds_manager *q, struct ds_task *t) {
	const char *name   = t->category ? t->category : "default";
	struct category *c = ds_category_lookup_or_create(q, name);

	struct ds_stats *s = c->ds_stats;

	s->bytes_sent     += t->bytes_sent;
	s->bytes_received += t->bytes_received;

	s->time_workers_execute += t->time_workers_execute_last;

	s->time_send    += t->time_when_commit_end - t->time_when_commit_start;
	s->time_receive += t->time_when_done - t->time_when_retrieval;

	s->bandwidth = (1.0*MEGABYTE*(s->bytes_sent + s->bytes_received))/(s->time_send + s->time_receive + 1);

	q->stats->tasks_done++;

	if(t->result == DS_RESULT_SUCCESS)
	{
		q->stats->time_workers_execute_good += t->time_workers_execute_last;
		q->stats->time_send_good            += t->time_when_commit_end - t->time_when_commit_end;
		q->stats->time_receive_good         += t->time_when_done - t->time_when_retrieval;

		s->tasks_done++;
		s->time_workers_execute_good += t->time_workers_execute_last;
		s->time_send_good            += t->time_when_commit_end - t->time_when_commit_end;
		s->time_receive_good         += t->time_when_done - t->time_when_retrieval;
	} else {
		s->tasks_failed++;

		if(t->result == DS_RESULT_RESOURCE_EXHAUSTION) {
			s->time_workers_execute_exhaustion += t->time_workers_execute_last;

			q->stats->time_workers_execute_exhaustion += t->time_workers_execute_last;
			q->stats->tasks_exhausted_attempts++;

			t->time_workers_execute_exhaustion += t->time_workers_execute_last;
			t->exhausted_attempts++;
		}
	}

	/* accumulate resource summary to category only if task result makes it meaningful. */
	switch(t->result) {
		case DS_RESULT_SUCCESS:
		case DS_RESULT_SIGNAL:
		case DS_RESULT_RESOURCE_EXHAUSTION:
		case DS_RESULT_TASK_MAX_RUN_TIME:
		case DS_RESULT_DISK_ALLOC_FULL:
		case DS_RESULT_OUTPUT_TRANSFER_ERROR:
			if(category_accumulate_summary(c, t->resources_measured, q->current_max_worker)) {
				write_transaction_category(q, c);
			}
			break;
		case DS_RESULT_INPUT_MISSING:
		case DS_RESULT_OUTPUT_MISSING:
		case DS_RESULT_TASK_TIMEOUT:
		case DS_RESULT_UNKNOWN:
		case DS_RESULT_FORSAKEN:
		case DS_RESULT_MAX_RETRIES:
		default:
			break;
	}
}

void ds_initialize_categories(struct ds_manager *q, struct rmsummary *max, const char *summaries_file) {
	categories_initialize(q->categories, max, summaries_file);
}

void ds_specify_max_resources(struct ds_manager *q,  const struct rmsummary *rm) {
	ds_specify_category_max_resources(q,  "default", rm);
}

void ds_specify_min_resources(struct ds_manager *q,  const struct rmsummary *rm) {
	ds_specify_category_min_resources(q,  "default", rm);
}

void ds_specify_category_max_resources(struct ds_manager *q,  const char *category, const struct rmsummary *rm) {
	struct category *c = ds_category_lookup_or_create(q, category);
	category_specify_max_allocation(c, rm);
}

void ds_specify_category_min_resources(struct ds_manager *q,  const char *category, const struct rmsummary *rm) {
	struct category *c = ds_category_lookup_or_create(q, category);
	category_specify_min_allocation(c, rm);
}

void ds_specify_category_first_allocation_guess(struct ds_manager *q,  const char *category, const struct rmsummary *rm) {
	struct category *c = ds_category_lookup_or_create(q, category);
	category_specify_first_allocation_guess(c, rm);
}

int ds_specify_category_mode(struct ds_manager *q, const char *category, ds_category_mode_t mode) {

	switch(mode) {
		case CATEGORY_ALLOCATION_MODE_FIXED:
		case CATEGORY_ALLOCATION_MODE_MAX:
		case CATEGORY_ALLOCATION_MODE_MIN_WASTE:
		case CATEGORY_ALLOCATION_MODE_MAX_THROUGHPUT:
			break;
		default:
			notice(D_DS, "Unknown category mode specified.");
			return 0;
			break;
	}

	if(!category) {
		q->allocation_default_mode = mode;
	}
	else {
		struct category *c = ds_category_lookup_or_create(q, category);
		category_specify_allocation_mode(c, (category_mode_t) mode);
		write_transaction_category(q, c);
	}

	return 1;
}

int ds_enable_category_resource(struct ds_manager *q, const char *category, const char *resource, int autolabel) {

	struct category *c = ds_category_lookup_or_create(q, category);

	return category_enable_auto_resource(c, resource, autolabel);
}

const struct rmsummary *task_max_resources(struct ds_manager *q, struct ds_task *t) {

	struct category *c = ds_category_lookup_or_create(q, t->category);

	return category_dynamic_task_max_resources(c, t->resources_requested, t->resource_request);
}

const struct rmsummary *task_min_resources(struct ds_manager *q, struct ds_task *t) {
	struct category *c = ds_category_lookup_or_create(q, t->category);

	const struct rmsummary *s = category_dynamic_task_min_resources(c, t->resources_requested, t->resource_request);

	if(t->resource_request != CATEGORY_ALLOCATION_FIRST || !q->current_max_worker) {
		return s;
	}

	// If this task is being tried for the first time, we take the minimum as
	// the minimum between what we have observed and the largest worker. This
	// is to eliminate observed outliers that would prevent new tasks to run.
	if((q->current_max_worker->cores > 0 && q->current_max_worker->cores < s->cores)
			|| (q->current_max_worker->memory > 0 && q->current_max_worker->memory < s->memory)
			|| (q->current_max_worker->disk > 0 && q->current_max_worker->disk < s->disk)
			|| (q->current_max_worker->gpus > 0 && q->current_max_worker->gpus < s->gpus)) {

		struct rmsummary *r = rmsummary_create(-1);

		rmsummary_merge_override(r, q->current_max_worker);
		rmsummary_merge_override(r, t->resources_requested);

		s = category_dynamic_task_min_resources(c, r, t->resource_request);
		rmsummary_delete(r);
	}

	return s;
}

struct category *ds_category_lookup_or_create(struct ds_manager *q, const char *name) {
	struct category *c = category_lookup_or_create(q->categories, name);

	if(!c->ds_stats) {
		c->ds_stats = calloc(1, sizeof(struct ds_stats));
		category_specify_allocation_mode(c, (category_mode_t) q->allocation_default_mode);
	}

	return c;
}

int ds_specify_min_taskid(struct ds_manager *q, int minid) {

	if(minid > q->next_taskid) {
		q->next_taskid = minid;
	}

	return q->next_taskid;
}

//the functions below are used by qsort in order to sort the workers summary data
size_t sort_ds_worker_summary_offset = 0;
int sort_ds_worker_cmp(const void *a, const void *b)
{
	const struct rmsummary *x = *((const struct rmsummary **) a);
	const struct rmsummary *y = *((const struct rmsummary **) b);

	double count_x = x->workers;
	double count_y = y->workers;

	double res_x = rmsummary_get_by_offset(x, sort_ds_worker_summary_offset);
	double res_y = rmsummary_get_by_offset(y, sort_ds_worker_summary_offset);


	if(res_x == res_y) {
		return count_y - count_x;
	}
	else {
		return res_y - res_x;
	}
}


// function used by other functions
static void sort_ds_worker_summary(struct rmsummary **worker_data, int count, const char *sortby)
{
	if(!strcmp(sortby, "cores")) {
		sort_ds_worker_summary_offset = offsetof(struct rmsummary, cores);
	} else if(!strcmp(sortby, "memory")) {
		sort_ds_worker_summary_offset = offsetof(struct rmsummary, memory);
	} else if(!strcmp(sortby, "disk")) {
		sort_ds_worker_summary_offset = offsetof(struct rmsummary, disk);
	} else if(!strcmp(sortby, "gpus")) {
		sort_ds_worker_summary_offset = offsetof(struct rmsummary, gpus);
	} else if(!strcmp(sortby, "workers")) {
		sort_ds_worker_summary_offset = offsetof(struct rmsummary, workers);
	} else {
		debug(D_NOTICE, "Invalid field to sort worker summaries. Valid fields are: cores, memory, disk, gpus, and workers.");
		sort_ds_worker_summary_offset = offsetof(struct rmsummary, memory);
	}

	qsort(&worker_data[0], count, sizeof(struct rmsummary *), sort_ds_worker_cmp);
}


// round to powers of two log scale with 1/n divisions
static double round_to_nice_power_of_2(double value, int n) {
	double exp_org = log2(value);
	double below = pow(2, floor(exp_org));

	double rest = value - below;
	double fact = below/n;

	double rounded = below + floor(rest/fact) * fact;

	return rounded;
}


struct rmsummary **ds_workers_summary(struct ds_manager *q) {
	struct ds_worker *w;
	struct rmsummary *s;
	char *id;
	char *resources_key;


	struct hash_table *workers_count = hash_table_create(0, 0);

	hash_table_firstkey(q->worker_table);
	while(hash_table_nextkey(q->worker_table, &id, (void**) &w)) {
		if (w->resources->tag < 0) {
			// worker has not yet declared resources
			continue;
		}

		int cores = w->resources->cores.total;
		int memory = round_to_nice_power_of_2(w->resources->memory.total, 8);
		int disk = round_to_nice_power_of_2(w->resources->disk.total, 8);
		int gpus = w->resources->gpus.total;

		char *resources_key = string_format("%d_%d_%d_%d", cores, memory, disk, gpus);

		struct rmsummary *s = hash_table_lookup(workers_count, resources_key);
		if(!s) {
			s = rmsummary_create(-1);
			s->cores = cores;
			s->memory = memory;
			s->disk = disk;
			s->gpus = gpus;
			s->workers = 0;

			hash_table_insert(workers_count, resources_key, (void *) s);
		}
		free(resources_key);

		s->workers++;
	}

	int count = 0;
	struct rmsummary **worker_data = (struct rmsummary **) malloc((hash_table_size(workers_count) + 1) * sizeof(struct rmsummary *));

	hash_table_firstkey(workers_count);
	while(hash_table_nextkey(workers_count, &resources_key, (void**) &s)) {
		worker_data[count] = s;
		count++;
	}

	worker_data[count] = NULL;

	hash_table_delete(workers_count);

	sort_ds_worker_summary(worker_data, count, "disk");
	sort_ds_worker_summary(worker_data, count, "memory");
	sort_ds_worker_summary(worker_data, count, "gpus");
	sort_ds_worker_summary(worker_data, count, "cores");
	sort_ds_worker_summary(worker_data, count, "workers");

	return worker_data;
}

/* vim: set noexpandtab tabstop=4: */<|MERGE_RESOLUTION|>--- conflicted
+++ resolved
@@ -1610,9 +1610,7 @@
 
 	if(t->resources_measured) {
 		t->resources_measured->category = xxstrdup(t->category);
-<<<<<<< HEAD
 		t->exit_code = t->resources_measured->exit_status;
-=======
 		t->return_status = t->resources_measured->exit_status;
 
 		/* cleanup noise in cores value, otherwise small fluctuations trigger new
@@ -1620,7 +1618,6 @@
 		if(t->resources_measured->cores > 0) {
 			t->resources_measured->cores = MIN(t->resources_measured->cores, ceil(t->resources_measured->cores - 0.1));
 		}
->>>>>>> 309cde9b
 	} else {
 		/* if no resources were measured, then we don't overwrite the return
 		 * status, and mark the task as with error from monitoring. */
@@ -2849,18 +2846,8 @@
 static struct jx *construct_status_message( struct ds_manager *q, const char *request ) {
 	struct jx *a = jx_array(NULL);
 
-<<<<<<< HEAD
-	target->type = WORKER_TYPE_STATUS;
-
-	free(target->hostname);
-	target->hostname = xxstrdup("QUEUE_STATUS");
-
-	if(!strcmp(line, "queue_status")) {
-		struct jx *j = queue_to_jx(q);
-=======
 	if(!strcmp(request, "queue_status") || !strcmp(request, "queue") || !strcmp(request, "resources_status")) {
 		struct jx *j = queue_to_jx( q, 0 );
->>>>>>> 309cde9b
 		if(j) {
 			jx_array_insert(a, j);
 		}
@@ -2913,18 +2900,8 @@
 	} else if(!strcmp(request, "wable_status") || !strcmp(request, "categories")) {
 		jx_delete(a);
 		a = categories_to_jx(q);
-<<<<<<< HEAD
-	} else if(!strcmp(line, "resources_status")) {
-		struct jx *j = queue_to_jx(q);
-		if(j) {
-			jx_array_insert(a, j);
-		}
-	} else {
-		debug(D_DS, "Unknown status request: '%s'", line);
-=======
 	} else {
 		debug(D_WQ, "Unknown status request: '%s'", request);
->>>>>>> 309cde9b
 		jx_delete(a);
 		a = NULL;
 	}
@@ -4912,862 +4889,7 @@
 
 	if(!q->monitor_exe)
 	{
-<<<<<<< HEAD
-		warn(D_DS, "Could not find the resource monitor executable. Disabling monitoring.\n");
-=======
-		t->resources_requested->memory = memory;
-	}
-}
-
-void ds_task_specify_disk( struct ds_task *t, int64_t disk )
-{
-	if(disk < 0)
-	{
-		t->resources_requested->disk = -1;
-	}
-	else
-	{
-		t->resources_requested->disk = disk;
-	}
-}
-
-void ds_task_specify_cores( struct ds_task *t, int cores )
-{
-	if(cores < 0)
-	{
-		t->resources_requested->cores = -1;
-	}
-	else
-	{
-		t->resources_requested->cores = cores;
-	}
-}
-
-void ds_task_specify_gpus( struct ds_task *t, int gpus )
-{
-	if(gpus < 0)
-	{
-		t->resources_requested->gpus = -1;
-	}
-	else
-	{
-		t->resources_requested->gpus = gpus;
-	}
-}
-
-void ds_task_specify_end_time( struct ds_task *t, int64_t useconds )
-{
-	if(useconds < 1)
-	{
-		t->resources_requested->end = -1;
-	}
-	else
-	{
-		t->resources_requested->end = DIV_INT_ROUND_UP(useconds, ONE_SECOND);
-	}
-}
-
-void ds_task_specify_start_time_min( struct ds_task *t, int64_t useconds )
-{
-	if(useconds < 1)
-	{
-		t->resources_requested->start = -1;
-	}
-	else
-	{
-		t->resources_requested->start = DIV_INT_ROUND_UP(useconds, ONE_SECOND);
-	}
-}
-
-void ds_task_specify_running_time( struct ds_task *t, int64_t useconds )
-{
-	if(useconds < 1)
-	{
-		t->resources_requested->wall_time = -1;
-	}
-	else
-	{
-		t->resources_requested->wall_time = DIV_INT_ROUND_UP(useconds, ONE_SECOND);
-	}
-}
-
-void ds_task_specify_running_time_max( struct ds_task *t, int64_t seconds )
-{
-	ds_task_specify_running_time(t, seconds);
-}
-
-void ds_task_specify_running_time_min( struct ds_task *t, int64_t seconds )
-{
-	if(seconds < 1)
-	{
-		t->min_running_time = -1;
-	}
-	else
-	{
-		t->min_running_time = seconds;
-	}
-}
-
-void ds_task_specify_resources(struct ds_task *t, const struct rmsummary *rm) {
-	if(!rm)
-		return;
-
-	ds_task_specify_cores(t,        rm->cores);
-	ds_task_specify_memory(t,       rm->memory);
-	ds_task_specify_disk(t,         rm->disk);
-	ds_task_specify_gpus(t,         rm->gpus);
-	ds_task_specify_running_time(t, rm->wall_time);
-	ds_task_specify_running_time_max(t, rm->wall_time);
-	ds_task_specify_running_time_min(t, t->min_running_time);
-	ds_task_specify_end_time(t,     rm->end);
-}
-
-void ds_task_specify_tag(struct ds_task *t, const char *tag)
-{
-	if(t->tag)
-		free(t->tag);
-	t->tag = xxstrdup(tag);
-}
-
-void ds_task_specify_category(struct ds_task *t, const char *category)
-{
-	if(t->category)
-		free(t->category);
-
-	t->category = xxstrdup(category ? category : "default");
-}
-
-void ds_task_specify_feature(struct ds_task *t, const char *name)
-{
-	if(!name) {
-		return;
-	}
-
-	if(!t->features) {
-		t->features = list_create();
-	}
-
-	list_push_tail(t->features, xxstrdup(name));
-}
-
-static void delete_feature(struct ds_task *t, const char *name)
-{
-	if(!t->features) {
-		return;
-	}
-
-	struct list_cursor *c = list_cursor_create(t->features);
-
-	char *feature;
-	for(list_seek(c, 0); list_get(c, (void **) &feature); list_next(c)) {
-		if(name && feature && (strcmp(name, feature) == 0)) {
-			list_drop(c);
-		}
-	}
-
-	list_cursor_destroy(c);
-}
-
-struct ds_file *ds_file_create(const char *payload, const char *remote_name, ds_file_t type, ds_file_flags_t flags)
-{
-	struct ds_file *f;
-
-	f = malloc(sizeof(*f));
-	if(!f) {
-		debug(D_NOTICE, "Cannot allocate memory for file %s.\n", remote_name);
-		return NULL;
-	}
-
-	memset(f, 0, sizeof(*f));
-
-	f->remote_name = xxstrdup(remote_name);
-	f->type = type;
-	f->flags = flags;
-
-	/* DS_BUFFER needs to set these after the current function returns */
-	if(payload) {
-		f->payload = xxstrdup(payload);
-		f->length  = strlen(payload);
-	}
-
-	if(ds_hack_do_not_compute_cached_name) {
-  		f->cached_name = xxstrdup(f->payload);
-	} else {
-		f->cached_name = make_cached_name(f);
-	}
-	
-	return f;
-}
-
-int ds_task_specify_url(struct ds_task *t, const char *file_url, const char *remote_name, ds_file_type_t type, ds_file_flags_t flags)
-{
-	struct list *files;
-	struct ds_file *tf;
-
-	if(!t || !file_url || !remote_name) {
-		fprintf(stderr, "Error: Null arguments for task, url, and remote name not allowed in specify_url.\n");
-		return 0;
-	}
-	if(remote_name[0] == '/') {
-		fatal("Error: Remote name %s is an absolute path.\n", remote_name);
-	}
-
-	if(type == DS_INPUT) {
-		files = t->input_files;
-
-		//check if two different urls map to the same remote name for inputs.
-		list_first_item(t->input_files);
-		while((tf = (struct ds_file*)list_next_item(files))) {
-			if(!strcmp(remote_name, tf->remote_name) && strcmp(file_url, tf->payload)) {
-				fprintf(stderr, "Error: input url %s conflicts with another input pointing to same remote name (%s).\n", file_url, remote_name);
-				return 0;
-			}
-		}
-		//check if there is an output file with the same remote name.
-		list_first_item(t->output_files);
-		while((tf = (struct ds_file*)list_next_item(t->input_files))) {
-			if(!strcmp(remote_name, tf->remote_name)){
-				fprintf(stderr, "Error: input url %s conflicts with an output pointing to same remote name (%s).\n", file_url, remote_name);
-				return 0;
-			}
-		}
-	} else {
-		fprintf(stderr, "Error: ds_specify_url does not yet support output files.\n");
-	  	return 0;
-	}
-
-	tf = ds_file_create(file_url, remote_name, DS_URL, flags);
-	if(!tf) return 0;
-
-	// length of source data is not known yet.
-	tf->length = 0;
-
-	list_push_tail(files, tf);
-
-	return 1;
-}
-
-int ds_task_specify_file(struct ds_task *t, const char *local_name, const char *remote_name, ds_file_type_t type, ds_file_flags_t flags)
-{
-	struct list *files;
-	struct ds_file *tf;
-
-	if(!t || !local_name || !remote_name) {
-		fprintf(stderr, "Error: Null arguments for task, local name, and remote name not allowed in specify_file.\n");
-		return 0;
-	}
-
-	// @param remote_name is the path of the file as on the worker machine. In
-	// the Data Swarm framework, workers are prohibited from writing to paths
-	// outside of their workspaces. When a task is specified, the workspace of
-	// the worker(the worker on which the task will be executed) is unlikely to
-	// be known. Thus @param remote_name should not be an absolute path.
-	if(remote_name[0] == '/') {
-		fatal("Error: Remote name %s is an absolute path.\n", remote_name);
-	}
-
-
-	if(type == DS_INPUT) {
-		files = t->input_files;
-
-		//check if two different local names map to the same remote name for inputs.
-		list_first_item(t->input_files);
-		while((tf = (struct ds_file*)list_next_item(t->input_files))) {
-			if(!strcmp(remote_name, tf->remote_name) && strcmp(local_name, tf->payload)){
-				fprintf(stderr, "Error: input file %s conflicts with another input pointing to same remote name (%s).\n", local_name, remote_name);
-				return 0;
-			}
-		}
-
-		//check if there is an output file with the same remote name.
-		list_first_item(t->output_files);
-		while((tf = (struct ds_file*)list_next_item(t->input_files))) {
-			if(!strcmp(remote_name, tf->remote_name)){
-				fprintf(stderr, "Error: input file %s conflicts with an output pointing to same remote name (%s).\n", local_name, remote_name);
-				return 0;
-			}
-		}
-	} else {
-		files = t->output_files;
-
-		//check if two different different remote names map to the same local name for outputs.
-		list_first_item(files);
-		while((tf = (struct ds_file*)list_next_item(files))) {
-			if(!strcmp(local_name, tf->payload) && strcmp(remote_name, tf->remote_name)) {
-				fprintf(stderr, "Error: output file %s conflicts with another output pointing to same remote name (%s).\n", local_name, remote_name);
-				return 0;
-			}
-		}
-
-		//check if there is an input file with the same remote name.
-		list_first_item(t->input_files);
-		while((tf = (struct ds_file*)list_next_item(t->input_files))) {
-			if(!strcmp(remote_name, tf->remote_name)){
-				fprintf(stderr, "Error: output file %s conflicts with an input pointing to same remote name (%s).\n", local_name, remote_name);
-				return 0;
-			}
-		}
-	}
-
-	tf = ds_file_create(local_name, remote_name, DS_FILE, flags);
-	if(!tf) return 0;
-
-	list_push_tail(files, tf);
-	return 1;
-}
-
-int ds_task_specify_directory(struct ds_task *t, const char *local_name, const char *remote_name, ds_file_type_t type, ds_file_flags_t flags, int recursive) {
-	struct list *files;
-	struct ds_file *tf;
-
-	if(!t || !remote_name) {
-		fprintf(stderr, "Error: Null arguments for task and remote name not allowed in specify_directory.\n");
-		return 0;
-	}
-
-	// @param remote_name is the path of the file as on the worker machine. In
-	// the Data Swarm framework, workers are prohibited from writing to paths
-	// outside of their workspaces. When a task is specified, the workspace of
-	// the worker(the worker on which the task will be executed) is unlikely to
-	// be known. Thus @param remote_name should not be an absolute path.
-	if(remote_name[0] == '/') {
-		fatal("Error: Remote name %s is an absolute path.\n", remote_name);
-	}
-
-	if(type == DS_OUTPUT || recursive) {
-		return ds_task_specify_file(t, local_name, remote_name, type, flags);
-	}
-
-	files = t->input_files;
-
-	list_first_item(files);
-	while((tf = (struct ds_file*)list_next_item(files))) {
-		if(!strcmp(remote_name, tf->remote_name))
-		{	return 0;	}
-	}
-
-	//KNOWN HACK: Every file passes through make_cached_name() which expects the
-	//payload field to be set. So we simply set the payload to remote name if
-	//local name is null. This doesn't affect the behavior of the file transfers.
-	const char *payload = local_name ? local_name : remote_name;
-
-	tf = ds_file_create(payload, remote_name, DS_DIRECTORY, flags);
-	if(!tf) return 0;
-
-	list_push_tail(files, tf);
-	return 1;
-
-}
-
-int ds_task_specify_file_piece(struct ds_task *t, const char *local_name, const char *remote_name, off_t start_byte, off_t end_byte, ds_file_type_t type, ds_file_flags_t flags)
-{
-	struct list *files;
-	struct ds_file *tf;
-	if(!t || !local_name || !remote_name) {
-		fprintf(stderr, "Error: Null arguments for task, local name, and remote name not allowed in specify_file_piece.\n");
-		return 0;
-	}
-
-	// @param remote_name should not be an absolute path. @see
-	// ds_task_specify_file
-	if(remote_name[0] == '/') {
-		fatal("Error: Remote name %s is an absolute path.\n", remote_name);
-	}
-
-	if(end_byte < start_byte) {
-		fprintf(stderr, "Error: End byte lower than start byte for %s.\n", remote_name);
-		return 0;
-	}
-
-	if(type == DS_INPUT) {
-		files = t->input_files;
-
-		//check if two different local names map to the same remote name for inputs.
-		list_first_item(t->input_files);
-		while((tf = (struct ds_file*)list_next_item(t->input_files))) {
-			if(!strcmp(remote_name, tf->remote_name) && strcmp(local_name, tf->payload)){
-				fprintf(stderr, "Error: piece of input file %s conflicts with another input pointing to same remote name (%s).\n", local_name, remote_name);
-				return 0;
-			}
-		}
-
-		//check if there is an output file with the same remote name.
-		list_first_item(t->output_files);
-		while((tf = (struct ds_file*)list_next_item(t->input_files))) {
-			if(!strcmp(remote_name, tf->remote_name)){
-				fprintf(stderr, "Error: piece of input file %s conflicts with an output pointing to same remote name (%s).\n", local_name, remote_name);
-				return 0;
-			}
-		}
-	} else {
-		files = t->output_files;
-
-		//check if two different different remote names map to the same local name for outputs.
-		list_first_item(files);
-		while((tf = (struct ds_file*)list_next_item(files))) {
-			if(!strcmp(local_name, tf->payload) && strcmp(remote_name, tf->remote_name)) {
-				fprintf(stderr, "Error: piece of output file %s conflicts with another output pointing to same remote name (%s).\n", local_name, remote_name);
-				return 0;
-			}
-		}
-
-		//check if there is an input file with the same remote name.
-		list_first_item(t->input_files);
-		while((tf = (struct ds_file*)list_next_item(t->input_files))) {
-			if(!strcmp(remote_name, tf->remote_name)){
-				fprintf(stderr, "Error: piece of output file %s conflicts with an input pointing to same remote name (%s).\n", local_name, remote_name);
-				return 0;
-			}
-		}
-	}
-
-	tf = ds_file_create(local_name, remote_name, DS_FILE_PIECE, flags);
-	if(!tf) return 0;
-
-	tf->offset = start_byte;
-	tf->piece_length = end_byte - start_byte + 1;
-
-	list_push_tail(files, tf);
-	return 1;
-}
-
-int ds_task_specify_buffer(struct ds_task *t, const char *data, int length, const char *remote_name, ds_file_flags_t flags)
-{
-	struct ds_file *tf;
-	if(!t || !remote_name) {
-		fprintf(stderr, "Error: Null arguments for task and remote name not allowed in specify_buffer.\n");
-		return 0;
-	}
-
-	// @param remote_name should not be an absolute path. @see
-	// ds_task_specify_file
-	if(remote_name[0] == '/') {
-		fatal("Error: Remote name %s is an absolute path.\n", remote_name);
-	}
-
-	list_first_item(t->input_files);
-	while((tf = (struct ds_file*)list_next_item(t->input_files))) {
-		if(!strcmp(remote_name, tf->remote_name)) {
-			fprintf(stderr, "Error: buffer conflicts with another input pointing to same remote name (%s).\n", remote_name);
-			return 0;
-		}
-	}
-
-	list_first_item(t->output_files);
-	while((tf = (struct ds_file*)list_next_item(t->input_files))) {
-		if(!strcmp(remote_name, tf->remote_name)) {
-			fprintf(stderr, "Error: buffer conflicts with an output pointing to same remote name (%s).\n", remote_name);
-			return 0;
-		}
-	}
-
-	tf = ds_file_create(NULL, remote_name, DS_BUFFER, flags);
-	if(!tf) return 0;
-
-	tf->payload = malloc(length);
-	if(!tf->payload) {
-		fprintf(stderr, "Error: failed to allocate memory for buffer with remote name %s and length %d bytes.\n", remote_name, length);
-		return 0;
-	}
-
-	tf->length  = length;
-
-	memcpy(tf->payload, data, length);
-	list_push_tail(t->input_files, tf);
-
-	return 1;
-}
-
-int ds_task_specify_file_command(struct ds_task *t, const char *cmd, const char *remote_name, ds_file_type_t type, ds_file_flags_t flags)
-{
-	struct list *files;
-	struct ds_file *tf;
-	if(!t || !remote_name || !cmd) {
-		fprintf(stderr, "Error: Null arguments for task, remote name, and command not allowed in specify_file_command.\n");
-		return 0;
-	}
-
-	// @param remote_name should not be an absolute path. @see
-	// ds_task_specify_file
-	if(remote_name[0] == '/') {
-		fatal("Error: Remote name %s is an absolute path.\n", remote_name);
-	}
-
-	if(type == DS_INPUT) {
-		files = t->input_files;
-
-		//check if two different local names map to the same remote name for inputs.
-		list_first_item(t->input_files);
-		while((tf = (struct ds_file*)list_next_item(t->input_files))) {
-			if(!strcmp(remote_name, tf->remote_name) && strcmp(cmd, tf->payload)){
-				fprintf(stderr, "Error: input file command %s conflicts with another input pointing to same remote name (%s).\n", cmd, remote_name);
-				return 0;
-			}
-		}
-
-		//check if there is an output file with the same remote name.
-		list_first_item(t->output_files);
-		while((tf = (struct ds_file*)list_next_item(t->input_files))) {
-			if(!strcmp(remote_name, tf->remote_name)) {
-				fprintf(stderr, "Error: input file command %s conflicts with an output pointing to same remote name (%s).\n", cmd, remote_name);
-				return 0;
-			}
-		}
-	} else {
-		fprintf(stderr, "Error: ds_specify_file_command does not yet support output files.\n");
-	  	return 0;
-	}
-
-	if(strstr(cmd, "%%") == NULL) {
-		fatal("command to transfer file does not contain %%%% specifier: %s", cmd);
-	}
-
-	tf = ds_file_create(cmd, remote_name, DS_REMOTECMD, flags);
-	if(!tf) return 0;
-
-	// length of source data is not known yet.
-	tf->length = 0;
-
-	list_push_tail(files, tf);
-
-	return 1;
-}
-
-int ds_specify_snapshot_file(struct ds_task *t, const char *monitor_snapshot_file) {
-
-	assert(monitor_snapshot_file);
-
-	free(t->monitor_snapshot_file);
-	t->monitor_snapshot_file = xxstrdup(monitor_snapshot_file);
-
-	return ds_task_specify_file(t, monitor_snapshot_file, RESOURCE_MONITOR_REMOTE_NAME_EVENTS, DS_INPUT, DS_CACHE);
-
-}
-
-void ds_task_specify_algorithm(struct ds_task *t, ds_schedule_t algorithm)
-{
-	t->worker_selection_algorithm = algorithm;
-}
-
-void ds_task_specify_priority( struct ds_task *t, double priority )
-{
-	t->priority = priority;
-}
-
-void ds_task_specify_monitor_output(struct ds_task *t, const char *monitor_output_directory) {
-
-	if(!monitor_output_directory) {
-		fatal("Error: no monitor_output_file was specified.");
-	}
-
-	if(t->monitor_output_directory) {
-		free(t->monitor_output_directory);
-	}
-
-	t->monitor_output_directory = xxstrdup(monitor_output_directory);
-}
-
-void ds_file_delete(struct ds_file *tf) {
-	if(tf->payload)
-		free(tf->payload);
-	if(tf->remote_name)
-		free(tf->remote_name);
-	if(tf->cached_name)
-		free(tf->cached_name);
-	free(tf);
-}
-
-void ds_invalidate_cached_file(struct ds_manager *q, const char *local_name, ds_file_t type) {
-	struct ds_file *f = ds_file_create(local_name, local_name, type, DS_CACHE);
-
-	ds_invalidate_cached_file_internal(q, f->cached_name);
-	ds_file_delete(f);
-}
-
-void ds_invalidate_cached_file_internal(struct ds_manager *q, const char *filename) {
-	char *key;
-	struct ds_worker *w;
-	hash_table_firstkey(q->worker_table);
-	while(hash_table_nextkey(q->worker_table, &key, (void**)&w)) {
-		if(!hash_table_lookup(w->current_files, filename))
-			continue;
-
-		if(w->type == WORKER_TYPE_FOREMAN) {
-			send_worker_msg(q, w, "invalidate-file %s\n", filename);
-		}
-
-		struct ds_task *t;
-		uint64_t taskid;
-
-		itable_firstkey(w->current_tasks);
-		while(itable_nextkey(w->current_tasks, &taskid, (void**)&t)) {
-			struct ds_file *tf;
-			list_first_item(t->input_files);
-
-			while((tf = list_next_item(t->input_files))) {
-				if(strcmp(filename, tf->cached_name) == 0) {
-					cancel_task_on_worker(q, t, DS_TASK_READY);
-					continue;
-				}
-			}
-
-			while((tf = list_next_item(t->output_files))) {
-				if(strcmp(filename, tf->cached_name) == 0) {
-					cancel_task_on_worker(q, t, DS_TASK_READY);
-					continue;
-				}
-			}
-		}
-
-		delete_worker_file(q, w, filename, 0, 0);
-	}
-}
-
-
-void ds_task_delete(struct ds_task *t)
-{
-	struct ds_file *tf;
-	if(t) {
-
-		free(t->command_line);
-		free(t->coprocess);
-		free(t->tag);
-		free(t->category);
-		free(t->output);
-
-		if(t->input_files) {
-			while((tf = list_pop_tail(t->input_files))) {
-				ds_file_delete(tf);
-			}
-			list_delete(t->input_files);
-		}
-		if(t->output_files) {
-			while((tf = list_pop_tail(t->output_files))) {
-				ds_file_delete(tf);
-			}
-			list_delete(t->output_files);
-		}
-		if(t->env_list) {
-			char *var;
-			while((var=list_pop_tail(t->env_list))) {
-				free(var);
-			}
-			list_delete(t->env_list);
-		}
-
-		if(t->features) {
-			char *feature;
-			while((feature=list_pop_tail(t->features))) {
-				free(feature);
-			}
-			list_delete(t->features);
-		}
-
-		free(t->hostname);
-		free(t->host);
-
-		rmsummary_delete(t->resources_requested);
-		rmsummary_delete(t->resources_measured);
-		rmsummary_delete(t->resources_allocated);
-
-		free(t->monitor_output_directory);
-		free(t->monitor_snapshot_file);
-		free(t);
-	}
-}
-
-/** DEPRECATED FUNCTIONS **/
-int ds_task_specify_output_file(struct ds_task *t, const char *rname, const char *fname)
-{
-	return ds_task_specify_file(t, fname, rname, DS_OUTPUT, DS_CACHE);
-}
-
-int ds_task_specify_output_file_do_not_cache(struct ds_task *t, const char *rname, const char *fname)
-{
-	return ds_task_specify_file(t, fname, rname, DS_OUTPUT, DS_NOCACHE);
-}
-
-int ds_task_specify_input_buf(struct ds_task *t, const char *buf, int length, const char *rname)
-{
-	return ds_task_specify_buffer(t, buf, length, rname, DS_NOCACHE);
-}
-
-int ds_task_specify_input_file(struct ds_task *t, const char *fname, const char *rname)
-{
-	return ds_task_specify_file(t, fname, rname, DS_INPUT, DS_CACHE);
-}
-
-int ds_task_specify_input_file_do_not_cache(struct ds_task *t, const char *fname, const char *rname)
-{
-	return ds_task_specify_file(t, fname, rname, DS_INPUT, DS_NOCACHE);
-}
-
-
-
-/******************************************************/
-/********** ds public functions **********/
-/******************************************************/
-
-struct ds_manager *ds_create(int port) {
-	return ds_ssl_create(port, NULL, NULL);
-}
-
-struct ds_manager *ds_ssl_create(int port, const char *key, const char *cert)
-{
-	struct ds_manager *q = malloc(sizeof(*q));
-	if(!q) {
-		fprintf(stderr, "Error: failed to allocate memory for queue.\n");
-		return 0;
-	}
-	char *envstring;
-
-	random_init();
-
-	memset(q, 0, sizeof(*q));
-
-	if(port == 0) {
-		envstring = getenv("DS_PORT");
-		if(envstring) {
-			port = atoi(envstring);
-		}
-	}
-
-	/* compatibility code */
-	if (getenv("DS_LOW_PORT"))
-		setenv("TCP_LOW_PORT", getenv("DS_LOW_PORT"), 0);
-	if (getenv("DS_HIGH_PORT"))
-		setenv("TCP_HIGH_PORT", getenv("DS_HIGH_PORT"), 0);
-
-	q->manager_link = link_serve(port);
-	if(!q->manager_link) {
-		debug(D_NOTICE, "Could not create ds on port %i.", port);
-		free(q);
-		return 0;
-	} else {
-		char address[LINK_ADDRESS_MAX];
-		link_address_local(q->manager_link, address, &q->port);
-	}
-
-	q->ssl_key = key ? strdup(key) : 0;
-	q->ssl_cert = cert ? strdup(cert) : 0;
-
-	if(q->ssl_key || q->ssl_cert) q->ssl_enabled=1;
-
-	getcwd(q->workingdir,PATH_MAX);
-
-	q->next_taskid = 1;
-
-	q->ready_list = list_create();
-
-	q->tasks          = itable_create(0);
-
-	q->task_state_map = itable_create(0);
-
-	q->worker_table = hash_table_create(0, 0);
-	q->worker_blocklist = hash_table_create(0, 0);
-	q->worker_task_map = itable_create(0);
-
-	q->factory_table = hash_table_create(0, 0);
-	q->fetch_factory = 0;
-
-	q->measured_local_resources = rmsummary_create(-1);
-	q->current_max_worker       = rmsummary_create(-1);
-	q->max_task_resources_requested = rmsummary_create(-1);
-
-	q->stats                      = calloc(1, sizeof(struct ds_stats));
-	q->stats_disconnected_workers = calloc(1, sizeof(struct ds_stats));
-	q->stats_measure              = calloc(1, sizeof(struct ds_stats));
-
-	q->workers_with_available_results = hash_table_create(0, 0);
-
-	// The poll table is initially null, and will be created
-	// (and resized) as needed by build_poll_table.
-	q->poll_table_size = 8;
-
-	q->worker_selection_algorithm = ds_option_scheduler;
-	q->process_pending_check = 0;
-
-	q->short_timeout = 5;
-	q->long_timeout = 3600;
-
-	q->stats->time_when_started = timestamp_get();
-	q->time_last_large_tasks_check = timestamp_get();
-	q->task_reports = list_create();
-
-	q->time_last_wait = 0;
-	q->time_last_log_stats = 0;
-
-	q->catalog_hosts = 0;
-
-	q->keepalive_interval = DS_DEFAULT_KEEPALIVE_INTERVAL;
-	q->keepalive_timeout = DS_DEFAULT_KEEPALIVE_TIMEOUT;
-
-	q->monitor_mode = MON_DISABLED;
-
-	q->hungry_minimum = 10;
-
-	q->wait_for_workers = 0;
-
-	q->allocation_default_mode = DS_ALLOCATION_MODE_FIXED;
-	q->categories = hash_table_create(0, 0);
-
-	// The value -1 indicates that fast abort is inactive by default
-	// fast abort depends on categories, thus set after them.
-	ds_activate_fast_abort(q, -1);
-
-	q->password = 0;
-
-	q->resource_submit_multiplier = 1.0;
-
-	q->minimum_transfer_timeout = 60;
-	q->foreman_transfer_timeout = 3600;
-	q->transfer_outlier_factor = 10;
-	q->default_transfer_rate = 1*MEGABYTE;
-
-	q->manager_preferred_connection = xxstrdup("by_ip");
-
-	if( (envstring  = getenv("DS_BANDWIDTH")) ) {
-		q->bandwidth = string_metric_parse(envstring);
-		if(q->bandwidth < 0) {
-			q->bandwidth = 0;
-		}
-	}
-
-	//Deprecated:
-	q->task_ordering = DS_TASK_ORDER_FIFO;
-	//
-
-	log_queue_stats(q, 1);
-
-	q->time_last_wait = timestamp_get();
-
-	char hostname[DOMAIN_NAME_MAX];
-	if(domain_name_cache_guess(hostname)) {
-		debug(D_WQ, "Master advertising as %s:%d", hostname, q->port);
-	}
-	else {
-		debug(D_WQ, "Data Swarm is listening on port %d.", q->port);
-	}
-	return q;
-}
-
-int ds_enable_monitoring(struct ds_manager *q, char *monitor_output_directory, int watchdog)
-{
-	if(!q)
-		return 0;
-
-	q->monitor_mode = MON_DISABLED;
-	q->monitor_exe = resource_monitor_locate(NULL);
-
-	if(q->monitor_output_directory) {
-		free(q->monitor_output_directory);
-		q->monitor_output_directory = NULL;
-	}
-
-	if(!q->monitor_exe)
-	{
 		warn(D_WQ, "Could not find the resource monitor executable. Disabling monitoring.\n");
->>>>>>> 309cde9b
 		return 0;
 	}
 

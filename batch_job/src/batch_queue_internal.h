--- conflicted
+++ resolved
@@ -32,13 +32,8 @@
 
 	batch_queue_id_t (*submit) (struct batch_queue *Q, struct batch_job *bt );
 	batch_queue_id_t (*wait) (struct batch_queue *Q, struct batch_job_info *info, time_t stoptime);
-<<<<<<< HEAD
-	int (*remove) (struct batch_queue *Q, batch_queue_id_t id);
+	int (*remove) (struct batch_queue *Q, batch_queue_id_t id, batch_queue_remove_mode_t mode );
 	int (*prune) (struct batch_queue *Q, const char *filename);
-=======
-
-	int (*remove) (struct batch_queue *Q, batch_queue_id_t id, batch_queue_remove_mode_t mode );
->>>>>>> 87338622
 };
 
 struct batch_queue {

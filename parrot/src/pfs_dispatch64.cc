/*
Copyright (C) 2003-2004 Douglas Thain and the University of Wisconsin
Copyright (C) 2005- The University of Notre Dame
This software is distributed under the GNU General Public License.
See the file COPYING for details.
*/

#ifdef CCTOOLS_CPU_I386

#include "int_sizes.h"
#include "pfs_process.h"

int pfs_dispatch64( struct pfs_process *p, INT64_T signum )
{
  return 0;
}

#else

#include "pfs_sysdeps64.h"
#include "pfs_channel.h"
#include "pfs_process.h"
#include "pfs_sys.h"
#include "pfs_poll.h"
#include "pfs_service.h"

extern "C" {
#include "tracer.h"
#include "stringtools.h"
#include "full_io.h"
#include "xxmalloc.h"
#include "int_sizes.h"
#include "macros.h"
#include "debug.h"
}

#include <assert.h>
#include <stdlib.h>
#include <stdio.h>
#include <errno.h>
#include <string.h>
#include <unistd.h>
#include <signal.h>
#include <time.h>
#include <fcntl.h>
#include <limits.h>
#include <sys/mman.h>
#include <sys/stat.h>
#include <sys/statfs.h>
#include <sys/file.h>
#include <termios.h>
#include <sys/time.h>
#include <ctype.h>
#include <sys/utsname.h>
#include <sys/un.h>
#include <net/if.h>
#include <linux/sockios.h>

#include <sys/types.h>
#include <unistd.h>
#include <sys/wait.h>

extern struct pfs_process *pfs_current;
extern char *pfs_temp_dir;
extern char *pfs_false_uname;
extern uid_t pfs_uid;
extern gid_t pfs_gid;

extern pid_t trace_this_pid;

extern INT64_T pfs_syscall_count;
extern INT64_T pfs_read_count;
extern INT64_T pfs_write_count;

extern int pfs_trap_after_fork;

extern char *pfs_ldso_path;
extern int *pfs_syscall_totals64;

extern void handle_specific_process( pid_t pid );

/*
Divert this incoming system call to a read or write on the I/O channel
*/

static void divert_to_channel( struct pfs_process *p, INT64_T syscall, const void *uaddr, INT64_T length, pfs_size_t channel_offset )
{
	INT64_T args[5];
	args[0] = pfs_channel_fd();
	args[1] = (INT64_T) uaddr;
	args[2] = length;
	args[3] = (INT64_T) (channel_offset);
	tracer_args_set(p->tracer,syscall,args,4);
	p->syscall_args_changed = 1;
	p->diverted_length = length;
}

/*
Divert this incoming system call to something harmless with the given result.
*/

static void divert_to_dummy( struct pfs_process *p, INT64_T result )
{
	p->syscall_dummy = 1;
	p->syscall_result = result;
	tracer_args_set(p->tracer,SYSCALL64_getpid,0,0);
}

static int errno_in_progress( int e )
{
	return (e==EAGAIN || e==EALREADY || e==EINPROGRESS);
}

/*
The large majority of calls, given below in decode_syscall
have a simple transformation using tracer_copy_{in,out}.
Read, write, and similar syscalls need better performance
and thus have more specialized implementations shown here.
*/

/*
SYSCALL64_read and friends are implemented by loading the data
into the channel, and then redirecting the system call
to read from the channel fd. SYSCALL64_readv is done exactly
the same as read, but only the first chunk is actually
read.  The caller must examine the result and then keep reading.
*/

#define POINTER( i ) ((void*)(PTRINT_T)(i))

static void decode_read( struct pfs_process *p, INT64_T entering, INT64_T syscall, INT64_T *args )
{
	INT64_T fd = args[0];
	void *uaddr = POINTER(args[1]);
	pfs_size_t length = args[2];
	pfs_off_t offset = args[3];
	char *local_addr;
	
	if(entering) {
		if(!pfs_channel_alloc(0,length,&p->io_channel_offset)) {
			divert_to_dummy(p,-ENOMEM);
			return;
		}
		local_addr = pfs_channel_base() + p->io_channel_offset;

		if(syscall==SYSCALL64_read) {
			p->syscall_result = pfs_read(fd,local_addr,length);
		} else if(syscall==SYSCALL64_pread) {
			p->syscall_result = pfs_pread(fd,local_addr,length,offset);
		} else if(syscall==SYSCALL64_recvfrom) {
			p->syscall_result = pfs_recvfrom(fd,local_addr,length,args[3],(struct sockaddr *)args[4],(int*)args[5]);
		}

		p->diverted_length = 0;

		if(p->syscall_result==0) {
			divert_to_dummy(p,0);
		} else if(p->syscall_result>0) {
			divert_to_channel(p,SYSCALL64_pread,uaddr,p->syscall_result,p->io_channel_offset);
			pfs_read_count += p->syscall_result;
		} else if( errno==EAGAIN ) {
			if(p->interrupted) {
				p->interrupted = 0;
				divert_to_dummy(p,-EINTR);
			} else if(pfs_is_nonblocking(fd)) {
				divert_to_dummy(p,-EAGAIN);
			} else {
				pfs_channel_free(p->io_channel_offset);
				p->state = PFS_PROCESS_STATE_WAITREAD;
				INT64_T rfd = pfs_get_real_fd(fd);
				if(rfd>=0) pfs_poll_wakeon(rfd,PFS_POLL_READ);
			}
		} else {
			divert_to_dummy(p,-errno);
		}
	} else {
		/*
		This is an ugly situation.
		If we arrive here with EINTR, it means that we have copied
		all of the data into the channel, taken any side effects
		of accessing the remote storage device, but the system call
		happened not to read it because of an incoming signal.
		We have no way of re-trying the channel read, so we do
		the ugly slow copy out instead.
		*/

		if( (p->syscall_result==-EINTR) && (p->diverted_length>0) ) {
			tracer_copy_out(p->tracer,pfs_channel_base()+p->io_channel_offset,uaddr,p->diverted_length);
			p->syscall_result = p->diverted_length;
			tracer_result_set(p->tracer,p->syscall_result);
		}

		pfs_channel_free(p->io_channel_offset);
	}
}

/*
decode_write is much the same as read.  We allocate space
in the channel, and then redirect the caller to write
to it.  When the syscall completes, we write the data
to its destination and then set the result.
*/

static void decode_write( struct pfs_process *p, INT64_T entering, INT64_T syscall, INT64_T *args )
{
	if(entering) {
		void *uaddr = POINTER(args[1]);
		INT64_T length = args[2];
		if(!pfs_channel_alloc(0,length,&p->io_channel_offset)) {
			divert_to_dummy(p,-ENOMEM);
			return;
		}
		divert_to_channel(p,SYSCALL64_pwrite,uaddr,length,p->io_channel_offset);
	} else {
		INT64_T actual_result;
		tracer_result_get(p->tracer,&actual_result);

		if(actual_result>0) {
			INT64_T fd = args[0];
			pfs_off_t offset = args[3];
			char *local_addr = pfs_channel_base() + p->io_channel_offset;

			if(syscall==SYSCALL64_write) {
				p->syscall_result = pfs_write(fd,local_addr,actual_result);
			} else if(syscall==SYSCALL64_pwrite) {
				p->syscall_result = pfs_pwrite(fd,local_addr,actual_result,offset);
			} else if(syscall==SYSCALL64_sendto) {
				p->syscall_result = pfs_sendto(fd,local_addr,actual_result,args[3],(struct sockaddr *)args[4],args[5]);
			}

			if(p->syscall_result>=0) {
				tracer_result_set(p->tracer,p->syscall_result);
				pfs_channel_free(p->io_channel_offset);
				p->state = PFS_PROCESS_STATE_KERNEL;
				entering = 0;
				pfs_write_count += p->syscall_result;
			} else {
				if(errno==EAGAIN && !pfs_is_nonblocking(fd)) {
					p->state = PFS_PROCESS_STATE_WAITWRITE;
					INT64_T rfd = pfs_get_real_fd(fd);
					if(rfd>=0) pfs_poll_wakeon(rfd,PFS_POLL_WRITE);
				} else {
					p->syscall_result = -errno;
					tracer_result_set(p->tracer,p->syscall_result);
					pfs_channel_free(p->io_channel_offset);
					if(p->syscall_result==-EPIPE) {
						// make sure that we are not in a wait state,
						// otherwise pfs_process_raise will re-dispatch.
						p->state = PFS_PROCESS_STATE_KERNEL;
						pfs_process_raise(p->pid,SIGPIPE,1);
					}
				}
			}
		} else {
			pfs_channel_free(p->io_channel_offset);
		}
	}
}

static struct pfs_kernel_iovec * iovec_alloc_in( struct pfs_process *p, struct pfs_kernel_iovec *uv, int count )
{
	struct pfs_kernel_iovec *v;
	int size = sizeof(struct pfs_kernel_iovec)*count;

	v = (struct pfs_kernel_iovec *) malloc(size);
	if(v) {
		tracer_copy_in(p->tracer,v,uv,size);
		return v;
	} else {
		return 0;
	}
}

static int iovec_size( struct pfs_process *p, struct pfs_kernel_iovec *v, int count )
{
	int i, total=0;
	for(i=0;i<count;i++) {
		total += v[i].iov_len;
	}
	return total;	
}

static int iovec_copy_in( struct pfs_process *p, char *buf, struct pfs_kernel_iovec *v, int count )
{
	int i, pos=0;
	for(i=0;i<count;i++) {
		tracer_copy_in(p->tracer,&buf[pos],(void*)v[i].iov_base,v[i].iov_len);
		pos += v[i].iov_len;
	}
	return pos;
}

static int iovec_copy_out( struct pfs_process *p, char *buf, struct pfs_kernel_iovec *v, int count )
{
	int i, pos=0;
	for(i=0;i<count;i++) {
		tracer_copy_out(p->tracer,&buf[pos],(void*)v[i].iov_base,v[i].iov_len);
		pos += v[i].iov_len;
	}
	return pos;
}

/*
Both readv and writev have a careful but inefficient implementation.
For each uio block, we examine the data structures, do a manual
read and write in our local buffer, and then copy the data over.
I assume that these are not heavily used system calls, although
they do seem to appear sporadically in X11, the dynamic linker,
and sporadically in networking utilities.
*/

static void decode_readv( struct pfs_process *p, INT64_T entering, INT64_T syscall, INT64_T *args )
{
	if(entering) {
		INT64_T fd = args[0];
		struct pfs_kernel_iovec *uv = (struct pfs_kernel_iovec *) args[1];
		INT64_T count = args[2];

		struct pfs_kernel_iovec *v;
		INT64_T size;
		char *buffer;
		INT64_T result;
		
		if(!uv || count<=0) {
			divert_to_dummy(p,-EINVAL);
			return;
		}

		v = iovec_alloc_in(p,uv,count);
		if(v) {
			size = iovec_size(p,v,count);
			buffer = (char*) malloc(size);
			if(buffer) {
				result = pfs_read(fd,buffer,size);
				if(result>=0) {
					iovec_copy_out(p,buffer,v,count);
					divert_to_dummy(p,result);
				} else {
					if(errno==EAGAIN && !pfs_is_nonblocking(fd)) {
						p->state = PFS_PROCESS_STATE_WAITREAD;
						int rfd = pfs_get_real_fd(fd);
						if(rfd>=0) pfs_poll_wakeon(rfd,PFS_POLL_READ);
					} else {
						divert_to_dummy(p,-errno);
					}
				}
				free(buffer);
			} else {
				divert_to_dummy(p,-ENOMEM);
			}
			free(v);		
		} else {
			divert_to_dummy(p,-ENOMEM);
		}
	}
}

static void decode_writev( struct pfs_process *p, INT64_T entering, INT64_T syscall, INT64_T *args )
{
	if(entering) {
		INT64_T fd = args[0];
		struct pfs_kernel_iovec *uv = (struct pfs_kernel_iovec *) args[1];
		INT64_T count = args[2];

		struct pfs_kernel_iovec *v;
		INT64_T size;
		char *buffer;
		INT64_T result;

		if(!uv || count<=0) {
			divert_to_dummy(p,-EINVAL);
			return;
		}

		v = iovec_alloc_in(p,uv,count);
		if(v) {
			size = iovec_size(p,v,count);
			buffer = (char *) malloc(size);
			if(buffer) {
				iovec_copy_in(p,buffer,v,count);
				result = pfs_write(fd,buffer,size);
				if(result>=0) {
					divert_to_dummy(p,result);
				} else if(result<0) {
					if(errno==EAGAIN && !pfs_is_nonblocking(fd)) {
						/*
                                                WAITREAD is correct here, because WAITWRITE
						would cause us to be called again with entering=0
						*/
						p->state = PFS_PROCESS_STATE_WAITREAD;
						int rfd = pfs_get_real_fd(fd);
						if(rfd>=0) pfs_poll_wakeon(rfd,PFS_POLL_WRITE);
					} else {
						divert_to_dummy(p,-errno);
					}
				}
				free(buffer);
			} else {
				divert_to_dummy(p,-ENOMEM);
			}
			free(v);		
		} else {
			divert_to_dummy(p,-ENOMEM);
		}
	}
}

static void decode_stat( struct pfs_process *p, INT64_T entering, INT64_T syscall, INT64_T *args )
{
	INT64_T fd = args[0];
	void *uaddr = POINTER(args[1]);
	char *local_addr;
	struct pfs_stat lbuf;
	struct pfs_kernel_stat kbuf;
	char path[PFS_PATH_MAX];

	if(entering) {
		p->io_channel_offset = 0;

		if(syscall==SYSCALL64_stat) {
			tracer_copy_in_string(p->tracer,path,POINTER(args[0]),sizeof(path));
			p->syscall_result = pfs_stat(path,&lbuf);
		} else if(syscall==SYSCALL64_lstat) {
			tracer_copy_in_string(p->tracer,path,POINTER(args[0]),sizeof(path));
			p->syscall_result = pfs_lstat(path,&lbuf);
		} else if(syscall==SYSCALL64_fstat) {
			p->syscall_result = pfs_fstat(fd,&lbuf);
		}

		if(p->syscall_result>=0) {
			if(!pfs_channel_alloc(0,sizeof(kbuf),&p->io_channel_offset)) {
				divert_to_dummy(p,-ENOMEM);
			} else {
				local_addr = pfs_channel_base() + p->io_channel_offset;
				COPY_STAT(lbuf,kbuf);
				memcpy(local_addr,&kbuf,sizeof(kbuf));
				divert_to_channel(p,SYSCALL64_pread,uaddr,sizeof(kbuf),p->io_channel_offset);
			}
		} else {
			divert_to_dummy(p,-errno);
		}
	} else {
		if(p->syscall_result>=0) {
			pfs_channel_free(p->io_channel_offset);
			divert_to_dummy(p,0);
		}
	}
}

static void decode_statfs( struct pfs_process *p, INT64_T entering, INT64_T syscall, INT64_T *args )
{
	INT64_T fd = args[0];
	void *uaddr = POINTER(args[1]);
	char *local_addr;
	struct pfs_statfs lbuf;
	struct pfs_kernel_statfs kbuf;
	char path[PFS_PATH_MAX];
	INT64_T bufsize;

	if(entering) {
		p->io_channel_offset = 0;

		if(syscall==SYSCALL64_statfs) {
			tracer_copy_in_string(p->tracer,path,POINTER(args[0]),sizeof(path));
			p->syscall_result = pfs_statfs(path,&lbuf);
		} else if(syscall==SYSCALL64_fstatfs) {
			p->syscall_result = pfs_fstatfs(fd,&lbuf);
		}

		if(p->syscall_result>=0) {
			if(!pfs_channel_alloc(0,sizeof(kbuf),&p->io_channel_offset)) {
				divert_to_dummy(p,-ENOMEM);
			} else {
				local_addr = pfs_channel_base() + p->io_channel_offset;
				COPY_STATFS(lbuf,kbuf);
				memcpy(local_addr,&kbuf,sizeof(kbuf));
				bufsize = sizeof(kbuf);
				divert_to_channel(p,SYSCALL64_pread,uaddr,bufsize,p->io_channel_offset);
			}
		} else {
			divert_to_dummy(p,-errno);
		}
	} else {
		if(p->syscall_result>=0) {
			pfs_channel_free(p->io_channel_offset);
			divert_to_dummy(p,0);
		}
	}
}

/*
This function is an inexpensive test to see if a given
filename is executable.  It is not all-inclusive, nor should
it be considered a reliable security device.  This function is
over-optimistic in some cases, but if it falsely reports
true, the later real execve() may still fail.
*/

static int is_executable( const char *path )
{
	struct pfs_stat buf;

	if(pfs_stat(path,&buf)!=0) return 0;

	if(buf.st_mode&S_ISUID || buf.st_mode&S_ISGID) {
		debug(D_NOTICE,"cannot execute the program %s because it is setuid.",path);
		errno = EACCES;
		return 0;
	}

	if(buf.st_mode&S_IXUSR || buf.st_mode&S_IXGRP || buf.st_mode&S_IXOTH) {
		return 1;
	} else {
		errno = ENOEXEC;
		return 0;
	}
}

static void redirect_ldso( struct pfs_process *p, const char *ldso, INT64_T *args, char * const start_of_available_scratch )
{
	pid_t child_pid;
	int child_status;
	char real_physical_name[PFS_PATH_MAX];
	char ldso_physical_name[PFS_PATH_MAX];
	char *argv[PFS_ARG_MAX], *ext_argv;
	char *ext_real_logical_name;
	char *ext_ldso_physical_name;
	char *ext_real_physical_name;
	INT64_T i, argc;

	strcpy(real_physical_name, p->new_physical_name);
	debug(D_PROCESS,"redirect_ldso: called on %s (%s)", p->new_logical_name, real_physical_name);

	if(pfs_get_local_name(ldso,ldso_physical_name,0,0)!=0) {
		debug(D_PROCESS,"redirect_ldso: cannot get physical name of %s",ldso);

		return;
	}

	/* Unwise to check ldso recursively */
	if (strcmp(real_physical_name, ldso_physical_name) == 0) return;

	/* Test whether loading with ldso would work by */
	/* running ldso --verify on the executable (may be static) */

	child_pid = fork();
	if (child_pid < 0) {
		debug(D_PROCESS,"redirect_ldso: cannot fork");
		return;
	}
	if (child_pid == 0) {
		int fd = open("/dev/null", O_WRONLY);
		if (fd >= 0) {
			close(1);
			close(2);
			dup(fd);
			dup(fd);
		}
		execlp(ldso_physical_name, ldso_physical_name, "--verify", real_physical_name, NULL);
		return;
	}
	waitpid(child_pid, &child_status, 0);

	if (!WIFEXITED(child_status)) {
		debug(D_PROCESS,"redirect_ldso: %s --verify %s didn't exit normally. status == %d", ldso_physical_name, real_physical_name, child_status);
		return;
	}
	if (WEXITSTATUS(child_status) != 0) {
		debug(D_PROCESS,"redirect_ldso: %s --verify %s exited with status %d", ldso_physical_name, real_physical_name, WEXITSTATUS(child_status));
		return;
	}
	
	/* Start with the physical name of ldso  */
	ext_ldso_physical_name = start_of_available_scratch;

	/* strcpy(p->new_logical_name,ldso); */
	strcpy(p->new_physical_name,ldso_physical_name);

	/* then the "real" physical name */
	ext_real_physical_name = ext_ldso_physical_name + strlen(ldso_physical_name) + 1;
	/* and the "real" logical name */
	ext_real_logical_name = ext_real_physical_name + strlen(real_physical_name) + 1;

	/* the new argv goes in the scratch area next */
	ext_argv = ext_real_logical_name + strlen(p->new_logical_name) + 1;

	/* load in the arguments given by the program and count them up */
	tracer_copy_in(p->tracer,argv,POINTER(args[1]),sizeof(argv));
	for(argc=0;argv[argc] && argc<PFS_ARG_MAX;argc++) {}

	/* The original scratch area should have already been saved */

	/* write out the new exe, logical and physical names */
	tracer_copy_out(p->tracer,p->new_logical_name,ext_real_logical_name,strlen(p->new_logical_name)+1);
	tracer_copy_out(p->tracer,ldso_physical_name,ext_ldso_physical_name,strlen(ldso_physical_name)+1);
	tracer_copy_out(p->tracer,real_physical_name,ext_real_physical_name,strlen(real_physical_name)+1);
	/* rebuild the argv copy it out */
	for(i=argc;i>0;i--) argv[i] = argv[i-1];
	argc+=1;
	argv[0] = ext_real_logical_name;
	argv[1] = ext_real_physical_name;
	argv[argc] = 0;
	for(i=0;i<=argc;i++) {
		tracer_copy_out(p->tracer,&argv[i],ext_argv+sizeof(char*)*i,sizeof(char*));
	}

	/* change the registers to reflect argv */
	args[0] = (INT64_T) ext_ldso_physical_name;
	args[1] = (INT64_T) ext_argv;
	tracer_args_set(p->tracer,p->syscall,args,3);

	debug(D_PROCESS,"redirect_ldso: will execute %s %s",ldso,real_physical_name);
}

/*
Several things to note about exec.

An entry to execve looks like a normal syscall.
An exit from execve indicates a successfull execve in progress.
Finally, a *third* event with args[0]==0 indicates an execve
that has completed with the new image active.

Now, we cannot execute the path named by the execve directly.
It must be resolved through PFS, because our idea of the 
current dir (or even the meaning of the name) may be quite
different.  We resolve the file name into a local path,
perhaps by pulling it into the cache.

In the simple (second) case, we copy the new local name
into the address space of the process and exec that instead.
If the exec fails, we must restore the changed bytes afterwards.

In the complex (first) case, the program contains a pound-bang
indicating an interpreter.  We instead resolve the interpreter
as the executable and fiddle around with the job's argv to
indicate that.  Then, we do much the same as the first case.
*/

static void decode_execve( struct pfs_process *p, INT64_T entering, INT64_T syscall, INT64_T *args )
{
	char *scratch_addr  = (char*)pfs_process_scratch_address(p);
	int   scratch_size  = PFS_SCRATCH_SIZE;
	char *scratch_avail = scratch_addr;

	if(args[0]==0) {
		debug(D_PROCESS,"execve: %s executing ",p->name);
		p->state = PFS_PROCESS_STATE_USER;
	} else if(entering) {
		char path[PFS_PATH_MAX];
		char firstline[PFS_PATH_MAX];

		tracer_copy_in_string(p->tracer,path,POINTER(args[0]),sizeof(path));

        /* debug arguments/environment */
		{
			int argc = 0, n = 0;
			debug(D_SYSCALL,"execve(");
			debug(D_SYSCALL,"\t%s,",path);
			debug(D_SYSCALL,"\t[");
			while (1) {
				char arg[4096];
				char *argp;
				tracer_copy_in(p->tracer, &argp, ((char **)args[1])+argc, sizeof(argp));
				if (argp == NULL) break;
				tracer_copy_in_string(p->tracer, arg, argp, sizeof(arg));
				arg[4096-1] = '\0';
				debug(D_SYSCALL,"\t\"%s\",",arg);
				argc++;
			}
			debug(D_SYSCALL,"\t],");
			debug(D_SYSCALL,"\t[");
			while (1) {
				char var[4096];
				char *varp;
				tracer_copy_in(p->tracer, &varp, ((char **)args[2])+n, sizeof(varp));
				if (varp == NULL) break;
				tracer_copy_in_string(p->tracer, var, varp, sizeof(var));
				var[4096-1] = '\0';
				debug(D_SYSCALL,"\t\"%s\",",var);
				n++;
			}
			debug(D_SYSCALL,"\t])");
        }

		p->new_logical_name[0] = 0;
		p->new_physical_name[0] = 0;

		if(!is_executable(path)) {
			divert_to_dummy(p,-errno);
			return;
		}

		firstline[0] = 0;
		strcpy(p->new_logical_name,path);
		if(pfs_get_local_name(path,p->new_physical_name,firstline,sizeof(firstline))<0) {
			divert_to_dummy(p,-errno);
			return;
		}

		/* remove any newlines or spaces at the end */

		char *c = firstline;

		while(*c) c++;
		if(c>firstline) c--;

		while( *c=='\n' || *c==' ' ) {
			*c = 0;
			c--;
		}

		/* reset the heap address so it is re-computed */

		p->heap_address = 0;

		if(!strncmp(firstline,"#!",2)) {
			char *argv[PFS_ARG_MAX], *ext_argv;
			char *interp, *ext_interp;
			char *interparg, *ext_interparg;
			char *scriptarg, *ext_scriptarg;
			char *ext_physical_name;
			INT64_T i, argc, shiftargs;

			debug(D_PROCESS,"execve: %s is an interpreted executable",p->new_logical_name);

			/* interp points to the interpreter */
			/* store it in the scratch area */

			interp = &firstline[2];
			while(isspace(*interp)) interp++;
			ext_interp = scratch_addr;
			
			/* interparg points to the internal argument */
			/* scriptarg points to the script itself */
			interparg = strchr(interp,' ');
			if(interparg) {
				*interparg = 0;
				interparg++;	
				while(isspace(*interparg)) interparg++;
				ext_interparg = ext_interp + strlen(interp) + 1;
				scriptarg = path;
				ext_scriptarg = ext_interparg + strlen(interparg) + 1;
				debug(D_PROCESS,"execve: instead do %s %s %s",interp,interparg,scriptarg);
				shiftargs = 2;
			} else {
				interparg = 0;
				ext_interparg = ext_interp + strlen(interp) + 1; /* BUG ??? Why shoudln't it skip interp ? */
				scriptarg = path;
				ext_scriptarg = ext_interparg;
				shiftargs = 1;
				debug(D_PROCESS,"execve: instead do %s %s",interp,scriptarg);
			}


			/* make sure the new interp is loaded */
			strcpy(p->new_logical_name,interp);
			if(pfs_get_local_name(interp,p->new_physical_name,0,0)!=0) {
				divert_to_dummy(p,-errno);
				return;
			}

			/* the physical name of the interp is next */
			ext_physical_name = ext_scriptarg + strlen(scriptarg) + 1;

			/* make sure redirect_ldso doesn't clobber arguments */
			scratch_avail = ext_physical_name;

			/* the new argv goes in the scratch area next */
			ext_argv = ext_physical_name + strlen(p->new_physical_name) + 1;

			/* load in the arguments given by the program and count them up */
			tracer_copy_in(p->tracer,argv,POINTER(args[1]),sizeof(argv));
			for(argc=0;argv[argc] && argc<PFS_ARG_MAX;argc++) {}

			/* save the scratch area */
			tracer_copy_in(p->tracer,p->scratch_data,scratch_addr,scratch_size);

			/* write out the new interp, arg, and physical name */
			tracer_copy_out(p->tracer,interp,ext_interp,strlen(interp)+1);
			if(interparg) tracer_copy_out(p->tracer,interparg,ext_interparg,strlen(interparg)+1);
			tracer_copy_out(p->tracer,scriptarg,ext_scriptarg,strlen(scriptarg)+1);
			tracer_copy_out(p->tracer,p->new_physical_name,ext_physical_name,strlen(p->new_physical_name)+1);
			/* rebuild the argv copy it out */
			for(i=argc-1+shiftargs;i>0;i--) argv[i] = argv[i-shiftargs];
			argc+=shiftargs;
			argv[0] = ext_interp;
			if(interparg) {
				argv[1] = ext_interparg;
				argv[2] = ext_scriptarg;
			} else {
				argv[1] = ext_scriptarg;
			}
			argv[argc] = 0;
			for(i=0;i<=argc;i++) {
				tracer_copy_out(p->tracer,&argv[i],ext_argv+sizeof(char*)*i,sizeof(char*));
			}

			/* change the registers to reflect argv */
			args[0] = (INT64_T) ext_physical_name;
			args[1] = (INT64_T) ext_argv;
			tracer_args_set(p->tracer,p->syscall,args,3);
		} else {
			debug(D_PROCESS,"execve: %s is an ordinary executable",p->new_logical_name);

			/* save all of the data we are going to clobber */
			tracer_copy_in(p->tracer,p->scratch_data,scratch_addr,scratch_size);

			/* store the new local path */
			tracer_copy_out(p->tracer,p->new_physical_name,scratch_addr,strlen(p->new_physical_name)+1);

			/* set the new program name to the logical name */
			args[0] = (INT64_T) scratch_addr;
			tracer_args_set(p->tracer,p->syscall,args,3);
		}
		if (pfs_ldso_path) {
			redirect_ldso(p, pfs_ldso_path, args, scratch_avail);
		}
		debug(D_PROCESS,"execve: %s attempting",p->new_logical_name);
	} else {
		INT64_T actual_result;
		tracer_result_get(p->tracer,&actual_result);
		if(actual_result==0) {
			debug(D_PROCESS,"execve: %s working",p->new_logical_name);
			strcpy(p->name,p->new_logical_name);
			/* after a successful exec, signal handlers are reset */
			memset(p->signal_interruptible,0,sizeof(p->signal_interruptible));
			/* and certain files in the file table are closed */
			p->table->close_on_exec();
			/* and our knowledge of the address space is gone. */
			p->heap_address = 0;
			p->break_address = 0;
			debug(D_PSTREE,"%d exec %s",p->pid,p->new_logical_name);
		} else if(p->new_logical_name[0]) {
			debug(D_PROCESS,"execve: %s failed",p->new_logical_name);
			debug(D_PROCESS,"execve: restoring scratch area");
			tracer_copy_out(p->tracer,p->scratch_data,scratch_addr,scratch_size);
		}
	}
}

/*
Memory mapped files are loaded into the channel,
the whole file regardless of what portion is actually
mapped.  The channel cache keeps a reference count.
*/

static void decode_mmap( struct pfs_process *p, INT64_T syscall, INT64_T entering, INT64_T *args )
{
	if(entering) {
		INT64_T addr, prot, fd, flags;
		pfs_size_t length, source_offset, channel_offset;
		INT64_T nargs[TRACER_ARGS_MAX];

		memcpy(nargs,p->syscall_args,sizeof(p->syscall_args));

		addr = nargs[0];
		length = nargs[1];
		prot = nargs[2];
		flags = nargs[3];
		fd = nargs[4];
		source_offset = nargs[5];

		debug(D_SYSCALL,"mmap addr=0x%x len=0x%x prot=0x%x flags=0x%x fd=%d offset=0x%llx",addr,length,prot,flags,fd,source_offset);

		if(flags & MAP_ANONYMOUS) {
			debug(D_SYSCALL,"mmap skipped b/c anonymous");
			return;
		}

		channel_offset = pfs_mmap_create(fd,source_offset,length,prot,flags);
		if(channel_offset<0) {
			divert_to_dummy(p,-errno);
			return;
		}

		nargs[3] = flags & ~MAP_DENYWRITE;
		nargs[4] = pfs_channel_fd();
		nargs[5] = channel_offset+source_offset;

		debug(D_SYSCALL,"channel_offset=0x%llx source_offset=0x%llx total=0x%x",channel_offset,source_offset,nargs[5]);
		debug(D_SYSCALL,"mmap changed: fd=%d offset=0x%x",nargs[4],nargs[5]);

	      	tracer_args_set(p->tracer,p->syscall,nargs,6);
		p->syscall_args_changed = 1;
	} else {
		/*
		On exit from the system call, retrieve the logical address of
		the mmap as returned to the application.  Then, update the 
		mmap record that corresponds to the proper channel offset.
		On failure, we must unmap the object, which will have a logical
		address of zero because it was never set.
		*/

		if(args[3]&MAP_ANONYMOUS) {
			// nothing to do
		} else {
			tracer_result_get(p->tracer,&p->syscall_result);

			if(p->syscall_result!=-1) {
				pfs_mmap_update(p->syscall_result,0);
			} else {
				pfs_mmap_delete(0,0);
			}

		}
	}

}

static INT64_T decode_ioctl_siocgifconf( struct pfs_process *p, INT64_T fd, INT64_T cmd, void *uaddr )
{
	struct ifconf uifc;
	struct ifconf ifc;
	char *buffer;
	INT64_T length;
	INT64_T result;

	tracer_copy_in(p->tracer,&uifc,uaddr,sizeof(uifc));
	buffer = (char*) malloc(uifc.ifc_len);
	length = tracer_copy_in(p->tracer,buffer,uifc.ifc_buf,uifc.ifc_len);

	ifc.ifc_buf = buffer;
	ifc.ifc_len = length;

	result = pfs_ioctl(fd,cmd,&ifc);

	if(result>=0) {
		uifc.ifc_len = ifc.ifc_len;
		tracer_copy_out(p->tracer,&uifc,uaddr,sizeof(uifc));
		tracer_copy_out(p->tracer,buffer,uifc.ifc_buf,uifc.ifc_len);
	}

	free(buffer);
	
	return result;
}

static void decode_syscall( struct pfs_process *p, INT64_T entering )
{
	INT64_T *args;
	void *x = NULL;

	char path[PFS_PATH_MAX];
	char path2[PFS_PATH_MAX];

	struct sockaddr_un *paddr;
	struct sockaddr_un addr;

	if(entering) {
		p->state = PFS_PROCESS_STATE_KERNEL;
		p->syscall_dummy = 0;
		tracer_args_get(p->tracer,&p->syscall,p->syscall_args);
		debug(D_SYSCALL,"%s",tracer_syscall_name(p->tracer,p->syscall));
		p->syscall_original = p->syscall;
		pfs_syscall_count++;

		if(pfs_syscall_totals64) {
			int s = p->syscall;
			if(s>=0 && s<SYSCALL64_MAX) {
				pfs_syscall_totals64[p->syscall]++;
			}
		}
	}

	args = p->syscall_args;

	switch(p->syscall) {
		case SYSCALL64_execve:
			decode_execve(p,entering,p->syscall,args);
			break;

		/*
		Some variants of fork do not propagate ptrace, so we
		must convert them into clone with appropriate flags.
		Once a fork is started, we must trace only that pid
		so that we can determine the child pid before seeing
		any events from the child. On return, we must fill
		in the child process with its parent's ppid.
		*/

		case SYSCALL64_fork:
		case SYSCALL64_clone:
			if(entering) {
				INT64_T newargs[4];
				INT64_T newargs_count;
				if(p->syscall==SYSCALL64_fork || p->syscall==SYSCALL64_vfork) {
					newargs[0] = CLONE_PTRACE|CLONE_PARENT|SIGCHLD;
					newargs[1] = 0;
					newargs_count = 2;
					p->syscall_args_changed = 1;
					debug(D_SYSCALL,"converting fork into clone(%x)",newargs[0]);
				} else {
					newargs[0] = (args[0]&~0xff)|CLONE_PTRACE|CLONE_PARENT|SIGCHLD;
					newargs_count = 1;
					debug(D_SYSCALL,"adjusting clone(%x,%x,%x,%x) -> clone(%x)",args[0],args[1],args[2],args[3],newargs[0]);
				}
				tracer_args_set(p->tracer,SYSCALL64_clone,newargs,newargs_count);
				trace_this_pid = p->pid;
			} else {
				INT64_T childpid;
				struct pfs_process *child;
				tracer_result_get(p->tracer,&childpid);
				if(childpid>0) {
					INT64_T child_signal,clone_files;
					if(p->syscall_original==SYSCALL64_fork) {
						child_signal = SIGCHLD;
						clone_files = 0;
					} else {
						child_signal = args[0]&0xff;
						clone_files = args[0]&CLONE_FILES;
					}
                                        pid_t notify_parent;
                                        if(args[0]&(CLONE_PARENT|CLONE_THREAD)) {
                                                notify_parent = p->ppid;
                                        } else {
                                                notify_parent = p->pid;
                                        }
					child = pfs_process_create(childpid,p->pid,notify_parent,clone_files,child_signal);
					child->syscall_result = 0;
					if(args[0]&CLONE_THREAD) child->tgid = p->tgid;
					if(p->syscall_original==SYSCALL64_fork) {
						memcpy(child->syscall_args,p->syscall_args,sizeof(p->syscall_args));
						child->syscall_args_changed = 1;
					}
					if(pfs_trap_after_fork) {
						child->state = PFS_PROCESS_STATE_KERNEL;
					} else {
						child->state = PFS_PROCESS_STATE_USER;
					}
					debug(D_PROCESS,"%d created pid %d",p->pid,childpid);
					/* now trace any process at all */
					trace_this_pid = -1;
				}

			}
			break;

		/*
		Note that we do not support vfork.  The behavior of vfork
		varies greatly from kernel to kernel, and is in fact impossible
		to support through ptrace without a kernel patch in some cases.
		However, glibc is smart and converts vfork into fork if the
		kernel response that it does not exist.  So, failed vforks
		eventually end up in the previous case.  Also note parrot_helper.so,
		which also aims to solve this problem.
		*/

		case SYSCALL64_vfork:
			if(entering) {
				debug(D_NOTICE,"sorry, I cannot run this program (%s) without parrot_helper.so.",p->name);
				divert_to_dummy(p,-ENOSYS);
			}
			break;

		case SYSCALL64_wait4:
			if(entering) {
				pfs_process_waitpid(p,args[0],(int*)args[1],args[2],(struct rusage*)args[3]);
				divert_to_dummy(p,p->syscall_result);
			}
			break;

		/*
		We don't do anything special with exit.  Just let it
		run to completion, and then process the exit event
		in the main loop.
		*/

		case SYSCALL64_exit_group:
			if(entering) pfs_process_exit_group(p);
			break;
	
		case SYSCALL64_exit:
			break;

		/*
		Here begin all of the I/O operations, given in the
		same order as in pfs_table.  Notice that most operations
		use the simple but slow tracer_copy_{in,out} routines.
		When performance is important (write,mmap), we resort
		to redirection I/O to the side channel.
		*/

		/* File descriptor creation */

		case SYSCALL64_open:
		case SYSCALL64_creat:
			if(entering) {
				tracer_copy_in_string(p->tracer,path,POINTER(args[0]),sizeof(path));
				if(p->syscall==SYSCALL64_creat) {
					p->syscall_result = pfs_open(path,O_CREAT|O_WRONLY|O_TRUNC,args[1]);
				} else {
					p->syscall_result = pfs_open(path,args[1],args[2]);
				}
				if(p->syscall_result<0) p->syscall_result = -errno;
				divert_to_dummy(p,p->syscall_result);
			}
			break;

		case SYSCALL64_pipe:
		case SYSCALL64_pipe2:
			if(entering) {
				int fds[2];
				p->syscall_result = pfs_pipe(fds);
				if(p->syscall_result<0) {
					p->syscall_result = -errno;
				} else {
					// The pipe2 variant also sets flags on the pipe ends.
					if(p->syscall==SYSCALL64_pipe2) {
						pfs_fcntl(fds[0],F_SETFL,(void*)args[1]);
						pfs_fcntl(fds[1],F_SETFL,(void*)args[1]);
					}
					tracer_copy_out(p->tracer,(void*)fds,POINTER(args[0]),sizeof(fds));
				}
				divert_to_dummy(p,p->syscall_result);
			}
			break;

		/* operations on open files */

		case SYSCALL64_close:
			if(entering) {
				p->syscall_result = pfs_close(args[0]);
				if(p->syscall_result<0) p->syscall_result = -errno;
				divert_to_dummy(p,p->syscall_result);
			}
			break;

		case SYSCALL64_read:
		case SYSCALL64_pread:
			decode_read(p,entering,p->syscall,args);
			break;

		case SYSCALL64_write:
		case SYSCALL64_pwrite:
			decode_write(p,entering,p->syscall,args);
			break;

		case SYSCALL64_readv:
			decode_readv(p,entering,p->syscall,args);
			break;

		case SYSCALL64_writev:
			decode_writev(p,entering,p->syscall,args);
			break;

		case SYSCALL64_socket:
			if(entering) {
				p->syscall_result = pfs_socket(args[0],args[1],args[2]);
				if(p->syscall_result<0) p->syscall_result=-errno;
				divert_to_dummy(p,p->syscall_result);
			}
			break;

		case SYSCALL64_bind:
			if(entering) {
				x = xxmalloc(args[2]+2);
				tracer_copy_in(p->tracer,x,POINTER(args[1]),args[2]);
				paddr = (struct sockaddr_un *)x;
				if(paddr->sun_family==AF_UNIX) {
					pfs_name pname;
					((char*)x)[args[2]] = 0;
					if(pfs_resolve_name(paddr->sun_path,&pname)) {
						addr.sun_family = AF_UNIX;
						strcpy(addr.sun_path,pname.path);
						p->syscall_result = pfs_bind(args[0],(struct sockaddr *)&addr,sizeof(addr));
					} else {
						p->syscall_result = -1;
					}
				} else {
					p->syscall_result = pfs_bind(args[0],(struct sockaddr *)x,args[2]);
				}
				if(p->syscall_result<0) p->syscall_result=-errno;
				free(x);
				divert_to_dummy(p,p->syscall_result);
			}
			break;

		case SYSCALL64_connect:
			if(entering) {
				x = xxmalloc(args[2]+2);
				tracer_copy_in(p->tracer,x,POINTER(args[1]),args[2]);
				paddr = (struct sockaddr_un *)x;
				if(paddr->sun_family==AF_UNIX) {
					pfs_name pname;
					((char*)x)[args[2]] = 0;
					if(pfs_resolve_name(paddr->sun_path,&pname)) {
						addr.sun_family = AF_UNIX;
						strcpy(addr.sun_path,pname.path);
						p->syscall_result = pfs_connect(args[0],(struct sockaddr *)&addr,sizeof(addr));
					} else {
						p->syscall_result = -1;
					}
				} else {
					p->syscall_result = pfs_connect(args[0],(struct sockaddr*)x,args[2]);
				}
				if(p->syscall_result>=0) {
					divert_to_dummy(p,p->syscall_result);
				} else if(errno_in_progress(errno)) {
					if(p->interrupted) {
						p->interrupted = 0;
						divert_to_dummy(p,-EINTR);
					} else if(pfs_is_nonblocking(args[0])) {
						divert_to_dummy(p,-EINPROGRESS);
					} else {
						p->state = PFS_PROCESS_STATE_WAITREAD;
						INT64_T rfd = pfs_get_real_fd(args[0]);
						if(rfd>=0) pfs_poll_wakeon(rfd,PFS_POLL_READ|PFS_POLL_WRITE|PFS_POLL_EXCEPT);
					}
				} else {
					divert_to_dummy(p,-errno);
				}
				free(x);
			}
			break;

		case SYSCALL64_listen:
			if(entering) {
				p->syscall_result = pfs_listen(args[0],args[1]);
				if(p->syscall_result<0) p->syscall_result=-errno;
				divert_to_dummy(p,p->syscall_result);
			}
			break;

		case SYSCALL64_accept:
			if(entering) {
				int length;
				if(args[1]) {
					tracer_copy_in(p->tracer,&length,POINTER(args[2]),sizeof(length));
					x = xxmalloc(length);
					p->syscall_result = pfs_accept(args[0],(struct sockaddr*)x,&length);
				} else {
					x = 0;
					p->syscall_result = pfs_accept(args[0],0,0);
				}
				if(p->syscall_result>=0) {
					if(x) {
						tracer_copy_out(p->tracer,x,POINTER(args[1]),length);
						tracer_copy_out(p->tracer,&length,POINTER(args[2]),sizeof(length));
					}
					divert_to_dummy(p,p->syscall_result);
				} else if(errno_in_progress(errno)) {
					if(p->interrupted) {
						p->interrupted = 0;
						divert_to_dummy(p,-EINTR);
					} else if(pfs_is_nonblocking(args[0])) {
						divert_to_dummy(p,-EAGAIN);
					} else {
						p->state = PFS_PROCESS_STATE_WAITREAD;
						INT64_T rfd = pfs_get_real_fd(args[0]);
						if(rfd>=0) pfs_poll_wakeon(rfd,PFS_POLL_READ);
					}
				} else {
					divert_to_dummy(p,-errno);
				}
				if(x) free(x);
			}
			break;

		case SYSCALL64_getsockname:
			if(entering) {
				int length,savelength;
				tracer_copy_in(p->tracer,&length,POINTER(args[2]),sizeof(length));
				x = xxmalloc(length);
				savelength = length;
				p->syscall_result = pfs_getsockname(args[0],(struct sockaddr *)x,&length);
				if(p->syscall_result<0) {
					p->syscall_result=-errno;
				} else {
					tracer_copy_out(p->tracer,x,POINTER(args[1]),MIN(length,savelength));
					tracer_copy_out(p->tracer,&length,POINTER(args[2]),sizeof(length));
				}
				free(x);
				divert_to_dummy(p,p->syscall_result);
			}
			break;

		case SYSCALL64_getpeername:
			if(entering) {
				int length;
				tracer_copy_in(p->tracer,&length,POINTER(args[2]),sizeof(length));
				x = xxmalloc(length);
				p->syscall_result = pfs_getpeername(args[0],(struct sockaddr *)x,&length);
				if(p->syscall_result<0) {
					p->syscall_result=-errno;
				} else {
					tracer_copy_out(p->tracer,x,POINTER(args[1]),length);
					tracer_copy_out(p->tracer,&length,POINTER(args[2]),sizeof(length));
				}
				free(x);
				divert_to_dummy(p,p->syscall_result);
			}
			break;

		case SYSCALL64_socketpair:
			if(entering) {
				int fds[2];
				p->syscall_result = pfs_socketpair(args[0],args[1],args[2],fds);
				if(p->syscall_result<0) {
					p->syscall_result=-errno;
				} else {
					tracer_copy_out(p->tracer,fds,POINTER(args[3]),sizeof(fds));
				}
				divert_to_dummy(p,p->syscall_result);
			}
			break;

		case SYSCALL64_sendto: {
			INT64_T t4 = 0;
			if(args[4]) {
				x = xxmalloc(args[5]);
				tracer_copy_in(p->tracer,x,POINTER(args[4]),args[5]);
				t4 = args[4];
				args[4] = (INT64_T)x;
			}
			decode_write(p,entering,p->syscall,args);
			if(args[4]) {
				args[4] = t4;
				free(x);
			}
       			break;
		}

		case SYSCALL64_recvfrom:
			if(entering) {
				INT64_T t4 = 0, t5 = 0;
				int length;
				if(args[4]) {
					tracer_copy_in(p->tracer,&length,POINTER(args[5]),sizeof(length));
					x = xxmalloc(length);
					t4 = args[4];
					t5 = args[5];
					args[4] = (INT64_T) x;
					args[5] = (INT64_T) &length;
				}
				decode_read(p,entering,p->syscall,args);
				if(args[4]) {
					args[4] = t4;
					args[5] = t5;
					if(p->syscall_result>=0) {
						tracer_copy_out(p->tracer,x,POINTER(args[4]),length);
						tracer_copy_out(p->tracer,&length,POINTER(args[5]),sizeof(length));
					}
					free(x);
				}
			} else {
				decode_read(p,entering,p->syscall,args);
			}
			break;

		case SYSCALL64_shutdown:
			if(entering) {
				p->syscall_result = pfs_shutdown(args[0],args[1]);
				if(p->syscall_result<0) p->syscall_result=-errno;
				divert_to_dummy(p,p->syscall_result);
			}
			break;

		case SYSCALL64_setsockopt:
			if(entering) {
				x = xxmalloc(args[4]);
				tracer_copy_in(p->tracer,x,POINTER(args[3]),args[4]);
				p->syscall_result = pfs_setsockopt(args[0],args[1],args[2],x,args[4]);
				if(p->syscall_result<0) p->syscall_result=-errno;
				free(x);
				divert_to_dummy(p,p->syscall_result);
			}
			break;

		case SYSCALL64_getsockopt:
			if(entering) {
				int length;
				tracer_copy_in(p->tracer,&length,POINTER(args[4]),sizeof(length));
				x = xxmalloc(length);
				p->syscall_result = pfs_getsockopt(args[0],args[1],args[2],x,&length);
				if(p->syscall_result<0) {
					p->syscall_result=-errno;
				} else {
					tracer_copy_out(p->tracer,x,POINTER(args[3]),length);
					tracer_copy_out(p->tracer,&length,POINTER(args[4]),sizeof(length));
				}		
				free(x);
				divert_to_dummy(p,p->syscall_result);
			}
			break;
		case SYSCALL64_sendmsg:
		case SYSCALL64_recvmsg:
			if(entering) {
				struct msghdr umsg;
				struct pfs_kernel_iovec *uvec = NULL;
				struct msghdr msg;
				struct iovec vec;

				/* Copy in the msghdr structure */
				tracer_copy_in(p->tracer,&umsg,POINTER(args[1]),sizeof(umsg));

				/* Build a copy of all of the various sub-pointers */

				if(umsg.msg_name && umsg.msg_namelen>0) {
					msg.msg_name = xxmalloc(umsg.msg_namelen);
					msg.msg_namelen = umsg.msg_namelen;
					tracer_copy_in(p->tracer,msg.msg_name,(void*)(umsg.msg_name),umsg.msg_namelen);
				} else {
					msg.msg_name = 0;
					msg.msg_namelen = 0;
				}
	
				if(umsg.msg_iov) {
					uvec = iovec_alloc_in(p,(struct pfs_kernel_iovec *)(void*)(umsg.msg_iov),umsg.msg_iovlen);
					msg.msg_iov = &vec;
					msg.msg_iovlen = 1;
					vec.iov_len = iovec_size(p,uvec,umsg.msg_iovlen);
					vec.iov_base = xxmalloc(vec.iov_len);
				} else {
					msg.msg_iov = 0;
					msg.msg_iovlen = 0;
				}

				if(umsg.msg_control && umsg.msg_controllen>0) {
					msg.msg_control = xxmalloc(umsg.msg_controllen);
					msg.msg_controllen = umsg.msg_controllen;
					tracer_copy_in(p->tracer,msg.msg_control,(void*)(umsg.msg_control),umsg.msg_controllen);
				} else {
					msg.msg_control = 0;
					msg.msg_controllen = 0;
				}
				msg.msg_flags = umsg.msg_flags;

				/* Do a sendmsg or recvmsg on the data, and copy out if needed */

				if(p->syscall==SYSCALL64_sendmsg) {
					iovec_copy_in(p,(char*)vec.iov_base,uvec,umsg.msg_iovlen);
					p->syscall_result = pfs_sendmsg(args[0],&msg,args[2]);
				} else {
					p->syscall_result = pfs_recvmsg(args[0],&msg,args[2]);
					if(p->syscall_result>0) {
						iovec_copy_out(p,(char*)vec.iov_base,uvec,umsg.msg_iovlen);
						if(msg.msg_name && msg.msg_namelen>0) {
							tracer_copy_out(p->tracer,msg.msg_name,(void*)(umsg.msg_name),msg.msg_namelen);
						}
						if(msg.msg_control && umsg.msg_controllen>0) {
							tracer_copy_out(p->tracer,msg.msg_control,(void*)(umsg.msg_control),msg.msg_controllen);
						}
						umsg.msg_namelen = msg.msg_namelen;
						umsg.msg_controllen = msg.msg_controllen;
						umsg.msg_flags = msg.msg_flags;
						tracer_copy_out(p->tracer,&umsg,POINTER(args[1]),sizeof(umsg));
					}
				}
	
				/* Delete the msghdr structure */

				if(msg.msg_control) free(msg.msg_control);
				if(msg.msg_iov)     free(msg.msg_iov->iov_base);
				if(uvec)            free(uvec);
				if(msg.msg_name)    free(msg.msg_name);

				if(p->syscall_result>=0) {
					divert_to_dummy(p,p->syscall_result);
				} else {
					divert_to_dummy(p,-errno);
				}
			}
			break;

                                                                 

		/*
		Now we have a series of standard file operations that
		only use the integer arguments, and are (mostly) easily
		passed back and forth.
		*/

		case SYSCALL64_lseek:
			if(entering) {
				p->syscall_result = pfs_lseek(args[0],args[1],args[2]);
				if(p->syscall_result<0) p->syscall_result = -errno;
				divert_to_dummy(p,p->syscall_result);
			}
			break;

		case SYSCALL64_ftruncate:
			if(entering) {
				p->syscall_result = pfs_ftruncate(args[0],args[1]);
				if(p->syscall_result<0) p->syscall_result = -errno;
				divert_to_dummy(p,p->syscall_result);
			}
		break;

		case SYSCALL64_fstat:
			decode_stat(p,entering,SYSCALL64_fstat,args);
			break;

		case SYSCALL64_fstatfs:
			decode_statfs(p,entering,SYSCALL64_fstatfs,args);
			break;

		case SYSCALL64_flock:
			if(entering) {
				p->syscall_result = pfs_flock(args[0],args[1]);
				if(p->syscall_result<0) p->syscall_result = -errno;
				divert_to_dummy(p,p->syscall_result);
			}
			break;
				
		case SYSCALL64_fsync:
		case SYSCALL64_fdatasync:
			if(entering) {
				p->syscall_result = pfs_fsync(args[0]);
				if(p->syscall_result<0) p->syscall_result = -errno;
				divert_to_dummy(p,p->syscall_result);
			}
			break;

		case SYSCALL64_fchdir:
			if(entering) {
				p->syscall_result = pfs_fchdir(args[0]);
				if(p->syscall_result<0) p->syscall_result = -errno;
				divert_to_dummy(p,p->syscall_result);
			}
			break;

		case SYSCALL64_fchown:
			if(entering) {
				p->syscall_result = pfs_fchown(args[0],args[1],args[2]);
				if(p->syscall_result<0) p->syscall_result = -errno;
				divert_to_dummy(p,p->syscall_result);
			}
			break;

		case SYSCALL64_fchmod:
<<<<<<< HEAD
                        if(entering) {
                                p->syscall_result = pfs_fchmod(args[0],args[1]);
                                if(p->syscall_result<0) p->syscall_result = -errno;
                                divert_to_dummy(p,p->syscall_result);
                        }
                        break;
=======
			if(entering) {
				p->syscall_result = pfs_fchmod(args[0],args[1]);
				if(p->syscall_result<0) p->syscall_result = -errno;
				divert_to_dummy(p,p->syscall_result);
			}
			break;
>>>>>>> 909703b9

		/*
		ioctl presents both bad news and good news.
		The bad news is that all ioctl operations are driver
		specific.  I have no intention of coding up all the
		possible ioctls here, nor could I. However, it is a fair
		assumption that the third argument, when a valid pointer,
		is a continuous and small chunk of memory.  So, we copy
		in one page that it points to (if any), and use that as
		a temporary buffer.  We copy back to the application only
		those words in the buffer that change.  If none change,
		then the argument was likely interpreted as an integer
		rather than a pointer.  A nice coincidence is that 
		copy in is generally efficient, while copy out, though
		slow, is minimized.
		*/

		case SYSCALL64_ioctl:
			if(entering) {
				INT64_T fd = args[0];
				INT64_T cmd = args[1];
				void *uaddr = POINTER(args[2]);
				char buffer[65536];
				char tbuffer[65536];
				INT64_T length = 0;


				if(cmd==SIOCGIFCONF) {
					p->syscall_result = decode_ioctl_siocgifconf(p,fd,cmd,uaddr);
					divert_to_dummy(p,p->syscall_result);
					break;
				}

				if(uaddr) {
					length = tracer_copy_in(p->tracer,buffer,uaddr,sizeof(buffer));
					if(length>0) {
						memcpy(tbuffer,buffer,length);
						p->syscall_result = pfs_ioctl(fd,cmd,buffer);
					} else {
						uaddr = 0;
						p->syscall_result = pfs_ioctl(fd,cmd,uaddr);
					}
				} else {
					p->syscall_result = pfs_ioctl(fd,cmd,uaddr);
				}

				/*
				Hack: If the process asks who the controlling terminal of a tty is,
				the answer will be the Parrot pid.  Change that answer to the pgrp
				of the calling process.
				*/

				if(cmd==PFS_TIOCGPGRP) {
					pid_t newgrp = getpgid(pfs_current->pid);
					debug(D_PROCESS,"tcgetpgrp(%d) changed from %d to %d",fd,*(pid_t*)buffer,newgrp);
					*(pid_t *)buffer = newgrp;
				}

				if(p->syscall_result<0) {
					p->syscall_result = -errno;
				} else {
					if(uaddr) {
						INT64_T i, changed=0;
						for(i=0;i<length;i++) {
							if(tbuffer[i]!=buffer[i]) {
								changed = i+1;
							}
						}
						changed = _ROUND_UP(changed,sizeof(INT64_T));
						tracer_copy_out(p->tracer,buffer,uaddr,changed);
					}
				}
				divert_to_dummy(p,p->syscall_result);
			}
			break;

		/*
		Unlike ioctl, fcntl operations are rather generic
		and operate on the file table itself.  These things
		we can parse, understand, and pass along to the 
		file table in most cases.

		We permit the user to set the O_ASYNC flag and thus
		receive activity notification via SIGIO.  However,
		we don't yet support extended signal information.
		*/

		case SYSCALL64_fcntl:
			if(entering) {
				PTRINT_T pid;
				INT64_T fd = args[0];
				INT64_T cmd = args[1];
				void *uaddr = POINTER(args[2]);
				struct flock fl;

				switch(cmd) {
					case F_DUPFD:
					case F_GETFD:
					case F_SETFD:
					case F_GETFL:
					case F_SETFL:
						p->syscall_result = pfs_fcntl(fd,cmd,uaddr);
						if(p->syscall_result<0) p->syscall_result=-errno;
						divert_to_dummy(p,p->syscall_result);

						if(cmd==F_SETFL) {
							INT64_T flags = (int)args[2];
							if(flags&O_ASYNC) {
								debug(D_PROCESS,"pid %d requests O_ASYNC on fd %d",pfs_current->pid,fd);
								p->flags |= PFS_PROCESS_FLAGS_ASYNC;
							}
						}
						break;

					case PFS_GETLK:
					case PFS_SETLK:
					case PFS_SETLKW:
						tracer_copy_in(p->tracer,&fl,uaddr,sizeof(fl));
						p->syscall_result = pfs_fcntl(fd,cmd,&fl);
						if(p->syscall_result<0) {
							p->syscall_result=-errno;
						} else {
							tracer_copy_out(p->tracer,&fl,uaddr,sizeof(fl));
						}
						divert_to_dummy(p,p->syscall_result);
						break;

					/* Pretend that the caller is the signal recipient */
					case F_GETOWN:
						divert_to_dummy(p,p->pid);
						break;

					/* But we always get the signal. */
					case F_SETOWN:
						debug(D_PROCESS,"pid %d requests F_SETOWN on fd %d",pfs_current->pid,fd);
						p->flags |= PFS_PROCESS_FLAGS_ASYNC;
						pid = getpid();
						pfs_fcntl(fd,F_SETOWN,(void*)pid);
						divert_to_dummy(p,0);
						break;

					default:
						divert_to_dummy(p,-ENOSYS);
						break;
				}
			}
			break;


		case SYSCALL64_mmap:
			decode_mmap(p,p->syscall,entering,args);
			break;


		/*
		For unmap, we update our internal records for what
		is unmapped, which may cause a flush of dirty data.
		However, we do not divert the system call, because
		we still want the real mapping undone in the process.
		*/

		case SYSCALL64_munmap:
			if(entering) {
				pfs_mmap_delete(args[0],args[1]);
			}
			break;

		/*
		For select, we must copy in all the data structures
		that are pointed to, select, and then copy out.
		Notice that on Linux, newselect has the ordinary
		interface, while SYSCALL64_select keeps all of the arguments
		in a single structure.
		*/

		case SYSCALL64_select:
			if(entering) {
				INT64_T maxfd = args[0];
				fd_set rset, wset, eset;
				struct timeval tv;
				fd_set *prset, *pwset, *peset;
				struct timeval *ptv;
				INT64_T nlongs,nbytes;

				nlongs = (maxfd+31)/32;
				nbytes = nlongs*4;

				FD_ZERO(&rset);
				FD_ZERO(&wset);
				FD_ZERO(&eset);

				if(args[1]) {
					tracer_copy_in(p->tracer,&rset,POINTER(args[1]),nbytes);
					prset = &rset;
				} else {
					prset = 0;
				}

				if(args[2]) {
					tracer_copy_in(p->tracer,&wset,POINTER(args[2]),nbytes);
					pwset = &wset;
				} else {
					pwset = 0;
				}

				if(args[3]) {
					tracer_copy_in(p->tracer,&eset,POINTER(args[3]),nbytes);
					peset = &eset;
				} else {
					peset = 0;
				}

				if(args[4]) {
					tracer_copy_in(p->tracer,&tv,POINTER(args[4]),sizeof(tv));
					ptv = &tv;
				} else {
					ptv = 0;
				}

				p->syscall_result = pfs_select(maxfd,prset,pwset,peset,ptv);

				if(p->syscall_result>=0) {
					divert_to_dummy(p,p->syscall_result);
					if(prset) tracer_copy_out(p->tracer,prset,POINTER(args[1]),nbytes);
					if(pwset) tracer_copy_out(p->tracer,pwset,POINTER(args[2]),nbytes);
					if(peset) tracer_copy_out(p->tracer,peset,POINTER(args[3]),nbytes);
					if(ptv) tracer_copy_out(p->tracer,ptv,POINTER(args[4]),sizeof(*ptv));
				} else if(errno==EAGAIN) {
					if(p->interrupted) {
						p->interrupted = 0;
						divert_to_dummy(p,-EINTR);
					} else {
						p->state = PFS_PROCESS_STATE_WAITREAD;
					}
				} else {
					divert_to_dummy(p,-errno);
				}
			}
			break;

		case SYSCALL64_poll:
			if(entering) {
				struct pollfd *ufds;
				if(args[1]>1024) {
					divert_to_dummy(p,-EINVAL);
				} else {
					INT64_T length = sizeof(*ufds)*args[1];
					ufds = (struct pollfd *) malloc(length);
					if(ufds) {
						tracer_copy_in(p->tracer,ufds,POINTER(args[0]),length);
						p->syscall_result = pfs_poll(ufds,args[1],args[2]);
						if(p->syscall_result>=0) {
							divert_to_dummy(p,p->syscall_result);
							tracer_copy_out(p->tracer,ufds,POINTER(args[0]),length);
						} else if(errno==EAGAIN) {
							if(p->interrupted) {
								p->interrupted = 0;
								divert_to_dummy(p,-EINTR);
							} else {
								p->state = PFS_PROCESS_STATE_WAITREAD;
							}
						} else {
							divert_to_dummy(p,-errno);
						}
					free(ufds);
					} else {
						divert_to_dummy(p,-ENOMEM);
					}
				}
			}
			break;

		/*
		Next, we have operations that do not modify any files
		in particular, but change the state of the file table
		within the process in question.
		*/

		case SYSCALL64_chdir:
			if(entering) {
				tracer_copy_in_string(p->tracer,path,POINTER(args[0]),sizeof(path));
				p->syscall_result = pfs_chdir(path);
				if(p->syscall_result<0) p->syscall_result = -errno;
				divert_to_dummy(p,p->syscall_result);
			}
			break;

		case SYSCALL64_getcwd:
			if(entering) {
				if(pfs_getcwd(path,sizeof(path))) {
					p->syscall_result = strlen(path)+1;
					if(p->syscall_result>args[1]) {
						p->syscall_result = -ERANGE;
					} else {
						tracer_copy_out(p->tracer,path,POINTER(args[0]),p->syscall_result);
					}
				} else {
					p->syscall_result = -errno;
				}
				divert_to_dummy(p,p->syscall_result);
			}
			break;

		case SYSCALL64_dup:
			if(entering) {
				p->syscall_result = pfs_dup(args[0]);
				if(p->syscall_result<0) p->syscall_result = -errno;
				divert_to_dummy(p,p->syscall_result);
			}
			break;

		case SYSCALL64_dup2:
			if(entering) {
				p->syscall_result = pfs_dup2(args[0],args[1]);
				if(p->syscall_result<0) p->syscall_result = -errno;
				divert_to_dummy(p,p->syscall_result);
			}
			break;

		/*
		Next we have all of the system calls that work on
		a file name, rather than an open file.  In most cases,
		we use the (fast) tracer_copy_in to fetch the file
		name, and then invoke the pfs_  XXX We should have
		some sort of bounds checking on the path name.
		*/

		case SYSCALL64_stat:
			decode_stat(p,entering,SYSCALL64_stat,args);
			break;
		case SYSCALL64_lstat:
			decode_stat(p,entering,SYSCALL64_lstat,args);
			break;
		case SYSCALL64_statfs:
			decode_statfs(p,entering,SYSCALL64_statfs,args);
			break;

		case SYSCALL64_access:
			if(entering) {
				tracer_copy_in_string(p->tracer,path,POINTER(args[0]),sizeof(path));
				p->syscall_result = pfs_access(path,args[1]);
				if(p->syscall_result<0) p->syscall_result = -errno;
				divert_to_dummy(p,p->syscall_result);
			}
			break;

		case SYSCALL64_chmod:
			if(entering) {
				tracer_copy_in_string(p->tracer,path,POINTER(args[0]),sizeof(path));
				p->syscall_result = pfs_chmod(path,args[1]);
				if(p->syscall_result<0) p->syscall_result = -errno;
				divert_to_dummy(p,p->syscall_result);
			}
			break;

		case SYSCALL64_chown:
			if(entering) {
				tracer_copy_in_string(p->tracer,path,POINTER(args[0]),sizeof(path));
				p->syscall_result = pfs_chown(path,args[1],args[2]);
				if(p->syscall_result<0) p->syscall_result = -errno;
				divert_to_dummy(p,p->syscall_result);
			}
			break;

		case SYSCALL64_lchown:
			if(entering) {
				tracer_copy_in_string(p->tracer,path,POINTER(args[0]),sizeof(path));
				p->syscall_result = pfs_lchown(path,args[1],args[2]);
				if(p->syscall_result<0) p->syscall_result = -errno;
				divert_to_dummy(p,p->syscall_result);
			}
			break;

		case SYSCALL64_truncate:
			if(entering) {
				tracer_copy_in_string(p->tracer,path,POINTER(args[0]),sizeof(path));
				p->syscall_result = pfs_truncate(path,args[1]);
				if(p->syscall_result<0) p->syscall_result = -errno;
				divert_to_dummy(p,p->syscall_result);
			}
			break;

		case SYSCALL64_unlink:
			if(entering) {
				tracer_copy_in_string(p->tracer,path,POINTER(args[0]),sizeof(path));
				p->syscall_result = pfs_unlink(path);
				if(p->syscall_result<0) p->syscall_result = -errno;
				divert_to_dummy(p,p->syscall_result);
			}
			break;

		case SYSCALL64_rename:
			if(entering) {
				tracer_copy_in_string(p->tracer,path,POINTER(args[0]),sizeof(path));
				tracer_copy_in_string(p->tracer,path2,POINTER(args[1]),sizeof(path2));
				p->syscall_result = pfs_rename(path,path2);
				if(p->syscall_result<0) p->syscall_result = -errno;
				divert_to_dummy(p,p->syscall_result);
			}
			break;

		case SYSCALL64_link:
			if(entering) {
				tracer_copy_in_string(p->tracer,path,POINTER(args[0]),sizeof(path));
				tracer_copy_in_string(p->tracer,path2,POINTER(args[1]),sizeof(path2));
				p->syscall_result = pfs_link(path,path2);
				if(p->syscall_result<0) p->syscall_result = -errno;
				divert_to_dummy(p,p->syscall_result);
			}
			break;

		case SYSCALL64_symlink:
			if(entering) {
				tracer_copy_in_string(p->tracer,path,POINTER(args[0]),sizeof(path));
				tracer_copy_in_string(p->tracer,path2,POINTER(args[1]),sizeof(path2));
				p->syscall_result = pfs_symlink(path,path2);
				if(p->syscall_result<0) p->syscall_result = -errno;
				divert_to_dummy(p,p->syscall_result);
			}
			break;

		case SYSCALL64_readlink:
			if(entering) {
				tracer_copy_in_string(p->tracer,path,POINTER(args[0]),sizeof(path));
				p->syscall_result = pfs_readlink(path,path2,sizeof(path2));
				if(p->syscall_result<0) {
					p->syscall_result = -errno;
				} else {
					tracer_copy_out(p->tracer,path2,POINTER(args[1]),p->syscall_result);
				}
				divert_to_dummy(p,p->syscall_result);
			}
			break;

		case SYSCALL64_mknod:
			if(entering) {
				tracer_copy_in_string(p->tracer,path,POINTER(args[0]),sizeof(path));
				p->syscall_result = pfs_mknod(path,args[1],args[2]);
				if(p->syscall_result<0) p->syscall_result = -errno;
				divert_to_dummy(p,p->syscall_result);
			}
			break;

		case SYSCALL64_mkdir:
			if(entering) {
				tracer_copy_in_string(p->tracer,path,POINTER(args[0]),sizeof(path));
				p->syscall_result = pfs_mkdir(path,args[1]);
				if(p->syscall_result<0) p->syscall_result = -errno;
				divert_to_dummy(p,p->syscall_result);
			}
			break;

		case SYSCALL64_rmdir:
			if(entering) {
				tracer_copy_in_string(p->tracer,path,POINTER(args[0]),sizeof(path));
				p->syscall_result = pfs_rmdir(path);
				if(p->syscall_result<0) p->syscall_result = -errno;
				divert_to_dummy(p,p->syscall_result);
			}
			break;

		/*
		Although pfs_table supports the high-level operations
		opendir/readdir/closedir, all we can get a hold of at
		this level is getdents, which works on an open file
		descriptor.  We copy dirents out one by one using fdreaddir,
		and transform them into the type expected by the kernel.
		If we overrun the available buffer, immediately seek
		the fd back to where it was before.
		*/

		case SYSCALL64_getdents:
			if(entering) {
				INT64_T fd = args[0];
				char *uaddr = (char*) args[1];
				INT64_T length = args[2];
				INT64_T result = 0;

				struct dirent *d;
				struct pfs_kernel_dirent buf;

				errno = 0;
				while((d=pfs_fdreaddir(fd))) {
					COPY_DIRENT(*d,buf);
					if(DIRENT_SIZE(buf)>(UINT64_T)length) {
						pfs_lseek(fd,d->d_off,SEEK_SET);
						errno = EINVAL;
						break;
					}
					tracer_copy_out(p->tracer,&buf,(void*)uaddr,buf.d_reclen);
					uaddr  += buf.d_reclen;
					length -= buf.d_reclen;
					result += buf.d_reclen;
				}

				if(result==0 && errno!=0) {
					p->syscall_result = -errno;
				} else {
					p->syscall_result = result;
				}
				divert_to_dummy(p,p->syscall_result);
			}
			break;

		case SYSCALL64_getdents64:
                        if(entering) {
                                INT64_T fd = args[0];
                                char *uaddr = (char*) args[1];
                                INT64_T length = args[2];
                                INT64_T result = 0;
                                                                                                                   
                                struct dirent *d;
                                struct pfs_kernel_dirent64 buf;
                                                                                                                   
                                errno = 0;
                                while((d=pfs_fdreaddir(fd))) {
                                        COPY_DIRENT(*d,buf);
                                        if(DIRENT_SIZE(buf)>(UINT64_T)length) {
                                                pfs_lseek(fd,d->d_off,SEEK_SET);
                                                errno = EINVAL;
                                                break;
                                        }
                                        tracer_copy_out(p->tracer,&buf,(void*)uaddr,buf.d_reclen);
                                        uaddr  += buf.d_reclen;
                                        length -= buf.d_reclen;
                                        result += buf.d_reclen;
                                }
                                                                                                                   
                                if(result==0 && errno!=0) {
                                        p->syscall_result = -errno;
                                } else {
                                        p->syscall_result = result;
                                }
                                divert_to_dummy(p,p->syscall_result);
                        }
                        break;

		case SYSCALL64_utime:
			if(entering) {
				struct utimbuf ut;
				tracer_copy_in_string(p->tracer,path,POINTER(args[0]),sizeof(path));
				if(args[1]) {
					tracer_copy_in(p->tracer,&ut,POINTER(args[1]),sizeof(ut));
				} else {
					ut.actime = ut.modtime = time(0);
				}
				p->syscall_result = pfs_utime(path,&ut);
				if(p->syscall_result<0) p->syscall_result = -errno;
				divert_to_dummy(p,p->syscall_result);
			}
			break;

		case SYSCALL64_utimes:
			if(entering) {
				struct timeval times[2];
				struct utimbuf ut;
				tracer_copy_in_string(p->tracer,path,POINTER(args[0]),sizeof(path));
				if(args[1]) {
					tracer_copy_in(p->tracer,times,POINTER(args[1]),sizeof(times));
					ut.actime = times[0].tv_sec;
					ut.modtime = times[1].tv_sec;
				} else {
					ut.actime = ut.modtime = time(0);
				}
				p->syscall_result = pfs_utime(path,&ut);
				if(p->syscall_result<0) p->syscall_result = -errno;
				divert_to_dummy(p,p->syscall_result);
			}
			break;

		case SYSCALL64_openat:
			if(entering) {
				tracer_copy_in_string(p->tracer,path,POINTER(args[1]),sizeof(path));
				p->syscall_result = pfs_openat(args[0],path,args[2],args[3]);
				if(p->syscall_result<0) p->syscall_result = -errno;
				divert_to_dummy(p,p->syscall_result);
			}
			break;

		case SYSCALL64_mkdirat:
			if(entering) {
				tracer_copy_in_string(p->tracer,path,POINTER(args[1]),sizeof(path));
				p->syscall_result = pfs_mkdirat(args[0],path,args[2]);
				if(p->syscall_result<0) p->syscall_result = -errno;
				divert_to_dummy(p,p->syscall_result);
			}
			break;

		case SYSCALL64_mknodat:
			if(entering) {
				tracer_copy_in_string(p->tracer,path,POINTER(args[1]),sizeof(path));
				p->syscall_result = pfs_mknodat(args[0],path,args[2],args[3]);
				if(p->syscall_result<0) p->syscall_result = -errno;
				divert_to_dummy(p,p->syscall_result);
			}
			break;

		case SYSCALL64_fchownat:
			if(entering) {
				tracer_copy_in_string(p->tracer,path,POINTER(args[1]),sizeof(path));
				p->syscall_result = pfs_fchownat(args[0],path,args[2],args[3],args[4]);
				if(p->syscall_result<0) p->syscall_result = -errno;
				divert_to_dummy(p,p->syscall_result);
			}
			break;

		case SYSCALL64_futimesat:
			if(entering) {
				struct timeval times[2];
				tracer_copy_in_string(p->tracer,path,POINTER(args[1]),sizeof(path));
				if(args[2]) {
					tracer_copy_in(p->tracer,times,POINTER(args[2]),sizeof(times));
				} else {
					gettimeofday(&times[0],0);
					times[1] = times[0];
				}
				p->syscall_result = pfs_futimesat(args[0],path,times);
				if(p->syscall_result<0) p->syscall_result = -errno;
				divert_to_dummy(p,p->syscall_result);
			}
			break;

		case SYSCALL64_newfstatat:
			if(entering) {
				struct pfs_stat lbuf;
				struct pfs_kernel_stat kbuf;

				tracer_copy_in_string(p->tracer,path,POINTER(args[1]),sizeof(path));
				p->syscall_result = pfs_fstatat(args[0],path,&lbuf,args[3]);
				if(p->syscall_result<0) {
					p->syscall_result = -errno;
				} else {
					COPY_STAT(lbuf,kbuf);
					tracer_copy_out(p->tracer,&kbuf,POINTER(args[2]),sizeof(kbuf));
				}
				divert_to_dummy(p,p->syscall_result);
			}
			break;

		case SYSCALL64_unlinkat:
			if(entering) {
				tracer_copy_in_string(p->tracer,path,POINTER(args[1]),sizeof(path));
				p->syscall_result = pfs_unlinkat(args[0],path,args[2]);
				if(p->syscall_result<0) p->syscall_result = -errno;
				divert_to_dummy(p,p->syscall_result);
			}
			break;

		case SYSCALL64_renameat:
			if(entering) {
				tracer_copy_in_string(p->tracer,path,POINTER(args[1]),sizeof(path));
				tracer_copy_in_string(p->tracer,path2,POINTER(args[3]),sizeof(path2));
				p->syscall_result = pfs_renameat(args[0],path,args[2],path2);
				if(p->syscall_result<0) p->syscall_result = -errno;
				divert_to_dummy(p,p->syscall_result);
			}

			break;
		case SYSCALL64_linkat:
			if(entering) {
				tracer_copy_in_string(p->tracer,path,POINTER(args[1]),sizeof(path));
				tracer_copy_in_string(p->tracer,path2,POINTER(args[3]),sizeof(path2));
				p->syscall_result = pfs_linkat(args[0],path,args[2],path2,args[4]);
				if(p->syscall_result<0) p->syscall_result = -errno;
				divert_to_dummy(p,p->syscall_result);
			}
			break;

		case SYSCALL64_symlinkat:
			if(entering) {
				tracer_copy_in_string(p->tracer,path,POINTER(args[0]),sizeof(path));
				tracer_copy_in_string(p->tracer,path2,POINTER(args[2]),sizeof(path2));
				p->syscall_result = pfs_symlinkat(path,args[1],path2);
				if(p->syscall_result<0) p->syscall_result = -errno;
				divert_to_dummy(p,p->syscall_result);
			}
			break;

		case SYSCALL64_readlinkat:
			if(entering) {
				tracer_copy_in_string(p->tracer,path,POINTER(args[1]),sizeof(path));
				p->syscall_result = pfs_readlinkat(args[0],path,path2,sizeof(path2));
				if(p->syscall_result<0) {
					p->syscall_result = -errno;
				} else {
					tracer_copy_out(p->tracer,path2,POINTER(args[2]),p->syscall_result);
				}
				divert_to_dummy(p,p->syscall_result);
			}
			break;

		case SYSCALL64_fchmodat:
			if(entering) {
				tracer_copy_in_string(p->tracer,path,POINTER(args[1]),sizeof(path));
				p->syscall_result = pfs_fchmodat(args[0],path,args[2],args[3]);
				if(p->syscall_result<0) p->syscall_result = -errno;
				divert_to_dummy(p,p->syscall_result);
			}
			break;

		case SYSCALL64_faccessat:
			if(entering) {
				tracer_copy_in_string(p->tracer,path,POINTER(args[1]),sizeof(path));
				p->syscall_result = pfs_faccessat(args[0],path,args[2]);
				if(p->syscall_result<0) p->syscall_result = -errno;
				divert_to_dummy(p,p->syscall_result);
			}
			break;

		case SYSCALL64_uname:
			if(pfs_false_uname) {
				struct utsname u;
				tracer_copy_in(p->tracer,&u,POINTER(args[0]),sizeof(struct utsname));
				strcpy(u.nodename,pfs_false_uname);
				tracer_copy_out(p->tracer,&u,POINTER(args[0]),sizeof(struct utsname));
			}
			break;

		/*
		Note that we call pfs_process_raise here so that the process data
		structures are made aware of the signal propagation, possibly kicking
		someone out of sleep.  However, we do *not* convert this call to
		a dummy, so that the sender can deliver itself, thus getting the
		correct data into the sa_info structure.
		*/

		case SYSCALL64_kill:
		case SYSCALL64_tkill:
			if(entering) {
				debug(D_PROCESS,"%s %d %d %d",tracer_syscall64_name(p->syscall),args[0],args[1],args[2]);
				p->syscall_result = pfs_process_raise(args[0],args[1],0);
				divert_to_dummy(p,p->syscall_result);
			}
			break;

		case SYSCALL64_tgkill:
			if(entering) {
				debug(D_PROCESS,"tgkill %d %d %d",args[0],args[1],args[2]);
				p->syscall_result = pfs_process_raise(args[1],args[2],0);
				divert_to_dummy(p,p->syscall_result);
			}
			break;

		/*
		We need to track the umask ourselves and use it in open.
		*/

		case SYSCALL64_umask:
			if(entering) {
				INT64_T old_umask = pfs_current->umask;
				pfs_current->umask = args[0] & 0777;
				divert_to_dummy(p,old_umask);
			}
			break;

		/*
		The tracing mechanism re-parents traced children,
		so we must fake the parent pid if the child wants
		to send its parent a signal.
		*/

		case SYSCALL64_getppid:
			divert_to_dummy(p,p->ppid);
			break;

		/*
		Always return the dummy uids.	
		*/

		case SYSCALL64_geteuid:
		case SYSCALL64_getuid:
			divert_to_dummy(p,pfs_uid);
			break;

		case SYSCALL64_getegid:
		case SYSCALL64_getgid:
			divert_to_dummy(p,pfs_gid);
			break;

		case SYSCALL64_getresuid:
			tracer_copy_out(p->tracer,&pfs_uid,POINTER(args[0]),sizeof(pfs_uid));
			tracer_copy_out(p->tracer,&pfs_uid,POINTER(args[1]),sizeof(pfs_uid));
			tracer_copy_out(p->tracer,&pfs_uid,POINTER(args[2]),sizeof(pfs_uid));
			divert_to_dummy(p,0);
			break;
		

		case SYSCALL64_getresgid:
			tracer_copy_out(p->tracer,&pfs_gid,POINTER(args[0]),sizeof(pfs_uid));
			tracer_copy_out(p->tracer,&pfs_gid,POINTER(args[1]),sizeof(pfs_uid));
			tracer_copy_out(p->tracer,&pfs_gid,POINTER(args[2]),sizeof(pfs_uid));
			divert_to_dummy(p,0);
			break;

		case SYSCALL64_setsid:
			if(entering) {
				pfs_current->tty[0] = 0;
			}
			break;

		/*
		Generally speaking, the kernel implements signal handling,
		so we just pass through operations such as sigaction and signal.
		However, we must keep track of which signals are allowed to
		interrupt I/O operations in progress.  Each process has an
		array, signal_interruptible, that records this. The SA_RESTART
		flag to sigaction can turn this on or off.  The traditional
		BSD signal() always turns it on.
		*/

		case SYSCALL64_rt_sigaction:
			if(entering) {
				if(args[1]) {
					INT64_T sig = args[0];
					struct pfs_kernel_sigaction act;
					int r = tracer_copy_in(p->tracer,&act,POINTER(args[1]),sizeof(act));
                                	if(r!=sizeof(act)) debug(D_NOTICE,"rt_sigaction: %d",r);
					if(act.pfs_sa_flags&SA_RESTART) {
						pfs_current->signal_interruptible[sig] = 0;
					} else {
						pfs_current->signal_interruptible[sig] = 1;
					}
				}
			}
			break;

		case SYSCALL64_parrot_lsalloc:
			if(entering) {
				char alloc_path[PFS_PATH_MAX];
				pfs_ssize_t avail, inuse;
				tracer_copy_in_string(p->tracer,path,POINTER(args[0]),sizeof(path));
				p->syscall_result = pfs_lsalloc(path,alloc_path,&avail,&inuse);
				if(p->syscall_result>=0) {
					tracer_copy_out(p->tracer,alloc_path,POINTER(args[1]),strlen(alloc_path));
					tracer_copy_out(p->tracer,&avail,POINTER(args[2]),sizeof(avail));
					tracer_copy_out(p->tracer,&inuse,POINTER(args[3]),sizeof(inuse));
				} else {
					p->syscall_result = -errno;
				}
				divert_to_dummy(p,p->syscall_result);
			}
			break;

		case SYSCALL64_parrot_mkalloc:
			if(entering) {
				pfs_ssize_t size;
				tracer_copy_in_string(p->tracer,path,POINTER(args[0]),sizeof(path));
				tracer_copy_in(p->tracer,&size,POINTER(args[1]),sizeof(size));
				p->syscall_result = pfs_mkalloc(path,size,args[2]);
				if(p->syscall_result<0) p->syscall_result = -errno;
				divert_to_dummy(p,p->syscall_result);
			}
			break;

		case SYSCALL64_parrot_search:
			if (entering) {
				struct parrot_search_args psa;
				tracer_copy_in(p->tracer, &psa, POINTER(args[0]), sizeof(psa));
				char paths[65536];
				tracer_copy_in_string(p->tracer, paths, POINTER(psa.paths), sizeof(paths));
				char pattern[PFS_PATH_MAX+1];
				tracer_copy_in_string(p->tracer, pattern, POINTER(psa.pattern), sizeof(pattern));
				size_t len1 = psa.buffer_length;
				size_t len2 = psa.stats_length;
				int flags = psa.flags;

				debug(D_SYSCALL, "parrot_search <%s> %s %s (%p:%zu, %p:%zu) %d", psa.callsite, paths, pattern, psa.buffer, len1, psa.stats, len2, flags);

				char *buffer = (char *) malloc(sizeof(char)*len1);
				struct stat *stats = (struct stat *) malloc(sizeof(struct stat)*len2);
				if (!buffer || !stats) {
					p->syscall_result = -ENOMEM;
				} else {
					memset(buffer, 0, sizeof(char)*len1);
					memset(stats, 0, sizeof(struct stat)*len2);
					p->syscall_result = pfs_search(paths, pattern, buffer, len1, stats, len2, flags);
					if (p->syscall_result > 0) {
						tracer_copy_out(p->tracer, buffer, POINTER(psa.buffer), sizeof(char)*strlen(buffer)+1);
						if ((size_t)p->syscall_result <= len2) /* entirely fits in stats array */
							tracer_copy_out(p->tracer, stats, POINTER(psa.stats), sizeof(struct stat)*p->syscall_result);
						else
							tracer_copy_out(p->tracer, stats, POINTER(psa.stats), sizeof(struct stat)*len2);
					} else if (p->syscall_result == -1) {
						p->syscall_result = -errno;
					}
				}
				free(buffer);
				free(stats);
				divert_to_dummy(p, p->syscall_result);
			}
			break;

		case SYSCALL64_parrot_setacl:
			if(entering) {
				char path[PFS_PATH_MAX];
				char subject[PFS_PATH_MAX];
				char rights[PFS_PATH_MAX];
				tracer_copy_in_string(p->tracer,path,POINTER(args[0]),sizeof(path));
				tracer_copy_in_string(p->tracer,subject,POINTER(args[1]),sizeof(subject));
				tracer_copy_in_string(p->tracer,rights,POINTER(args[2]),sizeof(rights));
				p->syscall_result = pfs_setacl(path,subject,rights);
				if(p->syscall_result<0) p->syscall_result = -errno;
				divert_to_dummy(p,p->syscall_result);
			}
			break;

		case SYSCALL64_parrot_getacl:
		case SYSCALL64_parrot_whoami:
			if(entering) {
				char path[PFS_PATH_MAX];
				char buffer[4096];
				unsigned size=args[2];

				tracer_copy_in_string(p->tracer,path,POINTER(args[0]),sizeof(path));
				if(size>sizeof(buffer)) size = sizeof(buffer);

				if(p->syscall==SYSCALL64_parrot_getacl) {
					p->syscall_result = pfs_getacl(path,buffer,sizeof(buffer));
				} else {
					p->syscall_result = pfs_whoami(path,buffer,sizeof(buffer));
				}

				if(p->syscall_result>=0) {
					tracer_copy_out(p->tracer,buffer,POINTER(args[1]),p->syscall_result);
				} else {
					p->syscall_result = -errno;
				}
				divert_to_dummy(p,p->syscall_result);
			}
			break;

		case SYSCALL64_parrot_locate:
			if(entering) {
				char path[PFS_PATH_MAX];
				char buffer[4096];
				unsigned size=args[2];

				if (args[0]) {
					tracer_copy_in_string(p->tracer,path,POINTER(args[0]),sizeof(path));
					if(size>sizeof(buffer)) size = sizeof(buffer);
				} else {
					path[0] = 0;
				}

				p->syscall_result = pfs_locate(path,buffer,sizeof(buffer));

				if(p->syscall_result>=0) {
					tracer_copy_out(p->tracer,buffer,POINTER(args[1]),p->syscall_result);
				} else {
					p->syscall_result = -errno;
				}
				divert_to_dummy(p,p->syscall_result);
			}
			break;

		case SYSCALL64_parrot_timeout:
			if(entering) {
				char buffer[1024];
				if (args[0]) {
					tracer_copy_in_string(p->tracer,buffer,POINTER(args[0]),sizeof(buffer));
					p->syscall_result = pfs_timeout(buffer);
				} else {
					p->syscall_result = pfs_timeout(NULL);
				}

				if(p->syscall_result<0) {
					p->syscall_result = -errno;
				}
				divert_to_dummy(p,p->syscall_result);
			}
			break;

		case SYSCALL64_parrot_copyfile:
			if(entering) {
				char source[PFS_PATH_MAX];
				char target[PFS_PATH_MAX];

				tracer_copy_in_string(p->tracer,source,POINTER(args[0]),sizeof(source));
				tracer_copy_in_string(p->tracer,target,POINTER(args[1]),sizeof(target));

				p->syscall_result = pfs_copyfile(source,target);

				if(p->syscall_result<0) {
					p->syscall_result = -errno;
				}

				divert_to_dummy(p,p->syscall_result);
			}
			break;

		case SYSCALL64_parrot_md5:
			if(entering) {
				char digest[16];
				tracer_copy_in_string(p->tracer,path,POINTER(args[0]),sizeof(path));
				p->syscall_result = pfs_md5(path,(unsigned char*)digest);
				if(p->syscall_result>=0) {
					tracer_copy_out(p->tracer,digest,POINTER(args[1]),sizeof(digest));
				} else {
					p->syscall_result = -errno;
				}

				divert_to_dummy(p,p->syscall_result);
			}
			break;
				
		/*
		Changing the userid is not allow, but for completeness,
		you can always change to your own uid.
		*/
		case SYSCALL64_setgid:
		case SYSCALL64_setregid:
		case SYSCALL64_setuid:
		case SYSCALL64_setresuid:
		case SYSCALL64_setresgid:
		case SYSCALL64_setfsuid:
		case SYSCALL64_setfsgid:
		case SYSCALL64_setreuid:
			divert_to_dummy(p,0);
			break;

		/* Whenever the break address is udpated validly, save it. */
		/* This is used as one way of computing a scratch space. */

		case SYSCALL64_brk:
			if(entering) {
			} else {
				if(p->syscall_result==0) {
					if(p->syscall_args[0]!=0) {
						p->break_address = p->syscall_args[0];
					}
				}
			}
			break;

		/*
		These things are not currently permitted.
		*/
		case SYSCALL64_chroot:
		case SYSCALL64_mount:
		case SYSCALL64_sysfs:
		case SYSCALL64_umount2:
		case SYSCALL64_uselib:
		case SYSCALL64_lookup_dcookie:
		case SYSCALL64_remap_file_pages:

			divert_to_dummy(p,-EPERM);
			break;
		/*
		These system calls are historical artifacts
		or otherwise not necessary to support.
		*/
		case SYSCALL64_acct:
		case SYSCALL64_fadvise64:
			divert_to_dummy(p,-ENOSYS);
			break;

		/*
		A wide variety of calls have no relation to file
		access, so we simply send them along to the
		underlying OS.
		*/

		case SYSCALL64__sysctl:
		case SYSCALL64_adjtimex:
		case SYSCALL64_afs_syscall:
		case SYSCALL64_alarm:
		case SYSCALL64_capget:
		case SYSCALL64_capset:
		case SYSCALL64_create_module:		
		case SYSCALL64_delete_module:		
		case SYSCALL64_futex:
		case SYSCALL64_get_kernel_syms:
		case SYSCALL64_getgroups:
		case SYSCALL64_getitimer:
		case SYSCALL64_getpgid:
		case SYSCALL64_getpgrp:
		case SYSCALL64_getpid:
		case SYSCALL64_getpriority:
		case SYSCALL64_getrlimit:
		case SYSCALL64_getrusage:
		case SYSCALL64_getsid:
		case SYSCALL64_gettid:
		case SYSCALL64_gettimeofday:
		case SYSCALL64_init_module:		
		case SYSCALL64_ioperm:
		case SYSCALL64_iopl:
		case SYSCALL64_madvise:
		case SYSCALL64_mincore:
		case SYSCALL64_mlock:
		case SYSCALL64_mlockall:
		case SYSCALL64_modify_ldt:
		case SYSCALL64_mprotect:
		case SYSCALL64_mremap:
		case SYSCALL64_msync:
		case SYSCALL64_munlock:
		case SYSCALL64_munlockall:
		case SYSCALL64_nanosleep:
		case SYSCALL64_pause:
		case SYSCALL64_prctl:
		case SYSCALL64_arch_prctl:
		case SYSCALL64_query_module:
		case SYSCALL64_quotactl:
		case SYSCALL64_reboot:
		case SYSCALL64_restart_syscall:
		case SYSCALL64_rt_sigpending:
		case SYSCALL64_rt_sigprocmask:
		case SYSCALL64_rt_sigqueueinfo:
		case SYSCALL64_rt_sigreturn:
		case SYSCALL64_rt_sigsuspend:
		case SYSCALL64_rt_sigtimedwait:
		case SYSCALL64_sched_get_priority_max:
		case SYSCALL64_sched_get_priority_min:
		case SYSCALL64_sched_getparam:
		case SYSCALL64_sched_getscheduler:
		case SYSCALL64_sched_rr_get_interval:
		case SYSCALL64_sched_setparam:
		case SYSCALL64_sched_setscheduler:
		case SYSCALL64_sched_yield:
		case SYSCALL64_setdomainname:
		case SYSCALL64_setgroups:
		case SYSCALL64_sethostname:
		case SYSCALL64_setitimer:
		case SYSCALL64_setpgid:
		case SYSCALL64_setpriority:
		case SYSCALL64_setrlimit:
		case SYSCALL64_settimeofday:
		case SYSCALL64_set_tid_address:
		case SYSCALL64_sigaltstack:
		case SYSCALL64_swapoff:
		case SYSCALL64_swapon:
		case SYSCALL64_sync:
		case SYSCALL64_sysinfo:
		case SYSCALL64_syslog:
		case SYSCALL64_time:
		case SYSCALL64_times:
		case SYSCALL64_ustat:
		case SYSCALL64_vhangup:
		case SYSCALL64_sched_setaffinity:
		case SYSCALL64_sched_getaffinity:
		case SYSCALL64_set_thread_area:
		case SYSCALL64_get_thread_area:
		case SYSCALL64_timer_create:
		case SYSCALL64_timer_settime:
		case SYSCALL64_timer_gettime:
		case SYSCALL64_timer_getoverrun:
		case SYSCALL64_timer_delete:
		case SYSCALL64_clock_settime:
		case SYSCALL64_clock_gettime:
		case SYSCALL64_clock_getres:
		case SYSCALL64_clock_nanosleep:
		case SYSCALL64_migrate_pages:
		case SYSCALL64_get_robust_list:
		case SYSCALL64_set_robust_list:
		case SYSCALL64_move_pages:
			break;

		/* These *xattr system calls were originally not supported.  The main
		 * reason for this is their being unstandardized in POSIX or anywhere
		 * else.
		 *
		 * The original rationale (comment) for not having support for extended
		 * attributes also mentioned JFS being the only filesystem on Linux
		 * with support. This has since changed as, according to Wikipedia,
		 * "ext2, ext3, ext4, JFS, ReiserFS, XFS, Btrfs and OCFS2 1.6
		 * filesystems support extended attributes".
		 *
		 * Original comment also said "Libraries expect these to return
		 * EOPNOTSUPP". If the underlying filesystem does not support, we
		 * should make sure the appropriate errno is returned.
		 */

		case SYSCALL64_getxattr:
			if(entering) {
				tracer_copy_in_string(p->tracer,path,POINTER(args[0]),sizeof(path)); /* args[0] */
				char name[4096]; /* args[1] */
				void *value; /* args[2] */
				size_t size = args[3]; /* args[3] */

				tracer_copy_in_string(p->tracer,name,POINTER(args[1]),sizeof(name));
				value = malloc(size);
				if (value == NULL) {
				  divert_to_dummy(p,-ENOMEM);
				  break;
				}

				p->syscall_result = pfs_getxattr(path,name,value,size);
				if(p->syscall_result>=0)
					tracer_copy_out(p->tracer,value,POINTER(args[2]),size);
				else
					p->syscall_result = -errno;
				divert_to_dummy(p,p->syscall_result);
				free(value);
			}
			break;

		case SYSCALL64_lgetxattr:
			if(entering) {
				tracer_copy_in_string(p->tracer,path,POINTER(args[0]),sizeof(path)); /* args[0] */
				char name[4096]; /* args[1] */
				void *value; /* args[2] */
				size_t size = args[3]; /* args[3] */

				tracer_copy_in_string(p->tracer,name,POINTER(args[1]),sizeof(name));
				value = malloc(size);
				if (value == NULL) {
				  divert_to_dummy(p,-ENOMEM);
				  break;
				}

				p->syscall_result = pfs_lgetxattr(path,name,value,size);
				if(p->syscall_result>=0)
					tracer_copy_out(p->tracer,value,POINTER(args[2]),size);
				else
					p->syscall_result = -errno;
				divert_to_dummy(p,p->syscall_result);
				free(value);
			}
			break;

		case SYSCALL64_fgetxattr:
			if(entering) {
				int fd = args[0]; /* args[0] */
				char name[4096]; /* args[1] */
				void *value; /* args[2] */
				size_t size = args[3]; /* args[3] */

				tracer_copy_in_string(p->tracer,name,POINTER(args[1]),sizeof(name));
				value = malloc(size);
				if (value == NULL) {
				  divert_to_dummy(p,-ENOMEM);
				  break;
				}

				p->syscall_result = pfs_fgetxattr(fd,name,value,size);
				if(p->syscall_result>=0)
					tracer_copy_out(p->tracer,value,POINTER(args[2]),size);
				else
					p->syscall_result = -errno;
				divert_to_dummy(p,p->syscall_result);
				free(value);
			}
			break;

		case SYSCALL64_listxattr:
			if(entering) {
				tracer_copy_in_string(p->tracer,path,POINTER(args[0]),sizeof(path)); /* args[0] */
				char *list; /* args[1] */
				size_t size = args[2]; /* args[2] */

				list = (char *) malloc(size);
				if (list == NULL) {
				  divert_to_dummy(p,-ENOMEM);
				  break;
				}

				p->syscall_result = pfs_listxattr(path,list,size);
				if(p->syscall_result>=0)
					tracer_copy_out(p->tracer,list,POINTER(args[1]),size);
				else
					p->syscall_result = -errno;
				divert_to_dummy(p,p->syscall_result);
				free(list);
			}
			break;

		case SYSCALL64_llistxattr:
			if(entering) {
				tracer_copy_in_string(p->tracer,path,POINTER(args[0]),sizeof(path)); /* args[0] */
				char *list; /* args[1] */
				size_t size = args[2]; /* args[2] */

				list = (char *) malloc(size);
				if (list == NULL) {
				  divert_to_dummy(p,-ENOMEM);
				  break;
				}

				p->syscall_result = pfs_llistxattr(path,list,size);
				if(p->syscall_result>=0)
					tracer_copy_out(p->tracer,list,POINTER(args[1]),size);
				else
					p->syscall_result = -errno;
				divert_to_dummy(p,p->syscall_result);
				free(list);
			}
			break;

		case SYSCALL64_flistxattr:
			if(entering) {
				int fd = args[0]; /* args[0] */
				char *list; /* args[1] */
				size_t size = args[2]; /* args[2] */

				list = (char *) malloc(size);
				if (list == NULL) {
				  divert_to_dummy(p,-ENOMEM);
				  break;
				}

				p->syscall_result = pfs_flistxattr(fd,list,size);
				if(p->syscall_result>=0)
					tracer_copy_out(p->tracer,list,POINTER(args[1]),size);
				else
					p->syscall_result = -errno;
				divert_to_dummy(p,p->syscall_result);
				free(list);
			}
			break;

		case SYSCALL64_setxattr:
			if(entering) {
				tracer_copy_in_string(p->tracer,path,POINTER(args[0]),sizeof(path)); /* args[0] */
				char name[4096]; /* args[1] */
				void *value; /* args[2] */
				size_t size = args[3]; /* args[3] */
                int flags = args[4]; /* args[4] */

				tracer_copy_in_string(p->tracer,name,POINTER(args[1]),sizeof(name));
				value = malloc(size);
				if (value == NULL) {
				  divert_to_dummy(p,-ENOMEM);
				  break;
				}
                tracer_copy_in(p->tracer,value,POINTER(args[2]),size);

				p->syscall_result = pfs_setxattr(path,name,value,size,flags);
				if(p->syscall_result<0)
					p->syscall_result = -errno;
				divert_to_dummy(p,p->syscall_result);
				free(value);
			}
			break;

		case SYSCALL64_lsetxattr:
			if(entering) {
				tracer_copy_in_string(p->tracer,path,POINTER(args[0]),sizeof(path)); /* args[0] */
				char name[4096]; /* args[1] */
				void *value; /* args[2] */
				size_t size = args[3]; /* args[3] */
                int flags = args[4]; /* args[4] */

				tracer_copy_in_string(p->tracer,name,POINTER(args[1]),sizeof(name));
				value = malloc(size);
				if (value == NULL) {
				  divert_to_dummy(p,-ENOMEM);
				  break;
				}
                tracer_copy_in(p->tracer,value,POINTER(args[2]),size);

				p->syscall_result = pfs_lsetxattr(path,name,value,size,flags);
				if(p->syscall_result<0)
					p->syscall_result = -errno;
				divert_to_dummy(p,p->syscall_result);
				free(value);
			}
			break;

		case SYSCALL64_fsetxattr:
			if(entering) {
				int fd = args[0]; /* args[0] */
				char name[4096]; /* args[1] */
				void *value; /* args[2] */
				size_t size = args[3]; /* args[3] */
                int flags = args[4]; /* args[4] */

				tracer_copy_in_string(p->tracer,name,POINTER(args[1]),sizeof(name));
				value = malloc(size);
				if (value == NULL) {
				  divert_to_dummy(p,-ENOMEM);
				  break;
				}
                tracer_copy_in(p->tracer,value,POINTER(args[2]),size);

				p->syscall_result = pfs_fsetxattr(fd,name,value,size,flags);
				if(p->syscall_result<0)
					p->syscall_result = -errno;
				divert_to_dummy(p,p->syscall_result);
				free(value);
			}
			break;

		case SYSCALL64_removexattr:
			if(entering) {
				tracer_copy_in_string(p->tracer,path,POINTER(args[0]),sizeof(path)); /* args[0] */
				char name[4096]; /* args[1] */

				tracer_copy_in_string(p->tracer,name,POINTER(args[1]),sizeof(name));

				p->syscall_result = pfs_removexattr(path,name);
				if(p->syscall_result<0)
					p->syscall_result = -errno;
				divert_to_dummy(p,p->syscall_result);
			}
			break;

		case SYSCALL64_lremovexattr:
			if(entering) {
				tracer_copy_in_string(p->tracer,path,POINTER(args[0]),sizeof(path)); /* args[0] */
				char name[4096]; /* args[1] */

				tracer_copy_in_string(p->tracer,name,POINTER(args[1]),sizeof(name));

				p->syscall_result = pfs_lremovexattr(path,name);
				if(p->syscall_result<0)
					p->syscall_result = -errno;
				divert_to_dummy(p,p->syscall_result);
			}
			break;

		case SYSCALL64_fremovexattr:
			if(entering) {
				int fd = args[0]; /* args[0] */
				char name[4096]; /* args[1] */

				tracer_copy_in_string(p->tracer,name,POINTER(args[1]),sizeof(name));

				p->syscall_result = pfs_fremovexattr(fd,name);
				if(p->syscall_result<0)
					p->syscall_result = -errno;
				divert_to_dummy(p,p->syscall_result);
			}
			break;

		/*
		These system calls could concievably be supported,
		but we haven't had the need or the time to attack
		them.  The user should know that we aren't handling them.
		*/

		case SYSCALL64_getpmsg:
		case SYSCALL64_io_cancel:
		case SYSCALL64_io_destroy:
		case SYSCALL64_io_getevents:
		case SYSCALL64_io_setup:
		case SYSCALL64_io_submit:
		case SYSCALL64_ptrace:
		case SYSCALL64_putpmsg:
		case SYSCALL64_readahead:
		case SYSCALL64_security:
		case SYSCALL64_sendfile:
			/* fallthrough */

		/*
		If anything else escaped our attention, we must know
		about it in an obvious way.
		*/

		default:
			if(entering) {
				debug(D_NOTICE,"warning: system call %d (%s) not supported for program %s",p->syscall,tracer_syscall_name(p->tracer,p->syscall),p->name);
				divert_to_dummy(p,-ENOSYS);
			}
			break;
	}

	if(!entering && p->state==PFS_PROCESS_STATE_KERNEL) {
		p->state = PFS_PROCESS_STATE_USER;
		if(p->syscall_args_changed) {
			tracer_args_set(p->tracer,p->syscall,p->syscall_args,TRACER_ARGS_MAX);
			p->syscall_args_changed = 0;
		}
		if(p->syscall_dummy) {
			tracer_result_set(p->tracer,p->syscall_result);
			p->syscall_dummy = 0;
			debug(D_SYSCALL,"= %d %s",p->syscall_result,p->syscall_result<0 ? strerror(-p->syscall_result) : "" );
		} else {
			debug(D_SYSCALL,"= ");
		}
	}

}

/*
Note that we clear the interrupted flag whenever
we start a new system call or leave an old one.
We don't want one system call to be interrupted
by a signal from a previous system call.
*/

void pfs_dispatch64( struct pfs_process *p, INT64_T signum )
{
	struct pfs_process *oldcurrent = pfs_current;
	pfs_current = p;

	switch(p->state) {
		case PFS_PROCESS_STATE_KERNEL:
		case PFS_PROCESS_STATE_WAITWRITE:
			decode_syscall(p,0);
			break;
		case PFS_PROCESS_STATE_USER:
			p->interrupted = 0;
		case PFS_PROCESS_STATE_WAITREAD:
			decode_syscall(p,1);
			break;
		case PFS_PROCESS_STATE_WAITPID:
		case PFS_PROCESS_STATE_DONE:
			p->interrupted = 0;
			break;
		default:
			debug(D_PROCESS,"process %d in unexpected state %d",p->pid,p->state);
			break;
	}

	switch(p->state) {
		case PFS_PROCESS_STATE_KERNEL:
		case PFS_PROCESS_STATE_USER:
			tracer_continue(p->tracer,signum);
			break;
		case PFS_PROCESS_STATE_WAITPID:
		case PFS_PROCESS_STATE_WAITREAD:
		case PFS_PROCESS_STATE_WAITWRITE:
		case PFS_PROCESS_STATE_DONE:
			break;
		default:
			debug(D_PROCESS,"process %d in unexpected state %d",p->pid,p->state);
			break;
	}

	pfs_current = oldcurrent;
}

#endif<|MERGE_RESOLUTION|>--- conflicted
+++ resolved
@@ -34,7 +34,6 @@
 #include "debug.h"
 }
 
-#include <assert.h>
 #include <stdlib.h>
 #include <stdio.h>
 #include <errno.h>
@@ -1528,21 +1527,12 @@
 			break;
 
 		case SYSCALL64_fchmod:
-<<<<<<< HEAD
-                        if(entering) {
-                                p->syscall_result = pfs_fchmod(args[0],args[1]);
-                                if(p->syscall_result<0) p->syscall_result = -errno;
-                                divert_to_dummy(p,p->syscall_result);
-                        }
-                        break;
-=======
 			if(entering) {
 				p->syscall_result = pfs_fchmod(args[0],args[1]);
 				if(p->syscall_result<0) p->syscall_result = -errno;
 				divert_to_dummy(p,p->syscall_result);
 			}
 			break;
->>>>>>> 909703b9
 
 		/*
 		ioctl presents both bad news and good news.
@@ -2394,44 +2384,6 @@
 				p->syscall_result = pfs_mkalloc(path,size,args[2]);
 				if(p->syscall_result<0) p->syscall_result = -errno;
 				divert_to_dummy(p,p->syscall_result);
-			}
-			break;
-
-		case SYSCALL64_parrot_search:
-			if (entering) {
-				struct parrot_search_args psa;
-				tracer_copy_in(p->tracer, &psa, POINTER(args[0]), sizeof(psa));
-				char paths[65536];
-				tracer_copy_in_string(p->tracer, paths, POINTER(psa.paths), sizeof(paths));
-				char pattern[PFS_PATH_MAX+1];
-				tracer_copy_in_string(p->tracer, pattern, POINTER(psa.pattern), sizeof(pattern));
-				size_t len1 = psa.buffer_length;
-				size_t len2 = psa.stats_length;
-				int flags = psa.flags;
-
-				debug(D_SYSCALL, "parrot_search <%s> %s %s (%p:%zu, %p:%zu) %d", psa.callsite, paths, pattern, psa.buffer, len1, psa.stats, len2, flags);
-
-				char *buffer = (char *) malloc(sizeof(char)*len1);
-				struct stat *stats = (struct stat *) malloc(sizeof(struct stat)*len2);
-				if (!buffer || !stats) {
-					p->syscall_result = -ENOMEM;
-				} else {
-					memset(buffer, 0, sizeof(char)*len1);
-					memset(stats, 0, sizeof(struct stat)*len2);
-					p->syscall_result = pfs_search(paths, pattern, buffer, len1, stats, len2, flags);
-					if (p->syscall_result > 0) {
-						tracer_copy_out(p->tracer, buffer, POINTER(psa.buffer), sizeof(char)*strlen(buffer)+1);
-						if ((size_t)p->syscall_result <= len2) /* entirely fits in stats array */
-							tracer_copy_out(p->tracer, stats, POINTER(psa.stats), sizeof(struct stat)*p->syscall_result);
-						else
-							tracer_copy_out(p->tracer, stats, POINTER(psa.stats), sizeof(struct stat)*len2);
-					} else if (p->syscall_result == -1) {
-						p->syscall_result = -errno;
-					}
-				}
-				free(buffer);
-				free(stats);
-				divert_to_dummy(p, p->syscall_result);
 			}
 			break;
 

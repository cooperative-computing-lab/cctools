--- conflicted
+++ resolved
@@ -49,10 +49,7 @@
 	struct stat64 info;
 
 	if(stat64(path,&info)==0) {
-<<<<<<< HEAD
-=======
 		if(info.st_mode&S_IWOTH) flags |= IBOX_ACL_WRITE|IBOX_ACL_LIST;
->>>>>>> 909703b9
 		if(info.st_mode&S_IROTH) flags |= IBOX_ACL_READ|IBOX_ACL_LIST;
 		if(info.st_mode&S_IXOTH) flags |= IBOX_ACL_EXECUTE;
 		if((flags&checkflags)==checkflags) {
@@ -591,14 +588,11 @@
 		if(!pfs_acl_check_dir(name,IBOX_ACL_WRITE)) return -1;
 		debug(D_LOCAL,"rmdir %s",name->rest);
 		result = ::rmdir(name->rest);
-<<<<<<< HEAD
-=======
 		if(result == -1 && errno == ENOTEMPTY) {
 			// If we failed to remove the directory because it contains
 			// only an acl file, remove the acl and the directory.
 			result = ibox_acl_rmdir(name->rest);
 		}
->>>>>>> 909703b9
 		END
 	}
 

--- conflicted
+++ resolved
@@ -9,7 +9,6 @@
 #define PFS_SYS_H
 
 #include "pfs_types.h"
-#include "pfs_search.h"
 
 #include <sys/types.h>
 #include <sys/stat.h>
@@ -86,8 +85,6 @@
 int		pfs_readlinkat( int dirfd, const char *path, char *buf, size_t bufsiz );
 int		pfs_fchmodat( int dirfd, const char *path, mode_t mode, int flags );
 int		pfs_faccessat( int dirfd, const char *path, mode_t mode );
-<<<<<<< HEAD
-=======
 
 
 ssize_t pfs_getxattr (const char *path, const char *name, void *value, size_t size);
@@ -102,7 +99,6 @@
 int pfs_removexattr (const char *path, const char *name);
 int pfs_lremovexattr (const char *path, const char *name);
 int pfs_fremovexattr (int fd, const char *name);
->>>>>>> 909703b9
 
 int		pfs_socket( int domain, int type, int protocol );
 int		pfs_socketpair( int domain, int type, int protocol, int *fds );
@@ -139,13 +135,9 @@
 int		pfs_is_nonblocking( int fd );
 int		pfs_resolve_name( const char *path, struct pfs_name *pname );
 
-<<<<<<< HEAD
-int		pfs_search( const char *paths, const char *pattern, char *buffer, size_t len1, struct stat *stats, size_t len2, int flags );
-=======
   pfs_size_t	pfs_mmap_create( int fd, pfs_size_t file_offset, pfs_size_t length, int prot, int flags );
 int		pfs_mmap_update( pfs_size_t logical_address, pfs_size_t channel_address );
 int		pfs_mmap_delete( pfs_size_t logical_address, pfs_size_t length );
->>>>>>> 909703b9
  
 #ifdef __cplusplus
 }

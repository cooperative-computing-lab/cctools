/*
Copyright (C) 2003-2004 Douglas Thain and the University of Wisconsin
Copyright (C) 2005- The University of Notre Dame
This software is distributed under the GNU General Public License.
See the file COPYING for details.
*/

#include "pfs_sys.h"
#include "pfs_types.h"
#include "pfs_sysdeps.h"
#include "pfs_table.h"
#include "pfs_process.h"
#include "pfs_service.h"

extern "C" {
#include "debug.h"
#include "full_io.h"
#include "file_cache.h"
#include "stringtools.h"
}

#include <errno.h>
#include <string.h>
#include <stdlib.h>
#include <unistd.h>
#include <fcntl.h>
#include <sys/un.h>
#include <time.h>

extern struct file_cache *pfs_file_cache;
extern int pfs_force_cache;

/*
Notice that we make the check for EINTR in here,
rather than in pfs_dispatch.  In here, an EINTR
is clearly ourselves getting interrupted while
we do some work, while in pfs_dispatch, it might
indicate that we are to return control to a
recently-signalled child process.
*/

#define BEGIN \
	pfs_ssize_t result;\
	retry:\

#define END \
	debug(D_LIBCALL,"= %d %s",(int)result,((result>=0) ? "" : strerror(errno)) ); \
	if(result<0 && errno==EINTR) goto retry;\
	if(result<0 && errno==0) { debug(D_DEBUG,"whoops, converting errno=0 to ENOENT"); errno = ENOENT; }\
	return result;

int pfs_open( const char *path, int flags, mode_t mode )
{
	BEGIN
	debug(D_LIBCALL,"open %s %u %u",path,flags,mode);
	result = pfs_current->table->open(path,flags,mode,pfs_force_cache);
	END
}

int pfs_open_cached( const char *path, int flags, mode_t mode )
{
	BEGIN
	debug(D_LIBCALL,"open %s %u %u",path,flags,mode);
	result = pfs_current->table->open(path,flags,mode,1);
	END
}

int pfs_pipe( int *fds )
{
	BEGIN
	debug(D_LIBCALL,"pipe");
	result = pfs_current->table->pipe(fds);
	debug(D_LIBCALL,"= %d [%d,%d] %s",(int)result,fds[0],fds[1],((result>=0) ? "" : strerror(errno)) );
	if(result<0 && errno==EINTR) goto retry;
	if(result<0 && errno==0) errno = ENOENT;
	return result;
}

int pfs_close( int fd )
{
	BEGIN
	debug(D_LIBCALL,"close %d",fd);
	result = pfs_current->table->close(fd);
	END
}

pfs_ssize_t pfs_read( int fd, void *data, pfs_size_t length )
{
	pfs_ssize_t result;
	retry:
	debug(D_LIBCALL,"read %d 0x%x %lld",fd,data,length);
	result = pfs_current->table->read(fd,data,length);
	END
}

pfs_ssize_t pfs_write( int fd, const void *data, pfs_size_t length )
{
	pfs_ssize_t result;
	retry:
	debug(D_LIBCALL,"write %d 0x%x %lld",fd,data,length);
	result = pfs_current->table->write(fd,data,length);
	END
}

pfs_ssize_t pfs_pread( int fd, void *data, pfs_size_t length, pfs_off_t offset )
{
	pfs_ssize_t result;
	retry:
	debug(D_LIBCALL,"pread %d 0x%x %lld",fd,data,length);
	result = pfs_current->table->pread(fd,data,length,offset);
	END
}

pfs_ssize_t pfs_pwrite( int fd, const void *data, pfs_size_t length, pfs_off_t offset )
{
	pfs_ssize_t result;
	retry:
	debug(D_LIBCALL,"pwrite %d 0x%x %lld",fd,data,length);
	result = pfs_current->table->pwrite(fd,data,length,offset);
	END
}

pfs_ssize_t pfs_readv( int fd, const struct iovec *vector, int count )
{
	pfs_ssize_t result;
	retry:
	debug(D_LIBCALL,"readv %d 0x%x %d",fd,vector,count);
	result = pfs_current->table->readv(fd,vector,count);
	END
}

pfs_ssize_t pfs_writev( int fd, const struct iovec *vector, int count )
{
	pfs_ssize_t result;
	retry:
	debug(D_LIBCALL,"writev %d 0x%x %d",fd,vector,count);
	result = pfs_current->table->writev(fd,vector,count);
	END
}

pfs_off_t pfs_lseek( int fd, pfs_off_t offset, int whence )
{
	pfs_off_t result;
	retry:
	debug(D_LIBCALL,"lseek %d %lld %d",fd,offset,whence);
	result = pfs_current->table->lseek(fd,offset,whence);
	END
}

int pfs_ftruncate( int fd, pfs_off_t length )
{
	BEGIN
	debug(D_LIBCALL,"ftruncate %d %lld",fd,length);
	result = pfs_current->table->ftruncate(fd,length);
	END
}

int pfs_fstat( int fd, struct pfs_stat *buf )
{
	BEGIN
	debug(D_LIBCALL,"fstat %d %u",fd,buf);
	result = pfs_current->table->fstat(fd,buf);
	END
}

int pfs_fstatfs( int fd, struct pfs_statfs *buf )
{
	BEGIN
	debug(D_LIBCALL,"fstatfs %d 0x%x",fd,buf);
	result = pfs_current->table->fstatfs(fd,buf);
	END
}

int pfs_fsync( int fd )
{
	BEGIN
	debug(D_LIBCALL,"fsync %d",fd);
	result = pfs_current->table->fsync(fd);
	END
}

int pfs_fchdir( int fd )
{
	BEGIN
	debug(D_LIBCALL,"fchdir %d",fd);
	result = pfs_current->table->fchdir(fd);
	END
}

int pfs_fcntl( int fd, int cmd, void *arg )
{
	BEGIN
	debug(D_LIBCALL,"fcntl %d %d 0x%x",fd,cmd,arg);
	result = pfs_current->table->fcntl(fd,cmd,arg);
	END
}

int pfs_ioctl( int fd, int cmd, void *arg )
{
	BEGIN
	debug(D_LIBCALL,"ioctl %d 0x%x 0x%x",fd,cmd,arg);
	result = pfs_current->table->ioctl(fd,cmd,arg);
	END
}

int pfs_fchmod( int fd, mode_t mode )
{
	BEGIN
	result = pfs_current->table->fchmod(fd,mode);
	debug(D_LIBCALL,"fchmod %d %d",fd,mode);
	END
}

int pfs_fchown( int fd, uid_t uid, gid_t gid )
{
	BEGIN
	debug(D_LIBCALL,"fchown %d %d %d",fd,uid,gid);
	result = pfs_current->table->fchown(fd,uid,gid);
	END
}

int pfs_flock( int fd, int op )
{
	BEGIN
	debug(D_LIBCALL,"flock %d %d",fd,op);
	result = pfs_current->table->flock(fd,op);
	END
}

int pfs_select( int n, fd_set *rfds, fd_set *wfds, fd_set *efds, struct timeval *timeout )
{
	BEGIN
	debug(D_LIBCALL,"select %d 0x%x 0x%x 0x%x 0x%x",n,rfds,wfds,efds,timeout);
	result = pfs_current->table->select(n,rfds,wfds,efds,timeout);
	END
}

int pfs_poll( struct pollfd *ufds, unsigned nfds, int timeout )
{
	BEGIN
	debug(D_LIBCALL,"poll 0x%x %d %d",ufds,nfds,timeout);
	result = pfs_current->table->poll(ufds,nfds,timeout);
	END
}

int pfs_chdir( const char *path )
{
	BEGIN
	debug(D_LIBCALL,"chdir %s",path);
	result = pfs_current->table->chdir(path);
	END
}

char * pfs_getcwd( char *path, pfs_size_t size )
{
	char *result;
	debug(D_LIBCALL,"getcwd 0x%x %d",path,size);
	result = pfs_current->table->getcwd(path,size);
	debug(D_LIBCALL,"= %s",result ? result : "(null)");
	return result;
}

int pfs_dup( int old )
{
	BEGIN
	debug(D_LIBCALL,"dup %d",old);
	result = pfs_current->table->dup(old);
	END
}

int pfs_dup2( int old, int nfd )
{
	BEGIN
	debug(D_LIBCALL,"dup2 %d %d",old,nfd);
	result = pfs_current->table->dup2(old,nfd);
	END
}

int pfs_stat( const char *path, struct pfs_stat *buf )
{
	BEGIN
	debug(D_LIBCALL,"stat %s 0x%x",path,buf);
	result = pfs_current->table->stat(path,buf);
	END
}

int pfs_statfs( const char *path, struct pfs_statfs *buf )
{
	BEGIN
	debug(D_LIBCALL,"statfs %s 0x%x",path,buf);
	result = pfs_current->table->statfs(path,buf);
	END
}

int pfs_lstat( const char *path, struct pfs_stat *buf )
{
	BEGIN
	debug(D_LIBCALL,"lstat %s 0x%x",path,buf);
	result = pfs_current->table->lstat(path,buf);
	END
}

int pfs_access( const char *path, mode_t mode )
{
	BEGIN
	debug(D_LIBCALL,"access %s %d",path,mode);
	result = pfs_current->table->access(path,mode);
	END
}

int pfs_chmod( const char *path, mode_t mode )
{
	BEGIN
	debug(D_LIBCALL,"chmod %s 0x%x",path,mode);
	result = pfs_current->table->chmod(path,mode);
	END
}

int pfs_chown( const char *path, uid_t uid, gid_t gid )
{
	BEGIN
	debug(D_LIBCALL,"chown %s %d %d",path,uid,gid);
	result = pfs_current->table->chown(path,uid,gid);
	END
}

int pfs_lchown( const char *path, uid_t uid, gid_t gid )
{
	BEGIN
	debug(D_LIBCALL,"lchown %s %d %d",path,uid,gid);
	result = pfs_current->table->lchown(path,uid,gid);
	END
}

int pfs_truncate( const char *path, pfs_off_t length )
{
	BEGIN
	debug(D_LIBCALL,"truncate %s %lld",path,length);
	result = pfs_current->table->truncate(path,length);
	END
}

int pfs_utime( const char *path, struct utimbuf *buf )
{
	BEGIN
	debug(D_LIBCALL,"utime %s 0x%x",path,buf);
	result = pfs_current->table->utime(path,buf);
	END
}

int pfs_unlink( const char *path )
{
	BEGIN
	debug(D_LIBCALL,"unlink %s",path);
	result = pfs_current->table->unlink(path);
	END
}

int pfs_rename( const char *oldpath, const char *newpath )
{
	BEGIN
	debug(D_LIBCALL,"rename %s %s",oldpath,newpath);
	result = pfs_current->table->rename(oldpath,newpath);
	END
}

int pfs_link( const char *oldpath, const char *newpath )
{
	BEGIN
	debug(D_LIBCALL,"link %s %s",oldpath,newpath);
	result = pfs_current->table->link(oldpath,newpath);
	END
}

int pfs_symlink( const char *oldpath, const char *newpath )
{
	BEGIN
	debug(D_LIBCALL,"symlink %s %s",oldpath,newpath);
	result = pfs_current->table->symlink(oldpath,newpath);
	END
}

int pfs_readlink( const char *path, char *buf, pfs_size_t size )
{
	BEGIN
	debug(D_LIBCALL,"readlink %s 0x%x %lld",path,buf,size);
	result = pfs_current->table->readlink(path,buf,size);
	END
}

int pfs_mknod( const char *path, mode_t mode, dev_t dev )
{
	BEGIN
	debug(D_LIBCALL,"mknod %s %d %d",path,mode,dev);
	result = pfs_current->table->mknod(path,mode,dev);
	END
}

int pfs_mkdir( const char *path, mode_t mode )
{
	BEGIN
	debug(D_LIBCALL,"mkdir %s %d",path,mode);
	result = pfs_current->table->mkdir(path,mode);
	END
}

int pfs_rmdir( const char *path )
{
	BEGIN
	debug(D_LIBCALL,"rmdir %s",path);
	result = pfs_current->table->rmdir(path);
	END
}

struct dirent * pfs_fdreaddir( int fd )
{
	struct dirent *result;
	debug(D_LIBCALL,"fdreaddir %d",fd);
	result = pfs_current->table->fdreaddir(fd);
	debug(D_LIBCALL,"= %s",result ? result->d_name : "null");
	return result;
}

int pfs_socket( int domain, int type, int protocol )
{
	BEGIN
	debug(D_LIBCALL,"socket %d %d %d",domain,type,protocol);
	result = pfs_current->table->socket(domain,type,protocol);
	END
}

int pfs_socketpair( int domain, int type, int proto, int *fds)
{
	BEGIN
	debug(D_LIBCALL,"socketpair %d %d %d",domain,type,proto);
	result = pfs_current->table->socketpair(domain,type,proto,fds);
	END
}

int pfs_accept( int fd, struct sockaddr *addr, int * addrlen )
{
	BEGIN
	debug(D_LIBCALL,"accept %d 0x%x 0x%x",fd,addr,addrlen);
	result = pfs_current->table->accept(fd,addr,addrlen);
	END
}

int pfs_bind( int fd, const struct sockaddr *addr, int addrlen )
{
	BEGIN
	debug(D_LIBCALL,"bind %d 0x%x %d",fd,addr,addrlen);
	result = ::bind(pfs_current->table->get_real_fd(fd),addr,addrlen);
	END
}

int pfs_connect( int fd, const struct sockaddr *addr, int addrlen )
{
	BEGIN
	debug(D_LIBCALL,"connect %d 0x%x %d",fd,addr,addrlen);
	result = ::connect(pfs_current->table->get_real_fd(fd),addr,addrlen);
	END
}

int pfs_getpeername( int fd, struct sockaddr *addr, int * addrlen )
{
	BEGIN
	debug(D_LIBCALL,"getpeername %d 0x%x 0x%x",fd,addr,addrlen);
	result = ::getpeername(pfs_current->table->get_real_fd(fd),addr,(socklen_t*)addrlen);
	END
}

int pfs_getsockname( int fd, struct sockaddr *addr, int * addrlen )
{
	BEGIN
	debug(D_LIBCALL,"getsockname %d 0x%x 0x%x",fd,addr,addrlen);
	result = ::getsockname(pfs_current->table->get_real_fd(fd),addr,(socklen_t*)addrlen);
	END
}

int pfs_getsockopt( int fd, int level, int option, void *value, int * length )
{
	BEGIN
	debug(D_LIBCALL,"getsockopt %d %d %d 0x%x 0x%x",fd,level,option,value,length);
	result = ::getsockopt(pfs_current->table->get_real_fd(fd),level,option,value,(socklen_t*)length);
	END
}

int pfs_listen( int fd, int backlog )
{
	BEGIN
	debug(D_LIBCALL,"listen %d %d",fd,backlog);
	result = ::listen(pfs_current->table->get_real_fd(fd),backlog);
	END
}

int pfs_recv( int fd, void *data, int length, int flags )
{
	BEGIN
	debug(D_LIBCALL,"recv %d 0x%x %d %d",fd,data,length,flags);
	result = ::recv(pfs_current->table->get_real_fd(fd),data,length,flags);
	END
}

int pfs_recvfrom( int fd, void *data, int length, int flags, struct sockaddr *addr, int * addrlength)
{
	BEGIN
	debug(D_LIBCALL,"recvfrom %d 0x%x %d %d 0x%x 0x%x",fd,data,length,flags,addr,addrlength);
	result = ::recvfrom(pfs_current->table->get_real_fd(fd),data,length,flags,addr,(socklen_t*)addrlength);
	END
}

int pfs_recvmsg( int fd,  struct msghdr *msg, int flags )
{
	BEGIN
	debug(D_LIBCALL,"recvmsg %d 0x%x %d",fd,msg,flags);

	result = ::recvmsg(pfs_current->table->get_real_fd(fd),msg,flags);

	/*
	One use of recvmsg is to pass file descriptors from one process
	to another via the use of 'ancillary data'.  If this happens, then
	Parrot will own the file descriptor, and must virtually attach it
	to the process with an anonymous name.
	*/

	if(result>=0 && msg->msg_controllen>0) {
		struct cmsghdr *cmsg = (struct cmsghdr *) msg->msg_control;
		if(cmsg->cmsg_level==SOL_SOCKET && cmsg->cmsg_type==SCM_RIGHTS) {
			int fd_count = (cmsg->cmsg_len-sizeof(struct cmsghdr)) / sizeof(int);
			int *fds = (int*) CMSG_DATA(cmsg);
			int i;
			for(i=0;i<fd_count;i++) {
				int lfd = pfs_current->table->find_empty(3);
				pfs_current->table->attach(lfd,fds[i],O_RDWR,0700,"anonymous-socket-fd");
				fds[i] = lfd;
				debug(D_SYSCALL,"recvmsg got anonymous file descriptor %d",lfd);
			}
		}
	}

	END
}

int pfs_send( int fd, const void *data, int length, int flags )
{
	BEGIN
	debug(D_LIBCALL,"send %d 0x%x %d %d",fd,data,length,flags);
	result = ::send(pfs_current->table->get_real_fd(fd),data,length,flags);
	END
}

int pfs_sendmsg( int fd, const struct msghdr *msg, int flags )
{
	BEGIN
	debug(D_LIBCALL,"sendmsg %d 0x%x %d",fd,msg,flags);
	result = ::sendmsg(pfs_current->table->get_real_fd(fd),msg,flags);
	END
}

int pfs_sendto( int fd, const void *data, int length, int flags, const struct sockaddr *addr, int addrlength )
{
	BEGIN
	debug(D_LIBCALL,"sendto %d 0x%x %d %d 0x%x %d",fd,data,length,flags,addr,addrlength);
	result = ::sendto(pfs_current->table->get_real_fd(fd),data,length,flags,addr,addrlength);
	END
}

int pfs_setsockopt( int fd, int level, int option, const void *value, int length )
{
	BEGIN
	debug(D_LIBCALL,"setsockopt %d %d %d 0x%x %d",fd,level,option,value,length);
	result = ::setsockopt(pfs_current->table->get_real_fd(fd),level,option,value,length);
	END
}

int pfs_shutdown( int fd, int how )
{
	BEGIN
	debug(D_LIBCALL,"shutdown %d %d",fd,how);
	result = ::shutdown(pfs_current->table->get_real_fd(fd),how);
	END
}

extern int pfs_master_timeout;
int pfs_timeout( const char *str )
{
	BEGIN
	debug(D_LIBCALL, "timeout %s", str);
	if(str) pfs_master_timeout = string_time_parse(str);
	else if(isatty(0)) pfs_master_timeout = 300;
	else pfs_master_timeout = 3600;
	result = pfs_master_timeout;
	END
}

int pfs_mkalloc( const char *path, pfs_ssize_t size, mode_t mode )
{
	BEGIN
	debug(D_LIBCALL,"mkalloc %s %lld %d",path,size,mode);
	result = pfs_current->table->mkalloc(path,size,mode);
	END
}

int pfs_lsalloc( const char *path, char *alloc_path, pfs_ssize_t *total, pfs_ssize_t *inuse )
{
	BEGIN
	debug(D_LIBCALL,"lsalloc %s",path);
	result = pfs_current->table->lsalloc(path,alloc_path,total,inuse);
	END
}

int pfs_whoami( const char *path, char *buf, int size )
{
	BEGIN
	debug(D_LIBCALL,"whoami %s %x %d",path,buf,size);
	result = pfs_current->table->whoami(path,buf,size);
	END
}

int pfs_search( const char *paths, const char *pattern, char *buffer, size_t len1, struct stat *stats, size_t len2, int flags )
{
    BEGIN
    debug(D_LIBCALL,"search %s %s %p %zu %p %zu %d",paths,pattern,buffer,len1,stats,len2,flags);
    result = pfs_current->table->search(paths,pattern,buffer,len1,stats,len2,flags);
    END
}

int pfs_getacl( const char *path, char *buf, int size )
{
	BEGIN
	debug(D_LIBCALL,"getacl %s %x %d",path,buf,size);
	result = pfs_current->table->getacl(path,buf,size);
	END
}

int pfs_setacl( const char *path, const char *subject, const char *rights )
{
	BEGIN
	debug(D_LIBCALL,"setacl %s %s %s",path,subject,rights);
	result = pfs_current->table->setacl(path,subject,rights);
	END
}

int pfs_locate( const char *path, char *buf, int size )
{
	BEGIN
	debug(D_LIBCALL, "pfs_locate %s %x %d", path, buf, size);
	result = pfs_current->table->locate(path,buf,size);
	END
}

int pfs_copyfile( const char *source, const char *target )
{
	BEGIN
	debug(D_LIBCALL,"copyfile %s %s",source,target);
	result = pfs_current->table->copyfile(source,target);
	END
}

int pfs_md5( const char *path, unsigned char *digest )
{
	BEGIN
	debug(D_LIBCALL,"md5 %s",path);
	result = pfs_current->table->md5(path,digest);
	END
}

int pfs_get_real_fd( int fd )
{
	BEGIN
	debug(D_LIBCALL,"get_real_fd %d",fd);
	result = pfs_current->table->get_real_fd(fd);
	END
}

int pfs_get_full_name( int fd, char *name )
{
	BEGIN
	debug(D_LIBCALL,"get_full_name %d",fd);
	result = pfs_current->table->get_full_name(fd,name);
	END
}

pfs_size_t pfs_mmap_create( int fd, pfs_size_t file_offset, pfs_size_t length, int prot, int flags )
{
	BEGIN
	debug(D_LIBCALL,"mmap_create %d %llx %llx %x %x",fd,file_offset,length,prot,flags);
	result = pfs_current->table->mmap_create(fd,file_offset,length,prot,flags);
	END
}

int	pfs_mmap_update( pfs_size_t logical_address, pfs_size_t channel_address )
{
	BEGIN
	debug(D_LIBCALL,"mmap_update %llx %llx",logical_address,channel_address);
	result = pfs_current->table->mmap_update(logical_address,channel_address);
	END
}

int	pfs_mmap_delete( pfs_size_t logical_address, pfs_size_t length )
{
	BEGIN
	debug(D_LIBCALL,"mmap_delete %llx %llx",logical_address,length);
	result = pfs_current->table->mmap_delete(logical_address,length);
	END
}
 
int pfs_get_local_name( const char *rpath, char *lpath, char *firstline, int length )
{
	int fd;
	int result;

	fd = pfs_open_cached(rpath,O_RDONLY,0);
	if(fd>=0) {
		if(firstline) {
			int actual = pfs_read(fd,firstline,length-1);
			if(actual>=0) {
				char *n;
				firstline[actual] = 0;
				n = strchr(firstline,'\n');
				if(n) {
					*n = 0;
				} else {
					firstline[0] = 0;
				}
			} else {
				firstline[0] = 0;
			}
		}
		result = pfs_current->table->get_local_name(fd,lpath);
		pfs_close(fd);
		return result;
	} else {
		return -1;
	}
}

int pfs_is_nonblocking( int fd )
{
	int flags = pfs_fcntl(fd,F_GETFL,0);
	if(flags<0) {
		return 0;
	} else if(flags&O_NONBLOCK) {
		return 1;
	} else {
		return 0;
	}
}

int pfs_resolve_name( const char *path, struct pfs_name *pname )
{
	return pfs_current->table->resolve_name(path,pname);
}

/*
A proposed POSIX standard includes a number of new system calls
ending in -at, corresponding to traditional system calls.
Each one takes a directory fd and resolves relative paths in
relation to that fd.  This avoids some race-conditions (good idea)
and allows for per-thread working directories (bad idea).
Instead of propagating these new calls all the way down through Parrot,
we reduce them to traditional calls at this interface.
*/

int pfs_openat( int dirfd, const char *path, int flags, mode_t mode )
{
	char newpath[PFS_PATH_MAX];
	pfs_current->table->complete_at_path(dirfd,path,newpath);
	return pfs_open(newpath,flags,mode);
}

int pfs_mkdirat( int dirfd, const char *path, mode_t mode)
{
	char newpath[PFS_PATH_MAX];
	pfs_current->table->complete_at_path(dirfd,path,newpath);
	return pfs_mkdir(newpath,mode);
}

int pfs_mknodat( int dirfd, const char *path, mode_t mode, dev_t dev )
{
	char newpath[PFS_PATH_MAX];
	pfs_current->table->complete_at_path(dirfd,path,newpath);
	return pfs_mknod(newpath,mode,dev);
}

int pfs_fchownat( int dirfd, const char *path, uid_t owner, gid_t group, int flags )
{
	char newpath[PFS_PATH_MAX];
	pfs_current->table->complete_at_path(dirfd,path,newpath);
#ifdef AT_SYMLINK_NOFOLLOW
	if(flags&AT_SYMLINK_NOFOLLOW) {
		return pfs_lchown(newpath,owner,group);
	}
#endif
	return pfs_chown(newpath,owner,group);
}

int pfs_futimesat( int dirfd, const char *path, const struct timeval times[2] )
{
	char newpath[PFS_PATH_MAX];
	pfs_current->table->complete_at_path(dirfd,path,newpath);

	struct utimbuf ut;
	if(times) {
		ut.actime = times[0].tv_sec;
		ut.modtime = times[1].tv_sec;
	} else {
		ut.actime = ut.modtime = time(0);
	}
	return pfs_utime(newpath,&ut);
}

int pfs_fstatat( int dirfd, const char *path, struct pfs_stat *buf, int flags )
{
	char newpath[PFS_PATH_MAX];
	pfs_current->table->complete_at_path(dirfd,path,newpath);
#ifdef AT_SYMLINK_NOFOLLOW
	if(flags&AT_SYMLINK_NOFOLLOW) {
		return pfs_lstat(newpath,buf);
	}
#endif
	return pfs_stat(newpath,buf);
}

int pfs_unlinkat( int dirfd, const char *path, int flags )
{
	char newpath[PFS_PATH_MAX];
	pfs_current->table->complete_at_path(dirfd,path,newpath);
#ifdef AT_REMOVEDIR
	if(flags&AT_REMOVEDIR) {
		return pfs_rmdir(newpath);
	}
#endif
	return pfs_unlink(newpath);
}

int pfs_renameat( int olddirfd, const char *oldpath, int newdirfd, const char *newpath )
{
	char newoldpath[PFS_PATH_MAX];
	char newnewpath[PFS_PATH_MAX];

	pfs_current->table->complete_at_path(olddirfd,oldpath,newoldpath);
	pfs_current->table->complete_at_path(newdirfd,newpath,newnewpath);

	return pfs_rename(newoldpath,newnewpath);
}

int pfs_linkat( int olddirfd, const char *oldpath, int newdirfd, const char *newpath, int flags )
{
	char newoldpath[PFS_PATH_MAX];
	char newnewpath[PFS_PATH_MAX];

	pfs_current->table->complete_at_path(olddirfd,oldpath,newoldpath);
	pfs_current->table->complete_at_path(newdirfd,newpath,newnewpath);

	return pfs_link(newoldpath,newnewpath);
}


int pfs_symlinkat( const char *oldpath, int newdirfd, const char *newpath )
{
	char newnewpath[PFS_PATH_MAX];
	pfs_current->table->complete_at_path(newdirfd,newpath,newnewpath);
	return pfs_symlink(oldpath,newnewpath);
}

int pfs_readlinkat( int dirfd, const char *path, char *buf, size_t bufsiz )
{
	char newpath[PFS_PATH_MAX];
	pfs_current->table->complete_at_path(dirfd,path,newpath);
	return pfs_readlink(newpath,buf,bufsiz);
}

int pfs_fchmodat( int dirfd, const char *path, mode_t mode, int flags )
{
	char newpath[PFS_PATH_MAX];
	pfs_current->table->complete_at_path(dirfd,path,newpath);
	return pfs_chmod(newpath,mode);
}

int pfs_faccessat( int dirfd, const char *path, mode_t mode )
{
	char newpath[PFS_PATH_MAX];
	pfs_current->table->complete_at_path(dirfd,path,newpath);
	return pfs_access(newpath,mode);
}
<<<<<<< HEAD
=======

ssize_t pfs_getxattr (const char *path, const char *name, void *value, size_t size)
{
	BEGIN
	debug(D_LIBCALL,"getxattr %s %s",path,name);
	result = pfs_current->table->getxattr(path,name,value,size);
	END
}
>>>>>>> 909703b9

ssize_t pfs_lgetxattr (const char *path, const char *name, void *value, size_t size)
{
	BEGIN
	debug(D_LIBCALL,"lgetxattr %s %s",path,name);
	result = pfs_current->table->lgetxattr(path,name,value,size);
	END
}

ssize_t pfs_fgetxattr (int fd, const char *name, void *value, size_t size)
{
	BEGIN
	debug(D_LIBCALL,"fgetxattr %d %s",fd,name);
	result = pfs_current->table->fgetxattr(fd,name,value,size);
	END
}

ssize_t pfs_listxattr (const char *path, char *list, size_t size)
{
	BEGIN
	debug(D_LIBCALL,"listxattr %s",path);
	result = pfs_current->table->listxattr(path,list,size);
	END
}

ssize_t pfs_llistxattr (const char *path, char *list, size_t size)
{
	BEGIN
	debug(D_LIBCALL,"llistxattr %s",path);
	result = pfs_current->table->llistxattr(path,list,size);
	END
}

ssize_t pfs_flistxattr (int fd, char *list, size_t size)
{
	BEGIN
	debug(D_LIBCALL,"flistxattr %d",fd);
	result = pfs_current->table->flistxattr(fd,list,size);
	END
}

int pfs_setxattr (const char *path, const char *name, const void *value, size_t size, int flags)
{
	BEGIN
	debug(D_LIBCALL,"setxattr %s %s <> %zu %d",path,name,size,flags);
	result = pfs_current->table->setxattr(path,name,value,size,flags);
	END
}

int pfs_lsetxattr (const char *path, const char *name, const void *value, size_t size, int flags)
{
	BEGIN
	debug(D_LIBCALL,"lsetxattr %s %s <> %zu %d",path,name,size,flags);
	result = pfs_current->table->lsetxattr(path,name,value,size,flags);
	END
}

int pfs_fsetxattr (int fd, const char *name, const void *value, size_t size, int flags)
{
	BEGIN
	debug(D_LIBCALL,"fsetxattr %d %s <> %zu %d",fd,name,size,flags);
	result = pfs_current->table->fsetxattr(fd,name,value,size,flags);
	END
}

int pfs_removexattr (const char *path, const char *name)
{
	BEGIN
	debug(D_LIBCALL,"removexattr %s %s",path,name);
	result = pfs_current->table->removexattr(path,name);
	END
}

int pfs_lremovexattr (const char *path, const char *name)
{
	BEGIN
	debug(D_LIBCALL,"lremovexattr %s %s",path,name);
	result = pfs_current->table->lremovexattr(path,name);
	END
}

int pfs_fremovexattr (int fd, const char *name)
{
	BEGIN
	debug(D_LIBCALL,"fremovexattr %d %s",fd,name);
	result = pfs_current->table->fremovexattr(fd,name);
	END
}<|MERGE_RESOLUTION|>--- conflicted
+++ resolved
@@ -615,14 +615,6 @@
 	debug(D_LIBCALL,"whoami %s %x %d",path,buf,size);
 	result = pfs_current->table->whoami(path,buf,size);
 	END
-}
-
-int pfs_search( const char *paths, const char *pattern, char *buffer, size_t len1, struct stat *stats, size_t len2, int flags )
-{
-    BEGIN
-    debug(D_LIBCALL,"search %s %s %p %zu %p %zu %d",paths,pattern,buffer,len1,stats,len2,flags);
-    result = pfs_current->table->search(paths,pattern,buffer,len1,stats,len2,flags);
-    END
 }
 
 int pfs_getacl( const char *path, char *buf, int size )
@@ -884,8 +876,6 @@
 	pfs_current->table->complete_at_path(dirfd,path,newpath);
 	return pfs_access(newpath,mode);
 }
-<<<<<<< HEAD
-=======
 
 ssize_t pfs_getxattr (const char *path, const char *name, void *value, size_t size)
 {
@@ -894,7 +884,6 @@
 	result = pfs_current->table->getxattr(path,name,value,size);
 	END
 }
->>>>>>> 909703b9
 
 ssize_t pfs_lgetxattr (const char *path, const char *name, void *value, size_t size)
 {

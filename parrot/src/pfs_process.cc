/*
Copyright (C) 2003-2004 Douglas Thain and the University of Wisconsin
Copyright (C) 2005- The University of Notre Dame
This software is distributed under the GNU General Public License.
See the file COPYING for details.
*/

#include "pfs_process.h"
#include "pfs_dispatch.h"
#include "pfs_poll.h"
#include "pfs_channel.h"
<<<<<<< HEAD
=======
#include "pfs_paranoia.h"
>>>>>>> 909703b9

extern "C" {
#include "debug.h"
#include "xxmalloc.h"
#include "stringtools.h"
#include "macros.h"
#include "itable.h"
}

#include <sys/wait.h>
#include <signal.h>
#include <errno.h>
#include <stdlib.h>
#include <fcntl.h>
#include <unistd.h>
#include <string.h>

struct pfs_process *pfs_current=0;

static struct itable * pfs_process_table = 0;
static int nprocs = 0;

struct pfs_process * pfs_process_lookup( pid_t pid )
{
	return (struct pfs_process *) itable_lookup(pfs_process_table,pid);
}

/*
It would be nice if we could clean up everyone quietly and then
some time later, kill hard.  However, on Linux, if someone kills
us before we have a chance to clean up, then due to a "feature"
of ptrace, all our children will be left stuck in a debug-wait
state.  So, rather than chance ourselves getting killed, we
will be very aggressive about cleaning up.  Upon receiving any
shutdown signal, we immediately blow away everyone involved,
and then kill ourselves.
*/

void pfs_process_kill_everyone( int sig )
{   
	debug(D_NOTICE,"received signal %d (%s), killing all my children...",sig,string_signal(sig));
	pfs_process_killall();
	debug(D_NOTICE,"sending myself %d (%s), goodbye!",sig,string_signal(sig));
	while(1) {
		signal(sig,SIG_DFL);
		sigsetmask(~sigmask(sig));
		kill(getpid(),sig);
		kill(getpid(),SIGKILL);
	}
}   

/*
For every process interested in asynchronous events,
send a SIGIO.  Note that is is more coarse than it
should be.  Most processes register interest only
on particular fds, however, we have limited mechanism
for figuring out which fds are ready.  Just signal
everybody.
*/

void pfs_process_sigio()
{
	UINT64_T pid;
	struct pfs_process *p;

	debug(D_PROCESS,"SIGIO received");

	itable_firstkey(pfs_process_table);
	while(itable_nextkey(pfs_process_table,&pid,(void**)&p)) {
		if(p && p->flags&PFS_PROCESS_FLAGS_ASYNC) {
			switch(p->state) {
				case PFS_PROCESS_STATE_DONE:
					break;
				default:
					debug(D_PROCESS,"SIGIO forwarded to pid %d",p->pid);
					pfs_process_raise(p->pid,SIGIO,1);
					break;
			}
		}
	}
}

void pfs_process_wake( pid_t pid )
{
	struct pfs_process *p = pfs_process_lookup(pid);
	if(p && (p->state==PFS_PROCESS_STATE_WAITREAD || p->state==PFS_PROCESS_STATE_WAITWRITE) ) {
		debug(D_PROCESS,"pid %d woken from wait state",p->pid);
		pfs_dispatch(p,0);
	}
}

/*
Note that a new process really has two kinds of parents:
- The 'actual parent' process is the process that called fork or clone to create the child process.  From this parent, the child inherits the file table and other properties.
- If 'notify parent' is the parent process that should be notified when the process exits.  This is different than the actual parent if the child was created with the CLONE_PARENT flag to clone.
*/


struct pfs_process * pfs_process_create( pid_t pid, pid_t actual_ppid, pid_t notify_ppid, int share_table, int exit_signal )
{  
	struct pfs_process *actual_parent;
	struct pfs_process *notify_parent;
	struct pfs_process *child;

	if(!pfs_process_table) pfs_process_table = itable_create(0);

	child = (struct pfs_process *) xxmalloc(sizeof(*child));
	child->tracer = tracer_attach(pid);
	if(!child->tracer) {
		free(child);
		return 0;
	}
	child->name[0] = 0;
	child->new_logical_name[0] = 0;
	child->new_physical_name[0] = 0;
	child->pid = pid;
	child->ppid = notify_ppid;
	child->tgid = pid;
	child->state = PFS_PROCESS_STATE_KERNEL;
	child->flags = PFS_PROCESS_FLAGS_STARTUP;
	child->seltime.tv_sec = 0;
	child->syscall = SYSCALL32_fork;
	child->syscall_dummy = 0;
	child->syscall_result = 0;
	child->syscall_args_changed = 0;
	child->exit_status = 0;
	child->exit_signal = exit_signal;
	/* to prevent accidental copy out */
	child->wait_ustatus = 0;
	child->wait_urusage = 0;
	child->interrupted = 0;
	child->did_stream_warning = 0;
	child->nsyscalls = 0;
	child->heap_address = 0;
	child->break_address = 0;

	actual_parent = pfs_process_lookup(actual_ppid);

	if(actual_parent) {
		child->flags |= actual_parent->flags;
		if(share_table) {
			child->table = actual_parent->table;
			child->table->addref();
		} else {
			child->table = actual_parent->table->fork();
		}
		strcpy(child->name,actual_parent->name);
		child->umask = actual_parent->umask;
		strcpy(child->tty,actual_parent->tty);
		memcpy(child->signal_interruptible,actual_parent->signal_interruptible,sizeof(child->signal_interruptible));
	} else {
		child->table = new pfs_table;

		/* The first child process must inherit file descriptors */

		int count = sysconf(_SC_OPEN_MAX);
		int *flags = (int*)malloc(sizeof(int)*count);
		int i;

		/* Scan through the known file descriptors */

		for(int i=0;i<count;i++) {
			flags[i] = fcntl(i,F_GETFL);
		}

		/* If valid, duplicate and attach them to the child process. */

		for(i=0;i<count;i++) {
			if(i==pfs_channel_fd()) continue;
			if(flags[i]>=0) {
				child->table->attach(i,dup(i),flags[i],0666,"fd");
<<<<<<< HEAD
				debug(D_PROCESS,"attaching to inherited fd %d with flags %d",i,flags);
=======
				debug(D_PROCESS,"attaching to inherited fd %d with flags %d",i,flags[i]);
>>>>>>> 909703b9
			} 
		}

		free(flags);

		child->umask = 000;
		strcpy(child->tty,"/dev/tty");
		memset(child->signal_interruptible,0,sizeof(child->signal_interruptible));
	}

	notify_parent = pfs_process_lookup(notify_ppid);
	if (!notify_parent) {
		child->ppid = actual_ppid;
	}

	itable_insert(pfs_process_table,pid,child);
	pfs_paranoia_add_pid(pid);

	nprocs++;

	debug(D_PSTREE,"%d %s %d",actual_ppid,share_table ? "newthread" : "fork", pid);
	
	return child;
}

void pfs_process_delete( struct pfs_process *p )
{
	/* The file table was deleted in pfs_process_stop */
	itable_remove(pfs_process_table,p->pid);
	pfs_paranoia_delete_pid(p->pid);
	tracer_detach(p->tracer);
	free(p);
}

/*
Cause this parent process to wake up, reporting
the status of the given child process.  If the
latter is complete, reap its status.
*/

static void pfs_process_do_wake( struct pfs_process *parent, struct pfs_process *child )
{
	parent->state = PFS_PROCESS_STATE_KERNEL;
	parent->syscall_result = child->pid;

	if(parent->wait_ustatus) {
		tracer_copy_out(
			parent->tracer,
			&child->exit_status,
			parent->wait_ustatus,
			sizeof(child->exit_status)
		);
	}
	if(parent->wait_urusage) {
		tracer_copy_out(
			parent->tracer,
			&child->exit_rusage,
			parent->wait_urusage,
			sizeof(child->exit_rusage)
		);
	}

	if(child->state==PFS_PROCESS_STATE_DONE) {
		pfs_process_delete(child);
	} else {
		child->state=PFS_PROCESS_STATE_USER;
	}

	/* to prevent accidental copy out */
	parent->wait_ustatus = 0;
	parent->wait_urusage = 0;
}

/*
Examine the state of this parent and child.
If the parent is waiting for the child, then wake it up.
Or, if the process is in a waitio state, then
kick it out with a signal.
*/

static int pfs_process_may_wake( struct pfs_process *parent, struct pfs_process *child )
{
	if(child->ppid == parent->pid ) {
		if( (child->state==PFS_PROCESS_STATE_DONE) ||
		    ( (child->state==PFS_PROCESS_STATE_WAITPID) && (parent->wait_options&WUNTRACED)) ) {
			if(parent->state==PFS_PROCESS_STATE_WAITPID) {
				if( (parent->wait_pid<=0) || (parent->wait_pid==child->pid) ) {
					pfs_process_do_wake(parent,child);
					return 1;
				} else {
					return 0;
				}
			} else {
				return 0;
			}
		} else {
			return 0;
		}
	} else {
		return 0;
	}
}

void pfs_process_exit_group( struct pfs_process *child )
{
	struct pfs_process *p;
	UINT64_T pid;

	struct rusage usage;
	memset(&usage,0,sizeof(usage));

	itable_firstkey(pfs_process_table);
	while(itable_nextkey(pfs_process_table,&pid,(void**)&p)) {
		if(p && p!=child && p->tgid == child->tgid) {
			debug(D_PROCESS,"exiting process %d",p->pid);
			pfs_process_stop(p,0,usage);
		}
	}
}

/*
The given process has stopped or completed with this status and rusage.
If this process has a parent, attempt to inform it, otherwise
wait for the parent to show up and claim it.  If we wake up a
parent ourselves, then cause it to be rescheduled.
*/

void pfs_process_stop( struct pfs_process *child, int status, struct rusage usage )
{
	struct pfs_process *parent;

	if(child->state==PFS_PROCESS_STATE_DONE) return;

	if(WIFEXITED(status) || WIFSIGNALED(status) ) {
		if(WIFEXITED(status)) {
			debug(D_PSTREE,"%d exit status %d",child->pid,WEXITSTATUS(status));
		} else {
			debug(D_PSTREE,"%d exit signal %d",child->pid,WTERMSIG(status));
		}
		child->state = PFS_PROCESS_STATE_DONE;
		pfs_poll_clear(child->pid);
		nprocs--;
		if(child->table) {
			child->table->delref();
			if(!child->table->refs()) delete child->table;
			child->table = 0;
		}
	} else {
		child->state = PFS_PROCESS_STATE_WAITPID;
	}

	child->exit_status = status;
	child->exit_rusage = usage;

	parent = pfs_process_lookup(child->ppid);
	debug(D_PSTREE, "process %d parent is %d", child->pid, child->ppid);

	if(parent) {
		int send_signal = 0;
		if(child->state==PFS_PROCESS_STATE_DONE) {
			if(child->exit_signal) {
				send_signal = child->exit_signal;
			}
		}

		/*
		XXX WARNING
		Do not refer to child after this point!
		It may have been deleted by pfs_process_may_wake!
		*/

		if(pfs_process_may_wake(parent,child)) {
			tracer_continue(parent->tracer,0);
		} else if(send_signal!=0) {
			pfs_process_raise(parent->pid,send_signal,1);
		}
	} else {
		debug(D_PSTREE, "process %d parent %d not in process table", child->pid, child->ppid);
	}
}

/*
This process is entering the waitpid state. Mark its structure as such,
then search to see if it can be immediately satisfied. If so,
return true.  Otherwise, if WNOHANG is given, get ready to return
from the kernel.
*/

int pfs_process_waitpid( struct pfs_process *p, pid_t wait_pid, int *wait_ustatus, int wait_options, struct rusage *wait_urusage )
{
	UINT64_T childpid;
	struct pfs_process *child;
	int nchildren = 0;

	p->state = PFS_PROCESS_STATE_WAITPID;
	p->wait_pid = wait_pid;
	p->wait_ustatus = wait_ustatus;
	p->wait_options = wait_options;
	p->wait_urusage = wait_urusage;
	p->syscall_result = -EINTR;

	itable_firstkey(pfs_process_table);
	while(itable_nextkey(pfs_process_table,&childpid,(void**)&child)) {
		if(child && child->ppid==p->pid) {
			nchildren++;
			if(pfs_process_may_wake(p,child)) return 1;
		}
	}

	if(nchildren==0) {
		p->state = PFS_PROCESS_STATE_KERNEL;
		p->syscall_result = -ECHILD;
	} else if(wait_options&WNOHANG) {
		p->state = PFS_PROCESS_STATE_KERNEL;
		p->syscall_result = 0;
	}

	return 0;
}

int pfs_process_count()
{
	return nprocs;
}

extern "C" int pfs_process_getpid()
{
	if(pfs_current) {
		return pfs_current->pid;
	} else {
		return getpid();
	}
}

extern "C" char * pfs_process_name()
{
	if(pfs_current) {
		return pfs_current->name;
	} else {
		return (char *)"unknown";
	}
}

extern const char *pfs_username;

int  pfs_process_raise( pid_t pid, int sig, int really_sendit )
{
	struct pfs_process *p;
	int result;

	if(pid==0) pid = pfs_process_getpid();

	pid = ABS(pid);

	p = pfs_process_lookup(pid);
	if(!p) {
		if(pfs_username) {
			result = -1;
			errno = EPERM;
		} else {
			debug(D_PROCESS,"sending signal %d (%s) to external pid %d",sig,string_signal(sig),pid);
			if(pid==getpid()) {
				debug(D_PROCESS,"ignoring attempt to send signal to parrot itself.");
				result = 0;
			} else {
				result = kill(pid,sig);
			}
		}
	} else {
		debug(D_PROCESS,"sending signal %d (%s) to pfs pid %d",sig,string_signal(sig),pid);
		switch(p->state) {
			case PFS_PROCESS_STATE_WAITPID:
			case PFS_PROCESS_STATE_WAITREAD:
			case PFS_PROCESS_STATE_WAITWRITE:
				if(p->signal_interruptible[sig]) {
					debug(D_PROCESS,"signal %d interrupts pid %d",sig,pid);
					p->interrupted = 1;
					pfs_dispatch(p,sig);
				} else {
					debug(D_PROCESS,"signal %d queued to pid %d",sig,pid);
					if(really_sendit) kill(pid,sig);
				}
				result = 0;
				break;
			default:
				if(really_sendit) {
					result = kill(pid,sig);
				} else {
					result = 0;
				}
				break;
		}
	}

	return result;
}

void pfs_process_kill()
{
	if(pfs_current) {
		pfs_process_raise(pfs_current->pid,SIGKILL,1);
	} else {
		kill(getpid(),SIGKILL);
	}
}

void pfs_process_killall()
{
	UINT64_T pid;
	struct pfs_process *p;

	itable_firstkey(pfs_process_table);
	while(itable_nextkey(pfs_process_table,&pid,(void**)&p)) {
		debug(D_PROCESS,"killing pid %d",p->pid);
		kill(p->pid,SIGKILL);
	}
}

PTRINT_T pfs_process_scratch_address( struct pfs_process *p )
{
	if(p->break_address) {
		return p->break_address - 4096;
	} else {
		return pfs_process_heap_address(p);
	}
}

PTRINT_T pfs_process_heap_address( struct pfs_process *p )
{
	PTRINT_T start, end, offset;
	int major, minor,inode;
	char flagstring[5];
	FILE *file;
	char line[1024];
	int fields;

	if(p->heap_address) return p->heap_address;

	sprintf(line,"/proc/%d/maps",p->pid);

	file  = fopen(line,"r");
	if(!file) {
		debug(D_PROCESS,"couldn't open %s: %s",line,strerror(errno));
		return 0;
	}

	while(fgets(line,sizeof(line),file)) {
		debug(D_PROCESS,"line: %s",line);
		fields = sscanf(line,PTR_FORMAT "-" PTR_FORMAT " %s " PTR_FORMAT "%d:%d %d",
			&start,&end,flagstring,&offset,&major,&minor,&inode);

		if(fields==7 && inode==0 && flagstring[0]=='r' && flagstring[1]=='w' && flagstring[3]=='p') {
			fclose(file);
			p->heap_address = start;
			debug(D_PROCESS,"heap address is 0x%x",start);
			return p->heap_address;
		}
	}

	debug(D_PROCESS,"couldn't find heap start address for pid %d",p->pid);

	fclose(file);
	return 0;
}

<|MERGE_RESOLUTION|>--- conflicted
+++ resolved
@@ -9,10 +9,7 @@
 #include "pfs_dispatch.h"
 #include "pfs_poll.h"
 #include "pfs_channel.h"
-<<<<<<< HEAD
-=======
 #include "pfs_paranoia.h"
->>>>>>> 909703b9
 
 extern "C" {
 #include "debug.h"
@@ -184,11 +181,7 @@
 			if(i==pfs_channel_fd()) continue;
 			if(flags[i]>=0) {
 				child->table->attach(i,dup(i),flags[i],0666,"fd");
-<<<<<<< HEAD
-				debug(D_PROCESS,"attaching to inherited fd %d with flags %d",i,flags);
-=======
 				debug(D_PROCESS,"attaching to inherited fd %d with flags %d",i,flags[i]);
->>>>>>> 909703b9
 			} 
 		}
 

--- conflicted
+++ resolved
@@ -145,11 +145,8 @@
 	LONG_OPT_NO_SET_FOREGROUND,
 	LONG_OPT_SYSCALL_DISABLE_DEBUG,
 	LONG_OPT_VALGRIND,
-<<<<<<< HEAD
 	LONG_OPT_FAKE_SETUID,
-=======
 	LONG_OPT_DYNAMIC_MOUNTS
->>>>>>> 7e6993d3
 };
 
 static void get_linux_version(const char *cmd)
@@ -230,17 +227,9 @@
 	printf( " %-30s Check if the given driver is enabled and exit.\n","   --check-driver");
 	printf( " %-30s Enable dynamic mounting with parrot_mount.\n","   --dynamic-mounts");
 	printf( " %-30s Record the environment variables at the starting point.\n", "-e,--env-list=<path>");
+	printf( " %-30s Track changes from setuid and setgid.\n", "   --fake-setuid");
 	printf( " %-30s Fake this gid; Real gid stays the same.          (PARROT_GID)\n", "-G,--gid=<num>");
-<<<<<<< HEAD
-	printf( " %-30s Show this screen.\n", "-h,--help");
 	printf( " %-30s Enable use of helper library.\n", "   --helper");
-	printf( " %-30s Comma-delimited list of tickets to use for authentication.\n", "-i,--tickets=<files>");
-	printf( " %-30s Set the debug level output for the iRODS driver.\n", "-I,--debug-level-irods=<num>");
-	printf( " %-30s Checksum files where available.\n", "-K,--with-checksums");
-	printf( " %-30s Do not checksum files.\n", "-k,--no-checksums");
-=======
-	printf( " %-30s Enable use of helper library.\n", "   --helper");
->>>>>>> 7e6993d3
 	printf( " %-30s Path to ld.so to use.                      (PARROT_LDSO_PATH)\n", "-l,--ld-path=<path>");
 	printf( " %-30s Record all the file names.\n", "-n,--name-list=<path>");
 	printf( " %-30s Disable changing the foreground process group of the session.\n","   --no-set-foreground");
@@ -248,11 +237,6 @@
 	printf( " %-30s Enable paranoid mode for identity boxing mode.\n", "-P,--paranoid");
 	printf( " %-30s Fake this unix uid; Real uid stays the same.     (PARROT_UID)\n", "-U,--uid=<num>");
 	printf( " %-30s Use this extended username.                 (PARROT_USERNAME)\n", "-u,--username=<name>");
-<<<<<<< HEAD
-	printf( " %-30s Track changes from setuid and setgid.\n", "   --fake-setuid");
-	printf( " %-30s Display version number.\n", "-v,--version");
-=======
->>>>>>> 7e6993d3
 	printf( " %-30s Enable valgrind support for Parrot.\n", "   --valgrind");
 	printf( " %-30s Initial working directory.\n", "-w,--work-dir=<dir>");
 	printf( " %-30s Display table of system calls trapped.\n", "-W,--syscall-table");
@@ -877,14 +861,11 @@
 		case LONG_OPT_SYSCALL_DISABLE_DEBUG:
 			pfs_syscall_disable_debug = 1;
 			break;
-<<<<<<< HEAD
 		case LONG_OPT_FAKE_SETUID:
 			pfs_fake_setuid = 1;
 			pfs_fake_setgid = 1;
-=======
 		case LONG_OPT_DYNAMIC_MOUNTS:
 			pfs_allow_dynamic_mounts = 1;
->>>>>>> 7e6993d3
 			break;
 		default:
 			show_help(argv[0]);

--- conflicted
+++ resolved
@@ -96,17 +96,7 @@
 static int root_exitstatus = 0;
 static int channel_size = 10;
 
-<<<<<<< HEAD
-static void show_version( const char *cmd )
-{
-	printf("%s version %d.%d.%d built by %s@%s on %s at %s\n",cmd,CCTOOLS_VERSION_MAJOR,CCTOOLS_VERSION_MINOR,CCTOOLS_VERSION_MICRO,BUILD_USER,BUILD_HOST,__DATE__,__TIME__);
-	exit(1);
-}
-
-static void get_linux_version()
-=======
 static void get_linux_version(const char *cmd)
->>>>>>> 909703b9
 {
 	struct utsname name;
 	int major,minor,micro,fields;
@@ -683,10 +673,7 @@
 		if(pid>0) {
 			debug(D_PROCESS,"pid %d started",pid);
 		} else if(pid==0) {
-<<<<<<< HEAD
-=======
 			pfs_paranoia_payload();
->>>>>>> 909703b9
 			setpgrp();
 			tracer_prepare();
 			kill(getpid(),SIGSTOP);

CCTOOLS_HOME = ../..

include ${CCTOOLS_HOME}/Makefile.config
include ${CCTOOLS_HOME}/Makefile.rules

all:

test-makeflow:
	@echo running makeflow tests
<<<<<<< HEAD
	@${CCTOOLS_HOME}/dttools/src/test_runner.sh TR_[0-9]*.sh
=======
	@${CCTOOLS_HOME}/dttools/src/test_runner.sh TR_makeflow*.sh
	@if [ x$$CCTOOLS_TEST_ND = x1 ]; then ${CCTOOLS_HOME}/dttools/src/test_runner.sh ND_*.sh; fi
>>>>>>> 909703b9

test-starch:
	@echo running starch tests
	@${CCTOOLS_HOME}/dttools/src/test_runner.sh TR_starch*.sh

<<<<<<< HEAD
=======
test-nd: test
	@echo running notre dame makeflow tests

>>>>>>> 909703b9
test: test-makeflow test-starch

clean:

install:<|MERGE_RESOLUTION|>--- conflicted
+++ resolved
@@ -7,23 +7,16 @@
 
 test-makeflow:
 	@echo running makeflow tests
-<<<<<<< HEAD
-	@${CCTOOLS_HOME}/dttools/src/test_runner.sh TR_[0-9]*.sh
-=======
 	@${CCTOOLS_HOME}/dttools/src/test_runner.sh TR_makeflow*.sh
 	@if [ x$$CCTOOLS_TEST_ND = x1 ]; then ${CCTOOLS_HOME}/dttools/src/test_runner.sh ND_*.sh; fi
->>>>>>> 909703b9
 
 test-starch:
 	@echo running starch tests
 	@${CCTOOLS_HOME}/dttools/src/test_runner.sh TR_starch*.sh
 
-<<<<<<< HEAD
-=======
 test-nd: test
 	@echo running notre dame makeflow tests
 
->>>>>>> 909703b9
 test: test-makeflow test-starch
 
 clean:

--- conflicted
+++ resolved
@@ -76,15 +76,9 @@
 
 #define MAX_REMOTE_JOBS_DEFAULT 100
 struct {
-<<<<<<< HEAD
     int local_mem;
     int local_cores;
     int local_disk;
-=======
-	int local_mem;
-	int local_cores;
-	int local_disk;
->>>>>>> c3a4fd8a
 } loc_info;
 
 static sig_atomic_t makeflow_abort_flag = 0;
@@ -482,15 +476,9 @@
 	int disk_ok = 0;
 	int cores_ok = 0;
 
-<<<<<<< HEAD
 	mem_ok = (loc_info.local_mem == -1 || n->resources->memory <= loc_info.local_mem);
 
 	disk_ok = (loc_info.local_disk == -1 || n->resources->disk <= loc_info.local_disk);
-=======
-	mem_ok = (loc_info.local_mem == -1 || n->resources->resident_memory <= loc_info.local_mem);
-
-	disk_ok = (loc_info.local_disk == -1 || n->resources->workdir_footprint <= loc_info.local_disk);
->>>>>>> c3a4fd8a
 
 	cores_ok = (n->resources->cores <= loc_info.local_cores ||( n->resources->cores < 1 && loc_info.local_cores >= 1 ));
 	return (cores_ok && disk_ok && mem_ok);
@@ -508,17 +496,11 @@
 
 
 		if(loc_info.local_mem != -1)
-<<<<<<< HEAD
 			loc_info.local_mem -= n->resources->memory;
 
 		if(loc_info.local_disk != -1)
 			loc_info.local_disk -= n->resources->disk;
-=======
-			loc_info.local_mem -= n->resources->resident_memory;
-
-		if(loc_info.local_disk != -1)
-			loc_info.local_disk -= n->resources->workdir_footprint;
->>>>>>> c3a4fd8a
+
 }
 /*
  * Reallocates the resources to the local machine after a local job
@@ -529,17 +511,11 @@
 		loc_info.local_cores += n->resources->cores;
 
 		if(loc_info.local_mem != -1)
-<<<<<<< HEAD
 			loc_info.local_mem += n->resources->memory;
 
 		if(loc_info.local_disk != -1)
 			loc_info.local_disk += n->resources->disk;
-=======
-			loc_info.local_mem += n->resources->resident_memory;
-
-		if(loc_info.local_disk != -1)
-			loc_info.local_disk += n->resources->workdir_footprint;
->>>>>>> c3a4fd8a
+
 }
 
 /*
@@ -622,11 +598,6 @@
 	free(output_files);
 	jx_delete(envlist);
 }
-<<<<<<< HEAD
-
-
-=======
->>>>>>> c3a4fd8a
 static int makeflow_node_ready(struct dag *d, struct dag_node *n)
 {
 	struct dag_file *f;
@@ -1138,10 +1109,7 @@
 		LONG_OPT_DOCKER_TAR,
 		LONG_OPT_AMAZON_CREDENTIALS,
 		LONG_OPT_AMAZON_AMI,
-<<<<<<< HEAD
 		LONG_OPT_SKIP_FILE_CHECK,
-=======
->>>>>>> c3a4fd8a
 		LONG_OPT_MEM,
 		LONG_OPT_DISK,
 		LONG_OPT_CORES
@@ -1286,12 +1254,7 @@
 						makeflow_gc_count = 1 << 14;	/* Inode threshold of 2^14. */
 				} else {
 					fprintf(stderr, "makeflow: invalid garbage collection method: %s\n", optarg);
-<<<<<<< HEAD
-					
 					exit(1);
-=======
-exit(1);
->>>>>>> c3a4fd8a
 				}
 				break;
 			case LONG_OPT_GC_SIZE:

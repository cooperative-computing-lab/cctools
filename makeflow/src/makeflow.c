/*
Copyright (C) 2008- The University of Notre Dame
This software is distributed under the GNU General Public License.
See the file COPYING for details.
*/

#include "auth_all.h"
#include "auth_ticket.h"
#include "batch_job.h"
#include "cctools.h"
#include "copy_stream.h"
#include "debug.h"
#include "getopt_aux.h"
#include "hash_table.h"
#include "int_sizes.h"
#include "itable.h"
#include "link.h"
#include "list.h"
#include "load_average.h"
#include "macros.h"
#include "path.h"
#include "random.h"
#include "rmonitor.h"
#include "stringtools.h"
#include "work_queue.h"
#include "work_queue_catalog.h"
#include "xxmalloc.h"
#include "unlink_recursive.h"

#include "dag.h"
#include "dag_visitors.h"
#include "makeflow_summary.h"
#include "makeflow_log.h"
#include "makeflow_gc.h"
#include "parser.h"

#include <fcntl.h>
#include <sys/stat.h>
#include <sys/types.h>

#include <errno.h>
#include <signal.h>
#include <stdio.h>
#include <stdlib.h>
#include <string.h>

/*
Code organization notes:

- The modules dag/dag_node/dag_file etc contain the data structures that
represent the dag structure by itself.  Functions named dag_*() create
and manipulate those data structures, but do not execute the dag itself.
These are shared between makeflow and other tools that read and manipulate
the dag, like makeflow_viz, makeflow_linker, and so forth.

- The modules makeflow/makeflow_log/makeflow_gc etc contain the functions
that execute the dag by invoking batch operations, processing the log, etc.
These are all functions named makeflow_*() to distinguish them from dag_*().

- The separation between dag structure and execution state is imperfect,
because some of the execution state (note states, node counts, etc)
is stored in struct dag and struct dag_node.  Perhaps this can be improved.

- All operations on files should use the batch_fs_*() functions, rather
than invoking Unix I/O directly.  This is because some batch systems 
(Hadoop, Confuga, etc) also include the storage where the files to be 
accessed are located.

- APIs like work_queue_* should be indirectly accessed by setting options
in Batch Job using batch_queue_set_option. See batch_job_work_queue.c for
an example.
*/

#define DEFAULT_MONITOR_LOG_FORMAT "resource-rule-%06.6d"

#define CONTAINER_SH_PREFIX "docker.wrapper"
#define CONTAINER_TMP_SH_PREFIX "docker.tmp"

#define MAX_REMOTE_JOBS_DEFAULT 100

#define WITHOUT_CONTAINER 0
#define WITH_DOCKER 1
#define WRAPPER_SH_PREFIX "tmp_wrapper"
#define TMP_SH_PREFIX "tmp"

typedef enum {
	CONTAINER_MODE_NONE,
	CONTAINER_MODE_DOCKER,
	// CONTAINER_MODE_ROCKET etc
} container_mode_t;

static sig_atomic_t makeflow_abort_flag = 0;
static int makeflow_failed_flag = 0;
static int makeflow_submit_timeout = 3600;
static int makeflow_retry_flag = 0;
static int makeflow_retry_max = MAX_REMOTE_JOBS_DEFAULT;

static makeflow_gc_method_t makeflow_gc_method = MAKEFLOW_GC_NONE;
static int makeflow_gc_param = -1;
static int makeflow_gc_barrier = 1;
static double makeflow_gc_task_ratio = 0.05;

static batch_queue_type_t batch_queue_type = BATCH_QUEUE_TYPE_LOCAL;
static struct batch_queue *local_queue = 0;
static struct batch_queue *remote_queue = 0;

static int local_jobs_max = 1;
static int remote_jobs_max = 100;

static char *project = NULL;
static int port = 0;
static int output_len_check = 0;

static int cache_mode = 1;

static char *monitor_exe  = "resource_monitor_cctools";

static int monitor_mode = 0;
static int monitor_enable_time_series = 0;
static int monitor_enable_list_files  = 0;

<<<<<<< HEAD
static int container_mode = 0;
static char *img_name = NULL;

static char *local_task_dir = "makeflow_tmp";
=======
static char *monitor_limits_name = NULL;
static int   monitor_interval = 1;	// in seconds
static char *monitor_log_format = NULL;
static char *monitor_log_dir = NULL;

static container_mode_t container_mode = CONTAINER_MODE_NONE;
static char *container_image = NULL;
>>>>>>> 4c14fa60

/* wait upto this many seconds for an output file of a succesfull task
 * to appear on the local filesystem (e.g, to deal with NFS
 * semantics. . */
static int file_creation_patience_wait_time = 0;

/* Write a verbose transaction log with SYMBOL tags.
 * SYMBOLs are category labels (SYMBOLs should be deprecated
 * once weaver/pbui tools are updated.) */
static int log_verbose_mode = 0;

static char *wrapper_command = 0;
static struct list *wrapper_input_files = 0;
static struct list *wrapper_output_files = 0;

static void makeflow_wrapper_add_command( const char *cmd )
{
	if(!wrapper_command) {
		wrapper_command = strdup(cmd);
	} else {
		wrapper_command = string_wrap_command(wrapper_command,cmd);
	}
}

static void makeflow_wrapper_add_input_file( const char *file )
{
 	if(!wrapper_input_files) wrapper_input_files = list_create();
	list_push_tail(wrapper_input_files,dag_file_create(optarg));
}

static void makeflow_wrapper_add_output_file( const char *file )
{
	if(!wrapper_input_files) wrapper_input_files = list_create();
	list_push_tail(wrapper_input_files,dag_file_create(optarg));
}

/*
Abort the dag by removing all batch jobs from all queues.
*/

static void makeflow_abort_all(struct dag *d)
{
	UINT64_T jobid;
	struct dag_node *n;

	printf("got abort signal...\n");

	itable_firstkey(d->local_job_table);
	while(itable_nextkey(d->local_job_table, &jobid, (void **) &n)) {
		printf("aborting local job %" PRIu64 "\n", jobid);
		batch_job_remove(local_queue, jobid);
		makeflow_log_state_change(d, n, DAG_NODE_STATE_ABORTED);
	}

	itable_firstkey(d->remote_job_table);
	while(itable_nextkey(d->remote_job_table, &jobid, (void **) &n)) {
		printf("aborting remote job %" PRIu64 "\n", jobid);
		batch_job_remove(remote_queue, jobid);
		makeflow_log_state_change(d, n, DAG_NODE_STATE_ABORTED);
	}
}

/*
Clean a specific file, while emitting an appropriate message.
*/

static void makeflow_file_clean(const char *filename, int silent)
{
	if(!filename)
		return;

	if(batch_fs_unlink(remote_queue, filename) == 0) {
		if(!silent)
			printf("deleted path %s\n", filename);
	} else if(errno == ENOENT) {
		// say nothing
	} else if(!silent) {
		fprintf(stderr, "couldn't delete %s: %s\n", filename, strerror(errno));
	}
}

/*
For a given dag node, export all variables into the environment.
This is currently only used when cleaning a makeflow recurisvely,
and would be better handled by invoking batch_job_local.
*/

static void makeflow_node_export_variables( struct dag *d, struct dag_node *n )
{
	struct nvpair *nv = dag_node_env_create(d,n);
	nvpair_export(nv);
	nvpair_delete(nv);
}

/*
Clean a node of a dag by cleaning all of its output dependencies,
or by cleaning it recursively if it is a Makeflow itself.
*/

static void makeflow_node_clean(struct dag *d, struct dag_node *n)
{
	struct dag_file *f;
	list_first_item(n->target_files);
	while((f = list_next_item(n->target_files))) {
		makeflow_file_clean(f->filename, 0);
		hash_table_remove(d->completed_files, f->filename);
	}

	/* If the node is a Makeflow job, then we should recursively call the
	 * clean operation on it. */
	if(n->nested_job) {
		char *command = xxmalloc(sizeof(char) * (strlen(n->command) + 4));
		sprintf(command, "%s -c", n->command);

		/* XXX this should use the batch job interface for consistency */
		makeflow_node_export_variables(d, n);
		system(command);
		free(command);
	}
}

/*
Clean the entire dag by cleaning all nodes.
*/

static void makeflow_clean(struct dag *d)
{
	struct dag_node *n;
	for(n = d->nodes; n; n = n->next)
		makeflow_node_clean(d, n);
}

static void makeflow_node_force_rerun(struct itable *rerun_table, struct dag *d, struct dag_node *n);

/*
Decide whether to rerun a node based on batch and file system status.
*/

void makeflow_node_decide_rerun(struct itable *rerun_table, struct dag *d, struct dag_node *n)
{
	struct stat filestat;
	struct dag_file *f;

	if(itable_lookup(rerun_table, n->nodeid))
		return;

	// Below are a bunch of situations when a node has to be rerun.

	// If a job was submitted to Condor, then just reconnect to it.
	if(n->state == DAG_NODE_STATE_RUNNING && !(n->local_job && local_queue) && batch_queue_type == BATCH_QUEUE_TYPE_CONDOR) {
		// Reconnect the Condor jobs
		fprintf(stderr, "rule still running: %s\n", n->command);
		itable_insert(d->remote_job_table, n->jobid, n);

		// Otherwise, we cannot reconnect to the job, so rerun it
	} else if(n->state == DAG_NODE_STATE_RUNNING || n->state == DAG_NODE_STATE_FAILED || n->state == DAG_NODE_STATE_ABORTED) {
		fprintf(stderr, "will retry failed rule: %s\n", n->command);
		goto rerun;
	}
	// Rerun if an input file has been updated since the last execution.
	list_first_item(n->source_files);
	while((f = list_next_item(n->source_files))) {
		if(batch_fs_stat(remote_queue, f->filename, &filestat) >= 0) {
			if(S_ISDIR(filestat.st_mode))
				continue;
			if(difftime(filestat.st_mtime, n->previous_completion) > 0) {
				goto rerun;	// rerun this node
			}
		} else {
			if(!f->created_by) {
				fprintf(stderr, "makeflow: input file %s does not exist and is not created by any rule.\n", f->filename);
				exit(1);
			} else {
				/* If input file is missing, but node completed and file was garbage, then avoid rerunning. */
				if(n->state == DAG_NODE_STATE_COMPLETE && set_lookup(d->collect_table, f)) {
					continue;
				}
				goto rerun;
			}
		}
	}

	// Rerun if an output file is missing.
	list_first_item(n->target_files);
	while((f = list_next_item(n->target_files))) {
		if(batch_fs_stat(remote_queue, f->filename, &filestat) < 0) {
			/* If output file is missing, but node completed and file was garbage, then avoid rerunning. */
			if(n->state == DAG_NODE_STATE_COMPLETE && set_lookup(d->collect_table, f)) {
				continue;
			}
			goto rerun;
		}
	}

	// Do not rerun this node
	return;

      rerun:
	makeflow_node_force_rerun(rerun_table, d, n);
}

/*
Reset all state to cause a node to be re-run.
*/

void makeflow_node_force_rerun(struct itable *rerun_table, struct dag *d, struct dag_node *n)
{
	struct dag_node *p;
	struct dag_file *f1;
	struct dag_file *f2;
	int child_node_found;

	if(itable_lookup(rerun_table, n->nodeid))
		return;

	// Mark this node as having been rerun already
	itable_insert(rerun_table, n->nodeid, n);

	// Remove running batch jobs
	if(n->state == DAG_NODE_STATE_RUNNING) {
		if(n->local_job && local_queue) {
			batch_job_remove(local_queue, n->jobid);
			itable_remove(d->local_job_table, n->jobid);
		} else {
			batch_job_remove(remote_queue, n->jobid);
			itable_remove(d->remote_job_table, n->jobid);
		}
	}
	// Clean up things associated with this node
	makeflow_node_clean(d, n);
	makeflow_log_state_change(d, n, DAG_NODE_STATE_WAITING);

	// For each parent node, rerun it if input file was garbage collected
	list_first_item(n->source_files);
	while((f1 = list_next_item(n->source_files))) {
		if(!set_lookup(d->collect_table, f1))
			continue;

		p = f1->created_by;
		if(p) {
			makeflow_node_force_rerun(rerun_table, d, p);
			f1->ref_count += 1;
		}
	}

	// For each child node, rerun it
	list_first_item(n->target_files);
	while((f1 = list_next_item(n->target_files))) {
		for(p = d->nodes; p; p = p->next) {
			child_node_found = 0;

			list_first_item(p->source_files);
			while((f2 = list_next_item(n->source_files))) {
				if(!strcmp(f1->filename, f2->filename)) {
					child_node_found = 1;
					break;
				}
			}
			if(child_node_found) {
				makeflow_node_force_rerun(rerun_table, d, p);
			}
		}
	}
}

static void makeflow_prepare_nested_jobs(struct dag *d)
{
	/* Update nested jobs with appropriate number of local jobs (total
	 * local jobs max / maximum number of concurrent nests). */
	int dag_nested_width = dag_width(d, 1);
	int update_dag_nests = 1;
	char *s = getenv("MAKEFLOW_UPDATE_NESTED_JOBS");
	if(s)
		update_dag_nests = atoi(s);

	if(dag_nested_width > 0 && update_dag_nests) {
		dag_nested_width = MIN(dag_nested_width, local_jobs_max);
		struct dag_node *n;
		for(n = d->nodes; n; n = n->next) {
			if(n->nested_job && ((n->local_job && local_queue) || batch_queue_type == BATCH_QUEUE_TYPE_LOCAL)) {
				char *command = xxmalloc(strlen(n->command) + 20);
				sprintf(command, "%s -j %d", n->command, local_jobs_max / dag_nested_width);
				free((char *) n->command);
				n->command = command;
			}
		}
	}
}

static char *monitor_log_name(char *dirname, int nodeid)
{
	char *name = string_format(monitor_log_format, nodeid);
	char *path = string_format("%s/%s", dirname, name);
	free(name);

	return path;
}

/*
Prepare a node for monitoring by wrapping the command and attaching the 
appropriate input and output dependencies.
*/

static int makeflow_prepare_for_monitoring(struct dag *d)
{
	struct dag_node *n;

	for(n = d->nodes; n; n = n->next)
	{
		char *log_name_prefix = monitor_log_name(monitor_log_dir, n->nodeid);
		char *log_name;

		dag_node_add_source_file(n, monitor_exe, NULL);

		log_name = string_format("%s.summary", log_name_prefix);
		dag_node_add_target_file(n, log_name, NULL);
		free(log_name);

		if(monitor_enable_time_series)
		{
			log_name = string_format("%s.series", log_name_prefix);
			dag_node_add_target_file(n, log_name, NULL);
			free(log_name);
		}

		if(monitor_enable_list_files)
		{
			log_name = string_format("%s.files", log_name_prefix);
			dag_node_add_target_file(n, log_name, NULL);
			free(log_name);
		}

		free(log_name_prefix);
	}

	return 1;
}

/*
Wraps a given command with the appropriate resource monitor string.
Returns a newly allocated string that must be freed.
*/

static char *makeflow_node_rmonitor_wrap_command( struct dag_node *n, const char *command )
{
	char *log_name_prefix = monitor_log_name(monitor_log_dir, n->nodeid);
	char *limits_str = dag_node_resources_wrap_as_rmonitor_options(n);
	char *extra_options = string_format("%s -V '%-15s%s'",
			limits_str ? limits_str : "",
			"category:",
			n->category->label);

	log_name_prefix     = monitor_log_name(monitor_log_dir, n->nodeid);

	char * result = resource_monitor_rewrite_command(command,
			monitor_exe,
			log_name_prefix,
			monitor_limits_name,
			extra_options,
			1,                           /* summaries always enabled */
			monitor_enable_time_series,
			monitor_enable_list_files);

	free(log_name_prefix);
	free(extra_options);
	free(limits_str);

	return result;
}


/*
Replace instances of %% in a string with the string 'replace'.
To escape this behavior, %%%% becomes %%.
(Backslash it not used as the escape, as it would interfere with shell escapes.)
This function works like realloc: the string str must be created by malloc
and may be freed and reallocated.  Therefore, always invoke it like this:
x = replace_percents(x,replace);
*/

static char * replace_percents( char *str, const char *replace )
{
	/* Common case: do nothing if no percents. */
	if(!strchr(str,'%')) return str;

	buffer_t buffer;
	buffer_init(&buffer);

	char *s;
	for(s=str;*s;s++) {
		if(*s=='%' && *(s+1)=='%' ) {
			if( *(s+2)=='%' && *(s+3)=='%') {
				buffer_putlstring(&buffer,"%%",2);
				s+=3;
			} else {
				buffer_putstring(&buffer,replace);
				s++;
			}
		} else {
			buffer_putlstring(&buffer,s,1);
		}
	}

	char *result;
	buffer_dup(&buffer,&result);
	buffer_free(&buffer);

	free(str);

	return result;
}

/*
Given a file, return the string that identifies it appropriately
for the given batch system, combining the local and remote name
and making substitutions according to the node.
*/

static char * makeflow_file_format( struct dag_node *n, struct dag_file *f, struct batch_queue *queue )
{
	const char *remotename = dag_node_get_remote_name(n, f->filename);
	if(!remotename) remotename = f->filename;

	switch (batch_queue_get_type(queue)) {
		case BATCH_QUEUE_TYPE_WORK_QUEUE:
			return string_format("%s=%s,", f->filename, remotename);
		case BATCH_QUEUE_TYPE_CONDOR:
			return string_format("%s,", remotename);
		default:
			return string_format("%s,", f->filename);
	}
}

/*
Given a list of files, add the files to the given string.
Returns the original string, realloced if necessary
*/

static char * makeflow_file_list_format( struct dag_node *node, char *file_str, struct list *file_list, struct batch_queue *queue )
{
	struct dag_file *file;

	if(!file_str) file_str = strdup("");

	if(!file_list) return file_str;

	list_first_item(file_list);
	while((file=list_next_item(file_list))) {
		char *f = makeflow_file_format(node,file,queue);
		file_str = string_combine(file_str,f);
		free(f);
	}

	return file_str;
}

/*
Submit one fully formed job, retrying failures up to the makeflow_submit_timeout.
This is necessary because busy batch systems occasionally do not accept a job submission.
*/

static batch_job_id_t makeflow_node_submit_retry( struct batch_queue *queue, const char *command, const char *input_files, const char *output_files, struct nvpair *envlist )
{
	time_t stoptime = time(0) + makeflow_submit_timeout;
	int waittime = 1;
	batch_job_id_t jobid = 0;

	/* Display the fully elaborated command, just like Make does. */
	printf("submitting job: %s\n", command);

    // put the local_task_dir into the envlist, which can be passed to batch_job_submit
    if (batch_queue_type == BATCH_QUEUE_TYPE_SANDBOX) {
        envlist = nvpair_create();
    	nvpair_insert_string(envlist, "local_task_dir", local_task_dir);
        mkdir(local_task_dir, 0777);
    }

	while(1) {
		jobid = batch_job_submit(queue, command, input_files, output_files, envlist );
		if(jobid >= 0) {
			printf("submitted job %"PRIbjid"\n", jobid);
			return jobid;
		}

		fprintf(stderr, "couldn't submit batch job, still trying...\n");

		if(makeflow_abort_flag) break;

		if(time(0) > stoptime) {
			fprintf(stderr, "unable to submit job after %d seconds!\n", makeflow_submit_timeout);
			break;
		}

		sleep(waittime);
		waittime *= 2;
		if(waittime > 60) waittime = 60;
	}

	return 0;
}

/*
Submit a node to the appropriate batch system, after materializing
the necessary list of input and output files, and applying all
wrappers and options.
*/

static void makeflow_node_submit(struct dag *d, struct dag_node *n)
{
	struct batch_queue *queue;

	if(n->local_job && local_queue) {
		queue = local_queue;
	} else {
		queue = remote_queue;
	}

<<<<<<< HEAD
    if (container_mode == WITH_DOCKER) {

      	FILE *wrapper_fn;
        
        char wrapper_fn_name[4096];
        sprintf(wrapper_fn_name, "%s.%d", WRAPPER_SH_PREFIX, n->nodeid);
    
      	wrapper_fn = fopen(wrapper_fn_name, "w"); 

        char tmp_sh_name[4096];
        sprintf(tmp_sh_name, "%s.%d", TMP_SH_PREFIX, n->nodeid); 
 
      	fprintf(wrapper_fn, "#!/bin/sh\n\
=======
	/*
	XXX this code has several problems:
	1 - It should be abstracted away in a function.
	2 - It should use string_format() to generate strings of appropriate size.
	3 - It should not modify the global list wrapper_input_files.
	*/

	if (container_mode == CONTAINER_MODE_DOCKER) {

	  	FILE *wrapper_fn;
		
		char wrapper_fn_name[4096];
		sprintf(wrapper_fn_name, "%s.%d", CONTAINER_SH_PREFIX, n->nodeid);
	
	  	wrapper_fn = fopen(wrapper_fn_name, "w"); 

		char tmp_sh_name[4096];
		sprintf(tmp_sh_name, "%s.%d", CONTAINER_TMP_SH_PREFIX, n->nodeid); 
 
	  	fprintf(wrapper_fn, "#!/bin/sh\n\
>>>>>>> 4c14fa60
curr_dir=`pwd`\n\
default_dir=/root/worker\n\
echo \"#!/bin/sh\" > %s\n\
echo \"$@\" >> %s\n\
chmod 755 %s\n\
flock /tmp/lockfile /usr/bin/docker pull %s\n\
docker run --rm -m 1g -v $curr_dir:$default_dir -w $default_dir \
<<<<<<< HEAD
%s $default_dir/%s", tmp_sh_name, tmp_sh_name, tmp_sh_name, img_name, img_name, tmp_sh_name);
 
      	fclose(wrapper_fn);

        chmod(wrapper_fn_name, 0755);

        if(!wrapper_input_files) wrapper_input_files = list_create();
	    list_push_tail(wrapper_input_files,dag_file_create(wrapper_fn_name)); 

        char wrap_cmd[4096]; 
        sprintf(wrap_cmd, "./%s.%%%%", WRAPPER_SH_PREFIX);
        
        if(!wrapper_command) wrapper_command = strdup(wrap_cmd);
	    else wrapper_command = string_wrap_command(wrapper_command,optarg);

    }
=======
%s $default_dir/%s", tmp_sh_name, tmp_sh_name, tmp_sh_name, container_image, container_image, tmp_sh_name);
 
	  	fclose(wrapper_fn);

		chmod(wrapper_fn_name, 0755);

		/* XXX this is badly incorrect: it is adding files to the global wrapper list on each job submission. */
		/* We must either do that once at startup, or do it every time to the local variable input_files. */

		if(!wrapper_input_files) wrapper_input_files = list_create();
		list_push_tail(wrapper_input_files,dag_file_create(wrapper_fn_name)); 

		char wrap_cmd[4096]; 
		sprintf(wrap_cmd, "./%s.%%%%", CONTAINER_SH_PREFIX);
		
		if(!wrapper_command) wrapper_command = strdup(wrap_cmd);
		else wrapper_command = string_wrap_command(wrapper_command,optarg);

	}
>>>>>>> 4c14fa60

	/* Create strings for all the files mentioned by this node. */
	char *input_files = makeflow_file_list_format(n,0,n->source_files,queue);
	char *output_files = makeflow_file_list_format(n,0,n->target_files,queue);

	/* Add the wrapper input and output files to the strings. */
	/* This function may realloc input_files and output_files. */
	input_files = makeflow_file_list_format(n,input_files,wrapper_input_files,queue);
	output_files = makeflow_file_list_format(n,output_files,wrapper_output_files,queue);

	/* Apply the wrapper(s) to the command, if it is (they are) enabled. */
	char * command = string_wrap_command(n->command,wrapper_command);

	/* Wrap the command with the resource monitor, if it is enabled. */
	if(monitor_mode) {
		char *newcommand = makeflow_node_rmonitor_wrap_command(n,command);
		free(command);
		command = newcommand;
	}

	/* Before setting the batch job options (stored in the "BATCH_OPTIONS"
	 * variable), we must save the previous global queue value, and then
	 * restore it after we submit. */
	struct dag_variable_lookup_set s = { d, n->category, n, NULL };
	char *batch_options_env    = dag_variable_lookup_string("BATCH_OPTIONS", &s);
	char *batch_submit_options = dag_node_resources_wrap_options(n, batch_options_env, batch_queue_get_type(queue));
	char *old_batch_submit_options = NULL;

	free(batch_options_env);
	if(batch_submit_options) {
		debug(D_MAKEFLOW_RUN, "Batch options: %s\n", batch_submit_options);
		if(batch_queue_get_option(queue, "batch-options"))
			old_batch_submit_options = xxstrdup(batch_queue_get_option(queue, "batch-options"));
		batch_queue_set_option(queue, "batch-options", batch_submit_options);
		free(batch_submit_options);
	}

	/* Generate the environment vars specific to this node. */
	struct nvpair *envlist = dag_node_env_create(d,n);
   
	/*
	Just before execution, replace double-percents with the nodeid.
	This is used for substituting in the nodeid into a wrapper command or file.
	*/
	char *nodeid = string_format("%d",n->nodeid);
	command = replace_percents(command,nodeid);
	input_files = replace_percents(input_files,nodeid);
	output_files = replace_percents(output_files,nodeid);
	free(nodeid);

	/* Now submit the actual job, retrying failures as needed. */
	n->jobid = makeflow_node_submit_retry(queue,command,input_files,output_files,envlist);

	/* Restore old batch job options. */
	if(old_batch_submit_options) {
		batch_queue_set_option(queue, "batch-options", old_batch_submit_options);
		free(old_batch_submit_options);
	}

	/* Update all of the necessary data structures. */
	if(n->jobid >= 0) {
		makeflow_log_state_change(d, n, DAG_NODE_STATE_RUNNING);
		if(n->local_job && local_queue) {
			itable_insert(d->local_job_table, n->jobid, n);
		} else {
			itable_insert(d->remote_job_table, n->jobid, n);
		}
	} else {
		makeflow_log_state_change(d, n, DAG_NODE_STATE_FAILED);
		makeflow_failed_flag = 1;
	}

	free(command);
	free(input_files);
	free(output_files);
	nvpair_delete(envlist);
}

static int makeflow_node_ready(struct dag *d, struct dag_node *n)
{
	struct dag_file *f;

	if(n->state != DAG_NODE_STATE_WAITING)
		return 0;

	if(n->local_job && local_queue) {
		if(dag_local_jobs_running(d) >= local_jobs_max)
			return 0;
	} else {
		if(dag_remote_jobs_running(d) >= remote_jobs_max)
			return 0;
	}

	list_first_item(n->source_files);
	while((f = list_next_item(n->source_files))) {
		if(hash_table_lookup(d->completed_files, f->filename)) {
			continue;
		} else {
			return 0;
		}
	}

	return 1;
}

/*
Find all jobs ready to be run, then submit them.
*/

static void makeflow_dispatch_ready_jobs(struct dag *d)
{
	struct dag_node *n;

	for(n = d->nodes; n; n = n->next) {

		if(dag_remote_jobs_running(d) >= remote_jobs_max && dag_local_jobs_running(d) >= local_jobs_max)
			break;

		if(makeflow_node_ready(d, n)) {
			makeflow_node_submit(d, n);
		}
	}
}

/*
Check the the indicated file was created and log, error, or retry as appropriate.
*/

int makeflow_node_check_file_was_created(struct dag_node *n, struct dag_file *f)
{
	struct stat buf;
	int file_created = 0;

	int64_t start_check = time(0);

	while(!file_created) {
		if(batch_fs_stat(remote_queue, f->filename, &buf) < 0) {
			fprintf(stderr, "%s did not create file %s\n", n->command, f->filename);
		}
		else if(output_len_check && buf.st_size <= 0) {
			debug(D_MAKEFLOW_RUN, "%s created a file of length %ld\n", n->command, (long) buf.st_size);
		}
		else {
			/* File was created and has length larger than zero. */
			debug(D_MAKEFLOW_RUN, "File %s created by rule %d.\n", f->filename, n->nodeid);
			file_created = 1;
			break;
		}
		
		if(file_creation_patience_wait_time > 0 && time(0) - start_check < file_creation_patience_wait_time) {
			/* Failed to see the file. Sleep and try again. */
			debug(D_MAKEFLOW_RUN, "Checking again for file %s.\n", f->filename);
			sleep(1);
		} else {
			/* Failed was not seen by makeflow in the aloted tries. */
			debug(D_MAKEFLOW_RUN, "File %s was not created by rule %d.\n", f->filename, n->nodeid);
			file_created = 0;
			break;
		}
	}

	return file_created;
}

/*
Mark the given task as completing, using the batch_job_info completion structure provided by batch_job.
*/

static void makeflow_node_complete(struct dag *d, struct dag_node *n, struct batch_job_info *info)
{
	struct dag_file *f;
	int job_failed = 0;

	if(n->state != DAG_NODE_STATE_RUNNING)
		return;

	if(info->exited_normally && info->exit_code == 0) {
		list_first_item(n->target_files);
		while((f = list_next_item(n->target_files))) {
			if(!makeflow_node_check_file_was_created(n, f))
			{
				job_failed = 1;
			}
		}
	} else {
		if(info->exited_normally) {
			fprintf(stderr, "%s failed with exit code %d\n", n->command, info->exit_code);
		} else {
			fprintf(stderr, "%s crashed with signal %d (%s)\n", n->command, info->exit_signal, strsignal(info->exit_signal));
		}
		job_failed = 1;
	}

	if(job_failed) {
		makeflow_log_state_change(d, n, DAG_NODE_STATE_FAILED);
		if(monitor_mode && info->exit_code == 147)
		{
			fprintf(stderr, "\nrule %d failed because it exceeded the resources limits.\n", n->nodeid);
			char *log_name_prefix = monitor_log_name(monitor_log_dir, n->nodeid);
			char *summary_name = string_format("%s.summary", log_name_prefix);
			struct rmsummary *s = rmsummary_parse_limits_exceeded(summary_name);

			if(s)
			{
				rmsummary_print(stderr, s, NULL);
				free(s);
				fprintf(stderr, "\n");
			}

			free(log_name_prefix);
			free(summary_name);

			makeflow_failed_flag = 1;
		}
		else if(makeflow_retry_flag || info->exit_code == 101) {
			n->failure_count++;
			if(n->failure_count > makeflow_retry_max) {
				fprintf(stderr, "job %s failed too many times.\n", n->command);
				makeflow_failed_flag = 1;
			} else {
				fprintf(stderr, "will retry failed job %s\n", n->command);
				makeflow_log_state_change(d, n, DAG_NODE_STATE_WAITING);
			}
		}
		else
		{
			makeflow_failed_flag = 1;
		}
	} else {
		/* Record which target files have been generated by this node. */
		list_first_item(n->target_files);
		while((f = list_next_item(n->target_files))) {
			hash_table_insert(d->completed_files, f->filename, f->filename);
		}

		/* Mark source files that have been used by this node */
		list_first_item(n->source_files);
		while((f = list_next_item(n->source_files)))
			f->ref_count+= -1;

		set_first_element(d->collect_table);
		while((f = set_next_element(d->collect_table))) {
			debug(D_MAKEFLOW_RUN, "%s: %d\n", f->filename, f->ref_count);
		}

		makeflow_log_state_change(d, n, DAG_NODE_STATE_COMPLETE);
	}
}

/*
Check the dag for consistency, and emit errors if input dependencies, etc are missing.
*/

static int makeflow_check(struct dag *d)
{
	struct dag_node *n;
	struct dag_file *f;
	int error = 0;

	debug(D_MAKEFLOW_RUN, "checking rules for consistency...\n");

	for(n = d->nodes; n; n = n->next) {
		list_first_item(n->source_files);
		while((f = list_next_item(n->source_files))) {
			struct stat buf;

			if(hash_table_lookup(d->completed_files, f->filename)) {
				continue;
			}

			if(batch_fs_stat(remote_queue, f->filename, &buf) >= 0) {
				hash_table_insert(d->completed_files, f->filename, f->filename);
				continue;
			}

			if(f->created_by) {
				continue;
			}

			if(!error) {
				fprintf(stderr, "makeflow: %s does not exist, and is not created by any rule.\n", f->filename);
			}
			error = 1;
		}
	}

	if(error) {
		return 0;
	} else {
		return 1;
	}
}

/*
Main loop for running a makeflow: submit jobs, wait for completion, keep going until everything done.
*/

static void makeflow_run( struct dag *d )
{
	struct dag_node *n;
	batch_job_id_t jobid;
	struct batch_job_info info;

	while(!makeflow_abort_flag) {
		makeflow_dispatch_ready_jobs(d);

		if(dag_local_jobs_running(d)==0 && dag_remote_jobs_running(d)==0 )
			break;

		if(dag_remote_jobs_running(d)) {
			int tmp_timeout = 5;
			jobid = batch_job_wait_timeout(remote_queue, &info, time(0) + tmp_timeout);
			if(jobid > 0) {
				printf("job %"PRIbjid" completed\n",jobid);
				debug(D_MAKEFLOW_RUN, "Job %" PRIbjid " has returned.\n", jobid);
				n = itable_remove(d->remote_job_table, jobid);
				if(n)
					makeflow_node_complete(d, n, &info);
			}
		}

		if(dag_local_jobs_running(d)) {
			time_t stoptime;
			int tmp_timeout = 5;

			if(dag_remote_jobs_running(d)) {
				stoptime = time(0);
			} else {
				stoptime = time(0) + tmp_timeout;
			}

			jobid = batch_job_wait_timeout(local_queue, &info, stoptime);
			if(jobid > 0) {
				debug(D_MAKEFLOW_RUN, "Job %" PRIbjid " has returned.\n", jobid);
				n = itable_remove(d->local_job_table, jobid);
				if(n)
					makeflow_node_complete(d, n, &info);
			}
		}

		/* Rather than try to garbage collect after each time in this
		 * wait loop, perform garbage collection after a proportional
		 * amount of tasks have passed. */
		makeflow_gc_barrier--;
		if(makeflow_gc_method != MAKEFLOW_GC_NONE && makeflow_gc_barrier == 0) {
			makeflow_gc(d,makeflow_gc_method,makeflow_gc_param);
			makeflow_gc_barrier = MAX(d->nodeid_counter * makeflow_gc_task_ratio, 1);
		}
	}

	if(makeflow_abort_flag) {
		makeflow_abort_all(d);
	} else {
		if(!makeflow_failed_flag && makeflow_gc_method != MAKEFLOW_GC_NONE) {
			makeflow_gc(d,MAKEFLOW_GC_FORCE,0);
		}
	}
}

/*
Signal handler to catch abort signals.  Note that permissible actions in signal handlers are very limited, so we emit a message to the terminal and update a global variable noticed by makeflow_run.
*/

static void handle_abort(int sig)
{
	static int abort_count_to_exit = 5;

	abort_count_to_exit -= 1;
	int fd = open("/dev/tty", O_WRONLY);
	if (fd >= 0) {
		char buf[256];
		snprintf(buf, sizeof(buf), "Received signal %d, will try to clean up remote resources. Send signal %d more times to force exit.\n", sig, abort_count_to_exit);
		write(fd, buf, strlen(buf));
		close(fd);
	}
	if (abort_count_to_exit == 1)
		signal(sig, SIG_DFL);
	makeflow_abort_flag = 1;
}

static void show_help_run(const char *cmd)
{
<<<<<<< HEAD
	fprintf(stdout, "Use: %s [options] <dagfile>\n", cmd);
	fprintf(stdout, "Frequently used options:\n\n");
	fprintf(stdout, " %-30s Clean up: remove logfile and all targets.\n", "-c,--clean");
	fprintf(stdout, " %-30s Change directory: chdir to enable executing the Makefile in other directory.\n", "-X,--change-directory");
	fprintf(stdout, " %-30s Batch system type: (default is local)\n", "-T,--batch-type=<type>");
	fprintf(stdout, " %-30s Specify the name of sandbox for sandbox batch system.\n", "--local-task-dir");
	fprintf(stdout, " %-30s %s\n\n", "", batch_queue_type_string());
	fprintf(stdout, "Other options are:\n");
	fprintf(stdout, " %-30s Advertise the master information to a catalog server.\n", "-a,--advertise");
	fprintf(stdout, " %-30s Disable the check for AFS. (experts only.)\n", "-A,--disable-afs-check");
	fprintf(stdout, " %-30s Add these options to all batch submit files.\n", "-B,--batch-options=<options>");
	fprintf(stdout, " %-30s Set catalog server to <catalog>. Format: HOSTNAME:PORT \n", "-C,--catalog-server=<catalog>");
	fprintf(stdout, " %-30s Enable debugging for this subsystem\n", "-d,--debug=<subsystem>");
	fprintf(stdout, " %-30s Write summary of workflow to this file upon success or failure.\n", "-f,--summary-log=<file>");
	fprintf(stdout, " %-30s Work Queue fast abort multiplier.           (default is deactivated)\n", "-F,--wq-fast-abort=<#>");
	fprintf(stdout, " %-30s Show this help screen.\n", "-h,--help");
	fprintf(stdout, " %-30s Max number of local jobs to run at once.    (default is # of cores)\n", "-j,--max-local=<#>");
	fprintf(stdout, " %-30s Max number of remote jobs to run at once.\n", "-J,--max-remote=<#>");
	fprintf(stdout, "                                                            (default %d for -Twq, %d otherwise.)\n", 10*MAX_REMOTE_JOBS_DEFAULT, MAX_REMOTE_JOBS_DEFAULT );
	fprintf(stdout, " %-30s Preserve (i.e., do not clean intermediate symbolic links)\n", "-K,--preserve-links");
	fprintf(stdout, " %-30s Use this file for the makeflow log.         (default is X.makeflowlog)\n", "-l,--makeflow-log=<logfile>");
	fprintf(stdout, " %-30s Use this file for the batch system log.     (default is X.<type>log)\n", "-L,--batch-log=<logfile>");
	fprintf(stdout, " %-30s Send summary of workflow to this email address upon success or failure.\n", "-m,--email=<email>");
	fprintf(stdout, " %-30s Set the project name to <project>\n", "-N,--project-name=<project>");
	fprintf(stdout, " %-30s Send debugging to this file. (can also be :stderr, :stdout, :syslog, or :journal)\n", "-o,--debug-file=<file>");
	fprintf(stdout, " %-30s Rotate debug file once it reaches this size.\n", "   --debug-rotate-max=<bytes>");
	fprintf(stdout, " %-30s Password file for authenticating workers.\n", "   --password");
	fprintf(stdout, " %-30s Port number to use with Work Queue.       (default is %d, 0=arbitrary)\n", "-p,--port=<port>", WORK_QUEUE_DEFAULT_PORT);
	fprintf(stdout, " %-30s Priority. Higher the value, higher the priority.\n", "-P,--priority=<integer>");
	fprintf(stdout, " %-30s Automatically retry failed batch jobs up to %d times.\n", "-R,--retry", dag_retry_max);
	fprintf(stdout, " %-30s Automatically retry failed batch jobs up to n times.\n", "-r,--retry-count=<n>");
	fprintf(stdout, " %-30s Wait for output files to be created upto n seconds (e.g., to deal with NFS semantics).", "--wait-for-files-upto=<n>");
	fprintf(stdout, " %-30s Time to retry failed batch job submission.  (default is %ds)\n", "-S,--submission-timeout=<#>", dag_submit_timeout);
	fprintf(stdout, " %-30s Work Queue keepalive timeout.               (default is %ds)\n", "-t,--wq-keepalive-timeout=<#>", WORK_QUEUE_DEFAULT_KEEPALIVE_TIMEOUT);
	fprintf(stdout, " %-30s Work Queue keepalive interval.              (default is %ds)\n", "-u,--wq-keepalive-interval=<#>", WORK_QUEUE_DEFAULT_KEEPALIVE_INTERVAL);
	fprintf(stdout, " %-30s Show version string\n", "-v,--version");
	fprintf(stdout, " %-30s Work Queue scheduling algorithm.            (time|files|fcfs)\n", "-W,--wq-schedule=<mode>");
	fprintf(stdout, " %-30s Wrap all commands with this prefix.\n", "--wrapper=<cmd>");
	fprintf(stdout, " %-30s Wrapper command requires this input file.\n", "--wrapper-input=<cmd>");
	fprintf(stdout, " %-30s Wrapper command produces this output file.\n", "--wrapper-output=<cmd>");
	fprintf(stdout, " %-30s Force failure on zero-length output files \n", "-z,--zero-length-error");
	fprintf(stdout, " %-30s Select port at random and write it to this file.\n", "-Z,--port-file=<file>");
	fprintf(stdout, " %-30s Disable Work Queue caching.                 (default is false)\n", "   --disable-wq-cache");
	fprintf(stdout, " %-30s Add node id symbol tags in the makeflow log.        (default is false)\n", "   --log-verbose");
	fprintf(stdout, " %-30s Run each task with a container based on this docker image.\n", "--docker=<image>");

	fprintf(stdout, "\n*Monitor Options:\n\n");
	fprintf(stdout, " %-30s Enable the resource monitor, and write the monitor logs to <dir>.\n", "-M,--monitor=<dir>");
	fprintf(stdout, " %-30s Use <file> as value-pairs for resource limits.\n", "--monitor-limits=<file>");
	fprintf(stdout, " %-30s Set monitor interval to <#> seconds.        (default is 1 second)\n", "--monitor-interval=<#>");
	fprintf(stdout, " %-30s Enable monitor time series.                 (default is disabled)\n", "--monitor-with-time-series");
	fprintf(stdout, " %-30s Enable monitoring of openened files.        (default is disabled)\n", "--monitor-with-opened-files");
	fprintf(stdout, " %-30s Format for monitor logs.                    (default %s)\n", "--monitor-log-fmt=<fmt>", DEFAULT_MONITOR_LOG_FORMAT);
}

static void summarize(FILE * file, FILE * email, const char *format, ...)
{
	va_list args;
	if(file) {
		va_start(args, format);
		vfprintf(file, format, args);
		va_end(args);
	}
	if(email) {
		va_start(args, format);
		vfprintf(email, format, args);
		va_end(args);
	}
}

static void create_summary(struct dag *d, const char *write_summary_to, const char *email_summary_to, timestamp_t runtime, timestamp_t time_completed, int argc, char *argv[], const char *dagfile)
{
	char buffer[50];
	FILE *summary_file = NULL;
	FILE *summary_email = NULL;
	if(write_summary_to)
		summary_file = fopen(write_summary_to, "w");
	if(email_summary_to) {
		summary_email = popen("sendmail -t", "w");
		fprintf(summary_email, "To: %s\n", email_summary_to);
		timestamp_fmt(buffer, 50, "%c", time_completed);
		fprintf(summary_email, "Subject: Makeflow Run Summary - %s \n", buffer);
	}

	int i;
	for(i = 0; i < argc; i++)
		summarize(summary_file, summary_email, "%s ", argv[i]);
	summarize(summary_file, summary_email, "\n");

	if(dag_abort_flag)
		summarize(summary_file, summary_email, "Workflow aborted:\t ");
	else if(dag_failed_flag)
		summarize(summary_file, summary_email, "Workflow failed:\t ");
	else
		summarize(summary_file, summary_email, "Workflow completed:\t ");
	timestamp_fmt(buffer, 50, "%c\n", time_completed);
	summarize(summary_file, summary_email, "%s", buffer);

	int seconds = runtime / 1000000;
	int hours = seconds / 3600;
	int minutes = (seconds - hours * 3600) / 60;
	seconds = seconds - hours * 3600 - minutes * 60;
	summarize(summary_file, summary_email, "Total runtime:\t\t %d:%02d:%02d\n", hours, minutes, seconds);

	summarize(summary_file, summary_email, "Workflow file:\t\t %s\n", dagfile);

	struct dag_node *n;
	struct dag_file *f;
	const char *fn;
	dag_node_state_t state;
	struct list *output_files;
	output_files = list_create();
	struct list *failed_tasks;
	failed_tasks = list_create();
	int total_tasks = itable_size(d->node_table);
	int tasks_completed = 0;
	int tasks_aborted = 0;
	int tasks_unrun = 0;

	for(n = d->nodes; n; n = n->next) {
		state = n->state;
		if(state == DAG_NODE_STATE_FAILED && !list_find(failed_tasks, (int (*)(void *, const void *)) string_equal, (void *) fn))
			list_push_tail(failed_tasks, (void *) n->command);
		else if(state == DAG_NODE_STATE_ABORTED)
			tasks_aborted++;
		else if(state == DAG_NODE_STATE_COMPLETE) {
			tasks_completed++;
			list_first_item(n->source_files);
			while((f = list_next_item(n->source_files))) {
				fn = f->filename;
				if(!list_find(output_files, (int (*)(void *, const void *)) string_equal, (void *) fn))
					list_push_tail(output_files, (void *) fn);
			}
		} else
			tasks_unrun++;
	}

	summarize(summary_file, summary_email, "Number of tasks:\t %d\n", total_tasks);
	summarize(summary_file, summary_email, "Completed tasks:\t %d/%d\n", tasks_completed, total_tasks);
	if(tasks_aborted != 0)
		summarize(summary_file, summary_email, "Aborted tasks:\t %d/%d\n", tasks_aborted, total_tasks);
	if(tasks_unrun != 0)
		summarize(summary_file, summary_email, "Tasks not run:\t\t %d/%d\n", tasks_unrun, total_tasks);
	if(list_size(failed_tasks) > 0)
		summarize(summary_file, summary_email, "Failed tasks:\t\t %d/%d\n", list_size(failed_tasks), total_tasks);
	for(list_first_item(failed_tasks); (fn = list_next_item(failed_tasks)) != NULL;)
		summarize(summary_file, summary_email, "\t%s\n", fn);

	if(list_size(output_files) > 0) {
		summarize(summary_file, summary_email, "Output files:\n");
		for(list_first_item(output_files); (fn = list_next_item(output_files)) != NULL;) {
			const char *size;
			struct stat buf;
			batch_fs_stat(remote_queue, fn, &buf);
			size = string_metric(buf.st_size, -1, NULL);
			summarize(summary_file, summary_email, "\t%s\t%s\n", fn, size);
		}
	}

	list_free(output_files);
	list_delete(output_files);
	list_free(failed_tasks);
	list_delete(failed_tasks);

	if(write_summary_to) {
		fprintf(stderr, "writing summary to %s.\n", write_summary_to);
		fclose(summary_file);
	}
	if(email_summary_to) {
		fprintf(stderr, "emailing summary to %s.\n", email_summary_to);
		fclose(summary_email);
	}
=======
	printf("Use: %s [options] <dagfile>\n", cmd);
	printf("Frequently used options:\n\n");
	printf(" %-30s Clean up: remove logfile and all targets.\n", "-c,--clean");
	printf(" %-30s Change directory: chdir to enable executing the Makefile in other directory.\n", "-X,--change-directory");
	printf(" %-30s Batch system type: (default is local)\n", "-T,--batch-type=<type>");
	printf(" %-30s %s\n\n", "", batch_queue_type_string());
	printf("Other options are:\n");
	printf(" %-30s Advertise the master information to a catalog server.\n", "-a,--advertise");
	printf(" %-30s Disable the check for AFS. (experts only.)\n", "-A,--disable-afs-check");
	printf(" %-30s Add these options to all batch submit files.\n", "-B,--batch-options=<options>");
	printf(" %-30s Set catalog server to <catalog>. Format: HOSTNAME:PORT \n", "-C,--catalog-server=<catalog>");
	printf(" %-30s Enable debugging for this subsystem\n", "-d,--debug=<subsystem>");
	printf(" %-30s Write summary of workflow to this file upon success or failure.\n", "-f,--summary-log=<file>");
	printf(" %-30s Work Queue fast abort multiplier.           (default is deactivated)\n", "-F,--wq-fast-abort=<#>");
	printf(" %-30s Show this help screen.\n", "-h,--help");
	printf(" %-30s Max number of local jobs to run at once.    (default is # of cores)\n", "-j,--max-local=<#>");
	printf(" %-30s Max number of remote jobs to run at once.\n", "-J,--max-remote=<#>");
	printf("                                                            (default %d for -Twq, %d otherwise.)\n", 10*MAX_REMOTE_JOBS_DEFAULT, MAX_REMOTE_JOBS_DEFAULT );
	printf(" %-30s Use this file for the makeflow log.         (default is X.makeflowlog)\n", "-l,--makeflow-log=<logfile>");
	printf(" %-30s Use this file for the batch system log.     (default is X.<type>log)\n", "-L,--batch-log=<logfile>");
	printf(" %-30s Send summary of workflow to this email address upon success or failure.\n", "-m,--email=<email>");
	printf(" %-30s Set the project name to <project>\n", "-N,--project-name=<project>");
	printf(" %-30s Send debugging to this file. (can also be :stderr, :stdout, :syslog, or :journal)\n", "-o,--debug-file=<file>");
	printf(" %-30s Rotate debug file once it reaches this size.\n", "   --debug-rotate-max=<bytes>");
	printf(" %-30s Password file for authenticating workers.\n", "   --password");
	printf(" %-30s Port number to use with Work Queue.       (default is %d, 0=arbitrary)\n", "-p,--port=<port>", WORK_QUEUE_DEFAULT_PORT);
	printf(" %-30s Priority. Higher the value, higher the priority.\n", "-P,--priority=<integer>");
	printf(" %-30s Automatically retry failed batch jobs up to %d times.\n", "-R,--retry", makeflow_retry_max);
	printf(" %-30s Automatically retry failed batch jobs up to n times.\n", "-r,--retry-count=<n>");
	printf(" %-30s Wait for output files to be created upto n seconds (e.g., to deal with NFS semantics).", "--wait-for-files-upto=<n>");
	printf(" %-30s Time to retry failed batch job submission.  (default is %ds)\n", "-S,--submission-timeout=<#>", makeflow_submit_timeout);
	printf(" %-30s Work Queue keepalive timeout.               (default is %ds)\n", "-t,--wq-keepalive-timeout=<#>", WORK_QUEUE_DEFAULT_KEEPALIVE_TIMEOUT);
	printf(" %-30s Work Queue keepalive interval.              (default is %ds)\n", "-u,--wq-keepalive-interval=<#>", WORK_QUEUE_DEFAULT_KEEPALIVE_INTERVAL);
	printf(" %-30s Show version string\n", "-v,--version");
	printf(" %-30s Work Queue scheduling algorithm.            (time|files|fcfs)\n", "-W,--wq-schedule=<mode>");
	printf(" %-30s Wrap all commands with this prefix.\n", "--wrapper=<cmd>");
	printf(" %-30s Wrapper command requires this input file.\n", "--wrapper-input=<cmd>");
	printf(" %-30s Wrapper command produces this output file.\n", "--wrapper-output=<cmd>");
	printf(" %-30s Force failure on zero-length output files \n", "-z,--zero-length-error");
	printf(" %-30s Select port at random and write it to this file.\n", "-Z,--port-file=<file>");
	printf(" %-30s Disable Work Queue caching.                 (default is false)\n", "   --disable-wq-cache");
	printf(" %-30s Add node id symbol tags in the makeflow log.        (default is false)\n", "   --log-verbose");
	printf(" %-30s Run each task with a container based on this docker image.\n", "--docker=<image>");

	printf("\n*Monitor Options:\n\n");
	printf(" %-30s Enable the resource monitor, and write the monitor logs to <dir>.\n", "-M,--monitor=<dir>");
	printf(" %-30s Use <file> as value-pairs for resource limits.\n", "--monitor-limits=<file>");
	printf(" %-30s Set monitor interval to <#> seconds.        (default is 1 second)\n", "--monitor-interval=<#>");
	printf(" %-30s Enable monitor time series.                 (default is disabled)\n", "--monitor-with-time-series");
	printf(" %-30s Enable monitoring of openened files.        (default is disabled)\n", "--monitor-with-opened-files");
	printf(" %-30s Format for monitor logs.                    (default %s)\n", "--monitor-log-fmt=<fmt>", DEFAULT_MONITOR_LOG_FORMAT);
>>>>>>> 4c14fa60
}

int main(int argc, char *argv[])
{
	int c;
	random_init();
	debug_config(argv[0]);

	cctools_version_debug((long) D_MAKEFLOW_RUN, argv[0]);
	const char *dagfile;
	char *change_dir = NULL;
	char *batchlogfilename = NULL;
	const char *batch_submit_options = getenv("BATCH_OPTIONS");
	char *catalog_host;
	int catalog_port;
	int clean_mode = 0;
	char *email_summary_to = NULL;
	int explicit_remote_jobs_max = 0;
	int explicit_local_jobs_max = 0;
	char *logfilename = NULL;
	int port_set = 0;
	timestamp_t runtime = 0;
	int skip_afs_check = 0;
	timestamp_t time_completed = 0;
	const char *work_queue_keepalive_interval = NULL;
	const char *work_queue_keepalive_timeout = NULL;
	const char *work_queue_master_mode = "standalone";
	const char *work_queue_port_file = NULL;
	const char *priority = NULL;
	char *work_queue_password = NULL;
	char *wq_wait_queue_size = 0;
	int did_explicit_auth = 0;
	char *chirp_tickets = NULL;
	char *working_dir = NULL;
	char *write_summary_to = NULL;
	char *s;

	s = getenv("MAKEFLOW_BATCH_QUEUE_TYPE");
	if(s) {
		batch_queue_type = batch_queue_type_from_string(s);
		if(batch_queue_type == BATCH_QUEUE_TYPE_UNKNOWN) {
			fprintf(stderr, "makeflow: unknown batch queue type: %s (from $MAKEFLOW_BATCH_QUEUE_TYPE)\n", s);
			return 1;
		}
	}

	s = getenv("WORK_QUEUE_MASTER_MODE");
	if(s) {
		work_queue_master_mode = s;
	}

	s = getenv("WORK_QUEUE_NAME");
	if(s) {
		project = xxstrdup(s);
	}
	s = getenv("WORK_QUEUE_FAST_ABORT_MULTIPLIER");
	if(s) {
		wq_option_fast_abort_multiplier = atof(s);
	}

	enum {
		LONG_OPT_AUTH = UCHAR_MAX+1,
		LONG_OPT_DEBUG_ROTATE_MAX,
		LONG_OPT_DISABLE_BATCH_CACHE,
		LONG_OPT_DOT_CONDENSE,
		LONG_OPT_FILE_CREATION_PATIENCE_WAIT_TIME,
		LONG_OPT_MONITOR_INTERVAL,
		LONG_OPT_MONITOR_LIMITS,
		LONG_OPT_MONITOR_LOG_NAME,
		LONG_OPT_MONITOR_OPENED_FILES,
		LONG_OPT_MONITOR_TIME_SERIES,
		LONG_OPT_PASSWORD,
		LONG_OPT_TICKETS,
		LONG_OPT_VERBOSE_PARSING,
		LONG_OPT_LOG_VERBOSE_MODE,
		LONG_OPT_WORKING_DIR,
		LONG_OPT_WQ_WAIT_FOR_WORKERS,
		LONG_OPT_WRAPPER,
		LONG_OPT_WRAPPER_INPUT,
		LONG_OPT_WRAPPER_OUTPUT,
<<<<<<< HEAD
        LONG_OPT_DOCKER,
        LONG_OPT_LOCAL_TASK_DIR
=======
        LONG_OPT_DOCKER
>>>>>>> 4c14fa60
	};

	static struct option long_options_run[] = {
		{"advertise", no_argument, 0, 'a'},
		{"auth", required_argument, 0, LONG_OPT_AUTH},
		{"batch-log", required_argument, 0, 'L'},
		{"batch-options", required_argument, 0, 'B'},
		{"batch-type", required_argument, 0, 'T'},
		{"catalog-server", required_argument, 0, 'C'},
		{"clean", no_argument, 0, 'c'},
		{"debug", required_argument, 0, 'd'},
		{"debug-file", required_argument, 0, 'o'},
		{"debug-rotate-max", required_argument, 0, LONG_OPT_DEBUG_ROTATE_MAX},
		{"disable-afs-check", no_argument, 0, 'A'},
		{"disable-cache", no_argument, 0, LONG_OPT_DISABLE_BATCH_CACHE},
		{"email", required_argument, 0, 'm'},
		{"wait-for-files-upto", required_argument, 0, LONG_OPT_FILE_CREATION_PATIENCE_WAIT_TIME},
		{"help", no_argument, 0, 'h'},
		{"makeflow-log", required_argument, 0, 'l'},
		{"max-local", required_argument, 0, 'j'},
		{"max-remote", required_argument, 0, 'J'},
		{"monitor", required_argument, 0, 'M'},
		{"monitor-interval", required_argument, 0, LONG_OPT_MONITOR_INTERVAL},
		{"monitor-limits", required_argument,   0, LONG_OPT_MONITOR_LIMITS},
		{"monitor-log-name", required_argument, 0, LONG_OPT_MONITOR_LOG_NAME},
		{"monitor-with-opened-files", no_argument, 0, LONG_OPT_MONITOR_OPENED_FILES},
		{"monitor-with-time-series",  no_argument, 0, LONG_OPT_MONITOR_TIME_SERIES},
		{"password", required_argument, 0, LONG_OPT_PASSWORD},
		{"port", required_argument, 0, 'p'},
		{"port-file", required_argument, 0, 'Z'},
		{"priority", required_argument, 0, 'P'},
		{"project-name", required_argument, 0, 'N'},
		{"retry", no_argument, 0, 'R'},
		{"retry-count", required_argument, 0, 'r'},
		{"show-output", no_argument, 0, 'O'},
		{"submission-timeout", required_argument, 0, 'S'},
		{"summary-log", required_argument, 0, 'f'},
		{"tickets", required_argument, 0, LONG_OPT_TICKETS},
		{"version", no_argument, 0, 'v'},
		{"log-verbose", no_argument, 0, LONG_OPT_LOG_VERBOSE_MODE},
		{"working-dir", required_argument, 0, LONG_OPT_WORKING_DIR},
		{"wq-estimate-capacity", no_argument, 0, 'E'},
		{"wq-fast-abort", required_argument, 0, 'F'},
		{"wq-keepalive-interval", required_argument, 0, 'u'},
		{"wq-keepalive-timeout", required_argument, 0, 't'},
		{"wq-schedule", required_argument, 0, 'W'},
		{"wq-wait-queue-size", required_argument, 0, LONG_OPT_WQ_WAIT_FOR_WORKERS},
		{"wrapper", required_argument, 0, LONG_OPT_WRAPPER},
		{"wrapper-input", required_argument, 0, LONG_OPT_WRAPPER_INPUT},
		{"wrapper-output", required_argument, 0, LONG_OPT_WRAPPER_OUTPUT},
		{"zero-length-error", no_argument, 0, 'z'},
		{"change-directory", required_argument, 0, 'X'},
		{"docker", required_argument, 0, LONG_OPT_DOCKER},
<<<<<<< HEAD
		{"local-task-dir", required_argument, 0, LONG_OPT_LOCAL_TASK_DIR},
=======
>>>>>>> 4c14fa60
		{0, 0, 0, 0}
	};

	static const char option_string_run[] = "aAB:cC:d:Ef:F:g:G:hj:J:l:L:m:M:N:o:Op:P:r:RS:t:T:u:vW:X:zZ:";

	while((c = getopt_long(argc, argv, option_string_run, long_options_run, NULL)) >= 0) {
		switch (c) {
			case 'a':
				work_queue_master_mode = "catalog";
				break;
			case 'A':
				skip_afs_check = 1;
				break;
			case 'B':
				batch_submit_options = optarg;
				break;
			case 'c':
				clean_mode = 1;
				break;
			case 'C':
				if(!work_queue_catalog_parse(optarg, &catalog_host, &catalog_port)) {
					fprintf(stderr, "makeflow: catalog server should be given as HOSTNAME:PORT'.\n");
					exit(1);
				}
				setenv("CATALOG_HOST", catalog_host, 1);

				char *value = string_format("%d", catalog_port);
				setenv("CATALOG_PORT", value, 1);
				free(value);
				break;
			case 'd':
				debug_flags_set(optarg);
				break;
			case 'E':
				// This option is deprecated. Capacity estimation is now on by default.
				break;
			case LONG_OPT_AUTH:
				if (!auth_register_byname(optarg))
					fatal("could not register authentication method `%s': %s", optarg, strerror(errno));
				did_explicit_auth = 1;
				break;
			case LONG_OPT_TICKETS:
				chirp_tickets = strdup(optarg);
				break;
			case 'f':
				write_summary_to = xxstrdup(optarg);
				break;
			case 'F':
				wq_option_fast_abort_multiplier = atof(optarg);
				break;
			case 'g':
				if(strcasecmp(optarg, "none") == 0) {
					makeflow_gc_method = MAKEFLOW_GC_NONE;
				} else if(strcasecmp(optarg, "ref_count") == 0) {
					makeflow_gc_method = MAKEFLOW_GC_REF_COUNT;
					if(makeflow_gc_param < 0)
						makeflow_gc_param = 16;	/* Try to collect at most 16 files. */
				} else if(strcasecmp(optarg, "on_demand") == 0) {
					makeflow_gc_method = MAKEFLOW_GC_ON_DEMAND;
					if(makeflow_gc_param < 0)
						makeflow_gc_param = 1 << 14;	/* Inode threshold of 2^14. */
				} else {
					fprintf(stderr, "makeflow: invalid garbage collection method: %s\n", optarg);
					exit(1);
				}
				break;
			case 'G':
				makeflow_gc_param = atoi(optarg);
				break;
			case LONG_OPT_FILE_CREATION_PATIENCE_WAIT_TIME:
				file_creation_patience_wait_time = MAX(0,atoi(optarg));
				break;
			case 'h':
				show_help_run(argv[0]);
				return 0;
			case 'j':
				explicit_local_jobs_max = atoi(optarg);
				break;
			case 'J':
				explicit_remote_jobs_max = atoi(optarg);
				break;
			case 'l':
				logfilename = xxstrdup(optarg);
				break;
			case 'L':
				batchlogfilename = xxstrdup(optarg);
				break;
			case 'm':
				email_summary_to = xxstrdup(optarg);
				break;
			case 'M':
				monitor_mode = 1;
				if(monitor_log_dir)
					free(monitor_log_dir);
				monitor_log_dir = xxstrdup(optarg);
				break;
			case LONG_OPT_MONITOR_LIMITS:
				monitor_mode = 1;
				if(monitor_limits_name)
					free(monitor_limits_name);
				monitor_limits_name = xxstrdup(optarg);
				break;
			case LONG_OPT_MONITOR_INTERVAL:
				monitor_mode = 1;
				monitor_interval = atoi(optarg);
				break;
			case LONG_OPT_MONITOR_TIME_SERIES:
				monitor_mode = 1;
				monitor_enable_time_series = 1;
				break;
			case LONG_OPT_MONITOR_OPENED_FILES:
				monitor_mode = 1;
				monitor_enable_list_files = 1;
				break;
			case LONG_OPT_MONITOR_LOG_NAME:
				monitor_mode = 1;
				if(monitor_log_format)
					free(monitor_log_format);
				monitor_log_format = xxstrdup(optarg);
				break;
			case 'N':
				free(project);
				project = xxstrdup(optarg);
				work_queue_master_mode = "catalog";
				break;
			case 'o':
				debug_config_file(optarg);
				break;
			case 'p':
				port_set = 1;
				port = atoi(optarg);
				break;
			case 'P':
				priority = optarg;
				break;
			case 'r':
				makeflow_retry_flag = 1;
				makeflow_retry_max = atoi(optarg);
				break;
			case 'R':
				makeflow_retry_flag = 1;
				break;
			case 'S':
				makeflow_submit_timeout = atoi(optarg);
				break;
			case 't':
				work_queue_keepalive_timeout = optarg;
				break;
			case 'T':
				batch_queue_type = batch_queue_type_from_string(optarg);
				if(batch_queue_type == BATCH_QUEUE_TYPE_UNKNOWN) {
					fprintf(stderr, "makeflow: unknown batch queue type: %s\n", optarg);
					return 1;
				}
				break;
			case 'u':
				work_queue_keepalive_interval = optarg;
				break;
			case 'v':
				cctools_version_print(stdout, argv[0]);
				return 0;
			case 'W':
				if(!strcmp(optarg, "files")) {
					wq_option_scheduler = WORK_QUEUE_SCHEDULE_FILES;
				} else if(!strcmp(optarg, "time")) {
					wq_option_scheduler = WORK_QUEUE_SCHEDULE_TIME;
				} else if(!strcmp(optarg, "fcfs")) {
					wq_option_scheduler = WORK_QUEUE_SCHEDULE_FCFS;
				} else {
					fprintf(stderr, "makeflow: unknown scheduling mode %s\n", optarg);
					return 1;
				}
				break;
			case 'z':
				output_len_check = 1;
				break;
			case 'Z':
				work_queue_port_file = optarg;
				port = 0;
				port_set = 1;	//WQ is going to set the port, so we continue as if already set.
				break;
			case LONG_OPT_PASSWORD:
				if(copy_file_to_buffer(optarg, &work_queue_password, NULL) < 0) {
					fprintf(stderr, "makeflow: couldn't open %s: %s\n", optarg, strerror(errno));
					return 1;
				}
				break;
			case LONG_OPT_DISABLE_BATCH_CACHE:
				cache_mode = 0;
				break;
			case LONG_OPT_WQ_WAIT_FOR_WORKERS:
				wq_wait_queue_size = optarg;
				break;
			case LONG_OPT_WORKING_DIR:
				free(working_dir);
				working_dir = xxstrdup(optarg);
				break;
			case LONG_OPT_DEBUG_ROTATE_MAX:
				debug_config_file_size(string_metric_parse(optarg));
				break;
			case LONG_OPT_LOG_VERBOSE_MODE:
				log_verbose_mode = 1;
				break;
			case LONG_OPT_WRAPPER:
				makeflow_wrapper_add_command(optarg);
				break;
			case LONG_OPT_WRAPPER_INPUT:
				makeflow_wrapper_add_input_file(optarg);
				break;
			case LONG_OPT_WRAPPER_OUTPUT:
				makeflow_wrapper_add_output_file(optarg);
				break;
			case LONG_OPT_DOCKER:
				container_mode = CONTAINER_MODE_DOCKER; 
				container_image = xxstrdup(optarg);
				break;
            case LONG_OPT_DOCKER:
                container_mode = WITH_DOCKER; 
                img_name = xxstrdup(optarg);
                break;
            case LONG_OPT_LOCAL_TASK_DIR:
                local_task_dir = xxstrdup(optarg);
                break;
			default:
				show_help_run(argv[0]);
				return 1;
			case 'X':
				change_dir = optarg;
				break;
		}
	}

	if(!did_explicit_auth)
		auth_register_all();
	if(chirp_tickets) {
		auth_ticket_load(chirp_tickets);
		free(chirp_tickets);
	} else {
		auth_ticket_load(NULL);
	}

	if((argc - optind) != 1) {
		int rv = access("./Makeflow", R_OK);
		if(rv < 0) {
			fprintf(stderr, "makeflow: No makeflow specified and file \"./Makeflow\" could not be found.\n");
			fprintf(stderr, "makeflow: Run \"%s -h\" for help with options.\n", argv[0]);
			return 1;
		}

		dagfile = "./Makeflow";
	} else {
		dagfile = argv[optind];
	}

	if(batch_queue_type == BATCH_QUEUE_TYPE_WORK_QUEUE) {
		if(strcmp(work_queue_master_mode, "catalog") == 0 && project == NULL) {
			fprintf(stderr, "makeflow: Makeflow running in catalog mode. Please use '-N' option to specify the name of this project.\n");
			fprintf(stderr, "makeflow: Run \"makeflow -h\" for help with options.\n");
			return 1;
		}
		// Use Work Queue default port in standalone mode when port is not
		// specified with -p option. In Work Queue catalog mode, Work Queue
		// would choose an arbitrary port when port is not explicitly specified.
		if(!port_set && strcmp(work_queue_master_mode, "standalone") == 0) {
			port_set = 1;
			port = WORK_QUEUE_DEFAULT_PORT;
		}

		if(port_set) {
			char *value;
			value = string_format("%d", port);
			setenv("WORK_QUEUE_PORT", value, 1);
			free(value);
		}
	}

	if(!logfilename)
		logfilename = string_format("%s.makeflowlog", dagfile);

	if(!batchlogfilename) {
		switch (batch_queue_type) {
			case BATCH_QUEUE_TYPE_CONDOR:
				batchlogfilename = string_format("%s.condorlog", dagfile);
				break;
			case BATCH_QUEUE_TYPE_WORK_QUEUE:
				batchlogfilename = string_format("%s.wqlog", dagfile);
				break;
			default:
				batchlogfilename = string_format("%s.batchlog", dagfile);
				break;
		}

		// In clean mode, delete all existing log files
		if(clean_mode) {
			BUFFER_STACK_ABORT(B, PATH_MAX);
			buffer_putfstring(&B, "%s.condorlog", dagfile);
			unlink(buffer_tostring(&B));
			buffer_rewind(&B, 0);
			buffer_putfstring(&B, "%s.wqlog", dagfile);
			unlink(buffer_tostring(&B));
			buffer_rewind(&B, 0);
			buffer_putfstring(&B, "%s.batchlog", dagfile);
			unlink(buffer_tostring(&B));
		}
	}

	if(monitor_mode) {
		if(!monitor_log_dir)
			fatal("Monitor mode was enabled, but a log output directory was not specified (use -M<dir>)");

		monitor_exe = resource_monitor_copy_to_wd(NULL);

		if(monitor_interval < 1)
			fatal("Monitoring interval should be non-negative.");

		if(!monitor_log_format)
			monitor_log_format = DEFAULT_MONITOR_LOG_FORMAT;
	}

	printf("parsing %s...\n",dagfile);
	struct dag *d = dag_from_file(dagfile);
	if(!d) {
		fatal("makeflow: couldn't load %s: %s\n", dagfile, strerror(errno));
	}

	// Makeflows running LOCAL batch type have only one queue that behaves as if remote
	// This forces -J vs -j to behave correctly
	if(batch_queue_type == BATCH_QUEUE_TYPE_LOCAL) {
		explicit_remote_jobs_max = explicit_local_jobs_max;
	}

	if(explicit_local_jobs_max) {
		local_jobs_max = explicit_local_jobs_max;
	} else {
		local_jobs_max = load_average_get_cpus();
	}

	if(explicit_remote_jobs_max) {
		remote_jobs_max = explicit_remote_jobs_max;
	} else {
		if(batch_queue_type == BATCH_QUEUE_TYPE_LOCAL) {
			remote_jobs_max = load_average_get_cpus();
		} else if(batch_queue_type == BATCH_QUEUE_TYPE_WORK_QUEUE) {
			remote_jobs_max = 10 * MAX_REMOTE_JOBS_DEFAULT;
		} else {
			remote_jobs_max = MAX_REMOTE_JOBS_DEFAULT;
		}
	}

	s = getenv("MAKEFLOW_MAX_REMOTE_JOBS");
	if(s) {
		remote_jobs_max = MIN(remote_jobs_max, atoi(s));
	}

	s = getenv("MAKEFLOW_MAX_LOCAL_JOBS");
	if(s) {
		int n = atoi(s);
		local_jobs_max = MIN(local_jobs_max, n);
		if(batch_queue_type == BATCH_QUEUE_TYPE_LOCAL) {
			remote_jobs_max = MIN(local_jobs_max, n);
		}
	}

	if(monitor_mode && !makeflow_prepare_for_monitoring(d)) {
		fatal("Could not prepare for monitoring.\n");
	}

	remote_queue = batch_queue_create(batch_queue_type);
	if(!remote_queue) {
		fprintf(stderr, "makeflow: couldn't create batch queue.\n");
		if(port != 0)
			fprintf(stderr, "makeflow: perhaps port %d is already in use?\n", port);
		exit(EXIT_FAILURE);
	}

	batch_queue_set_logfile(remote_queue, batchlogfilename);
	batch_queue_set_option(remote_queue, "batch-options", batch_submit_options);
	batch_queue_set_option(remote_queue, "skip-afs-check", skip_afs_check ? "yes" : "no");
	batch_queue_set_option(remote_queue, "password", work_queue_password);
	batch_queue_set_option(remote_queue, "master-mode", work_queue_master_mode);
	batch_queue_set_option(remote_queue, "name", project);
	batch_queue_set_option(remote_queue, "priority", priority);
	batch_queue_set_option(remote_queue, "estimate-capacity", "yes"); // capacity estimation is on by default
	batch_queue_set_option(remote_queue, "keepalive-interval", work_queue_keepalive_interval);
	batch_queue_set_option(remote_queue, "keepalive-timeout", work_queue_keepalive_timeout);
	batch_queue_set_option(remote_queue, "caching", cache_mode ? "yes" : "no");
	batch_queue_set_option(remote_queue, "wait-queue-size", wq_wait_queue_size);
	batch_queue_set_option(remote_queue, "working-dir", working_dir);

	/* Do not create a local queue for systems where local and remote are the same. */

	if(batch_queue_type == BATCH_QUEUE_TYPE_CHIRP ||
	   batch_queue_type == BATCH_QUEUE_TYPE_HADOOP ||
	   batch_queue_type == BATCH_QUEUE_TYPE_LOCAL) {
		local_queue = 0;
	} else {
		local_queue = batch_queue_create(BATCH_QUEUE_TYPE_LOCAL);
		if(!local_queue) {
			fatal("couldn't create local job queue.");
		}
	}

	/* Remote storage modes do not (yet) support measuring storage for garbage collection. */
	
	if(batch_queue_type==BATCH_QUEUE_TYPE_CHIRP || batch_queue_type==BATCH_QUEUE_TYPE_HADOOP) {
		if(makeflow_gc_method == MAKEFLOW_GC_ON_DEMAND) {
			makeflow_gc_method = MAKEFLOW_GC_REF_COUNT;
		}
	}

	if(makeflow_gc_method != MAKEFLOW_GC_NONE)
		makeflow_gc_prepare(d);

	makeflow_prepare_nested_jobs(d);

	if (change_dir)
		chdir(change_dir);

	if(clean_mode) {
		printf("cleaning filesystem...\n");
<<<<<<< HEAD
		dag_clean(d); 

        // check the batch_queue_mode, if it is sandbox mode, remove sandbox
        char line[1024]; 
        char comment_symbol[512], str_2[512], str_3[512];
        FILE *tmp_log_fn;

        tmp_log_fn = fopen(logfilename, "r+");

        if(tmp_log_fn != NULL) {
            if(fgets(line, sizeof line, tmp_log_fn) != NULL) {
                sscanf(line, "%s %s\t%s", comment_symbol, str_2, str_3);
                 
                if (!strcmp(str_2, "SANDBOX")) {
                     
                    DIR* dir = opendir(str_3);
                    if (dir) {
                        closedir(dir);
                        unlink_recursive(str_3);
                    }
   		        }
            }
            fclose(tmp_log_fn);

		    unlink(logfilename);
        }

=======
		makeflow_clean(d);
		unlink(logfilename);
>>>>>>> 4c14fa60
		unlink(batchlogfilename);
		exit(0);
	}

	printf("checking %s for consistency...\n",dagfile);
	if(!makeflow_check(d)) {
		exit(EXIT_FAILURE);
	}

	printf("%s has %d rules.\n",dagfile,d->nodeid_counter);

	setlinebuf(stdout);
	setlinebuf(stderr);

	makeflow_log_recover(d, logfilename, log_verbose_mode );

	printf("starting workflow....\n");

	port = batch_queue_port(remote_queue);
	if(work_queue_port_file)
		opts_write_port_file(work_queue_port_file, port);
	if(port > 0)
		printf("listening for workers on port %d.\n", port);

	signal(SIGINT, handle_abort);
	signal(SIGQUIT, handle_abort);
	signal(SIGTERM, handle_abort);

<<<<<<< HEAD
    // put the sandbox name into the log file
    if (batch_queue_type == BATCH_QUEUE_TYPE_SANDBOX)
        fprintf(d->logfile, "# SANDBOX\t%s\n", local_task_dir);

	fprintf(d->logfile, "# STARTED\t%" PRIu64 "\n", timestamp_get());
=======
	makeflow_log_started_event(d);
>>>>>>> 4c14fa60

	runtime = timestamp_get();
	makeflow_run(d);
	time_completed = timestamp_get();
	runtime = time_completed - runtime;

	if(local_queue)
		batch_queue_delete(local_queue);
	batch_queue_delete(remote_queue);

	if(write_summary_to || email_summary_to)
		makeflow_summary_create(d, write_summary_to, email_summary_to, runtime, time_completed, argc, argv, dagfile, remote_queue, makeflow_abort_flag, makeflow_failed_flag );

	/* XXX better to write created files to log, then delete those listed in log. */

	if (container_mode == CONTAINER_MODE_DOCKER) {
		char *cmd = string_format("rm %s.* %s.*",CONTAINER_SH_PREFIX,CONTAINER_TMP_SH_PREFIX);
		system(cmd);
		free(cmd);
	}

<<<<<<< HEAD
    if (container_mode == WITH_DOCKER) {
        char rm_wrapper_cmd[4096];
        char rm_sh_script_cmd[4096];
        sprintf(rm_wrapper_cmd, "rm %s*", WRAPPER_SH_PREFIX);
        sprintf(rm_sh_script_cmd, "rm %s*", TMP_SH_PREFIX);
        system(rm_wrapper_cmd);
        system(rm_sh_script_cmd);
    }

	if(dag_abort_flag) {
		fprintf(d->logfile, "# ABORTED\t%" PRIu64 "\n", timestamp_get());
=======
	if(makeflow_abort_flag) {
		makeflow_log_aborted_event(d);
>>>>>>> 4c14fa60
		fprintf(stderr, "workflow was aborted.\n");
		exit(EXIT_FAILURE);
	} else if(makeflow_failed_flag) {
		makeflow_log_failed_event(d);
		fprintf(stderr, "workflow failed.\n");
		exit(EXIT_FAILURE);
	} else {
<<<<<<< HEAD
		fprintf(d->logfile, "# COMPLETED\t%" PRIu64 "\n", timestamp_get());
        
      	printf("nothing left to do.\n");
=======
		makeflow_log_completed_event(d);
		printf("nothing left to do.\n");
>>>>>>> 4c14fa60
		exit(EXIT_SUCCESS);
	}

    

	return 0;
}

/* vim: set noexpandtab tabstop=4: */<|MERGE_RESOLUTION|>--- conflicted
+++ resolved
@@ -119,12 +119,7 @@
 static int monitor_enable_time_series = 0;
 static int monitor_enable_list_files  = 0;
 
-<<<<<<< HEAD
-static int container_mode = 0;
-static char *img_name = NULL;
-
-static char *local_task_dir = "makeflow_tmp";
-=======
+
 static char *monitor_limits_name = NULL;
 static int   monitor_interval = 1;	// in seconds
 static char *monitor_log_format = NULL;
@@ -132,7 +127,6 @@
 
 static container_mode_t container_mode = CONTAINER_MODE_NONE;
 static char *container_image = NULL;
->>>>>>> 4c14fa60
 
 /* wait upto this many seconds for an output file of a succesfull task
  * to appear on the local filesystem (e.g, to deal with NFS
@@ -650,21 +644,7 @@
 		queue = remote_queue;
 	}
 
-<<<<<<< HEAD
-    if (container_mode == WITH_DOCKER) {
-
-      	FILE *wrapper_fn;
-        
-        char wrapper_fn_name[4096];
-        sprintf(wrapper_fn_name, "%s.%d", WRAPPER_SH_PREFIX, n->nodeid);
-    
-      	wrapper_fn = fopen(wrapper_fn_name, "w"); 
-
-        char tmp_sh_name[4096];
-        sprintf(tmp_sh_name, "%s.%d", TMP_SH_PREFIX, n->nodeid); 
- 
-      	fprintf(wrapper_fn, "#!/bin/sh\n\
-=======
+
 	/*
 	XXX this code has several problems:
 	1 - It should be abstracted away in a function.
@@ -685,7 +665,6 @@
 		sprintf(tmp_sh_name, "%s.%d", CONTAINER_TMP_SH_PREFIX, n->nodeid); 
  
 	  	fprintf(wrapper_fn, "#!/bin/sh\n\
->>>>>>> 4c14fa60
 curr_dir=`pwd`\n\
 default_dir=/root/worker\n\
 echo \"#!/bin/sh\" > %s\n\
@@ -693,24 +672,7 @@
 chmod 755 %s\n\
 flock /tmp/lockfile /usr/bin/docker pull %s\n\
 docker run --rm -m 1g -v $curr_dir:$default_dir -w $default_dir \
-<<<<<<< HEAD
-%s $default_dir/%s", tmp_sh_name, tmp_sh_name, tmp_sh_name, img_name, img_name, tmp_sh_name);
- 
-      	fclose(wrapper_fn);
-
-        chmod(wrapper_fn_name, 0755);
-
-        if(!wrapper_input_files) wrapper_input_files = list_create();
-	    list_push_tail(wrapper_input_files,dag_file_create(wrapper_fn_name)); 
-
-        char wrap_cmd[4096]; 
-        sprintf(wrap_cmd, "./%s.%%%%", WRAPPER_SH_PREFIX);
-        
-        if(!wrapper_command) wrapper_command = strdup(wrap_cmd);
-	    else wrapper_command = string_wrap_command(wrapper_command,optarg);
-
-    }
-=======
+
 %s $default_dir/%s", tmp_sh_name, tmp_sh_name, tmp_sh_name, container_image, container_image, tmp_sh_name);
  
 	  	fclose(wrapper_fn);
@@ -730,7 +692,6 @@
 		else wrapper_command = string_wrap_command(wrapper_command,optarg);
 
 	}
->>>>>>> 4c14fa60
 
 	/* Create strings for all the files mentioned by this node. */
 	char *input_files = makeflow_file_list_format(n,0,n->source_files,queue);
@@ -1113,180 +1074,6 @@
 
 static void show_help_run(const char *cmd)
 {
-<<<<<<< HEAD
-	fprintf(stdout, "Use: %s [options] <dagfile>\n", cmd);
-	fprintf(stdout, "Frequently used options:\n\n");
-	fprintf(stdout, " %-30s Clean up: remove logfile and all targets.\n", "-c,--clean");
-	fprintf(stdout, " %-30s Change directory: chdir to enable executing the Makefile in other directory.\n", "-X,--change-directory");
-	fprintf(stdout, " %-30s Batch system type: (default is local)\n", "-T,--batch-type=<type>");
-	fprintf(stdout, " %-30s Specify the name of sandbox for sandbox batch system.\n", "--local-task-dir");
-	fprintf(stdout, " %-30s %s\n\n", "", batch_queue_type_string());
-	fprintf(stdout, "Other options are:\n");
-	fprintf(stdout, " %-30s Advertise the master information to a catalog server.\n", "-a,--advertise");
-	fprintf(stdout, " %-30s Disable the check for AFS. (experts only.)\n", "-A,--disable-afs-check");
-	fprintf(stdout, " %-30s Add these options to all batch submit files.\n", "-B,--batch-options=<options>");
-	fprintf(stdout, " %-30s Set catalog server to <catalog>. Format: HOSTNAME:PORT \n", "-C,--catalog-server=<catalog>");
-	fprintf(stdout, " %-30s Enable debugging for this subsystem\n", "-d,--debug=<subsystem>");
-	fprintf(stdout, " %-30s Write summary of workflow to this file upon success or failure.\n", "-f,--summary-log=<file>");
-	fprintf(stdout, " %-30s Work Queue fast abort multiplier.           (default is deactivated)\n", "-F,--wq-fast-abort=<#>");
-	fprintf(stdout, " %-30s Show this help screen.\n", "-h,--help");
-	fprintf(stdout, " %-30s Max number of local jobs to run at once.    (default is # of cores)\n", "-j,--max-local=<#>");
-	fprintf(stdout, " %-30s Max number of remote jobs to run at once.\n", "-J,--max-remote=<#>");
-	fprintf(stdout, "                                                            (default %d for -Twq, %d otherwise.)\n", 10*MAX_REMOTE_JOBS_DEFAULT, MAX_REMOTE_JOBS_DEFAULT );
-	fprintf(stdout, " %-30s Preserve (i.e., do not clean intermediate symbolic links)\n", "-K,--preserve-links");
-	fprintf(stdout, " %-30s Use this file for the makeflow log.         (default is X.makeflowlog)\n", "-l,--makeflow-log=<logfile>");
-	fprintf(stdout, " %-30s Use this file for the batch system log.     (default is X.<type>log)\n", "-L,--batch-log=<logfile>");
-	fprintf(stdout, " %-30s Send summary of workflow to this email address upon success or failure.\n", "-m,--email=<email>");
-	fprintf(stdout, " %-30s Set the project name to <project>\n", "-N,--project-name=<project>");
-	fprintf(stdout, " %-30s Send debugging to this file. (can also be :stderr, :stdout, :syslog, or :journal)\n", "-o,--debug-file=<file>");
-	fprintf(stdout, " %-30s Rotate debug file once it reaches this size.\n", "   --debug-rotate-max=<bytes>");
-	fprintf(stdout, " %-30s Password file for authenticating workers.\n", "   --password");
-	fprintf(stdout, " %-30s Port number to use with Work Queue.       (default is %d, 0=arbitrary)\n", "-p,--port=<port>", WORK_QUEUE_DEFAULT_PORT);
-	fprintf(stdout, " %-30s Priority. Higher the value, higher the priority.\n", "-P,--priority=<integer>");
-	fprintf(stdout, " %-30s Automatically retry failed batch jobs up to %d times.\n", "-R,--retry", dag_retry_max);
-	fprintf(stdout, " %-30s Automatically retry failed batch jobs up to n times.\n", "-r,--retry-count=<n>");
-	fprintf(stdout, " %-30s Wait for output files to be created upto n seconds (e.g., to deal with NFS semantics).", "--wait-for-files-upto=<n>");
-	fprintf(stdout, " %-30s Time to retry failed batch job submission.  (default is %ds)\n", "-S,--submission-timeout=<#>", dag_submit_timeout);
-	fprintf(stdout, " %-30s Work Queue keepalive timeout.               (default is %ds)\n", "-t,--wq-keepalive-timeout=<#>", WORK_QUEUE_DEFAULT_KEEPALIVE_TIMEOUT);
-	fprintf(stdout, " %-30s Work Queue keepalive interval.              (default is %ds)\n", "-u,--wq-keepalive-interval=<#>", WORK_QUEUE_DEFAULT_KEEPALIVE_INTERVAL);
-	fprintf(stdout, " %-30s Show version string\n", "-v,--version");
-	fprintf(stdout, " %-30s Work Queue scheduling algorithm.            (time|files|fcfs)\n", "-W,--wq-schedule=<mode>");
-	fprintf(stdout, " %-30s Wrap all commands with this prefix.\n", "--wrapper=<cmd>");
-	fprintf(stdout, " %-30s Wrapper command requires this input file.\n", "--wrapper-input=<cmd>");
-	fprintf(stdout, " %-30s Wrapper command produces this output file.\n", "--wrapper-output=<cmd>");
-	fprintf(stdout, " %-30s Force failure on zero-length output files \n", "-z,--zero-length-error");
-	fprintf(stdout, " %-30s Select port at random and write it to this file.\n", "-Z,--port-file=<file>");
-	fprintf(stdout, " %-30s Disable Work Queue caching.                 (default is false)\n", "   --disable-wq-cache");
-	fprintf(stdout, " %-30s Add node id symbol tags in the makeflow log.        (default is false)\n", "   --log-verbose");
-	fprintf(stdout, " %-30s Run each task with a container based on this docker image.\n", "--docker=<image>");
-
-	fprintf(stdout, "\n*Monitor Options:\n\n");
-	fprintf(stdout, " %-30s Enable the resource monitor, and write the monitor logs to <dir>.\n", "-M,--monitor=<dir>");
-	fprintf(stdout, " %-30s Use <file> as value-pairs for resource limits.\n", "--monitor-limits=<file>");
-	fprintf(stdout, " %-30s Set monitor interval to <#> seconds.        (default is 1 second)\n", "--monitor-interval=<#>");
-	fprintf(stdout, " %-30s Enable monitor time series.                 (default is disabled)\n", "--monitor-with-time-series");
-	fprintf(stdout, " %-30s Enable monitoring of openened files.        (default is disabled)\n", "--monitor-with-opened-files");
-	fprintf(stdout, " %-30s Format for monitor logs.                    (default %s)\n", "--monitor-log-fmt=<fmt>", DEFAULT_MONITOR_LOG_FORMAT);
-}
-
-static void summarize(FILE * file, FILE * email, const char *format, ...)
-{
-	va_list args;
-	if(file) {
-		va_start(args, format);
-		vfprintf(file, format, args);
-		va_end(args);
-	}
-	if(email) {
-		va_start(args, format);
-		vfprintf(email, format, args);
-		va_end(args);
-	}
-}
-
-static void create_summary(struct dag *d, const char *write_summary_to, const char *email_summary_to, timestamp_t runtime, timestamp_t time_completed, int argc, char *argv[], const char *dagfile)
-{
-	char buffer[50];
-	FILE *summary_file = NULL;
-	FILE *summary_email = NULL;
-	if(write_summary_to)
-		summary_file = fopen(write_summary_to, "w");
-	if(email_summary_to) {
-		summary_email = popen("sendmail -t", "w");
-		fprintf(summary_email, "To: %s\n", email_summary_to);
-		timestamp_fmt(buffer, 50, "%c", time_completed);
-		fprintf(summary_email, "Subject: Makeflow Run Summary - %s \n", buffer);
-	}
-
-	int i;
-	for(i = 0; i < argc; i++)
-		summarize(summary_file, summary_email, "%s ", argv[i]);
-	summarize(summary_file, summary_email, "\n");
-
-	if(dag_abort_flag)
-		summarize(summary_file, summary_email, "Workflow aborted:\t ");
-	else if(dag_failed_flag)
-		summarize(summary_file, summary_email, "Workflow failed:\t ");
-	else
-		summarize(summary_file, summary_email, "Workflow completed:\t ");
-	timestamp_fmt(buffer, 50, "%c\n", time_completed);
-	summarize(summary_file, summary_email, "%s", buffer);
-
-	int seconds = runtime / 1000000;
-	int hours = seconds / 3600;
-	int minutes = (seconds - hours * 3600) / 60;
-	seconds = seconds - hours * 3600 - minutes * 60;
-	summarize(summary_file, summary_email, "Total runtime:\t\t %d:%02d:%02d\n", hours, minutes, seconds);
-
-	summarize(summary_file, summary_email, "Workflow file:\t\t %s\n", dagfile);
-
-	struct dag_node *n;
-	struct dag_file *f;
-	const char *fn;
-	dag_node_state_t state;
-	struct list *output_files;
-	output_files = list_create();
-	struct list *failed_tasks;
-	failed_tasks = list_create();
-	int total_tasks = itable_size(d->node_table);
-	int tasks_completed = 0;
-	int tasks_aborted = 0;
-	int tasks_unrun = 0;
-
-	for(n = d->nodes; n; n = n->next) {
-		state = n->state;
-		if(state == DAG_NODE_STATE_FAILED && !list_find(failed_tasks, (int (*)(void *, const void *)) string_equal, (void *) fn))
-			list_push_tail(failed_tasks, (void *) n->command);
-		else if(state == DAG_NODE_STATE_ABORTED)
-			tasks_aborted++;
-		else if(state == DAG_NODE_STATE_COMPLETE) {
-			tasks_completed++;
-			list_first_item(n->source_files);
-			while((f = list_next_item(n->source_files))) {
-				fn = f->filename;
-				if(!list_find(output_files, (int (*)(void *, const void *)) string_equal, (void *) fn))
-					list_push_tail(output_files, (void *) fn);
-			}
-		} else
-			tasks_unrun++;
-	}
-
-	summarize(summary_file, summary_email, "Number of tasks:\t %d\n", total_tasks);
-	summarize(summary_file, summary_email, "Completed tasks:\t %d/%d\n", tasks_completed, total_tasks);
-	if(tasks_aborted != 0)
-		summarize(summary_file, summary_email, "Aborted tasks:\t %d/%d\n", tasks_aborted, total_tasks);
-	if(tasks_unrun != 0)
-		summarize(summary_file, summary_email, "Tasks not run:\t\t %d/%d\n", tasks_unrun, total_tasks);
-	if(list_size(failed_tasks) > 0)
-		summarize(summary_file, summary_email, "Failed tasks:\t\t %d/%d\n", list_size(failed_tasks), total_tasks);
-	for(list_first_item(failed_tasks); (fn = list_next_item(failed_tasks)) != NULL;)
-		summarize(summary_file, summary_email, "\t%s\n", fn);
-
-	if(list_size(output_files) > 0) {
-		summarize(summary_file, summary_email, "Output files:\n");
-		for(list_first_item(output_files); (fn = list_next_item(output_files)) != NULL;) {
-			const char *size;
-			struct stat buf;
-			batch_fs_stat(remote_queue, fn, &buf);
-			size = string_metric(buf.st_size, -1, NULL);
-			summarize(summary_file, summary_email, "\t%s\t%s\n", fn, size);
-		}
-	}
-
-	list_free(output_files);
-	list_delete(output_files);
-	list_free(failed_tasks);
-	list_delete(failed_tasks);
-
-	if(write_summary_to) {
-		fprintf(stderr, "writing summary to %s.\n", write_summary_to);
-		fclose(summary_file);
-	}
-	if(email_summary_to) {
-		fprintf(stderr, "emailing summary to %s.\n", email_summary_to);
-		fclose(summary_email);
-	}
-=======
 	printf("Use: %s [options] <dagfile>\n", cmd);
 	printf("Frequently used options:\n\n");
 	printf(" %-30s Clean up: remove logfile and all targets.\n", "-c,--clean");
@@ -1338,7 +1125,7 @@
 	printf(" %-30s Enable monitor time series.                 (default is disabled)\n", "--monitor-with-time-series");
 	printf(" %-30s Enable monitoring of openened files.        (default is disabled)\n", "--monitor-with-opened-files");
 	printf(" %-30s Format for monitor logs.                    (default %s)\n", "--monitor-log-fmt=<fmt>", DEFAULT_MONITOR_LOG_FORMAT);
->>>>>>> 4c14fa60
+    printf(stdout, " %-30s Specify the name of sandbox for sandbox batch system.\n", "--local-task-dir");
 }
 
 int main(int argc, char *argv[])
@@ -1419,12 +1206,9 @@
 		LONG_OPT_WRAPPER,
 		LONG_OPT_WRAPPER_INPUT,
 		LONG_OPT_WRAPPER_OUTPUT,
-<<<<<<< HEAD
         LONG_OPT_DOCKER,
         LONG_OPT_LOCAL_TASK_DIR
-=======
-        LONG_OPT_DOCKER
->>>>>>> 4c14fa60
+
 	};
 
 	static struct option long_options_run[] = {
@@ -1478,10 +1262,7 @@
 		{"zero-length-error", no_argument, 0, 'z'},
 		{"change-directory", required_argument, 0, 'X'},
 		{"docker", required_argument, 0, LONG_OPT_DOCKER},
-<<<<<<< HEAD
 		{"local-task-dir", required_argument, 0, LONG_OPT_LOCAL_TASK_DIR},
-=======
->>>>>>> 4c14fa60
 		{0, 0, 0, 0}
 	};
 
@@ -1902,7 +1683,6 @@
 
 	if(clean_mode) {
 		printf("cleaning filesystem...\n");
-<<<<<<< HEAD
 		dag_clean(d); 
 
         // check the batch_queue_mode, if it is sandbox mode, remove sandbox
@@ -1930,10 +1710,7 @@
 		    unlink(logfilename);
         }
 
-=======
-		makeflow_clean(d);
-		unlink(logfilename);
->>>>>>> 4c14fa60
+
 		unlink(batchlogfilename);
 		exit(0);
 	}
@@ -1962,15 +1739,11 @@
 	signal(SIGQUIT, handle_abort);
 	signal(SIGTERM, handle_abort);
 
-<<<<<<< HEAD
     // put the sandbox name into the log file
     if (batch_queue_type == BATCH_QUEUE_TYPE_SANDBOX)
         fprintf(d->logfile, "# SANDBOX\t%s\n", local_task_dir);
 
-	fprintf(d->logfile, "# STARTED\t%" PRIu64 "\n", timestamp_get());
-=======
 	makeflow_log_started_event(d);
->>>>>>> 4c14fa60
 
 	runtime = timestamp_get();
 	makeflow_run(d);
@@ -1992,7 +1765,6 @@
 		free(cmd);
 	}
 
-<<<<<<< HEAD
     if (container_mode == WITH_DOCKER) {
         char rm_wrapper_cmd[4096];
         char rm_sh_script_cmd[4096];
@@ -2004,10 +1776,6 @@
 
 	if(dag_abort_flag) {
 		fprintf(d->logfile, "# ABORTED\t%" PRIu64 "\n", timestamp_get());
-=======
-	if(makeflow_abort_flag) {
-		makeflow_log_aborted_event(d);
->>>>>>> 4c14fa60
 		fprintf(stderr, "workflow was aborted.\n");
 		exit(EXIT_FAILURE);
 	} else if(makeflow_failed_flag) {
@@ -2015,14 +1783,8 @@
 		fprintf(stderr, "workflow failed.\n");
 		exit(EXIT_FAILURE);
 	} else {
-<<<<<<< HEAD
-		fprintf(d->logfile, "# COMPLETED\t%" PRIu64 "\n", timestamp_get());
-        
-      	printf("nothing left to do.\n");
-=======
 		makeflow_log_completed_event(d);
 		printf("nothing left to do.\n");
->>>>>>> 4c14fa60
 		exit(EXIT_SUCCESS);
 	}
 
